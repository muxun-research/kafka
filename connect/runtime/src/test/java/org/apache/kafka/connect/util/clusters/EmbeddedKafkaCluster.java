/*
 * Licensed to the Apache Software Foundation (ASF) under one or more
 * contributor license agreements. See the NOTICE file distributed with
 * this work for additional information regarding copyright ownership.
 * The ASF licenses this file to You under the Apache License, Version 2.0
 * (the "License"); you may not use this file except in compliance with
 * the License. You may obtain a copy of the License at
 *
 *    http://www.apache.org/licenses/LICENSE-2.0
 *
 * Unless required by applicable law or agreed to in writing, software
 * distributed under the License is distributed on an "AS IS" BASIS,
 * WITHOUT WARRANTIES OR CONDITIONS OF ANY KIND, either express or implied.
 * See the License for the specific language governing permissions and
 * limitations under the License.
 */
package org.apache.kafka.connect.util.clusters;

import kafka.cluster.EndPoint;
import kafka.server.KafkaConfig;
import kafka.server.KafkaServer;
import kafka.utils.CoreUtils;
import kafka.utils.TestUtils;
import kafka.zk.EmbeddedZookeeper;
import org.apache.kafka.clients.CommonClientConfigs;
import org.apache.kafka.clients.admin.Admin;
import org.apache.kafka.clients.admin.AdminClientConfig;
import org.apache.kafka.clients.admin.AlterConfigsResult;
import org.apache.kafka.clients.admin.DescribeTopicsResult;
import org.apache.kafka.clients.admin.ListOffsetsOptions;
import org.apache.kafka.clients.admin.NewTopic;
import org.apache.kafka.clients.admin.OffsetSpec;
import org.apache.kafka.clients.admin.TopicDescription;
import org.apache.kafka.clients.admin.AlterConfigOp;
import org.apache.kafka.clients.consumer.Consumer;
import org.apache.kafka.clients.consumer.ConsumerRecord;
import org.apache.kafka.clients.consumer.ConsumerRecords;
import org.apache.kafka.clients.consumer.KafkaConsumer;
import org.apache.kafka.clients.producer.KafkaProducer;
import org.apache.kafka.clients.producer.ProducerConfig;
import org.apache.kafka.clients.producer.ProducerRecord;
import org.apache.kafka.common.IsolationLevel;
import org.apache.kafka.common.KafkaException;
import org.apache.kafka.common.KafkaFuture;
import org.apache.kafka.common.TopicPartition;
import org.apache.kafka.common.config.ConfigResource;
import org.apache.kafka.common.config.SslConfigs;
import org.apache.kafka.common.config.types.Password;
import org.apache.kafka.common.errors.InvalidReplicationFactorException;
import org.apache.kafka.common.errors.UnknownTopicOrPartitionException;
import org.apache.kafka.common.network.ListenerName;
import org.apache.kafka.common.serialization.ByteArraySerializer;
import org.apache.kafka.common.utils.MockTime;
import org.apache.kafka.common.utils.Time;
import org.apache.kafka.common.utils.Utils;
import org.apache.kafka.connect.errors.ConnectException;
import org.apache.kafka.metadata.BrokerState;
import org.slf4j.Logger;
import org.slf4j.LoggerFactory;

import java.io.IOException;
import java.nio.file.Files;
import java.time.Duration;
import java.util.ArrayList;
import java.util.Arrays;
import java.util.Collection;
import java.util.Collections;
import java.util.HashMap;
import java.util.HashSet;
import java.util.Iterator;
import java.util.List;
import java.util.Map;
import java.util.Optional;
import java.util.Properties;
import java.util.Set;
import java.util.UUID;
import java.util.concurrent.ExecutionException;
import java.util.concurrent.TimeUnit;
import java.util.concurrent.TimeoutException;
import java.util.function.Function;
import java.util.function.Predicate;
import java.util.stream.Collectors;

import static org.apache.kafka.clients.consumer.ConsumerConfig.AUTO_OFFSET_RESET_CONFIG;
import static org.apache.kafka.clients.consumer.ConsumerConfig.BOOTSTRAP_SERVERS_CONFIG;
import static org.apache.kafka.clients.consumer.ConsumerConfig.ENABLE_AUTO_COMMIT_CONFIG;
import static org.apache.kafka.clients.consumer.ConsumerConfig.GROUP_ID_CONFIG;
import static org.apache.kafka.clients.consumer.ConsumerConfig.KEY_DESERIALIZER_CLASS_CONFIG;
import static org.apache.kafka.clients.consumer.ConsumerConfig.VALUE_DESERIALIZER_CLASS_CONFIG;
import static org.apache.kafka.clients.producer.ProducerConfig.KEY_SERIALIZER_CLASS_CONFIG;
import static org.apache.kafka.clients.producer.ProducerConfig.VALUE_SERIALIZER_CLASS_CONFIG;
import static org.junit.Assert.assertFalse;

/**
 * Setup an embedded Kafka cluster with specified number of brokers and specified broker properties. To be used for
 * integration tests.
 */
public class EmbeddedKafkaCluster {

<<<<<<< HEAD
	private static final Logger log = LoggerFactory.getLogger(EmbeddedKafkaCluster.class);

	private static final long DEFAULT_PRODUCE_SEND_DURATION_MS = TimeUnit.SECONDS.toMillis(120);

	// Kafka Config
	private final KafkaServer[] brokers;
	private final Properties brokerConfig;
	private final Time time = new MockTime();
	private final int[] currentBrokerPorts;
	private final String[] currentBrokerLogDirs;

	private EmbeddedZookeeper zookeeper = null;
	private ListenerName listenerName = new ListenerName("PLAINTEXT");
	private KafkaProducer<byte[], byte[]> producer;

	public EmbeddedKafkaCluster(final int numBrokers,
								final Properties brokerConfig) {
		brokers = new KafkaServer[numBrokers];
		currentBrokerPorts = new int[numBrokers];
		currentBrokerLogDirs = new String[numBrokers];
		this.brokerConfig = brokerConfig;
	}

	/**
	 * Starts the Kafka cluster alone using the ports that were assigned during initialization of
	 * the harness.
	 * @throws ConnectException if a directory to store the data cannot be created
	 */
	public void startOnlyKafkaOnSamePorts() {
		start(currentBrokerPorts, currentBrokerLogDirs);
	}

	public void start() {
		// pick a random port
		zookeeper = new EmbeddedZookeeper();
		Arrays.fill(currentBrokerPorts, 0);
		Arrays.fill(currentBrokerLogDirs, null);
		start(currentBrokerPorts, currentBrokerLogDirs);
	}

	private void start(int[] brokerPorts, String[] logDirs) {
		brokerConfig.put(KafkaConfig$.MODULE$.ZkConnectProp(), zKConnectString());

		putIfAbsent(brokerConfig, KafkaConfig$.MODULE$.HostNameProp(), "localhost");
		putIfAbsent(brokerConfig, KafkaConfig$.MODULE$.DeleteTopicEnableProp(), true);
		putIfAbsent(brokerConfig, KafkaConfig$.MODULE$.GroupInitialRebalanceDelayMsProp(), 0);
		putIfAbsent(brokerConfig, KafkaConfig$.MODULE$.OffsetsTopicReplicationFactorProp(), (short) brokers.length);
		putIfAbsent(brokerConfig, KafkaConfig$.MODULE$.AutoCreateTopicsEnableProp(), false);

		Object listenerConfig = brokerConfig.get(KafkaConfig$.MODULE$.InterBrokerListenerNameProp());
		if (listenerConfig != null) {
			listenerName = new ListenerName(listenerConfig.toString());
		}

		for (int i = 0; i < brokers.length; i++) {
			brokerConfig.put(KafkaConfig$.MODULE$.BrokerIdProp(), i);
			currentBrokerLogDirs[i] = logDirs[i] == null ? createLogDir() : currentBrokerLogDirs[i];
			brokerConfig.put(KafkaConfig$.MODULE$.LogDirProp(), currentBrokerLogDirs[i]);
			brokerConfig.put(KafkaConfig$.MODULE$.PortProp(), brokerPorts[i]);
			brokers[i] = TestUtils.createServer(new KafkaConfig(brokerConfig, true), time);
			currentBrokerPorts[i] = brokers[i].boundPort(listenerName);
		}

		Map<String, Object> producerProps = new HashMap<>();
		producerProps.put(ProducerConfig.BOOTSTRAP_SERVERS_CONFIG, bootstrapServers());
		producerProps.put(ProducerConfig.KEY_SERIALIZER_CLASS_CONFIG, "org.apache.kafka.common.serialization.ByteArraySerializer");
		producerProps.put(ProducerConfig.VALUE_SERIALIZER_CLASS_CONFIG, "org.apache.kafka.common.serialization.ByteArraySerializer");
		if (sslEnabled()) {
			producerProps.put(SslConfigs.SSL_TRUSTSTORE_LOCATION_CONFIG, brokerConfig.get(SslConfigs.SSL_TRUSTSTORE_LOCATION_CONFIG));
			producerProps.put(SslConfigs.SSL_TRUSTSTORE_PASSWORD_CONFIG, brokerConfig.get(SslConfigs.SSL_TRUSTSTORE_PASSWORD_CONFIG));
			producerProps.put(CommonClientConfigs.SECURITY_PROTOCOL_CONFIG, "SSL");
		}
		producer = new KafkaProducer<>(producerProps);
	}

	public void stopOnlyKafka() {
		stop(false, false);
	}

	public void stop() {
		stop(true, true);
	}

	private void stop(boolean deleteLogDirs, boolean stopZK) {
		try {
			if (producer != null) {
				producer.close();
			}
		} catch (Exception e) {
			log.error("Could not shutdown producer ", e);
			throw new RuntimeException("Could not shutdown producer", e);
		}

		for (KafkaServer broker : brokers) {
			try {
				broker.shutdown();
			} catch (Throwable t) {
				String msg = String.format("Could not shutdown broker at %s", address(broker));
				log.error(msg, t);
				throw new RuntimeException(msg, t);
			}
		}

		if (deleteLogDirs) {
			for (KafkaServer broker : brokers) {
				try {
					log.info("Cleaning up kafka log dirs at {}", broker.config().logDirs());
					CoreUtils.delete(broker.config().logDirs());
				} catch (Throwable t) {
					String msg = String.format("Could not clean up log dirs for broker at %s",
							address(broker));
					log.error(msg, t);
					throw new RuntimeException(msg, t);
				}
			}
		}

		try {
			if (stopZK) {
				zookeeper.shutdown();
			}
		} catch (Throwable t) {
			String msg = String.format("Could not shutdown zookeeper at %s", zKConnectString());
			log.error(msg, t);
			throw new RuntimeException(msg, t);
		}
	}

	private static void putIfAbsent(final Properties props, final String propertyKey, final Object propertyValue) {
		if (!props.containsKey(propertyKey)) {
			props.put(propertyKey, propertyValue);
		}
	}

	private String createLogDir() {
		try {
			return Files.createTempDirectory(getClass().getSimpleName()).toString();
		} catch (IOException e) {
			log.error("Unable to create temporary log directory", e);
			throw new ConnectException("Unable to create temporary log directory", e);
		}
	}

	public String bootstrapServers() {
		return Arrays.stream(brokers)
				.map(this::address)
				.collect(Collectors.joining(","));
	}

	public String address(KafkaServer server) {
		return server.config().hostName() + ":" + server.boundPort(listenerName);
	}

	public String zKConnectString() {
		return "127.0.0.1:" + zookeeper.port();
	}

	/**
	 * Get the brokers that have a {@link BrokerState#RUNNING} state.
	 * @return the list of {@link KafkaServer} instances that are running;
	 * never null but  possibly empty
	 */
	public Set<KafkaServer> runningBrokers() {
		return brokersInState(state -> state == BrokerState.RUNNING);
	}

	/**
	 * Get the brokers whose state match the given predicate.
	 * @return the list of {@link KafkaServer} instances with states that match the predicate;
	 * never null but  possibly empty
	 */
	public Set<KafkaServer> brokersInState(Predicate<BrokerState> desiredState) {
		return Arrays.stream(brokers)
				.filter(b -> hasState(b, desiredState))
				.collect(Collectors.toSet());
	}

	protected boolean hasState(KafkaServer server, Predicate<BrokerState> desiredState) {
		try {
			return desiredState.test(server.brokerState());
		} catch (Throwable e) {
			// Broker failed to respond.
			return false;
		}
	}

	public boolean sslEnabled() {
		final String listeners = brokerConfig.getProperty(KafkaConfig$.MODULE$.ListenersProp());
		return listeners != null && listeners.contains("SSL");
	}

	/**
	 * Get the topic descriptions of the named topics. The value of the map entry will be empty
	 * if the topic does not exist.
	 * @param topicNames the names of the topics to describe
	 * @return the map of optional {@link TopicDescription} keyed by the topic name
	 */
	public Map<String, Optional<TopicDescription>> describeTopics(String... topicNames) {
		return describeTopics(new HashSet<>(Arrays.asList(topicNames)));
	}

	/**
	 * Get the topic descriptions of the named topics. The value of the map entry will be empty
	 * if the topic does not exist.
	 * @param topicNames the names of the topics to describe
	 * @return the map of optional {@link TopicDescription} keyed by the topic name
	 */
	public Map<String, Optional<TopicDescription>> describeTopics(Set<String> topicNames) {
		Map<String, Optional<TopicDescription>> results = new HashMap<>();
		log.info("Describing topics {}", topicNames);
		try (Admin admin = createAdminClient()) {
			DescribeTopicsResult result = admin.describeTopics(topicNames);
			Map<String, KafkaFuture<TopicDescription>> byName = result.values();
			for (Map.Entry<String, KafkaFuture<TopicDescription>> entry : byName.entrySet()) {
				String topicName = entry.getKey();
				try {
					TopicDescription desc = entry.getValue().get();
					results.put(topicName, Optional.of(desc));
					log.info("Found topic {} : {}", topicName, desc);
				} catch (ExecutionException e) {
					Throwable cause = e.getCause();
					if (cause instanceof UnknownTopicOrPartitionException) {
						results.put(topicName, Optional.empty());
						log.info("Found non-existant topic {}", topicName);
						continue;
					}
					throw new AssertionError("Could not describe topic(s)" + topicNames, e);
				}
			}
		} catch (Exception e) {
			throw new AssertionError("Could not describe topic(s) " + topicNames, e);
		}
		log.info("Found topics {}", results);
		return results;
	}

	/**
	 * Create a Kafka topic with 1 partition and a replication factor of 1.
	 * @param topic The name of the topic.
	 */
	public void createTopic(String topic) {
		createTopic(topic, 1);
	}

	/**
=======
    private static final Logger log = LoggerFactory.getLogger(EmbeddedKafkaCluster.class);

    private static final long DEFAULT_PRODUCE_SEND_DURATION_MS = TimeUnit.SECONDS.toMillis(120); 

    // Kafka Config
    private final KafkaServer[] brokers;
    private final Properties brokerConfig;
    private final Time time = new MockTime();
    private final int[] currentBrokerPorts;
    private final String[] currentBrokerLogDirs;
    private final boolean hasListenerConfig;

    final Map<String, String> clientConfigs;

    private EmbeddedZookeeper zookeeper = null;
    private ListenerName listenerName = new ListenerName("PLAINTEXT");
    private KafkaProducer<byte[], byte[]> producer;

    public EmbeddedKafkaCluster(final int numBrokers,
                                final Properties brokerConfig) {
        this(numBrokers, brokerConfig, Collections.emptyMap());
    }

    public EmbeddedKafkaCluster(final int numBrokers,
                                final Properties brokerConfig,
                                final Map<String, String> clientConfigs) {
        brokers = new KafkaServer[numBrokers];
        currentBrokerPorts = new int[numBrokers];
        currentBrokerLogDirs = new String[numBrokers];
        this.brokerConfig = brokerConfig;
        // Since we support `stop` followed by `startOnlyKafkaOnSamePorts`, we track whether
        // a listener config is defined during initialization in order to know if it's
        // safe to override it
        hasListenerConfig = brokerConfig.get(KafkaConfig.ListenersProp()) != null;

        this.clientConfigs = clientConfigs;
    }

    /**
     * Starts the Kafka cluster alone using the ports that were assigned during initialization of
     * the harness.
     *
     * @throws ConnectException if a directory to store the data cannot be created
     */
    public void startOnlyKafkaOnSamePorts() {
        doStart();
    }

    public void start() {
        // pick a random port
        zookeeper = new EmbeddedZookeeper();
        Arrays.fill(currentBrokerPorts, 0);
        Arrays.fill(currentBrokerLogDirs, null);
        doStart();
    }

    private void doStart() {
        brokerConfig.put(KafkaConfig.ZkConnectProp(), zKConnectString());

        putIfAbsent(brokerConfig, KafkaConfig.DeleteTopicEnableProp(), true);
        putIfAbsent(brokerConfig, KafkaConfig.GroupInitialRebalanceDelayMsProp(), 0);
        putIfAbsent(brokerConfig, KafkaConfig.OffsetsTopicReplicationFactorProp(), (short) brokers.length);
        putIfAbsent(brokerConfig, KafkaConfig.AutoCreateTopicsEnableProp(), false);
        // reduce the size of the log cleaner map to reduce test memory usage
        putIfAbsent(brokerConfig, KafkaConfig.LogCleanerDedupeBufferSizeProp(), 2 * 1024 * 1024L);

        Object listenerConfig = brokerConfig.get(KafkaConfig.InterBrokerListenerNameProp());
        if (listenerConfig == null)
            listenerConfig = brokerConfig.get(KafkaConfig.InterBrokerSecurityProtocolProp());
        if (listenerConfig == null)
            listenerConfig = "PLAINTEXT";
        listenerName = new ListenerName(listenerConfig.toString());

        for (int i = 0; i < brokers.length; i++) {
            brokerConfig.put(KafkaConfig.BrokerIdProp(), i);
            currentBrokerLogDirs[i] = currentBrokerLogDirs[i] == null ? createLogDir() : currentBrokerLogDirs[i];
            brokerConfig.put(KafkaConfig.LogDirProp(), currentBrokerLogDirs[i]);
            if (!hasListenerConfig)
                brokerConfig.put(KafkaConfig.ListenersProp(), listenerName.value() + "://localhost:" + currentBrokerPorts[i]);
            brokers[i] = TestUtils.createServer(new KafkaConfig(brokerConfig, true), time);
            currentBrokerPorts[i] = brokers[i].boundPort(listenerName);
        }

        Map<String, Object> producerProps = new HashMap<>(clientConfigs);
        producerProps.put(ProducerConfig.BOOTSTRAP_SERVERS_CONFIG, bootstrapServers());
        if (sslEnabled()) {
            producerProps.put(SslConfigs.SSL_TRUSTSTORE_LOCATION_CONFIG, brokerConfig.get(SslConfigs.SSL_TRUSTSTORE_LOCATION_CONFIG));
            producerProps.put(SslConfigs.SSL_TRUSTSTORE_PASSWORD_CONFIG, brokerConfig.get(SslConfigs.SSL_TRUSTSTORE_PASSWORD_CONFIG));
            producerProps.put(CommonClientConfigs.SECURITY_PROTOCOL_CONFIG, "SSL");
        }
        producer = new KafkaProducer<>(producerProps, new ByteArraySerializer(), new ByteArraySerializer());
    }

    public void stopOnlyKafka() {
        stop(false, false);
    }

    public void stop() {
        stop(true, true);
    }

    private void stop(boolean deleteLogDirs, boolean stopZK) {
        try {
            if (producer != null) {
                producer.close();
            }
        } catch (Exception e) {
            log.error("Could not shutdown producer ", e);
            throw new RuntimeException("Could not shutdown producer", e);
        }

        for (KafkaServer broker : brokers) {
            try {
                broker.shutdown();
            } catch (Throwable t) {
                String msg = String.format("Could not shutdown broker at %s", address(broker));
                log.error(msg, t);
                throw new RuntimeException(msg, t);
            }
        }

        if (deleteLogDirs) {
            for (KafkaServer broker : brokers) {
                try {
                    log.info("Cleaning up kafka log dirs at {}", broker.config().logDirs());
                    CoreUtils.delete(broker.config().logDirs());
                } catch (Throwable t) {
                    String msg = String.format("Could not clean up log dirs for broker at %s",
                            address(broker));
                    log.error(msg, t);
                    throw new RuntimeException(msg, t);
                }
            }
        }

        try {
            if (stopZK) {
                zookeeper.shutdown();
            }
        } catch (Throwable t) {
            String msg = String.format("Could not shutdown zookeeper at %s", zKConnectString());
            log.error(msg, t);
            throw new RuntimeException(msg, t);
        }
    }

    private static void putIfAbsent(final Properties props, final String propertyKey, final Object propertyValue) {
        if (!props.containsKey(propertyKey)) {
            props.put(propertyKey, propertyValue);
        }
    }

    private String createLogDir() {
        try {
            return Files.createTempDirectory(getClass().getSimpleName()).toString();
        } catch (IOException e) {
            log.error("Unable to create temporary log directory", e);
            throw new ConnectException("Unable to create temporary log directory", e);
        }
    }

    public String bootstrapServers() {
        return Arrays.stream(brokers)
                .map(this::address)
                .collect(Collectors.joining(","));
    }

    public String address(KafkaServer server) {
        final EndPoint endPoint = server.advertisedListeners().head();
        return endPoint.host() + ":" + endPoint.port();
    }

    public String zKConnectString() {
        return "127.0.0.1:" + zookeeper.port();
    }

    /**
     * Get the brokers that have a {@link BrokerState#RUNNING} state.
     *
     * @return the list of {@link KafkaServer} instances that are running;
     *         never null but  possibly empty
     */
    public Set<KafkaServer> runningBrokers() {
        return brokersInState(state -> state == BrokerState.RUNNING);
    }

    /**
     * Get the brokers whose state match the given predicate.
     *
     * @return the list of {@link KafkaServer} instances with states that match the predicate;
     *         never null but  possibly empty
     */
    public Set<KafkaServer> brokersInState(Predicate<BrokerState> desiredState) {
        return Arrays.stream(brokers)
                     .filter(b -> hasState(b, desiredState))
                     .collect(Collectors.toSet());
    }

    protected boolean hasState(KafkaServer server, Predicate<BrokerState> desiredState) {
        try {
            return desiredState.test(server.brokerState());
        } catch (Throwable e) {
            // Broker failed to respond.
            return false;
        }
    }
    
    public boolean sslEnabled() {
        final String listeners = brokerConfig.getProperty(KafkaConfig.ListenersProp());
        return listeners != null && listeners.contains("SSL");
    }

    /**
     * Get the topic descriptions of the named topics. The value of the map entry will be empty
     * if the topic does not exist.
     *
     * @param topicNames the names of the topics to describe
     * @return the map of optional {@link TopicDescription} keyed by the topic name
     */
    public Map<String, Optional<TopicDescription>> describeTopics(String... topicNames) {
        return describeTopics(new HashSet<>(Arrays.asList(topicNames)));
    }

    /**
     * Get the topic descriptions of the named topics. The value of the map entry will be empty
     * if the topic does not exist.
     *
     * @param topicNames the names of the topics to describe
     * @return the map of optional {@link TopicDescription} keyed by the topic name
     */
    public Map<String, Optional<TopicDescription>> describeTopics(Set<String> topicNames) {
        Map<String, Optional<TopicDescription>> results = new HashMap<>();
        log.info("Describing topics {}", topicNames);
        try (Admin admin = createAdminClient()) {
            DescribeTopicsResult result = admin.describeTopics(topicNames);
            Map<String, KafkaFuture<TopicDescription>> byName = result.topicNameValues();
            for (Map.Entry<String, KafkaFuture<TopicDescription>> entry : byName.entrySet()) {
                String topicName = entry.getKey();
                try {
                    TopicDescription desc = entry.getValue().get();
                    results.put(topicName, Optional.of(desc));
                    log.info("Found topic {} : {}", topicName, desc);
                } catch (ExecutionException e) {
                    Throwable cause = e.getCause();
                    if (cause instanceof UnknownTopicOrPartitionException) {
                        results.put(topicName, Optional.empty());
                        log.info("Found non-existent topic {}", topicName);
                        continue;
                    }
                    throw new AssertionError("Could not describe topic(s)" + topicNames, e);
                }
            }
        } catch (Exception e) {
            throw new AssertionError("Could not describe topic(s) " + topicNames, e);
        }
        log.info("Found topics {}", results);
        return results;
    }

    /**
     * Update the configuration for the specified resources with the default options.
     *
     * @param configs The resources with their configs (topic is the only resource type with configs that can
     *                be updated currently)
     * @return The AlterConfigsResult
     */
    public AlterConfigsResult incrementalAlterConfigs(Map<ConfigResource, Collection<AlterConfigOp>> configs) {
        AlterConfigsResult result;
        log.info("Altering configs for topics {}", configs.keySet());
        try (Admin admin = createAdminClient()) {
            result = admin.incrementalAlterConfigs(configs);
            log.info("Altered configurations {}", result.all().get());
        } catch (Exception e) {
            throw new AssertionError("Could not alter topic configurations " + configs.keySet(), e);
        }
        return result;
    }

    /**
     * Create a Kafka topic with 1 partition and a replication factor of 1.
     *
     * @param topic The name of the topic.
     */
    public void createTopic(String topic) {
        createTopic(topic, 1);
    }

    /**
>>>>>>> 15418db6
     * Create a Kafka topic with given partition and a replication factor of 1.
     *
     * @param topic The name of the topic.
     */
    public void createTopic(String topic, int partitions) {
        createTopic(topic, partitions, 1, Collections.emptyMap());
    }

    /**
     * Create a Kafka topic with given partition, replication factor, and topic config.
     *
     * @param topic The name of the topic.
     */
    public void createTopic(String topic, int partitions, int replication, Map<String, String> topicConfig) {
        createTopic(topic, partitions, replication, topicConfig, Collections.emptyMap());
    }

    /**
     * Create a Kafka topic with the given parameters.
     *
     * @param topic             The name of the topic.
     * @param partitions        The number of partitions for this topic.
     * @param replication       The replication factor for (partitions of) this topic.
     * @param topicConfig       Additional topic-level configuration settings.
     * @param adminClientConfig Additional admin client configuration settings.
     */
    public void createTopic(String topic, int partitions, int replication, Map<String, String> topicConfig, Map<String, Object> adminClientConfig) {
        if (replication > brokers.length) {
            throw new InvalidReplicationFactorException("Insufficient brokers ("
                    + brokers.length + ") for desired replication (" + replication + ")");
        }

        log.info("Creating topic { name: {}, partitions: {}, replication: {}, config: {} }",
                topic, partitions, replication, topicConfig);
        final NewTopic newTopic = new NewTopic(topic, partitions, (short) replication);
        newTopic.configs(topicConfig);

        try (final Admin adminClient = createAdminClient(adminClientConfig)) {
            adminClient.createTopics(Collections.singletonList(newTopic)).all().get();
        } catch (final InterruptedException | ExecutionException e) {
            throw new RuntimeException(e);
        }
    }

    /**
     * Delete a Kafka topic.
     *
     * @param topic the topic to delete; may not be null
     */
    public void deleteTopic(String topic) {
        try (final Admin adminClient = createAdminClient()) {
            adminClient.deleteTopics(Collections.singleton(topic)).all().get();
        } catch (final InterruptedException | ExecutionException e) {
            throw new RuntimeException(e);
        }
    }

    public void produce(String topic, String value) {
        produce(topic, null, null, value);
    }

    public void produce(String topic, String key, String value) {
        produce(topic, null, key, value);
    }

    public void produce(String topic, Integer partition, String key, String value) {
        ProducerRecord<byte[], byte[]> msg = new ProducerRecord<>(topic, partition, key == null ? null : key.getBytes(), value == null ? null : value.getBytes());
        try {
            producer.send(msg).get(DEFAULT_PRODUCE_SEND_DURATION_MS, TimeUnit.MILLISECONDS);
        } catch (Exception e) {
            throw new KafkaException("Could not produce message: " + msg, e);
        }
    }

    public Admin createAdminClient(Map<String, Object> adminClientConfig) {
        Properties props = Utils.mkProperties(clientConfigs);
        props.putAll(adminClientConfig);
        props.put(AdminClientConfig.BOOTSTRAP_SERVERS_CONFIG, bootstrapServers());
        final Object listeners = brokerConfig.get(KafkaConfig.ListenersProp());
        if (listeners != null && listeners.toString().contains("SSL")) {
            props.put(SslConfigs.SSL_TRUSTSTORE_LOCATION_CONFIG, brokerConfig.get(SslConfigs.SSL_TRUSTSTORE_LOCATION_CONFIG));
            props.put(SslConfigs.SSL_TRUSTSTORE_PASSWORD_CONFIG, ((Password) brokerConfig.get(SslConfigs.SSL_TRUSTSTORE_PASSWORD_CONFIG)).value());
            props.put(CommonClientConfigs.SECURITY_PROTOCOL_CONFIG, "SSL");
        }
        return Admin.create(props);
    }

    public Admin createAdminClient() {
        return createAdminClient(Collections.emptyMap());
    }

    /**
     * Consume at least n records in a given duration or throw an exception.
     *
     * @param n the number of expected records in this topic.
     * @param maxDuration the max duration to wait for these records (in milliseconds).
     * @param topics the topics to subscribe and consume records from.
     * @return a {@link ConsumerRecords} collection containing at least n records.
     */
    public ConsumerRecords<byte[], byte[]> consume(int n, long maxDuration, String... topics) {
        return consume(n, maxDuration, Collections.emptyMap(), topics);
    }

    /**
     * Consume at least n records in a given duration or throw an exception.
     *
     * @param n the number of expected records in this topic.
     * @param maxDuration the max duration to wait for these records (in milliseconds).
     * @param topics the topics to subscribe and consume records from.
     * @param consumerProps overrides to the default properties the consumer is constructed with;
     *                      may not be null
     * @return a {@link ConsumerRecords} collection containing at least n records.
     */
    public ConsumerRecords<byte[], byte[]> consume(int n, long maxDuration, Map<String, Object> consumerProps, String... topics) {
        Map<TopicPartition, List<ConsumerRecord<byte[], byte[]>>> records = new HashMap<>();
        int consumedRecords = 0;
        try (KafkaConsumer<byte[], byte[]> consumer = createConsumerAndSubscribeTo(consumerProps, topics)) {
            final long startMillis = System.currentTimeMillis();
            long allowedDuration = maxDuration;
            while (allowedDuration > 0) {
                log.debug("Consuming from {} for {} millis.", Arrays.toString(topics), allowedDuration);
                ConsumerRecords<byte[], byte[]> rec = consumer.poll(Duration.ofMillis(allowedDuration));
                if (rec.isEmpty()) {
                    allowedDuration = maxDuration - (System.currentTimeMillis() - startMillis);
                    continue;
                }
                for (TopicPartition partition: rec.partitions()) {
                    final List<ConsumerRecord<byte[], byte[]>> r = rec.records(partition);
                    records.computeIfAbsent(partition, t -> new ArrayList<>()).addAll(r);
                    consumedRecords += r.size();
                }
                if (consumedRecords >= n) {
                    return new ConsumerRecords<>(records);
                }
                allowedDuration = maxDuration - (System.currentTimeMillis() - startMillis);
            }
        }

        throw new RuntimeException("Could not find enough records. found " + consumedRecords + ", expected " + n);
    }

    /**
     * Consume all currently-available records for the specified topics in a given duration, or throw an exception.
     * @param maxDurationMs the max duration to wait for these records (in milliseconds).
     * @param consumerProps overrides to the default properties the consumer is constructed with; may be null
     * @param adminProps overrides to the default properties the admin used to query Kafka cluster metadata is constructed with; may be null
     * @param topics the topics to consume from
     * @return a {@link ConsumerRecords} collection containing the records for all partitions of the given topics
     */
    public ConsumerRecords<byte[], byte[]> consumeAll(
            long maxDurationMs,
            Map<String, Object> consumerProps,
            Map<String, Object> adminProps,
            String... topics
    ) throws TimeoutException, InterruptedException, ExecutionException {
        long endTimeMs = System.currentTimeMillis() + maxDurationMs;

        Consumer<byte[], byte[]> consumer = createConsumer(consumerProps != null ? consumerProps : Collections.emptyMap());
        Admin admin = createAdminClient(adminProps != null ? adminProps : Collections.emptyMap());

        long remainingTimeMs = endTimeMs - System.currentTimeMillis();
        Set<TopicPartition> topicPartitions = listPartitions(remainingTimeMs, admin, Arrays.asList(topics));

        remainingTimeMs = endTimeMs - System.currentTimeMillis();
        Map<TopicPartition, Long> endOffsets = readEndOffsets(remainingTimeMs, admin, topicPartitions);

        Map<TopicPartition, List<ConsumerRecord<byte[], byte[]>>> records = topicPartitions.stream()
                .collect(Collectors.toMap(
                        Function.identity(),
                        tp -> new ArrayList<>()
                ));
        consumer.assign(topicPartitions);

        while (!endOffsets.isEmpty()) {
            Iterator<Map.Entry<TopicPartition, Long>> it = endOffsets.entrySet().iterator();
            while (it.hasNext()) {
                Map.Entry<TopicPartition, Long> entry = it.next();
                TopicPartition topicPartition = entry.getKey();
                long endOffset = entry.getValue();
                long lastConsumedOffset = consumer.position(topicPartition);
                if (lastConsumedOffset >= endOffset) {
                    // We've reached the end offset for the topic partition; can stop polling it now
                    it.remove();
                } else {
                    remainingTimeMs = endTimeMs - System.currentTimeMillis();
                    if (remainingTimeMs <= 0) {
                        throw new AssertionError("failed to read to end of topic(s) " + Arrays.asList(topics) + " within " + maxDurationMs + "ms");
                    }
                    // We haven't reached the end offset yet; need to keep polling
                    ConsumerRecords<byte[], byte[]> recordBatch = consumer.poll(Duration.ofMillis(remainingTimeMs));
                    recordBatch.partitions().forEach(tp -> records.get(tp)
                            .addAll(recordBatch.records(tp))
                    );
                }
            }
        }

        return new ConsumerRecords<>(records);
    }

    /**
     * List all the known partitions for the given {@link Collection} of topics
     * @param maxDurationMs the max duration to wait for while fetching metadata from Kafka (in milliseconds).
     * @param admin the admin client to use for fetching metadata from the Kafka cluster
     * @param topics the topics whose partitions should be listed
     * @return a {@link Set} of {@link TopicPartition topic partitions} for the given topics; never null, and never empty
     */
    private Set<TopicPartition> listPartitions(
            long maxDurationMs,
            Admin admin,
            Collection<String> topics
    ) throws TimeoutException, InterruptedException, ExecutionException {
        assertFalse("collection of topics may not be empty", topics.isEmpty());
        return admin.describeTopics(topics)
                .allTopicNames().get(maxDurationMs, TimeUnit.MILLISECONDS)
                .entrySet().stream()
                .flatMap(e -> e.getValue().partitions().stream().map(p -> new TopicPartition(e.getKey(), p.partition())))
                .collect(Collectors.toSet());
    }

    /**
     * List the latest current offsets for the given {@link Collection} of {@link TopicPartition topic partitions}
     * @param maxDurationMs the max duration to wait for while fetching metadata from Kafka (in milliseconds)
     * @param admin the admin client to use for fetching metadata from the Kafka cluster
     * @param topicPartitions the topic partitions to list end offsets for
     * @return a {@link Map} containing the latest offset for each requested {@link TopicPartition topic partition}; never null, and never empty
     */
    private Map<TopicPartition, Long> readEndOffsets(
            long maxDurationMs,
            Admin admin,
            Collection<TopicPartition> topicPartitions
    ) throws TimeoutException, InterruptedException, ExecutionException {
        assertFalse("collection of topic partitions may not be empty", topicPartitions.isEmpty());
        Map<TopicPartition, OffsetSpec> offsetSpecMap = topicPartitions.stream().collect(Collectors.toMap(Function.identity(), tp -> OffsetSpec.latest()));
        return admin.listOffsets(offsetSpecMap, new ListOffsetsOptions(IsolationLevel.READ_UNCOMMITTED))
                .all().get(maxDurationMs, TimeUnit.MILLISECONDS)
                .entrySet().stream()
                .collect(Collectors.toMap(
                        Map.Entry::getKey,
                        e -> e.getValue().offset()
                ));
    }

    public KafkaConsumer<byte[], byte[]> createConsumer(Map<String, Object> consumerProps) {
        Map<String, Object> props = new HashMap<>(clientConfigs);
        props.putAll(consumerProps);

		putIfAbsent(props, GROUP_ID_CONFIG, UUID.randomUUID().toString());
		putIfAbsent(props, BOOTSTRAP_SERVERS_CONFIG, bootstrapServers());
		putIfAbsent(props, ENABLE_AUTO_COMMIT_CONFIG, "false");
		putIfAbsent(props, AUTO_OFFSET_RESET_CONFIG, "earliest");
		putIfAbsent(props, KEY_DESERIALIZER_CLASS_CONFIG, "org.apache.kafka.common.serialization.ByteArrayDeserializer");
		putIfAbsent(props, VALUE_DESERIALIZER_CLASS_CONFIG, "org.apache.kafka.common.serialization.ByteArrayDeserializer");
		if (sslEnabled()) {
			putIfAbsent(props, SslConfigs.SSL_TRUSTSTORE_LOCATION_CONFIG, brokerConfig.get(SslConfigs.SSL_TRUSTSTORE_LOCATION_CONFIG));
			putIfAbsent(props, SslConfigs.SSL_TRUSTSTORE_PASSWORD_CONFIG, brokerConfig.get(SslConfigs.SSL_TRUSTSTORE_PASSWORD_CONFIG));
			putIfAbsent(props, CommonClientConfigs.SECURITY_PROTOCOL_CONFIG, "SSL");
		}
		KafkaConsumer<byte[], byte[]> consumer;
		try {
			consumer = new KafkaConsumer<>(props);
		} catch (Throwable t) {
			throw new ConnectException("Failed to create consumer", t);
		}
		return consumer;
	}

	public KafkaConsumer<byte[], byte[]> createConsumerAndSubscribeTo(Map<String, Object> consumerProps, String... topics) {
        KafkaConsumer<byte[], byte[]> consumer = createConsumer(consumerProps);
        consumer.subscribe(Arrays.asList(topics));
        return consumer;
    }

    public KafkaProducer<byte[], byte[]> createProducer(Map<String, Object> producerProps) {
        Map<String, Object> props = new HashMap<>(clientConfigs);
        props.putAll(producerProps);
        putIfAbsent(props, BOOTSTRAP_SERVERS_CONFIG, bootstrapServers());
        putIfAbsent(props, KEY_SERIALIZER_CLASS_CONFIG, "org.apache.kafka.common.serialization.ByteArraySerializer");
        putIfAbsent(props, VALUE_SERIALIZER_CLASS_CONFIG, "org.apache.kafka.common.serialization.ByteArraySerializer");
        if (sslEnabled()) {
            putIfAbsent(props, SslConfigs.SSL_TRUSTSTORE_LOCATION_CONFIG, brokerConfig.get(SslConfigs.SSL_TRUSTSTORE_LOCATION_CONFIG));
            putIfAbsent(props, SslConfigs.SSL_TRUSTSTORE_PASSWORD_CONFIG, brokerConfig.get(SslConfigs.SSL_TRUSTSTORE_PASSWORD_CONFIG));
            putIfAbsent(props, CommonClientConfigs.SECURITY_PROTOCOL_CONFIG, "SSL");
        }
        KafkaProducer<byte[], byte[]> producer;
        try {
            producer = new KafkaProducer<>(props);
        } catch (Throwable t) {
            throw new ConnectException("Failed to create producer", t);
        }
        return producer;
    }

    private static void putIfAbsent(final Map<String, Object> props, final String propertyKey, final Object propertyValue) {
        if (!props.containsKey(propertyKey)) {
            props.put(propertyKey, propertyValue);
        }
    }
}<|MERGE_RESOLUTION|>--- conflicted
+++ resolved
@@ -23,15 +23,7 @@
 import kafka.utils.TestUtils;
 import kafka.zk.EmbeddedZookeeper;
 import org.apache.kafka.clients.CommonClientConfigs;
-import org.apache.kafka.clients.admin.Admin;
-import org.apache.kafka.clients.admin.AdminClientConfig;
-import org.apache.kafka.clients.admin.AlterConfigsResult;
-import org.apache.kafka.clients.admin.DescribeTopicsResult;
-import org.apache.kafka.clients.admin.ListOffsetsOptions;
-import org.apache.kafka.clients.admin.NewTopic;
-import org.apache.kafka.clients.admin.OffsetSpec;
-import org.apache.kafka.clients.admin.TopicDescription;
-import org.apache.kafka.clients.admin.AlterConfigOp;
+import org.apache.kafka.clients.admin.*;
 import org.apache.kafka.clients.consumer.Consumer;
 import org.apache.kafka.clients.consumer.ConsumerRecord;
 import org.apache.kafka.clients.consumer.ConsumerRecords;
@@ -61,19 +53,7 @@
 import java.io.IOException;
 import java.nio.file.Files;
 import java.time.Duration;
-import java.util.ArrayList;
-import java.util.Arrays;
-import java.util.Collection;
-import java.util.Collections;
-import java.util.HashMap;
-import java.util.HashSet;
-import java.util.Iterator;
-import java.util.List;
-import java.util.Map;
-import java.util.Optional;
-import java.util.Properties;
-import java.util.Set;
-import java.util.UUID;
+import java.util.*;
 import java.util.concurrent.ExecutionException;
 import java.util.concurrent.TimeUnit;
 import java.util.concurrent.TimeoutException;
@@ -81,12 +61,7 @@
 import java.util.function.Predicate;
 import java.util.stream.Collectors;
 
-import static org.apache.kafka.clients.consumer.ConsumerConfig.AUTO_OFFSET_RESET_CONFIG;
-import static org.apache.kafka.clients.consumer.ConsumerConfig.BOOTSTRAP_SERVERS_CONFIG;
-import static org.apache.kafka.clients.consumer.ConsumerConfig.ENABLE_AUTO_COMMIT_CONFIG;
-import static org.apache.kafka.clients.consumer.ConsumerConfig.GROUP_ID_CONFIG;
-import static org.apache.kafka.clients.consumer.ConsumerConfig.KEY_DESERIALIZER_CLASS_CONFIG;
-import static org.apache.kafka.clients.consumer.ConsumerConfig.VALUE_DESERIALIZER_CLASS_CONFIG;
+import static org.apache.kafka.clients.consumer.ConsumerConfig.*;
 import static org.apache.kafka.clients.producer.ProducerConfig.KEY_SERIALIZER_CLASS_CONFIG;
 import static org.apache.kafka.clients.producer.ProducerConfig.VALUE_SERIALIZER_CLASS_CONFIG;
 import static org.junit.Assert.assertFalse;
@@ -97,256 +72,9 @@
  */
 public class EmbeddedKafkaCluster {
 
-<<<<<<< HEAD
-	private static final Logger log = LoggerFactory.getLogger(EmbeddedKafkaCluster.class);
-
-	private static final long DEFAULT_PRODUCE_SEND_DURATION_MS = TimeUnit.SECONDS.toMillis(120);
-
-	// Kafka Config
-	private final KafkaServer[] brokers;
-	private final Properties brokerConfig;
-	private final Time time = new MockTime();
-	private final int[] currentBrokerPorts;
-	private final String[] currentBrokerLogDirs;
-
-	private EmbeddedZookeeper zookeeper = null;
-	private ListenerName listenerName = new ListenerName("PLAINTEXT");
-	private KafkaProducer<byte[], byte[]> producer;
-
-	public EmbeddedKafkaCluster(final int numBrokers,
-								final Properties brokerConfig) {
-		brokers = new KafkaServer[numBrokers];
-		currentBrokerPorts = new int[numBrokers];
-		currentBrokerLogDirs = new String[numBrokers];
-		this.brokerConfig = brokerConfig;
-	}
-
-	/**
-	 * Starts the Kafka cluster alone using the ports that were assigned during initialization of
-	 * the harness.
-	 * @throws ConnectException if a directory to store the data cannot be created
-	 */
-	public void startOnlyKafkaOnSamePorts() {
-		start(currentBrokerPorts, currentBrokerLogDirs);
-	}
-
-	public void start() {
-		// pick a random port
-		zookeeper = new EmbeddedZookeeper();
-		Arrays.fill(currentBrokerPorts, 0);
-		Arrays.fill(currentBrokerLogDirs, null);
-		start(currentBrokerPorts, currentBrokerLogDirs);
-	}
-
-	private void start(int[] brokerPorts, String[] logDirs) {
-		brokerConfig.put(KafkaConfig$.MODULE$.ZkConnectProp(), zKConnectString());
-
-		putIfAbsent(brokerConfig, KafkaConfig$.MODULE$.HostNameProp(), "localhost");
-		putIfAbsent(brokerConfig, KafkaConfig$.MODULE$.DeleteTopicEnableProp(), true);
-		putIfAbsent(brokerConfig, KafkaConfig$.MODULE$.GroupInitialRebalanceDelayMsProp(), 0);
-		putIfAbsent(brokerConfig, KafkaConfig$.MODULE$.OffsetsTopicReplicationFactorProp(), (short) brokers.length);
-		putIfAbsent(brokerConfig, KafkaConfig$.MODULE$.AutoCreateTopicsEnableProp(), false);
-
-		Object listenerConfig = brokerConfig.get(KafkaConfig$.MODULE$.InterBrokerListenerNameProp());
-		if (listenerConfig != null) {
-			listenerName = new ListenerName(listenerConfig.toString());
-		}
-
-		for (int i = 0; i < brokers.length; i++) {
-			brokerConfig.put(KafkaConfig$.MODULE$.BrokerIdProp(), i);
-			currentBrokerLogDirs[i] = logDirs[i] == null ? createLogDir() : currentBrokerLogDirs[i];
-			brokerConfig.put(KafkaConfig$.MODULE$.LogDirProp(), currentBrokerLogDirs[i]);
-			brokerConfig.put(KafkaConfig$.MODULE$.PortProp(), brokerPorts[i]);
-			brokers[i] = TestUtils.createServer(new KafkaConfig(brokerConfig, true), time);
-			currentBrokerPorts[i] = brokers[i].boundPort(listenerName);
-		}
-
-		Map<String, Object> producerProps = new HashMap<>();
-		producerProps.put(ProducerConfig.BOOTSTRAP_SERVERS_CONFIG, bootstrapServers());
-		producerProps.put(ProducerConfig.KEY_SERIALIZER_CLASS_CONFIG, "org.apache.kafka.common.serialization.ByteArraySerializer");
-		producerProps.put(ProducerConfig.VALUE_SERIALIZER_CLASS_CONFIG, "org.apache.kafka.common.serialization.ByteArraySerializer");
-		if (sslEnabled()) {
-			producerProps.put(SslConfigs.SSL_TRUSTSTORE_LOCATION_CONFIG, brokerConfig.get(SslConfigs.SSL_TRUSTSTORE_LOCATION_CONFIG));
-			producerProps.put(SslConfigs.SSL_TRUSTSTORE_PASSWORD_CONFIG, brokerConfig.get(SslConfigs.SSL_TRUSTSTORE_PASSWORD_CONFIG));
-			producerProps.put(CommonClientConfigs.SECURITY_PROTOCOL_CONFIG, "SSL");
-		}
-		producer = new KafkaProducer<>(producerProps);
-	}
-
-	public void stopOnlyKafka() {
-		stop(false, false);
-	}
-
-	public void stop() {
-		stop(true, true);
-	}
-
-	private void stop(boolean deleteLogDirs, boolean stopZK) {
-		try {
-			if (producer != null) {
-				producer.close();
-			}
-		} catch (Exception e) {
-			log.error("Could not shutdown producer ", e);
-			throw new RuntimeException("Could not shutdown producer", e);
-		}
-
-		for (KafkaServer broker : brokers) {
-			try {
-				broker.shutdown();
-			} catch (Throwable t) {
-				String msg = String.format("Could not shutdown broker at %s", address(broker));
-				log.error(msg, t);
-				throw new RuntimeException(msg, t);
-			}
-		}
-
-		if (deleteLogDirs) {
-			for (KafkaServer broker : brokers) {
-				try {
-					log.info("Cleaning up kafka log dirs at {}", broker.config().logDirs());
-					CoreUtils.delete(broker.config().logDirs());
-				} catch (Throwable t) {
-					String msg = String.format("Could not clean up log dirs for broker at %s",
-							address(broker));
-					log.error(msg, t);
-					throw new RuntimeException(msg, t);
-				}
-			}
-		}
-
-		try {
-			if (stopZK) {
-				zookeeper.shutdown();
-			}
-		} catch (Throwable t) {
-			String msg = String.format("Could not shutdown zookeeper at %s", zKConnectString());
-			log.error(msg, t);
-			throw new RuntimeException(msg, t);
-		}
-	}
-
-	private static void putIfAbsent(final Properties props, final String propertyKey, final Object propertyValue) {
-		if (!props.containsKey(propertyKey)) {
-			props.put(propertyKey, propertyValue);
-		}
-	}
-
-	private String createLogDir() {
-		try {
-			return Files.createTempDirectory(getClass().getSimpleName()).toString();
-		} catch (IOException e) {
-			log.error("Unable to create temporary log directory", e);
-			throw new ConnectException("Unable to create temporary log directory", e);
-		}
-	}
-
-	public String bootstrapServers() {
-		return Arrays.stream(brokers)
-				.map(this::address)
-				.collect(Collectors.joining(","));
-	}
-
-	public String address(KafkaServer server) {
-		return server.config().hostName() + ":" + server.boundPort(listenerName);
-	}
-
-	public String zKConnectString() {
-		return "127.0.0.1:" + zookeeper.port();
-	}
-
-	/**
-	 * Get the brokers that have a {@link BrokerState#RUNNING} state.
-	 * @return the list of {@link KafkaServer} instances that are running;
-	 * never null but  possibly empty
-	 */
-	public Set<KafkaServer> runningBrokers() {
-		return brokersInState(state -> state == BrokerState.RUNNING);
-	}
-
-	/**
-	 * Get the brokers whose state match the given predicate.
-	 * @return the list of {@link KafkaServer} instances with states that match the predicate;
-	 * never null but  possibly empty
-	 */
-	public Set<KafkaServer> brokersInState(Predicate<BrokerState> desiredState) {
-		return Arrays.stream(brokers)
-				.filter(b -> hasState(b, desiredState))
-				.collect(Collectors.toSet());
-	}
-
-	protected boolean hasState(KafkaServer server, Predicate<BrokerState> desiredState) {
-		try {
-			return desiredState.test(server.brokerState());
-		} catch (Throwable e) {
-			// Broker failed to respond.
-			return false;
-		}
-	}
-
-	public boolean sslEnabled() {
-		final String listeners = brokerConfig.getProperty(KafkaConfig$.MODULE$.ListenersProp());
-		return listeners != null && listeners.contains("SSL");
-	}
-
-	/**
-	 * Get the topic descriptions of the named topics. The value of the map entry will be empty
-	 * if the topic does not exist.
-	 * @param topicNames the names of the topics to describe
-	 * @return the map of optional {@link TopicDescription} keyed by the topic name
-	 */
-	public Map<String, Optional<TopicDescription>> describeTopics(String... topicNames) {
-		return describeTopics(new HashSet<>(Arrays.asList(topicNames)));
-	}
-
-	/**
-	 * Get the topic descriptions of the named topics. The value of the map entry will be empty
-	 * if the topic does not exist.
-	 * @param topicNames the names of the topics to describe
-	 * @return the map of optional {@link TopicDescription} keyed by the topic name
-	 */
-	public Map<String, Optional<TopicDescription>> describeTopics(Set<String> topicNames) {
-		Map<String, Optional<TopicDescription>> results = new HashMap<>();
-		log.info("Describing topics {}", topicNames);
-		try (Admin admin = createAdminClient()) {
-			DescribeTopicsResult result = admin.describeTopics(topicNames);
-			Map<String, KafkaFuture<TopicDescription>> byName = result.values();
-			for (Map.Entry<String, KafkaFuture<TopicDescription>> entry : byName.entrySet()) {
-				String topicName = entry.getKey();
-				try {
-					TopicDescription desc = entry.getValue().get();
-					results.put(topicName, Optional.of(desc));
-					log.info("Found topic {} : {}", topicName, desc);
-				} catch (ExecutionException e) {
-					Throwable cause = e.getCause();
-					if (cause instanceof UnknownTopicOrPartitionException) {
-						results.put(topicName, Optional.empty());
-						log.info("Found non-existant topic {}", topicName);
-						continue;
-					}
-					throw new AssertionError("Could not describe topic(s)" + topicNames, e);
-				}
-			}
-		} catch (Exception e) {
-			throw new AssertionError("Could not describe topic(s) " + topicNames, e);
-		}
-		log.info("Found topics {}", results);
-		return results;
-	}
-
-	/**
-	 * Create a Kafka topic with 1 partition and a replication factor of 1.
-	 * @param topic The name of the topic.
-	 */
-	public void createTopic(String topic) {
-		createTopic(topic, 1);
-	}
-
-	/**
-=======
     private static final Logger log = LoggerFactory.getLogger(EmbeddedKafkaCluster.class);
 
-    private static final long DEFAULT_PRODUCE_SEND_DURATION_MS = TimeUnit.SECONDS.toMillis(120); 
+    private static final long DEFAULT_PRODUCE_SEND_DURATION_MS = TimeUnit.SECONDS.toMillis(120);
 
     // Kafka Config
     private final KafkaServer[] brokers;
@@ -362,14 +90,11 @@
     private ListenerName listenerName = new ListenerName("PLAINTEXT");
     private KafkaProducer<byte[], byte[]> producer;
 
-    public EmbeddedKafkaCluster(final int numBrokers,
-                                final Properties brokerConfig) {
+    public EmbeddedKafkaCluster(final int numBrokers, final Properties brokerConfig) {
         this(numBrokers, brokerConfig, Collections.emptyMap());
     }
 
-    public EmbeddedKafkaCluster(final int numBrokers,
-                                final Properties brokerConfig,
-                                final Map<String, String> clientConfigs) {
+    public EmbeddedKafkaCluster(final int numBrokers, final Properties brokerConfig, final Map<String, String> clientConfigs) {
         brokers = new KafkaServer[numBrokers];
         currentBrokerPorts = new int[numBrokers];
         currentBrokerLogDirs = new String[numBrokers];
@@ -385,7 +110,6 @@
     /**
      * Starts the Kafka cluster alone using the ports that were assigned during initialization of
      * the harness.
-     *
      * @throws ConnectException if a directory to store the data cannot be created
      */
     public void startOnlyKafkaOnSamePorts() {
@@ -471,8 +195,7 @@
                     log.info("Cleaning up kafka log dirs at {}", broker.config().logDirs());
                     CoreUtils.delete(broker.config().logDirs());
                 } catch (Throwable t) {
-                    String msg = String.format("Could not clean up log dirs for broker at %s",
-                            address(broker));
+                    String msg = String.format("Could not clean up log dirs for broker at %s", address(broker));
                     log.error(msg, t);
                     throw new RuntimeException(msg, t);
                 }
@@ -506,9 +229,7 @@
     }
 
     public String bootstrapServers() {
-        return Arrays.stream(brokers)
-                .map(this::address)
-                .collect(Collectors.joining(","));
+        return Arrays.stream(brokers).map(this::address).collect(Collectors.joining(","));
     }
 
     public String address(KafkaServer server) {
@@ -522,9 +243,8 @@
 
     /**
      * Get the brokers that have a {@link BrokerState#RUNNING} state.
-     *
      * @return the list of {@link KafkaServer} instances that are running;
-     *         never null but  possibly empty
+     * never null but  possibly empty
      */
     public Set<KafkaServer> runningBrokers() {
         return brokersInState(state -> state == BrokerState.RUNNING);
@@ -532,14 +252,11 @@
 
     /**
      * Get the brokers whose state match the given predicate.
-     *
      * @return the list of {@link KafkaServer} instances with states that match the predicate;
-     *         never null but  possibly empty
+     * never null but  possibly empty
      */
     public Set<KafkaServer> brokersInState(Predicate<BrokerState> desiredState) {
-        return Arrays.stream(brokers)
-                     .filter(b -> hasState(b, desiredState))
-                     .collect(Collectors.toSet());
+        return Arrays.stream(brokers).filter(b -> hasState(b, desiredState)).collect(Collectors.toSet());
     }
 
     protected boolean hasState(KafkaServer server, Predicate<BrokerState> desiredState) {
@@ -550,7 +267,7 @@
             return false;
         }
     }
-    
+
     public boolean sslEnabled() {
         final String listeners = brokerConfig.getProperty(KafkaConfig.ListenersProp());
         return listeners != null && listeners.contains("SSL");
@@ -559,7 +276,6 @@
     /**
      * Get the topic descriptions of the named topics. The value of the map entry will be empty
      * if the topic does not exist.
-     *
      * @param topicNames the names of the topics to describe
      * @return the map of optional {@link TopicDescription} keyed by the topic name
      */
@@ -570,7 +286,6 @@
     /**
      * Get the topic descriptions of the named topics. The value of the map entry will be empty
      * if the topic does not exist.
-     *
      * @param topicNames the names of the topics to describe
      * @return the map of optional {@link TopicDescription} keyed by the topic name
      */
@@ -605,7 +320,6 @@
 
     /**
      * Update the configuration for the specified resources with the default options.
-     *
      * @param configs The resources with their configs (topic is the only resource type with configs that can
      *                be updated currently)
      * @return The AlterConfigsResult
@@ -624,7 +338,6 @@
 
     /**
      * Create a Kafka topic with 1 partition and a replication factor of 1.
-     *
      * @param topic The name of the topic.
      */
     public void createTopic(String topic) {
@@ -632,9 +345,7 @@
     }
 
     /**
->>>>>>> 15418db6
      * Create a Kafka topic with given partition and a replication factor of 1.
-     *
      * @param topic The name of the topic.
      */
     public void createTopic(String topic, int partitions) {
@@ -643,7 +354,6 @@
 
     /**
      * Create a Kafka topic with given partition, replication factor, and topic config.
-     *
      * @param topic The name of the topic.
      */
     public void createTopic(String topic, int partitions, int replication, Map<String, String> topicConfig) {
@@ -652,7 +362,6 @@
 
     /**
      * Create a Kafka topic with the given parameters.
-     *
      * @param topic             The name of the topic.
      * @param partitions        The number of partitions for this topic.
      * @param replication       The replication factor for (partitions of) this topic.
@@ -661,12 +370,10 @@
      */
     public void createTopic(String topic, int partitions, int replication, Map<String, String> topicConfig, Map<String, Object> adminClientConfig) {
         if (replication > brokers.length) {
-            throw new InvalidReplicationFactorException("Insufficient brokers ("
-                    + brokers.length + ") for desired replication (" + replication + ")");
-        }
-
-        log.info("Creating topic { name: {}, partitions: {}, replication: {}, config: {} }",
-                topic, partitions, replication, topicConfig);
+            throw new InvalidReplicationFactorException("Insufficient brokers (" + brokers.length + ") for desired replication (" + replication + ")");
+        }
+
+        log.info("Creating topic { name: {}, partitions: {}, replication: {}, config: {} }", topic, partitions, replication, topicConfig);
         final NewTopic newTopic = new NewTopic(topic, partitions, (short) replication);
         newTopic.configs(topicConfig);
 
@@ -679,7 +386,6 @@
 
     /**
      * Delete a Kafka topic.
-     *
      * @param topic the topic to delete; may not be null
      */
     public void deleteTopic(String topic) {
@@ -726,10 +432,9 @@
 
     /**
      * Consume at least n records in a given duration or throw an exception.
-     *
-     * @param n the number of expected records in this topic.
+     * @param n           the number of expected records in this topic.
      * @param maxDuration the max duration to wait for these records (in milliseconds).
-     * @param topics the topics to subscribe and consume records from.
+     * @param topics      the topics to subscribe and consume records from.
      * @return a {@link ConsumerRecords} collection containing at least n records.
      */
     public ConsumerRecords<byte[], byte[]> consume(int n, long maxDuration, String... topics) {
@@ -738,10 +443,9 @@
 
     /**
      * Consume at least n records in a given duration or throw an exception.
-     *
-     * @param n the number of expected records in this topic.
-     * @param maxDuration the max duration to wait for these records (in milliseconds).
-     * @param topics the topics to subscribe and consume records from.
+     * @param n             the number of expected records in this topic.
+     * @param maxDuration   the max duration to wait for these records (in milliseconds).
+     * @param topics        the topics to subscribe and consume records from.
      * @param consumerProps overrides to the default properties the consumer is constructed with;
      *                      may not be null
      * @return a {@link ConsumerRecords} collection containing at least n records.
@@ -759,7 +463,7 @@
                     allowedDuration = maxDuration - (System.currentTimeMillis() - startMillis);
                     continue;
                 }
-                for (TopicPartition partition: rec.partitions()) {
+                for (TopicPartition partition : rec.partitions()) {
                     final List<ConsumerRecord<byte[], byte[]>> r = rec.records(partition);
                     records.computeIfAbsent(partition, t -> new ArrayList<>()).addAll(r);
                     consumedRecords += r.size();
@@ -778,16 +482,11 @@
      * Consume all currently-available records for the specified topics in a given duration, or throw an exception.
      * @param maxDurationMs the max duration to wait for these records (in milliseconds).
      * @param consumerProps overrides to the default properties the consumer is constructed with; may be null
-     * @param adminProps overrides to the default properties the admin used to query Kafka cluster metadata is constructed with; may be null
-     * @param topics the topics to consume from
+     * @param adminProps    overrides to the default properties the admin used to query Kafka cluster metadata is constructed with; may be null
+     * @param topics        the topics to consume from
      * @return a {@link ConsumerRecords} collection containing the records for all partitions of the given topics
      */
-    public ConsumerRecords<byte[], byte[]> consumeAll(
-            long maxDurationMs,
-            Map<String, Object> consumerProps,
-            Map<String, Object> adminProps,
-            String... topics
-    ) throws TimeoutException, InterruptedException, ExecutionException {
+    public ConsumerRecords<byte[], byte[]> consumeAll(long maxDurationMs, Map<String, Object> consumerProps, Map<String, Object> adminProps, String... topics) throws TimeoutException, InterruptedException, ExecutionException {
         long endTimeMs = System.currentTimeMillis() + maxDurationMs;
 
         Consumer<byte[], byte[]> consumer = createConsumer(consumerProps != null ? consumerProps : Collections.emptyMap());
@@ -799,11 +498,7 @@
         remainingTimeMs = endTimeMs - System.currentTimeMillis();
         Map<TopicPartition, Long> endOffsets = readEndOffsets(remainingTimeMs, admin, topicPartitions);
 
-        Map<TopicPartition, List<ConsumerRecord<byte[], byte[]>>> records = topicPartitions.stream()
-                .collect(Collectors.toMap(
-                        Function.identity(),
-                        tp -> new ArrayList<>()
-                ));
+        Map<TopicPartition, List<ConsumerRecord<byte[], byte[]>>> records = topicPartitions.stream().collect(Collectors.toMap(Function.identity(), tp -> new ArrayList<>()));
         consumer.assign(topicPartitions);
 
         while (!endOffsets.isEmpty()) {
@@ -823,9 +518,7 @@
                     }
                     // We haven't reached the end offset yet; need to keep polling
                     ConsumerRecords<byte[], byte[]> recordBatch = consumer.poll(Duration.ofMillis(remainingTimeMs));
-                    recordBatch.partitions().forEach(tp -> records.get(tp)
-                            .addAll(recordBatch.records(tp))
-                    );
+                    recordBatch.partitions().forEach(tp -> records.get(tp).addAll(recordBatch.records(tp)));
                 }
             }
         }
@@ -836,71 +529,53 @@
     /**
      * List all the known partitions for the given {@link Collection} of topics
      * @param maxDurationMs the max duration to wait for while fetching metadata from Kafka (in milliseconds).
-     * @param admin the admin client to use for fetching metadata from the Kafka cluster
-     * @param topics the topics whose partitions should be listed
+     * @param admin         the admin client to use for fetching metadata from the Kafka cluster
+     * @param topics        the topics whose partitions should be listed
      * @return a {@link Set} of {@link TopicPartition topic partitions} for the given topics; never null, and never empty
      */
-    private Set<TopicPartition> listPartitions(
-            long maxDurationMs,
-            Admin admin,
-            Collection<String> topics
-    ) throws TimeoutException, InterruptedException, ExecutionException {
+    private Set<TopicPartition> listPartitions(long maxDurationMs, Admin admin, Collection<String> topics) throws TimeoutException, InterruptedException, ExecutionException {
         assertFalse("collection of topics may not be empty", topics.isEmpty());
-        return admin.describeTopics(topics)
-                .allTopicNames().get(maxDurationMs, TimeUnit.MILLISECONDS)
-                .entrySet().stream()
-                .flatMap(e -> e.getValue().partitions().stream().map(p -> new TopicPartition(e.getKey(), p.partition())))
-                .collect(Collectors.toSet());
+        return admin.describeTopics(topics).allTopicNames().get(maxDurationMs, TimeUnit.MILLISECONDS).entrySet().stream().flatMap(e -> e.getValue().partitions().stream().map(p -> new TopicPartition(e.getKey(), p.partition()))).collect(Collectors.toSet());
     }
 
     /**
      * List the latest current offsets for the given {@link Collection} of {@link TopicPartition topic partitions}
-     * @param maxDurationMs the max duration to wait for while fetching metadata from Kafka (in milliseconds)
-     * @param admin the admin client to use for fetching metadata from the Kafka cluster
+     * @param maxDurationMs   the max duration to wait for while fetching metadata from Kafka (in milliseconds)
+     * @param admin           the admin client to use for fetching metadata from the Kafka cluster
      * @param topicPartitions the topic partitions to list end offsets for
      * @return a {@link Map} containing the latest offset for each requested {@link TopicPartition topic partition}; never null, and never empty
      */
-    private Map<TopicPartition, Long> readEndOffsets(
-            long maxDurationMs,
-            Admin admin,
-            Collection<TopicPartition> topicPartitions
-    ) throws TimeoutException, InterruptedException, ExecutionException {
+    private Map<TopicPartition, Long> readEndOffsets(long maxDurationMs, Admin admin, Collection<TopicPartition> topicPartitions) throws TimeoutException, InterruptedException, ExecutionException {
         assertFalse("collection of topic partitions may not be empty", topicPartitions.isEmpty());
         Map<TopicPartition, OffsetSpec> offsetSpecMap = topicPartitions.stream().collect(Collectors.toMap(Function.identity(), tp -> OffsetSpec.latest()));
-        return admin.listOffsets(offsetSpecMap, new ListOffsetsOptions(IsolationLevel.READ_UNCOMMITTED))
-                .all().get(maxDurationMs, TimeUnit.MILLISECONDS)
-                .entrySet().stream()
-                .collect(Collectors.toMap(
-                        Map.Entry::getKey,
-                        e -> e.getValue().offset()
-                ));
+        return admin.listOffsets(offsetSpecMap, new ListOffsetsOptions(IsolationLevel.READ_UNCOMMITTED)).all().get(maxDurationMs, TimeUnit.MILLISECONDS).entrySet().stream().collect(Collectors.toMap(Map.Entry::getKey, e -> e.getValue().offset()));
     }
 
     public KafkaConsumer<byte[], byte[]> createConsumer(Map<String, Object> consumerProps) {
         Map<String, Object> props = new HashMap<>(clientConfigs);
         props.putAll(consumerProps);
 
-		putIfAbsent(props, GROUP_ID_CONFIG, UUID.randomUUID().toString());
-		putIfAbsent(props, BOOTSTRAP_SERVERS_CONFIG, bootstrapServers());
-		putIfAbsent(props, ENABLE_AUTO_COMMIT_CONFIG, "false");
-		putIfAbsent(props, AUTO_OFFSET_RESET_CONFIG, "earliest");
-		putIfAbsent(props, KEY_DESERIALIZER_CLASS_CONFIG, "org.apache.kafka.common.serialization.ByteArrayDeserializer");
-		putIfAbsent(props, VALUE_DESERIALIZER_CLASS_CONFIG, "org.apache.kafka.common.serialization.ByteArrayDeserializer");
-		if (sslEnabled()) {
-			putIfAbsent(props, SslConfigs.SSL_TRUSTSTORE_LOCATION_CONFIG, brokerConfig.get(SslConfigs.SSL_TRUSTSTORE_LOCATION_CONFIG));
-			putIfAbsent(props, SslConfigs.SSL_TRUSTSTORE_PASSWORD_CONFIG, brokerConfig.get(SslConfigs.SSL_TRUSTSTORE_PASSWORD_CONFIG));
-			putIfAbsent(props, CommonClientConfigs.SECURITY_PROTOCOL_CONFIG, "SSL");
-		}
-		KafkaConsumer<byte[], byte[]> consumer;
-		try {
-			consumer = new KafkaConsumer<>(props);
-		} catch (Throwable t) {
-			throw new ConnectException("Failed to create consumer", t);
-		}
-		return consumer;
-	}
-
-	public KafkaConsumer<byte[], byte[]> createConsumerAndSubscribeTo(Map<String, Object> consumerProps, String... topics) {
+        putIfAbsent(props, GROUP_ID_CONFIG, UUID.randomUUID().toString());
+        putIfAbsent(props, BOOTSTRAP_SERVERS_CONFIG, bootstrapServers());
+        putIfAbsent(props, ENABLE_AUTO_COMMIT_CONFIG, "false");
+        putIfAbsent(props, AUTO_OFFSET_RESET_CONFIG, "earliest");
+        putIfAbsent(props, KEY_DESERIALIZER_CLASS_CONFIG, "org.apache.kafka.common.serialization.ByteArrayDeserializer");
+        putIfAbsent(props, VALUE_DESERIALIZER_CLASS_CONFIG, "org.apache.kafka.common.serialization.ByteArrayDeserializer");
+        if (sslEnabled()) {
+            putIfAbsent(props, SslConfigs.SSL_TRUSTSTORE_LOCATION_CONFIG, brokerConfig.get(SslConfigs.SSL_TRUSTSTORE_LOCATION_CONFIG));
+            putIfAbsent(props, SslConfigs.SSL_TRUSTSTORE_PASSWORD_CONFIG, brokerConfig.get(SslConfigs.SSL_TRUSTSTORE_PASSWORD_CONFIG));
+            putIfAbsent(props, CommonClientConfigs.SECURITY_PROTOCOL_CONFIG, "SSL");
+        }
+        KafkaConsumer<byte[], byte[]> consumer;
+        try {
+            consumer = new KafkaConsumer<>(props);
+        } catch (Throwable t) {
+            throw new ConnectException("Failed to create consumer", t);
+        }
+        return consumer;
+    }
+
+    public KafkaConsumer<byte[], byte[]> createConsumerAndSubscribeTo(Map<String, Object> consumerProps, String... topics) {
         KafkaConsumer<byte[], byte[]> consumer = createConsumer(consumerProps);
         consumer.subscribe(Arrays.asList(topics));
         return consumer;
