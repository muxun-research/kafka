--- conflicted
+++ resolved
@@ -65,26 +65,8 @@
     }
 
     /**
-<<<<<<< HEAD
-     * Determine if this worker is running.
-     * @return true if the worker is running, or false otherwise
-     */
-    public boolean isRunning() {
-        return worker.isRunning();
-    }
-
-    /**
-     * Get the workers's name corresponding to this handle.
-     * @return the worker's name
-     */
-    public String name() {
-        return workerName;
-    }
-
-    /**
-=======
->>>>>>> 9494bebe
      * Get the workers's url that accepts requests to its REST endpoint.
+     *
      * @return the worker's url
      */
     public URI url() {
@@ -93,6 +75,7 @@
 
     /**
      * Get the workers's url that accepts requests to its Admin REST endpoint.
+     *
      * @return the worker's admin url
      */
     public URI adminUrl() {
@@ -120,7 +103,10 @@
 
     @Override
     public String toString() {
-        return "WorkerHandle{" + "workerName='" + workerName + '\'' + "workerURL='" + worker.rest().serverUrl() + '\'' + '}';
+        return "WorkerHandle{" +
+                "workerName='" + workerName + '\'' +
+                "workerURL='" + worker.rest().serverUrl() + '\'' +
+                '}';
     }
 
     @Override
