--- conflicted
+++ resolved
@@ -33,16 +33,12 @@
 import java.net.URL;
 import java.nio.file.Paths;
 
-<<<<<<< HEAD
-import static org.junit.Assert.*;
-=======
 import static org.junit.jupiter.api.Assertions.assertEquals;
 import static org.junit.jupiter.api.Assertions.assertNotEquals;
 import static org.junit.jupiter.api.Assertions.assertThrows;
 import static org.junit.jupiter.api.Assertions.assertTrue;
 import static org.mockito.Mockito.mock;
 import static org.mockito.Mockito.when;
->>>>>>> 9494bebe
 
 public class PluginDescTest {
     private final ClassLoader systemLoader = ClassLoader.getSystemClassLoader();
@@ -66,42 +62,30 @@
     @SuppressWarnings("rawtypes")
     @Test
     public void testRegularPluginDesc() {
-<<<<<<< HEAD
-        PluginDesc<Connector> connectorDesc = new PluginDesc<>(Connector.class, regularVersion, pluginLoader);
-=======
         PluginDesc<SinkConnector> connectorDesc = new PluginDesc<>(
                 SinkConnector.class,
                 regularVersion,
                 PluginType.SINK,
                 pluginLoader
         );
->>>>>>> 9494bebe
 
         assertPluginDesc(connectorDesc, SinkConnector.class, regularVersion, PluginType.SINK, pluginLoader.location());
 
-<<<<<<< HEAD
-        PluginDesc<Converter> converterDesc = new PluginDesc<>(Converter.class, snapshotVersion, pluginLoader);
-=======
         PluginDesc<Converter> converterDesc = new PluginDesc<>(
                 Converter.class,
                 snapshotVersion,
                 PluginType.CONVERTER,
                 pluginLoader
         );
->>>>>>> 9494bebe
 
         assertPluginDesc(converterDesc, Converter.class, snapshotVersion, PluginType.CONVERTER, pluginLoader.location());
 
-<<<<<<< HEAD
-        PluginDesc<Transformation> transformDesc = new PluginDesc<>(Transformation.class, noVersion, pluginLoader);
-=======
         PluginDesc<Transformation> transformDesc = new PluginDesc<>(
                 Transformation.class,
                 noVersion,
                 PluginType.TRANSFORMATION,
                 pluginLoader
         );
->>>>>>> 9494bebe
 
         assertPluginDesc(transformDesc, Transformation.class, noVersion, PluginType.TRANSFORMATION, pluginLoader.location());
     }
@@ -110,42 +94,30 @@
     @Test
     public void testPluginDescWithSystemClassLoader() {
         String location = "classpath";
-<<<<<<< HEAD
-        PluginDesc<SinkConnector> connectorDesc = new PluginDesc<>(SinkConnector.class, regularVersion, systemLoader);
-=======
         PluginDesc<SinkConnector> connectorDesc = new PluginDesc<>(
                 SinkConnector.class,
                 regularVersion,
                 PluginType.SINK,
                 systemLoader
         );
->>>>>>> 9494bebe
 
         assertPluginDesc(connectorDesc, SinkConnector.class, regularVersion, PluginType.SINK, location);
 
-<<<<<<< HEAD
-        PluginDesc<Converter> converterDesc = new PluginDesc<>(Converter.class, snapshotVersion, systemLoader);
-=======
         PluginDesc<Converter> converterDesc = new PluginDesc<>(
                 Converter.class,
                 snapshotVersion,
                 PluginType.CONVERTER,
                 systemLoader
         );
->>>>>>> 9494bebe
 
         assertPluginDesc(converterDesc, Converter.class, snapshotVersion, PluginType.CONVERTER, location);
 
-<<<<<<< HEAD
-        PluginDesc<Transformation> transformDesc = new PluginDesc<>(Transformation.class, noVersion, systemLoader);
-=======
         PluginDesc<Transformation> transformDesc = new PluginDesc<>(
                 Transformation.class,
                 noVersion,
                 PluginType.TRANSFORMATION,
                 systemLoader
         );
->>>>>>> 9494bebe
 
         assertPluginDesc(transformDesc, Transformation.class, noVersion, PluginType.TRANSFORMATION, location);
     }
@@ -182,11 +154,6 @@
     @SuppressWarnings("rawtypes")
     @Test
     public void testPluginDescEquality() {
-<<<<<<< HEAD
-        PluginDesc<Connector> connectorDescPluginPath = new PluginDesc<>(Connector.class, snapshotVersion, pluginLoader);
-
-        PluginDesc<Connector> connectorDescClasspath = new PluginDesc<>(Connector.class, snapshotVersion, systemLoader);
-=======
         PluginDesc<SinkConnector> connectorDescPluginPath = new PluginDesc<>(
                 SinkConnector.class,
                 snapshotVersion,
@@ -200,16 +167,10 @@
                 PluginType.SINK,
                 systemLoader
         );
->>>>>>> 9494bebe
 
         assertEquals(connectorDescPluginPath, connectorDescClasspath);
         assertEquals(connectorDescPluginPath.hashCode(), connectorDescClasspath.hashCode());
 
-<<<<<<< HEAD
-        PluginDesc<Converter> converterDescPluginPath = new PluginDesc<>(Converter.class, noVersion, pluginLoader);
-
-        PluginDesc<Converter> converterDescClasspath = new PluginDesc<>(Converter.class, noVersion, systemLoader);
-=======
         PluginDesc<Converter> converterDescPluginPath = new PluginDesc<>(
                 Converter.class,
                 noVersion,
@@ -223,16 +184,10 @@
                 PluginType.CONVERTER,
                 systemLoader
         );
->>>>>>> 9494bebe
 
         assertEquals(converterDescPluginPath, converterDescClasspath);
         assertEquals(converterDescPluginPath.hashCode(), converterDescClasspath.hashCode());
 
-<<<<<<< HEAD
-        PluginDesc<Transformation> transformDescPluginPath = new PluginDesc<>(Transformation.class, null, pluginLoader);
-
-        PluginDesc<Transformation> transformDescClasspath = new PluginDesc<>(Transformation.class, noVersion, pluginLoader);
-=======
         PluginDesc<Transformation> transformDescPluginPath = new PluginDesc<>(
                 Transformation.class,
                 null,
@@ -246,7 +201,6 @@
                 PluginType.TRANSFORMATION,
                 pluginLoader
         );
->>>>>>> 9494bebe
 
         assertNotEquals(transformDescPluginPath, transformDescClasspath);
     }
@@ -254,29 +208,6 @@
     @SuppressWarnings("rawtypes")
     @Test
     public void testPluginDescComparison() {
-<<<<<<< HEAD
-        PluginDesc<Connector> connectorDescPluginPath = new PluginDesc<>(Connector.class, regularVersion, pluginLoader);
-
-        PluginDesc<Connector> connectorDescClasspath = new PluginDesc<>(Connector.class, newerVersion, systemLoader);
-
-        assertNewer(connectorDescPluginPath, connectorDescClasspath);
-
-        PluginDesc<Converter> converterDescPluginPath = new PluginDesc<>(Converter.class, noVersion, pluginLoader);
-
-        PluginDesc<Converter> converterDescClasspath = new PluginDesc<>(Converter.class, snapshotVersion, systemLoader);
-
-        assertNewer(converterDescPluginPath, converterDescClasspath);
-
-        PluginDesc<Transformation> transformDescPluginPath = new PluginDesc<>(Transformation.class, null, pluginLoader);
-
-        PluginDesc<Transformation> transformDescClasspath = new PluginDesc<>(Transformation.class, regularVersion, systemLoader);
-
-        assertNewer(transformDescPluginPath, transformDescClasspath);
-
-        PluginDesc<Predicate> predicateDescPluginPath = new PluginDesc<>(Predicate.class, regularVersion, pluginLoader);
-
-        PluginDesc<Predicate> predicateDescClasspath = new PluginDesc<>(Predicate.class, regularVersion, systemLoader);
-=======
         PluginDesc<SinkConnector> connectorDescPluginPath = new PluginDesc<>(
                 SinkConnector.class,
                 regularVersion,
@@ -338,7 +269,6 @@
                 PluginType.PREDICATE,
                 systemLoader
         );
->>>>>>> 9494bebe
 
         assertNewer(predicateDescPluginPath, predicateDescClasspath);
 
