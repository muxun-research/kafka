--- conflicted
+++ resolved
@@ -37,11 +37,6 @@
 import java.nio.file.Files;
 import java.nio.file.Path;
 import java.nio.file.Paths;
-<<<<<<< HEAD
-import java.util.*;
-
-import static org.junit.Assert.*;
-=======
 import java.util.ArrayList;
 import java.util.Arrays;
 import java.util.Collections;
@@ -54,7 +49,6 @@
 import static org.junit.jupiter.api.Assertions.assertEquals;
 import static org.junit.jupiter.api.Assertions.assertFalse;
 import static org.junit.jupiter.api.Assertions.assertTrue;
->>>>>>> 9494bebe
 
 public class PluginUtilsTest {
     @TempDir
@@ -95,17 +89,17 @@
     }
 
     @Test
-	public void testKafkaDependencyClasses() {
-		assertFalse(PluginUtils.shouldLoadInIsolation("org.apache.kafka.common."));
-		assertFalse(PluginUtils.shouldLoadInIsolation(
-				"org.apache.kafka.common.config.AbstractConfig")
-		);
-		assertFalse(PluginUtils.shouldLoadInIsolation(
-				"org.apache.kafka.common.config.ConfigDef$Type")
-		);
-		assertFalse(PluginUtils.shouldLoadInIsolation(
-				"org.apache.kafka.common.serialization.Deserializer")
-		);
+    public void testKafkaDependencyClasses() {
+        assertFalse(PluginUtils.shouldLoadInIsolation("org.apache.kafka.common."));
+        assertFalse(PluginUtils.shouldLoadInIsolation(
+                "org.apache.kafka.common.config.AbstractConfig")
+        );
+        assertFalse(PluginUtils.shouldLoadInIsolation(
+                "org.apache.kafka.common.config.ConfigDef$Type")
+        );
+        assertFalse(PluginUtils.shouldLoadInIsolation(
+                "org.apache.kafka.common.serialization.Deserializer")
+        );
         assertFalse(PluginUtils.shouldLoadInIsolation(
                 "org.apache.kafka.clients.producer.ProducerConfig")
         );
@@ -117,275 +111,6 @@
         );
     }
 
-<<<<<<< HEAD
-	@Test
-	public void testConnectApiClasses() {
-		List<String> apiClasses = Arrays.asList(
-				// Enumerate all packages and classes
-				"org.apache.kafka.connect.",
-				"org.apache.kafka.connect.components.",
-				"org.apache.kafka.connect.components.Versioned",
-				//"org.apache.kafka.connect.connector.policy.", isolated by default
-				"org.apache.kafka.connect.connector.policy.ConnectorClientConfigOverridePolicy",
-				"org.apache.kafka.connect.connector.policy.ConnectorClientConfigRequest",
-				"org.apache.kafka.connect.connector.policy.ConnectorClientConfigRequest$ClientType",
-				"org.apache.kafka.connect.connector.",
-				"org.apache.kafka.connect.connector.Connector",
-				"org.apache.kafka.connect.connector.ConnectorContext",
-				"org.apache.kafka.connect.connector.ConnectRecord",
-				"org.apache.kafka.connect.connector.Task",
-				"org.apache.kafka.connect.data.",
-				"org.apache.kafka.connect.data.ConnectSchema",
-				"org.apache.kafka.connect.data.Date",
-				"org.apache.kafka.connect.data.Decimal",
-				"org.apache.kafka.connect.data.Field",
-				"org.apache.kafka.connect.data.Schema",
-				"org.apache.kafka.connect.data.SchemaAndValue",
-				"org.apache.kafka.connect.data.SchemaBuilder",
-				"org.apache.kafka.connect.data.SchemaProjector",
-				"org.apache.kafka.connect.data.Struct",
-				"org.apache.kafka.connect.data.Time",
-				"org.apache.kafka.connect.data.Timestamp",
-				"org.apache.kafka.connect.data.Values",
-				"org.apache.kafka.connect.errors.",
-				"org.apache.kafka.connect.errors.AlreadyExistsException",
-				"org.apache.kafka.connect.errors.ConnectException",
-				"org.apache.kafka.connect.errors.DataException",
-				"org.apache.kafka.connect.errors.IllegalWorkerStateException",
-				"org.apache.kafka.connect.errors.NotFoundException",
-				"org.apache.kafka.connect.errors.RetriableException",
-				"org.apache.kafka.connect.errors.SchemaBuilderException",
-				"org.apache.kafka.connect.errors.SchemaProjectorException",
-				"org.apache.kafka.connect.header.",
-				"org.apache.kafka.connect.header.ConnectHeader",
-				"org.apache.kafka.connect.header.ConnectHeaders",
-				"org.apache.kafka.connect.header.Header",
-				"org.apache.kafka.connect.header.Headers",
-				"org.apache.kafka.connect.health.",
-				"org.apache.kafka.connect.health.AbstractState",
-				"org.apache.kafka.connect.health.ConnectClusterDetails",
-				"org.apache.kafka.connect.health.ConnectClusterState",
-				"org.apache.kafka.connect.health.ConnectorHealth",
-				"org.apache.kafka.connect.health.ConnectorState",
-				"org.apache.kafka.connect.health.ConnectorType",
-				"org.apache.kafka.connect.health.TaskState",
-				"org.apache.kafka.connect.rest.",
-				"org.apache.kafka.connect.rest.ConnectRestExtension",
-				"org.apache.kafka.connect.rest.ConnectRestExtensionContext",
-				"org.apache.kafka.connect.sink.",
-				"org.apache.kafka.connect.sink.SinkConnector",
-				"org.apache.kafka.connect.sink.SinkRecord",
-				"org.apache.kafka.connect.sink.SinkTask",
-				"org.apache.kafka.connect.sink.SinkTaskContext",
-				"org.apache.kafka.connect.sink.ErrantRecordReporter",
-				"org.apache.kafka.connect.source.",
-				"org.apache.kafka.connect.source.SourceConnector",
-				"org.apache.kafka.connect.source.SourceRecord",
-				"org.apache.kafka.connect.source.SourceTask",
-				"org.apache.kafka.connect.source.SourceTaskContext",
-				"org.apache.kafka.connect.storage.",
-				"org.apache.kafka.connect.storage.Converter",
-				"org.apache.kafka.connect.storage.ConverterConfig",
-				"org.apache.kafka.connect.storage.ConverterType",
-				"org.apache.kafka.connect.storage.HeaderConverter",
-				"org.apache.kafka.connect.storage.OffsetStorageReader",
-				//"org.apache.kafka.connect.storage.SimpleHeaderConverter", explicitly isolated
-				//"org.apache.kafka.connect.storage.StringConverter", explicitly isolated
-				"org.apache.kafka.connect.storage.StringConverterConfig",
-				//"org.apache.kafka.connect.transforms.", isolated by default
-				"org.apache.kafka.connect.transforms.Transformation",
-				"org.apache.kafka.connect.transforms.predicates.Predicate",
-				"org.apache.kafka.connect.util.",
-				"org.apache.kafka.connect.util.ConnectorUtils"
-		);
-		// Classes in the API should never be loaded in isolation.
-		for (String clazz : apiClasses) {
-			assertFalse(
-					clazz + " from 'api' is loaded in isolation but should not be",
-					PluginUtils.shouldLoadInIsolation(clazz)
-			);
-		}
-	}
-
-	@Test
-	public void testConnectRuntimeClasses() {
-		// Only list packages, because there are too many classes.
-		List<String> runtimeClasses = Arrays.asList(
-				"org.apache.kafka.connect.cli.",
-				//"org.apache.kafka.connect.connector.policy.", isolated by default
-				//"org.apache.kafka.connect.converters.", isolated by default
-				"org.apache.kafka.connect.runtime.",
-				"org.apache.kafka.connect.runtime.distributed",
-				"org.apache.kafka.connect.runtime.errors",
-				"org.apache.kafka.connect.runtime.health",
-				"org.apache.kafka.connect.runtime.isolation",
-				"org.apache.kafka.connect.runtime.rest.",
-				"org.apache.kafka.connect.runtime.rest.entities.",
-				"org.apache.kafka.connect.runtime.rest.errors.",
-				"org.apache.kafka.connect.runtime.rest.resources.",
-				"org.apache.kafka.connect.runtime.rest.util.",
-				"org.apache.kafka.connect.runtime.standalone.",
-				"org.apache.kafka.connect.runtime.rest.",
-				"org.apache.kafka.connect.storage.",
-				"org.apache.kafka.connect.tools.",
-				"org.apache.kafka.connect.util."
-		);
-		for (String clazz : runtimeClasses) {
-			assertFalse(
-					clazz + " from 'runtime' is loaded in isolation but should not be",
-					PluginUtils.shouldLoadInIsolation(clazz)
-			);
-		}
-	}
-
-	@Test
-	public void testAllowedRuntimeClasses() {
-		List<String> jsonConverterClasses = Arrays.asList(
-				"org.apache.kafka.connect.connector.policy.",
-				"org.apache.kafka.connect.connector.policy.AbstractConnectorClientConfigOverridePolicy",
-				"org.apache.kafka.connect.connector.policy.AllConnectorClientConfigOverridePolicy",
-				"org.apache.kafka.connect.connector.policy.NoneConnectorClientConfigOverridePolicy",
-				"org.apache.kafka.connect.connector.policy.PrincipalConnectorClientConfigOverridePolicy",
-				"org.apache.kafka.connect.converters.",
-				"org.apache.kafka.connect.converters.ByteArrayConverter",
-				"org.apache.kafka.connect.converters.DoubleConverter",
-				"org.apache.kafka.connect.converters.FloatConverter",
-				"org.apache.kafka.connect.converters.IntegerConverter",
-				"org.apache.kafka.connect.converters.LongConverter",
-				"org.apache.kafka.connect.converters.NumberConverter",
-				"org.apache.kafka.connect.converters.NumberConverterConfig",
-				"org.apache.kafka.connect.converters.ShortConverter",
-				//"org.apache.kafka.connect.storage.", not isolated by default
-				"org.apache.kafka.connect.storage.StringConverter",
-				"org.apache.kafka.connect.storage.SimpleHeaderConverter"
-		);
-		for (String clazz : jsonConverterClasses) {
-			assertTrue(
-					clazz + " from 'runtime' is not loaded in isolation but should be",
-					PluginUtils.shouldLoadInIsolation(clazz)
-			);
-		}
-	}
-
-	@Test
-	public void testTransformsClasses() {
-		List<String> transformsClasses = Arrays.asList(
-				"org.apache.kafka.connect.transforms.",
-				"org.apache.kafka.connect.transforms.util.",
-				"org.apache.kafka.connect.transforms.util.NonEmptyListValidator",
-				"org.apache.kafka.connect.transforms.util.RegexValidator",
-				"org.apache.kafka.connect.transforms.util.Requirements",
-				"org.apache.kafka.connect.transforms.util.SchemaUtil",
-				"org.apache.kafka.connect.transforms.util.SimpleConfig",
-				"org.apache.kafka.connect.transforms.Cast",
-				"org.apache.kafka.connect.transforms.Cast$Key",
-				"org.apache.kafka.connect.transforms.Cast$Value",
-				"org.apache.kafka.connect.transforms.ExtractField",
-				"org.apache.kafka.connect.transforms.ExtractField$Key",
-				"org.apache.kafka.connect.transforms.ExtractField$Value",
-				"org.apache.kafka.connect.transforms.Flatten",
-				"org.apache.kafka.connect.transforms.Flatten$Key",
-				"org.apache.kafka.connect.transforms.Flatten$Value",
-				"org.apache.kafka.connect.transforms.HoistField",
-				"org.apache.kafka.connect.transforms.HoistField$Key",
-				"org.apache.kafka.connect.transforms.HoistField$Key",
-				"org.apache.kafka.connect.transforms.InsertField",
-				"org.apache.kafka.connect.transforms.InsertField$Key",
-				"org.apache.kafka.connect.transforms.InsertField$Value",
-				"org.apache.kafka.connect.transforms.MaskField",
-				"org.apache.kafka.connect.transforms.MaskField$Key",
-				"org.apache.kafka.connect.transforms.MaskField$Value",
-				"org.apache.kafka.connect.transforms.RegexRouter",
-				"org.apache.kafka.connect.transforms.ReplaceField",
-				"org.apache.kafka.connect.transforms.ReplaceField$Key",
-				"org.apache.kafka.connect.transforms.ReplaceField$Value",
-				"org.apache.kafka.connect.transforms.SetSchemaMetadata",
-				"org.apache.kafka.connect.transforms.SetSchemaMetadata$Key",
-				"org.apache.kafka.connect.transforms.SetSchemaMetadata$Value",
-				"org.apache.kafka.connect.transforms.TimestampConverter",
-				"org.apache.kafka.connect.transforms.TimestampConverter$Key",
-				"org.apache.kafka.connect.transforms.TimestampConverter$Value",
-				"org.apache.kafka.connect.transforms.TimestampRouter",
-				"org.apache.kafka.connect.transforms.TimestampRouter$Key",
-				"org.apache.kafka.connect.transforms.TimestampRouter$Value",
-				"org.apache.kafka.connect.transforms.ValueToKey",
-				"org.apache.kafka.connect.transforms.predicates.",
-				"org.apache.kafka.connect.transforms.predicates.HasHeaderKey",
-				"org.apache.kafka.connect.transforms.predicates.RecordIsTombstone",
-				"org.apache.kafka.connect.transforms.predicates.TopicNameMatches"
-		);
-		for (String clazz : transformsClasses) {
-			assertTrue(
-					clazz + " from 'transforms' is not loaded in isolation but should be",
-					PluginUtils.shouldLoadInIsolation(clazz)
-			);
-		}
-	}
-
-	@Test
-	public void testAllowedJsonConverterClasses() {
-		List<String> jsonConverterClasses = Arrays.asList(
-				"org.apache.kafka.connect.json.",
-				"org.apache.kafka.connect.json.DecimalFormat",
-				"org.apache.kafka.connect.json.JsonConverter",
-				"org.apache.kafka.connect.json.JsonConverterConfig",
-				"org.apache.kafka.connect.json.JsonDeserializer",
-				"org.apache.kafka.connect.json.JsonSchema",
-				"org.apache.kafka.connect.json.JsonSerializer"
-		);
-		for (String clazz : jsonConverterClasses) {
-			assertTrue(
-					clazz + " from 'json' is not loaded in isolation but should be",
-					PluginUtils.shouldLoadInIsolation(clazz)
-			);
-		}
-	}
-
-	@Test
-	public void testAllowedFileConnectors() {
-		List<String> jsonConverterClasses = Arrays.asList(
-				"org.apache.kafka.connect.file.",
-				"org.apache.kafka.connect.file.FileStreamSinkConnector",
-				"org.apache.kafka.connect.file.FileStreamSinkTask",
-				"org.apache.kafka.connect.file.FileStreamSourceConnector",
-				"org.apache.kafka.connect.file.FileStreamSourceTask"
-		);
-		for (String clazz : jsonConverterClasses) {
-			assertTrue(
-					clazz + " from 'file' is not loaded in isolation but should be",
-					PluginUtils.shouldLoadInIsolation(clazz)
-			);
-		}
-	}
-
-	@Test
-	public void testAllowedBasicAuthExtensionClasses() {
-		List<String> basicAuthExtensionClasses = Arrays.asList(
-				"org.apache.kafka.connect.rest.basic.auth.extension.BasicAuthSecurityRestExtension"
-				//"org.apache.kafka.connect.rest.basic.auth.extension.JaasBasicAuthFilter", TODO fix?
-				//"org.apache.kafka.connect.rest.basic.auth.extension.PropertyFileLoginModule" TODO fix?
-		);
-		for (String clazz : basicAuthExtensionClasses) {
-			assertTrue(
-					clazz + " from 'basic-auth-extension' is not loaded in isolation but should be",
-					PluginUtils.shouldLoadInIsolation(clazz)
-			);
-		}
-	}
-
-	@Test
-	public void testMirrorClasses() {
-		assertTrue(PluginUtils.shouldLoadInIsolation(
-				"org.apache.kafka.connect.mirror.MirrorSourceTask")
-		);
-		assertTrue(PluginUtils.shouldLoadInIsolation(
-				"org.apache.kafka.connect.mirror.MirrorSourceConnector")
-		);
-	}
-
-	@Test
-	public void testClientConfigProvider() {
-=======
     @Test
     public void testConnectApiClasses() {
         List<String> apiClasses = Arrays.asList(
@@ -639,7 +364,6 @@
 
     @Test
     public void testClientConfigProvider() {
->>>>>>> 9494bebe
         assertFalse(PluginUtils.shouldLoadInIsolation(
                 "org.apache.kafka.common.config.provider.ConfigProvider")
         );
@@ -764,10 +488,13 @@
         Files.createDirectories(pluginPath.resolve("connectorB/deps/more"));
         Files.createSymbolicLink(
                 pluginPath.resolve("connectorB/deps/symlink"),
-                Paths.get("more"));
+                Paths.get("more")
+        );
 
         List<Path> expectedUrls = createBasicExpectedUrls();
-        expectedUrls.add(Files.createFile(pluginPath.resolve("connectorB/deps/more/converter.jar")));
+        expectedUrls.add(
+                Files.createFile(pluginPath.resolve("connectorB/deps/more/converter.jar"))
+        );
 
         assertUrls(expectedUrls, PluginUtils.pluginUrls(pluginPath));
     }
@@ -779,11 +506,6 @@
         SortedSet<PluginDesc<SourceConnector>> sourceConnectors = new TreeSet<>();
         sourceConnectors.add(new PluginDesc<>(MockSourceConnector.class, null, PluginType.SOURCE, MockSourceConnector.class.getClassLoader()));
         SortedSet<PluginDesc<Converter>> converters = new TreeSet<>();
-<<<<<<< HEAD
-        converters.add(new PluginDesc<>(CollidingConverter.class, null, CollidingConverter.class.getClassLoader()));
-        PluginScanResult result = new PluginScanResult(sinkConnectors, sourceConnectors, converters, Collections.emptySortedSet(), Collections.emptySortedSet(), Collections.emptySortedSet(), Collections.emptySortedSet(), Collections.emptySortedSet(), Collections.emptySortedSet());
-        Map<String, String> aliases = PluginUtils.computeAliases(result);
-=======
         converters.add(new PluginDesc<>(CollidingConverter.class, null, PluginType.CONVERTER, CollidingConverter.class.getClassLoader()));
         PluginScanResult result = new PluginScanResult(
                 sinkConnectors,
@@ -796,7 +518,6 @@
                 Collections.emptySortedSet(),
                 Collections.emptySortedSet()
         );
->>>>>>> 9494bebe
         Map<String, String> actualAliases = PluginUtils.computeAliases(result);
         Map<String, String> expectedAliases = new HashMap<>();
         expectedAliases.put("MockSinkConnector", MockSinkConnector.class.getName());
@@ -815,7 +536,17 @@
         sinkConnectors.add(new PluginDesc<>(MockSinkConnector.class, null, PluginType.SINK, MockSinkConnector.class.getClassLoader()));
         sinkConnectors.add(new PluginDesc<>(MockSinkConnector.class, "1.0", PluginType.SINK, MockSinkConnector.class.getClassLoader()));
         assertEquals(2, sinkConnectors.size());
-        PluginScanResult result = new PluginScanResult(sinkConnectors, Collections.emptySortedSet(), Collections.emptySortedSet(), Collections.emptySortedSet(), Collections.emptySortedSet(), Collections.emptySortedSet(), Collections.emptySortedSet(), Collections.emptySortedSet(), Collections.emptySortedSet());
+        PluginScanResult result = new PluginScanResult(
+                sinkConnectors,
+                Collections.emptySortedSet(),
+                Collections.emptySortedSet(),
+                Collections.emptySortedSet(),
+                Collections.emptySortedSet(),
+                Collections.emptySortedSet(),
+                Collections.emptySortedSet(),
+                Collections.emptySortedSet(),
+                Collections.emptySortedSet()
+        );
         Map<String, String> actualAliases = PluginUtils.computeAliases(result);
         Map<String, String> expectedAliases = new HashMap<>();
         expectedAliases.put("MockSinkConnector", MockSinkConnector.class.getName());
@@ -828,10 +559,6 @@
         SortedSet<PluginDesc<Converter>> converters = new TreeSet<>();
         converters.add(new PluginDesc<>(CollidingConverter.class, null, PluginType.CONVERTER, CollidingConverter.class.getClassLoader()));
         SortedSet<PluginDesc<HeaderConverter>> headerConverters = new TreeSet<>();
-<<<<<<< HEAD
-        headerConverters.add(new PluginDesc<>(CollidingHeaderConverter.class, null, CollidingHeaderConverter.class.getClassLoader()));
-        PluginScanResult result = new PluginScanResult(Collections.emptySortedSet(), Collections.emptySortedSet(), converters, headerConverters, Collections.emptySortedSet(), Collections.emptySortedSet(), Collections.emptySortedSet(), Collections.emptySortedSet(), Collections.emptySortedSet());
-=======
         headerConverters.add(new PluginDesc<>(CollidingHeaderConverter.class, null, PluginType.HEADER_CONVERTER, CollidingHeaderConverter.class.getClassLoader()));
         PluginScanResult result = new PluginScanResult(
                 Collections.emptySortedSet(),
@@ -844,7 +571,6 @@
                 Collections.emptySortedSet(),
                 Collections.emptySortedSet()
         );
->>>>>>> 9494bebe
         Map<String, String> actualAliases = PluginUtils.computeAliases(result);
         Map<String, String> expectedAliases = new HashMap<>();
         expectedAliases.put("CollidingConverter", CollidingConverter.class.getName());
@@ -858,10 +584,6 @@
         SortedSet<PluginDesc<Converter>> converters = new TreeSet<>();
         converters.add(new PluginDesc<>(CollidingConverter.class, null, PluginType.CONVERTER, CollidingConverter.class.getClassLoader()));
         SortedSet<PluginDesc<Transformation<?>>> transformations = new TreeSet<>();
-<<<<<<< HEAD
-        transformations.add(new PluginDesc<>((Class<? extends Transformation<?>>) (Class<?>) Colliding.class, null, Colliding.class.getClassLoader()));
-        PluginScanResult result = new PluginScanResult(Collections.emptySortedSet(), Collections.emptySortedSet(), converters, Collections.emptySortedSet(), transformations, Collections.emptySortedSet(), Collections.emptySortedSet(), Collections.emptySortedSet(), Collections.emptySortedSet());
-=======
         transformations.add(new PluginDesc<>((Class<? extends Transformation<?>>) (Class<?>) Colliding.class, null, PluginType.TRANSFORMATION, Colliding.class.getClassLoader()));
         PluginScanResult result = new PluginScanResult(
                 Collections.emptySortedSet(),
@@ -874,7 +596,6 @@
                 Collections.emptySortedSet(),
                 Collections.emptySortedSet()
         );
->>>>>>> 9494bebe
         Map<String, String> actualAliases = PluginUtils.computeAliases(result);
         Map<String, String> expectedAliases = new HashMap<>();
         expectedAliases.put("CollidingConverter", CollidingConverter.class.getName());
