/*
 * Licensed to the Apache Software Foundation (ASF) under one or more
 * contributor license agreements. See the NOTICE file distributed with
 * this work for additional information regarding copyright ownership.
 * The ASF licenses this file to You under the Apache License, Version 2.0
 * (the "License"); you may not use this file except in compliance with
 * the License. You may obtain a copy of the License at
 *
 *    http://www.apache.org/licenses/LICENSE-2.0
 *
 * Unless required by applicable law or agreed to in writing, software
 * distributed under the License is distributed on an "AS IS" BASIS,
 * WITHOUT WARRANTIES OR CONDITIONS OF ANY KIND, either express or implied.
 * See the License for the specific language governing permissions and
 * limitations under the License.
 */
package org.apache.kafka.connect.runtime;

import org.apache.kafka.clients.admin.NewTopic;
import org.apache.kafka.clients.producer.Callback;
import org.apache.kafka.clients.producer.KafkaProducer;
import org.apache.kafka.clients.producer.ProducerRecord;
import org.apache.kafka.clients.producer.RecordMetadata;
import org.apache.kafka.common.KafkaException;
import org.apache.kafka.common.errors.InvalidTopicException;
import org.apache.kafka.common.errors.TopicAuthorizationException;
import org.apache.kafka.common.TopicPartition;
import org.apache.kafka.common.header.Headers;
import org.apache.kafka.common.header.internals.RecordHeaders;
import org.apache.kafka.common.utils.Time;
import org.apache.kafka.connect.data.Schema;
import org.apache.kafka.connect.errors.ConnectException;
import org.apache.kafka.connect.integration.MonitorableSourceConnector;
import org.apache.kafka.connect.runtime.ConnectMetrics.MetricGroup;
import org.apache.kafka.connect.storage.ClusterConfigState;
import org.apache.kafka.connect.runtime.errors.RetryWithToleranceOperator;
import org.apache.kafka.connect.runtime.errors.RetryWithToleranceOperatorTest;
import org.apache.kafka.connect.runtime.errors.ErrorHandlingMetrics;
import org.apache.kafka.connect.runtime.isolation.Plugins;
import org.apache.kafka.connect.runtime.standalone.StandaloneConfig;
import org.apache.kafka.connect.source.SourceRecord;
import org.apache.kafka.connect.source.SourceTask;
import org.apache.kafka.connect.source.SourceTaskContext;
import org.apache.kafka.connect.storage.CloseableOffsetStorageReader;
import org.apache.kafka.connect.storage.ConnectorOffsetBackingStore;
import org.apache.kafka.connect.storage.Converter;
import org.apache.kafka.connect.storage.HeaderConverter;
import org.apache.kafka.connect.storage.OffsetStorageWriter;
import org.apache.kafka.connect.storage.StatusBackingStore;
import org.apache.kafka.connect.storage.StringConverter;
import org.apache.kafka.connect.test.util.ConcurrencyUtils;
import org.apache.kafka.connect.util.ConnectorTaskId;
import org.apache.kafka.connect.util.ParameterizedTest;
import org.apache.kafka.connect.util.TopicAdmin;
import org.apache.kafka.connect.util.TopicCreationGroup;
import org.apache.kafka.common.utils.LogCaptureAppender;
import org.junit.After;
import org.junit.Before;
import org.junit.Test;
import org.junit.runner.RunWith;
import org.junit.runners.Parameterized;
import org.mockito.AdditionalAnswers;
import org.mockito.ArgumentCaptor;
import org.mockito.Mock;
import org.mockito.junit.MockitoJUnit;
import org.mockito.junit.MockitoRule;
import org.mockito.quality.Strictness;
import org.mockito.stubbing.Answer;

import java.io.IOException;
import java.nio.charset.StandardCharsets;
import java.time.Duration;
import java.util.Arrays;
import java.util.Collection;
import java.util.Collections;
import java.util.HashMap;
import java.util.LinkedList;
import java.util.List;
import java.util.Map;
import java.util.Set;
import java.util.concurrent.CountDownLatch;
import java.util.concurrent.ExecutorService;
import java.util.concurrent.Executors;
import java.util.concurrent.Future;
import java.util.concurrent.TimeUnit;
import java.util.concurrent.TimeoutException;
import java.util.concurrent.atomic.AtomicInteger;
import java.util.function.Supplier;

import static org.apache.kafka.connect.integration.MonitorableSourceConnector.TOPIC_CONFIG;
import static org.apache.kafka.connect.runtime.ConnectorConfig.CONNECTOR_CLASS_CONFIG;
import static org.apache.kafka.connect.runtime.ConnectorConfig.KEY_CONVERTER_CLASS_CONFIG;
import static org.apache.kafka.connect.runtime.ConnectorConfig.TASKS_MAX_CONFIG;
import static org.apache.kafka.connect.runtime.ConnectorConfig.VALUE_CONVERTER_CLASS_CONFIG;
import static org.apache.kafka.connect.runtime.SourceConnectorConfig.TOPIC_CREATION_GROUPS_CONFIG;
import static org.apache.kafka.connect.runtime.TopicCreationConfig.DEFAULT_TOPIC_CREATION_PREFIX;
import static org.apache.kafka.connect.runtime.TopicCreationConfig.EXCLUDE_REGEX_CONFIG;
import static org.apache.kafka.connect.runtime.TopicCreationConfig.INCLUDE_REGEX_CONFIG;
import static org.apache.kafka.connect.runtime.TopicCreationConfig.PARTITIONS_CONFIG;
import static org.apache.kafka.connect.runtime.TopicCreationConfig.REPLICATION_FACTOR_CONFIG;
import static org.apache.kafka.connect.runtime.WorkerConfig.TOPIC_CREATION_ENABLE_CONFIG;
import static org.junit.Assert.assertArrayEquals;
import static org.junit.Assert.assertEquals;
import static org.junit.Assert.assertFalse;
import static org.junit.Assert.assertNull;
import static org.junit.Assert.assertThrows;
import static org.junit.Assert.assertTrue;
import static org.mockito.ArgumentMatchers.any;
import static org.mockito.ArgumentMatchers.anyLong;
import static org.mockito.ArgumentMatchers.anyString;
import static org.mockito.ArgumentMatchers.eq;
import static org.mockito.ArgumentMatchers.isNull;
import static org.mockito.Mockito.atLeast;
import static org.mockito.Mockito.atLeastOnce;
import static org.mockito.Mockito.doAnswer;
import static org.mockito.Mockito.doNothing;
import static org.mockito.Mockito.mock;
import static org.mockito.Mockito.times;
import static org.mockito.Mockito.verify;
import static org.mockito.Mockito.verifyNoMoreInteractions;
import static org.mockito.Mockito.when;

@SuppressWarnings({"unchecked"})
@RunWith(Parameterized.class)
public class WorkerSourceTaskTest {

    public static final String POLL_TIMEOUT_MSG = "Timeout waiting for poll";
    @org.junit.Rule
    public MockitoRule rule = MockitoJUnit.rule().strictness(Strictness.STRICT_STUBS);

<<<<<<< HEAD
@PowerMockIgnore({"javax.management.*",
		"org.apache.log4j.*"})
@RunWith(PowerMockRunner.class)
@PowerMockRunnerDelegate(ParameterizedTest.class)
public class WorkerSourceTaskTest extends ThreadedTest {
	private static final String TOPIC = "topic";
	private static final String OTHER_TOPIC = "other-topic";
	private static final Map<String, byte[]> PARTITION = Collections.singletonMap("key", "partition".getBytes());
    private static final Map<String, Integer> OFFSET = Collections.singletonMap("key", 12);
=======
    private static final String TOPIC = "topic";
    private static final Map<String, Object> PARTITION = Collections.singletonMap("key", "partition".getBytes());
    private static final Map<String, Object> OFFSET = Collections.singletonMap("key", 12);
>>>>>>> 15418db6

    // Connect-format data
    private static final Schema KEY_SCHEMA = Schema.INT32_SCHEMA;
    private static final Integer KEY = -1;
    private static final Schema RECORD_SCHEMA = Schema.INT64_SCHEMA;
    private static final Long RECORD = 12L;
    // Serialized data. The actual format of this data doesn't matter -- we just want to see that the right version
    // is used in the right place.
    private static final byte[] SERIALIZED_KEY = "converted-key".getBytes();
    private static final byte[] SERIALIZED_RECORD = "converted-record".getBytes();

<<<<<<< HEAD
    private ExecutorService executor = Executors.newSingleThreadExecutor();
    private ConnectorTaskId taskId = new ConnectorTaskId("job", 0);
    private ConnectorTaskId taskId1 = new ConnectorTaskId("job", 1);
	private WorkerConfig config;
	private SourceConnectorConfig sourceConfig;
	private Plugins plugins;
	private MockConnectMetrics metrics;
	@Mock
	private SourceTask sourceTask;
	@Mock
	private Converter keyConverter;
	@Mock
	private Converter valueConverter;
	@Mock
	private HeaderConverter headerConverter;
	@Mock
	private TransformationChain<SourceRecord> transformationChain;
	@Mock
	private KafkaProducer<byte[], byte[]> producer;
	@Mock
	private TopicAdmin admin;
	@Mock
	private CloseableOffsetStorageReader offsetReader;
	@Mock
	private OffsetStorageWriter offsetWriter;
	@Mock
	private ClusterConfigState clusterConfigState;
	private WorkerSourceTask workerTask;
	@Mock
	private Future<RecordMetadata> sendFuture;
	@MockStrict
	private TaskStatus.Listener statusListener;
	@Mock
	private StatusBackingStore statusBackingStore;

	private Capture<org.apache.kafka.clients.producer.Callback> producerCallbacks;

	private static final Map<String, String> TASK_PROPS = new HashMap<>();

	static {
		TASK_PROPS.put(TaskConfig.TASK_CLASS_CONFIG, TestSourceTask.class.getName());
	}

	private static final TaskConfig TASK_CONFIG = new TaskConfig(TASK_PROPS);

	private static final List<SourceRecord> RECORDS = Arrays.asList(
			new SourceRecord(PARTITION, OFFSET, "topic", null, KEY_SCHEMA, KEY, RECORD_SCHEMA, RECORD)
	);

	private boolean enableTopicCreation;

	@ParameterizedTest.Parameters
	public static Collection<Boolean> parameters() {
		return Arrays.asList(false, true);
	}

	public WorkerSourceTaskTest(boolean enableTopicCreation) {
		this.enableTopicCreation = enableTopicCreation;
	}

	@Override
	public void setup() {
		super.setup();
		Map<String, String> workerProps = workerProps();
		plugins = new Plugins(workerProps);
		config = new StandaloneConfig(workerProps);
		sourceConfig = new SourceConnectorConfig(plugins, sourceConnectorPropsWithGroups(TOPIC), true);
		producerCallbacks = EasyMock.newCapture();
		metrics = new MockConnectMetrics();
	}

	private Map<String, String> workerProps() {
		Map<String, String> props = new HashMap<>();
		props.put("key.converter", "org.apache.kafka.connect.json.JsonConverter");
		props.put("value.converter", "org.apache.kafka.connect.json.JsonConverter");
		props.put("internal.key.converter", "org.apache.kafka.connect.json.JsonConverter");
		props.put("internal.value.converter", "org.apache.kafka.connect.json.JsonConverter");
		props.put("internal.key.converter.schemas.enable", "false");
		props.put("internal.value.converter.schemas.enable", "false");
		props.put("offset.storage.file.filename", "/tmp/connect.offsets");
		props.put(TOPIC_CREATION_ENABLE_CONFIG, String.valueOf(enableTopicCreation));
		return props;
	}

	private Map<String, String> sourceConnectorPropsWithGroups(String topic) {
		// setup up props for the source connector
		Map<String, String> props = new HashMap<>();
		props.put("name", "foo-connector");
		props.put(CONNECTOR_CLASS_CONFIG, MonitorableSourceConnector.class.getSimpleName());
		props.put(TASKS_MAX_CONFIG, String.valueOf(1));
		props.put(TOPIC_CONFIG, topic);
		props.put(KEY_CONVERTER_CLASS_CONFIG, StringConverter.class.getName());
		props.put(VALUE_CONVERTER_CLASS_CONFIG, StringConverter.class.getName());
		props.put(TOPIC_CREATION_GROUPS_CONFIG, String.join(",", "foo", "bar"));
		props.put(DEFAULT_TOPIC_CREATION_PREFIX + REPLICATION_FACTOR_CONFIG, String.valueOf(1));
		props.put(DEFAULT_TOPIC_CREATION_PREFIX + PARTITIONS_CONFIG, String.valueOf(1));
		props.put(SourceConnectorConfig.TOPIC_CREATION_PREFIX + "foo" + "." + INCLUDE_REGEX_CONFIG, topic);
		props.put(SourceConnectorConfig.TOPIC_CREATION_PREFIX + "bar" + "." + INCLUDE_REGEX_CONFIG, ".*");
		props.put(SourceConnectorConfig.TOPIC_CREATION_PREFIX + "bar" + "." + EXCLUDE_REGEX_CONFIG, topic);
		return props;
	}

	@After
	public void tearDown() {
		if (metrics != null) metrics.stop();
	}

	private void createWorkerTask() {
		createWorkerTask(TargetState.STARTED);
	}

	private void createWorkerTask(TargetState initialState) {
		createWorkerTask(initialState, keyConverter, valueConverter, headerConverter);
	}

	private void createWorkerTask(TargetState initialState, Converter keyConverter, Converter valueConverter, HeaderConverter headerConverter) {
		workerTask = new WorkerSourceTask(taskId, sourceTask, statusListener, initialState, keyConverter, valueConverter, headerConverter,
				transformationChain, producer, admin, TopicCreationGroup.configuredGroups(sourceConfig),
				offsetReader, offsetWriter, config, clusterConfigState, metrics, plugins.delegatingLoader(), Time.SYSTEM,
				RetryWithToleranceOperatorTest.NOOP_OPERATOR, statusBackingStore, Runnable::run);
	}

	@Test
	public void testStartPaused() throws Exception {
		final CountDownLatch pauseLatch = new CountDownLatch(1);

		createWorkerTask(TargetState.PAUSED);

		statusListener.onPause(taskId);
		EasyMock.expectLastCall().andAnswer(() -> {
			pauseLatch.countDown();
			return null;
		});

		expectClose();

		statusListener.onShutdown(taskId);
		EasyMock.expectLastCall();

		PowerMock.replayAll();

		workerTask.initialize(TASK_CONFIG);
=======
    private final ExecutorService executor = Executors.newSingleThreadExecutor();
    private final ConnectorTaskId taskId = new ConnectorTaskId("job", 0);
    private WorkerConfig config;
    private SourceConnectorConfig sourceConfig;
    private Plugins plugins;
    private MockConnectMetrics metrics;
    @Mock
    private SourceTask sourceTask;
    @Mock
    private Converter keyConverter;
    @Mock
    private Converter valueConverter;
    @Mock
    private HeaderConverter headerConverter;
    @Mock
    private TransformationChain<SourceRecord> transformationChain;
    @Mock
    private KafkaProducer<byte[], byte[]> producer;
    @Mock
    private TopicAdmin admin;
    @Mock
    private CloseableOffsetStorageReader offsetReader;
    @Mock
    private OffsetStorageWriter offsetWriter;
    @Mock
    private ConnectorOffsetBackingStore offsetStore;
    @Mock
    private ClusterConfigState clusterConfigState;
    private WorkerSourceTask workerTask;
    @Mock
    private TaskStatus.Listener statusListener;
    @Mock
    private StatusBackingStore statusBackingStore;
    @Mock
    private ErrorHandlingMetrics errorHandlingMetrics;

    private static final Map<String, String> TASK_PROPS = new HashMap<>();

    static {
        TASK_PROPS.put(TaskConfig.TASK_CLASS_CONFIG, TestSourceTask.class.getName());
    }

    private static final TaskConfig TASK_CONFIG = new TaskConfig(TASK_PROPS);

    private static final List<SourceRecord> RECORDS = Collections.singletonList(
            new SourceRecord(PARTITION, OFFSET, "topic", null, KEY_SCHEMA, KEY, RECORD_SCHEMA, RECORD)
    );

    private final boolean enableTopicCreation;

    @ParameterizedTest.Parameters
    public static Collection<Boolean> parameters() {
        return Arrays.asList(false, true);
    }

    public WorkerSourceTaskTest(boolean enableTopicCreation) {
        this.enableTopicCreation = enableTopicCreation;
    }

    @Before
    public void setup() {
        Map<String, String> workerProps = workerProps();
        plugins = new Plugins(workerProps);
        config = new StandaloneConfig(workerProps);
        sourceConfig = new SourceConnectorConfig(plugins, sourceConnectorPropsWithGroups(TOPIC), true);
        metrics = new MockConnectMetrics();
    }

    private Map<String, String> workerProps() {
        Map<String, String> props = new HashMap<>();
        props.put("key.converter", "org.apache.kafka.connect.json.JsonConverter");
        props.put("value.converter", "org.apache.kafka.connect.json.JsonConverter");
        props.put("offset.storage.file.filename", "/tmp/connect.offsets");
        props.put(TOPIC_CREATION_ENABLE_CONFIG, String.valueOf(enableTopicCreation));
        return props;
    }

    private Map<String, String> sourceConnectorPropsWithGroups(String topic) {
        // setup up props for the source connector
        Map<String, String> props = new HashMap<>();
        props.put("name", "foo-connector");
        props.put(CONNECTOR_CLASS_CONFIG, MonitorableSourceConnector.class.getSimpleName());
        props.put(TASKS_MAX_CONFIG, String.valueOf(1));
        props.put(TOPIC_CONFIG, topic);
        props.put(KEY_CONVERTER_CLASS_CONFIG, StringConverter.class.getName());
        props.put(VALUE_CONVERTER_CLASS_CONFIG, StringConverter.class.getName());
        props.put(TOPIC_CREATION_GROUPS_CONFIG, String.join(",", "foo", "bar"));
        props.put(DEFAULT_TOPIC_CREATION_PREFIX + REPLICATION_FACTOR_CONFIG, String.valueOf(1));
        props.put(DEFAULT_TOPIC_CREATION_PREFIX + PARTITIONS_CONFIG, String.valueOf(1));
        props.put(SourceConnectorConfig.TOPIC_CREATION_PREFIX + "foo" + "." + INCLUDE_REGEX_CONFIG, topic);
        props.put(SourceConnectorConfig.TOPIC_CREATION_PREFIX + "bar" + "." + INCLUDE_REGEX_CONFIG, ".*");
        props.put(SourceConnectorConfig.TOPIC_CREATION_PREFIX + "bar" + "." + EXCLUDE_REGEX_CONFIG, topic);
        return props;
    }

    @After
    public void tearDown() {
        if (metrics != null) metrics.stop();
        verifyNoMoreInteractions(statusListener);
    }

    private void createWorkerTask() {
        createWorkerTask(TargetState.STARTED, RetryWithToleranceOperatorTest.NOOP_OPERATOR);
    }

    private void createWorkerTaskWithErrorToleration() {
        createWorkerTask(TargetState.STARTED, RetryWithToleranceOperatorTest.ALL_OPERATOR);
    }

    private void createWorkerTask(TargetState initialState) {
        createWorkerTask(initialState, RetryWithToleranceOperatorTest.NOOP_OPERATOR);
    }

    private void createWorkerTask(TargetState initialState, RetryWithToleranceOperator retryWithToleranceOperator) {
        createWorkerTask(initialState, keyConverter, valueConverter, headerConverter, retryWithToleranceOperator);
    }

    private void createWorkerTask(TargetState initialState, Converter keyConverter, Converter valueConverter,
                                  HeaderConverter headerConverter, RetryWithToleranceOperator retryWithToleranceOperator) {
        workerTask = new WorkerSourceTask(taskId, sourceTask, statusListener, initialState, keyConverter, valueConverter, errorHandlingMetrics, headerConverter,
                transformationChain, producer, admin, TopicCreationGroup.configuredGroups(sourceConfig),
                offsetReader, offsetWriter, offsetStore, config, clusterConfigState, metrics, plugins.delegatingLoader(), Time.SYSTEM,
                retryWithToleranceOperator, statusBackingStore, Runnable::run);
    }

    @Test
    public void testStartPaused() throws Exception {
        final CountDownLatch pauseLatch = new CountDownLatch(1);

        createWorkerTask(TargetState.PAUSED);
        doAnswer(invocation -> {
            pauseLatch.countDown();
            return null;
        }).when(statusListener).onPause(taskId);

        workerTask.initialize(TASK_CONFIG);
>>>>>>> 15418db6
        Future<?> taskFuture = executor.submit(workerTask);

        assertTrue(pauseLatch.await(5, TimeUnit.SECONDS));
        workerTask.stop();
        assertTrue(workerTask.awaitStop(1000));

        taskFuture.get();

        verify(statusListener).onPause(taskId);
        verify(statusListener).onShutdown(taskId);
        verifyClose();
    }

    @Test
    public void testPause() throws Exception {
        createWorkerTask();

<<<<<<< HEAD
        sourceTask.initialize(EasyMock.anyObject(SourceTaskContext.class));
		EasyMock.expectLastCall();
		sourceTask.start(TASK_PROPS);
		EasyMock.expectLastCall();
		statusListener.onStartup(taskId);
		EasyMock.expectLastCall();

		AtomicInteger count = new AtomicInteger(0);
		CountDownLatch pollLatch = expectPolls(10, count);
		// In this test, we don't flush, so nothing goes any further than the offset writer

		expectTopicCreation(TOPIC);

		statusListener.onPause(taskId);
		EasyMock.expectLastCall();

		sourceTask.stop();
		EasyMock.expectLastCall();
		expectOffsetFlush(true);

		statusListener.onShutdown(taskId);
		EasyMock.expectLastCall();

		expectClose();

        PowerMock.replayAll();
=======
        AtomicInteger count = new AtomicInteger(0);
        CountDownLatch pollLatch = expectPolls(10, count);
        // In this test, we don't flush, so nothing goes any further than the offset writer

        expectTopicCreation(TOPIC);
        expectOffsetFlush();
>>>>>>> 15418db6

        workerTask.initialize(TASK_CONFIG);
        Future<?> taskFuture = executor.submit(workerTask);
        ConcurrencyUtils.awaitLatch(pollLatch, POLL_TIMEOUT_MSG);

        workerTask.transitionTo(TargetState.PAUSED);

        int priorCount = count.get();
        Thread.sleep(100);

        // since the transition is observed asynchronously, the count could be off by one loop iteration
        assertTrue(count.get() - priorCount <= 1);

        workerTask.stop();
        assertTrue(workerTask.awaitStop(1000));

        taskFuture.get();

        verifyCleanStartup();
        verifyTaskGetTopic(count.get());
        verifyOffsetFlush(true);
        verifyTopicCreation(TOPIC);
        verify(statusListener).onPause(taskId);
        verify(statusListener).onShutdown(taskId);
        verify(sourceTask).stop();
        verify(offsetWriter).offset(PARTITION, OFFSET);
        verifyClose();
    }

    @Test
    public void testPollsInBackground() throws Exception {
        createWorkerTask();

<<<<<<< HEAD
		sourceTask.initialize(EasyMock.anyObject(SourceTaskContext.class));
		EasyMock.expectLastCall();
		sourceTask.start(TASK_PROPS);
		EasyMock.expectLastCall();
		statusListener.onStartup(taskId);
		EasyMock.expectLastCall();

		final CountDownLatch pollLatch = expectPolls(10);
		// In this test, we don't flush, so nothing goes any further than the offset writer

		expectTopicCreation(TOPIC);

		sourceTask.stop();
		EasyMock.expectLastCall();
		expectOffsetFlush(true);

		statusListener.onShutdown(taskId);
		EasyMock.expectLastCall();

		expectClose();

        PowerMock.replayAll();
=======
        final CountDownLatch pollLatch = expectPolls(10);

        expectTopicCreation(TOPIC);
        expectOffsetFlush();
>>>>>>> 15418db6

        workerTask.initialize(TASK_CONFIG);
        Future<?> taskFuture = executor.submit(workerTask);

        ConcurrencyUtils.awaitLatch(pollLatch, POLL_TIMEOUT_MSG);
        workerTask.stop();
        assertTrue(workerTask.awaitStop(1000));

        taskFuture.get();
        assertPollMetrics(10);
        verifyCleanStartup();
        verifyOffsetFlush(true);
        verify(offsetWriter).offset(PARTITION, OFFSET);
        verify(statusListener).onShutdown(taskId);
        verifyClose();
    }

    @Test
    public void testFailureInPoll() throws Exception {
        createWorkerTask();

<<<<<<< HEAD
		sourceTask.initialize(EasyMock.anyObject(SourceTaskContext.class));
		EasyMock.expectLastCall();
		sourceTask.start(TASK_PROPS);
		EasyMock.expectLastCall();
		statusListener.onStartup(taskId);
		EasyMock.expectLastCall();

		final CountDownLatch pollLatch = new CountDownLatch(1);
		final RuntimeException exception = new RuntimeException();
		EasyMock.expect(sourceTask.poll()).andAnswer(() -> {
			pollLatch.countDown();
			throw exception;
		});

		statusListener.onFailure(taskId, exception);
		EasyMock.expectLastCall();

		sourceTask.stop();
		EasyMock.expectLastCall();
		expectOffsetFlush(true);

		expectClose();

		PowerMock.replayAll();

		workerTask.initialize(TASK_CONFIG);
		Future<?> taskFuture = executor.submit(workerTask);
=======
        final CountDownLatch pollLatch = new CountDownLatch(1);
        final RuntimeException exception = new RuntimeException();
        when(sourceTask.poll()).thenAnswer(invocation -> {
            pollLatch.countDown();
            throw exception;
        });

        expectEmptyOffsetFlush();
>>>>>>> 15418db6

		assertTrue(awaitLatch(pollLatch));
		//Failure in poll should trigger automatic stop of the worker
		assertTrue(workerTask.awaitStop(1000));

<<<<<<< HEAD
		taskFuture.get();
		assertPollMetrics(0);
=======
        ConcurrencyUtils.awaitLatch(pollLatch, POLL_TIMEOUT_MSG);
        //Failure in poll should trigger automatic stop of the task
        assertTrue(workerTask.awaitStop(1000));
>>>>>>> 15418db6

		PowerMock.verifyAll();
	}

<<<<<<< HEAD
	@Test
	public void testFailureInPollAfterCancel() throws Exception {
		createWorkerTask();
=======
        verifyCleanStartup();
        verify(statusListener).onFailure(taskId, exception);
        verify(sourceTask).stop();
        assertShouldSkipCommit();
        verifyOffsetFlush(true);
        verifyClose();
    }
>>>>>>> 15418db6

		sourceTask.initialize(EasyMock.anyObject(SourceTaskContext.class));
		EasyMock.expectLastCall();
		sourceTask.start(TASK_PROPS);
		EasyMock.expectLastCall();
		statusListener.onStartup(taskId);
		EasyMock.expectLastCall();

<<<<<<< HEAD
		final CountDownLatch pollLatch = new CountDownLatch(1);
		final CountDownLatch workerCancelLatch = new CountDownLatch(1);
		final RuntimeException exception = new RuntimeException();
		EasyMock.expect(sourceTask.poll()).andAnswer(() -> {
			pollLatch.countDown();
			assertTrue(awaitLatch(workerCancelLatch));
			throw exception;
		});

		offsetReader.close();
		PowerMock.expectLastCall();

		producer.close(Duration.ZERO);
		PowerMock.expectLastCall();

		sourceTask.stop();
		EasyMock.expectLastCall();
		expectOffsetFlush(true);

		expectClose();

		PowerMock.replayAll();

		workerTask.initialize(TASK_CONFIG);
		Future<?> taskFuture = executor.submit(workerTask);
=======
        final CountDownLatch pollLatch = new CountDownLatch(1);
        final CountDownLatch workerCancelLatch = new CountDownLatch(1);
        final RuntimeException exception = new RuntimeException();
        when(sourceTask.poll()).thenAnswer(invocation -> {
            pollLatch.countDown();
            ConcurrencyUtils.awaitLatch(workerCancelLatch, "Timeout waiting for main test thread to cancel task.");
            throw exception;
        });

        workerTask.initialize(TASK_CONFIG);
        Future<?> taskFuture = executor.submit(workerTask);

        ConcurrencyUtils.awaitLatch(pollLatch, POLL_TIMEOUT_MSG);
        workerTask.cancel();
        workerCancelLatch.countDown();
        assertTrue(workerTask.awaitStop(1000));
>>>>>>> 15418db6

		assertTrue(awaitLatch(pollLatch));
		workerTask.cancel();
		workerCancelLatch.countDown();
		assertTrue(workerTask.awaitStop(1000));

<<<<<<< HEAD
		taskFuture.get();
		assertPollMetrics(0);
=======
        verifyCleanStartup();
        verify(offsetReader, atLeastOnce()).close();
        verify(producer).close(Duration.ZERO);
        verify(sourceTask).stop();
        verify(admin).close(any(Duration.class));
        verify(transformationChain).close();
        verify(offsetStore).stop();

        try {
            verify(headerConverter).close();
        } catch (IOException e) {
            throw new RuntimeException(e);
        }
    }
>>>>>>> 15418db6

		PowerMock.verifyAll();
	}

<<<<<<< HEAD
	@Test
	public void testFailureInPollAfterStop() throws Exception {
		createWorkerTask();

		sourceTask.initialize(EasyMock.anyObject(SourceTaskContext.class));
		EasyMock.expectLastCall();
		sourceTask.start(TASK_PROPS);
		EasyMock.expectLastCall();
		statusListener.onStartup(taskId);
		EasyMock.expectLastCall();
=======
        final CountDownLatch pollLatch = new CountDownLatch(1);
        final CountDownLatch workerStopLatch = new CountDownLatch(1);
        final RuntimeException exception = new RuntimeException();
        when(sourceTask.poll()).thenAnswer(invocation -> {
            pollLatch.countDown();
            ConcurrencyUtils.awaitLatch(workerStopLatch, "Timeout waiting for main test thread to stop task");
            throw exception;
        });
        expectOffsetFlush();
>>>>>>> 15418db6

		final CountDownLatch pollLatch = new CountDownLatch(1);
		final CountDownLatch workerStopLatch = new CountDownLatch(1);
		final RuntimeException exception = new RuntimeException();
		EasyMock.expect(sourceTask.poll()).andAnswer(() -> {
			pollLatch.countDown();
			assertTrue(awaitLatch(workerStopLatch));
			throw exception;
		});

<<<<<<< HEAD
		statusListener.onShutdown(taskId);
		EasyMock.expectLastCall();
=======
        ConcurrencyUtils.awaitLatch(pollLatch, POLL_TIMEOUT_MSG);
        workerTask.stop();
        workerStopLatch.countDown();
        assertTrue(workerTask.awaitStop(1000));
        assertShouldSkipCommit();
>>>>>>> 15418db6

		sourceTask.stop();
		EasyMock.expectLastCall();
		expectOffsetFlush(true);

<<<<<<< HEAD
		expectClose();
=======
        verifyCleanStartup();
        verify(statusListener).onShutdown(taskId);
        verify(sourceTask).stop();
        verifyOffsetFlush(true);
        verifyClose();
    }
>>>>>>> 15418db6

		PowerMock.replayAll();

<<<<<<< HEAD
		workerTask.initialize(TASK_CONFIG);
		Future<?> taskFuture = executor.submit(workerTask);

		assertTrue(awaitLatch(pollLatch));
		workerTask.stop();
		workerStopLatch.countDown();
		assertTrue(workerTask.awaitStop(1000));

		taskFuture.get();
		assertPollMetrics(0);

		PowerMock.verifyAll();
	}

	@Test
	public void testPollReturnsNoRecords() throws Exception {
		// Test that the task handles an empty list of records
		createWorkerTask();

		sourceTask.initialize(EasyMock.anyObject(SourceTaskContext.class));
		EasyMock.expectLastCall();
		sourceTask.start(TASK_PROPS);
		EasyMock.expectLastCall();
		statusListener.onStartup(taskId);
		EasyMock.expectLastCall();
=======
        // We'll wait for some data, then trigger a flush
        final CountDownLatch pollLatch = expectEmptyPolls(new AtomicInteger());
        expectEmptyOffsetFlush();
>>>>>>> 15418db6

		// We'll wait for some data, then trigger a flush
		final CountDownLatch pollLatch = expectEmptyPolls(1, new AtomicInteger());
		expectOffsetFlush(true);

<<<<<<< HEAD
		sourceTask.stop();
		EasyMock.expectLastCall();
		expectOffsetFlush(true);

		statusListener.onShutdown(taskId);
		EasyMock.expectLastCall();

		expectClose();

		PowerMock.replayAll();

		workerTask.initialize(TASK_CONFIG);
		Future<?> taskFuture = executor.submit(workerTask);

		assertTrue(awaitLatch(pollLatch));
		assertTrue(workerTask.commitOffsets());
		workerTask.stop();
		assertTrue(workerTask.awaitStop(1000));
=======
        ConcurrencyUtils.awaitLatch(pollLatch, POLL_TIMEOUT_MSG);
        assertTrue(workerTask.commitOffsets());
        verify(offsetWriter).beginFlush(anyLong(), any(TimeUnit.class));

        workerTask.stop();
        assertTrue(workerTask.awaitStop(1000));
        verify(offsetWriter, times(2)).beginFlush(anyLong(), any(TimeUnit.class));
        verifyNoMoreInteractions(offsetWriter);
>>>>>>> 15418db6

        taskFuture.get();
        assertPollMetrics(0);

        verifyCleanStartup();
        verify(sourceTask).stop();
        verify(statusListener).onShutdown(taskId);
        verifyClose();
    }

    @Test
    public void testCommit() throws Exception {
        // Test that the task commits properly when prompted
        createWorkerTask();

<<<<<<< HEAD
        sourceTask.initialize(EasyMock.anyObject(SourceTaskContext.class));
		EasyMock.expectLastCall();
		sourceTask.start(TASK_PROPS);
		EasyMock.expectLastCall();
		statusListener.onStartup(taskId);
		EasyMock.expectLastCall();

		// We'll wait for some data, then trigger a flush
		final CountDownLatch pollLatch = expectPolls(1);
		expectOffsetFlush(true);

		expectTopicCreation(TOPIC);

		sourceTask.stop();
		EasyMock.expectLastCall();
		expectOffsetFlush(true);

		statusListener.onShutdown(taskId);
		EasyMock.expectLastCall();

		expectClose();

        PowerMock.replayAll();
=======
        // We'll wait for some data, then trigger a flush
        final CountDownLatch pollLatch = expectPolls(1);

        expectTopicCreation(TOPIC);
        expectBeginFlush(Arrays.asList(true, false).iterator()::next);
        expectOffsetFlush(true, true);
>>>>>>> 15418db6

        workerTask.initialize(TASK_CONFIG);
        Future<?> taskFuture = executor.submit(workerTask);

        ConcurrencyUtils.awaitLatch(pollLatch, POLL_TIMEOUT_MSG);
        assertTrue(workerTask.commitOffsets());

        workerTask.stop();
        assertTrue(workerTask.awaitStop(1000));

        taskFuture.get();
        assertPollMetrics(1);

        verifyCleanStartup();
        verifyTopicCreation(TOPIC);
        verify(offsetWriter, times(2)).beginFlush(anyLong(), any(TimeUnit.class));
        verify(offsetWriter, atLeastOnce()).offset(PARTITION, OFFSET);
        verify(sourceTask).stop();
        verify(statusListener).onShutdown(taskId);
        verifyOffsetFlush(true, 2);
        verifyClose();
    }

    @Test
    public void testCommitFailure() throws Exception {
        // Test that the task commits properly when prompted
        createWorkerTask();

<<<<<<< HEAD
        sourceTask.initialize(EasyMock.anyObject(SourceTaskContext.class));
		EasyMock.expectLastCall();
		sourceTask.start(TASK_PROPS);
		EasyMock.expectLastCall();
		statusListener.onStartup(taskId);
		EasyMock.expectLastCall();

		// We'll wait for some data, then trigger a flush
		final CountDownLatch pollLatch = expectPolls(1);
		expectOffsetFlush(true);
=======
        // We'll wait for some data, then trigger a flush
        final CountDownLatch pollLatch = expectPolls(1);
        expectBeginFlush();
        expectOffsetFlush(true, false);
>>>>>>> 15418db6

		expectTopicCreation(TOPIC);

<<<<<<< HEAD
		sourceTask.stop();
		EasyMock.expectLastCall();
		expectOffsetFlush(false);

		statusListener.onShutdown(taskId);
		EasyMock.expectLastCall();

		expectClose();

        PowerMock.replayAll();

=======
>>>>>>> 15418db6
        workerTask.initialize(TASK_CONFIG);
        Future<?> taskFuture = executor.submit(workerTask);

        ConcurrencyUtils.awaitLatch(pollLatch, POLL_TIMEOUT_MSG);
        assertTrue(workerTask.commitOffsets());

        workerTask.stop();
        assertTrue(workerTask.awaitStop(1000));

        taskFuture.get();
        assertPollMetrics(1);

<<<<<<< HEAD
        PowerMock.verifyAll();
    }

    @Test
    public void testSendRecordsConvertsData() throws Exception {
		createWorkerTask();

		List<SourceRecord> records = new ArrayList<>();
		// Can just use the same record for key and value
		records.add(new SourceRecord(PARTITION, OFFSET, "topic", null, KEY_SCHEMA, KEY, RECORD_SCHEMA, RECORD));

		Capture<ProducerRecord<byte[], byte[]>> sent = expectSendRecordAnyTimes();

		expectTopicCreation(TOPIC);

		PowerMock.replayAll();

		Whitebox.setInternalState(workerTask, "toSend", records);
		Whitebox.invokeMethod(workerTask, "sendRecords");
		assertEquals(SERIALIZED_KEY, sent.getValue().key());
		assertEquals(SERIALIZED_RECORD, sent.getValue().value());

		PowerMock.verifyAll();
	}

    @Test
    public void testSendRecordsPropagatesTimestamp() throws Exception {
		final Long timestamp = System.currentTimeMillis();

		createWorkerTask();

		List<SourceRecord> records = Collections.singletonList(
				new SourceRecord(PARTITION, OFFSET, "topic", null, KEY_SCHEMA, KEY, RECORD_SCHEMA, RECORD, timestamp)
		);

		Capture<ProducerRecord<byte[], byte[]>> sent = expectSendRecordAnyTimes();

		expectTopicCreation(TOPIC);

		PowerMock.replayAll();

		Whitebox.setInternalState(workerTask, "toSend", records);
		Whitebox.invokeMethod(workerTask, "sendRecords");
		assertEquals(timestamp, sent.getValue().timestamp());

		PowerMock.verifyAll();
	}

	@Test
    public void testSendRecordsCorruptTimestamp() throws Exception {
        final Long timestamp = -3L;
        createWorkerTask();

		List<SourceRecord> records = Collections.singletonList(
				new SourceRecord(PARTITION, OFFSET, "topic", null, KEY_SCHEMA, KEY, RECORD_SCHEMA, RECORD, timestamp)
		);

		Capture<ProducerRecord<byte[], byte[]>> sent = expectSendRecordAnyTimes();

		PowerMock.replayAll();

		Whitebox.setInternalState(workerTask, "toSend", records);
		assertThrows(InvalidRecordException.class, () -> Whitebox.invokeMethod(workerTask, "sendRecords"));
		assertFalse(sent.hasCaptured());

		PowerMock.verifyAll();
	}

    @Test
    public void testSendRecordsNoTimestamp() throws Exception {
		final Long timestamp = -1L;
		createWorkerTask();

		List<SourceRecord> records = Collections.singletonList(
				new SourceRecord(PARTITION, OFFSET, "topic", null, KEY_SCHEMA, KEY, RECORD_SCHEMA, RECORD, timestamp)
		);

		Capture<ProducerRecord<byte[], byte[]>> sent = expectSendRecordAnyTimes();

		expectTopicCreation(TOPIC);

		PowerMock.replayAll();

		Whitebox.setInternalState(workerTask, "toSend", records);
		Whitebox.invokeMethod(workerTask, "sendRecords");
		assertNull(sent.getValue().timestamp());

		PowerMock.verifyAll();
	}

    @Test
    public void testSendRecordsRetries() throws Exception {
		createWorkerTask();

		// Differentiate only by Kafka partition so we can reuse conversion expectations
		SourceRecord record1 = new SourceRecord(PARTITION, OFFSET, "topic", 1, KEY_SCHEMA, KEY, RECORD_SCHEMA, RECORD);
		SourceRecord record2 = new SourceRecord(PARTITION, OFFSET, "topic", 2, KEY_SCHEMA, KEY, RECORD_SCHEMA, RECORD);
		SourceRecord record3 = new SourceRecord(PARTITION, OFFSET, "topic", 3, KEY_SCHEMA, KEY, RECORD_SCHEMA, RECORD);

		expectTopicCreation(TOPIC);

		// First round
		expectSendRecordOnce(false);
		// Any Producer retriable exception should work here
		expectSendRecordSyncFailure(new org.apache.kafka.common.errors.TimeoutException("retriable sync failure"));

		// Second round
		expectSendRecordOnce(true);
		expectSendRecordOnce(false);
=======
        verifyCleanStartup();
        verify(sourceTask).stop();
        verify(offsetWriter, atLeastOnce()).offset(PARTITION, OFFSET);
        verify(statusListener).onShutdown(taskId);

        verifyOffsetFlush(true); // First call to doFlush() succeeded
        verifyOffsetFlush(false); // Second call threw a TimeoutException
        verifyClose();
    }

    @Test
    public void testSendRecordsRetries() {
        createWorkerTask();

        // Differentiate only by Kafka partition, so we can reuse conversion expectations
        SourceRecord record1 = new SourceRecord(PARTITION, OFFSET, "topic", 1, KEY_SCHEMA, KEY, RECORD_SCHEMA, RECORD);
        SourceRecord record2 = new SourceRecord(PARTITION, OFFSET, "topic", 2, KEY_SCHEMA, KEY, RECORD_SCHEMA, RECORD);
        SourceRecord record3 = new SourceRecord(PARTITION, OFFSET, "topic", 3, KEY_SCHEMA, KEY, RECORD_SCHEMA, RECORD);

        expectTopicCreation(TOPIC);
        expectPreliminaryCalls();

        expectTaskGetTopic();
>>>>>>> 15418db6

        when(producer.send(any(ProducerRecord.class), any(Callback.class)))
                // First round
                .thenAnswer(producerSendAnswer(true))
                // Any Producer retriable exception should work here
                .thenThrow(new org.apache.kafka.common.errors.TimeoutException("retriable sync failure"))
                // Second round
                .thenAnswer(producerSendAnswer(true))
                .thenAnswer(producerSendAnswer(true));

        // Try to send 3, make first pass, second fail. Should save last two
<<<<<<< HEAD
        Whitebox.setInternalState(workerTask, "toSend", Arrays.asList(record1, record2, record3));
        Whitebox.invokeMethod(workerTask, "sendRecords");
        assertEquals(true, Whitebox.getInternalState(workerTask, "lastSendFailed"));
		assertEquals(Arrays.asList(record2, record3), Whitebox.getInternalState(workerTask, "toSend"));

		// Next they all succeed
		Whitebox.invokeMethod(workerTask, "sendRecords");
		assertEquals(false, Whitebox.getInternalState(workerTask, "lastSendFailed"));
		assertNull(Whitebox.getInternalState(workerTask, "toSend"));

		PowerMock.verifyAll();
	}

	@Test
	public void testSendRecordsProducerCallbackFail() throws Exception {
		createWorkerTask();
=======
        workerTask.toSend = Arrays.asList(record1, record2, record3);
        workerTask.sendRecords();
        assertEquals(Arrays.asList(record2, record3), workerTask.toSend);

        // Next they all succeed
        workerTask.sendRecords();
        assertNull(workerTask.toSend);
    }

    @Test
    public void testSendRecordsProducerCallbackFail() {
        createWorkerTask();
>>>>>>> 15418db6

		SourceRecord record1 = new SourceRecord(PARTITION, OFFSET, "topic", 1, KEY_SCHEMA, KEY, RECORD_SCHEMA, RECORD);
		SourceRecord record2 = new SourceRecord(PARTITION, OFFSET, "topic", 2, KEY_SCHEMA, KEY, RECORD_SCHEMA, RECORD);

		expectTopicCreation(TOPIC);

		expectSendRecordProducerCallbackFail();

<<<<<<< HEAD
		PowerMock.replayAll();

		Whitebox.setInternalState(workerTask, "toSend", Arrays.asList(record1, record2));
		assertThrows(ConnectException.class, () -> Whitebox.invokeMethod(workerTask, "sendRecords"));
	}

	@Test
	public void testSendRecordsProducerSendFailsImmediately() {
		if (!enableTopicCreation)
			// should only test with topic creation enabled
			return;

		createWorkerTask();
=======
        workerTask.toSend = Arrays.asList(record1, record2);
        assertThrows(ConnectException.class, () -> workerTask.sendRecords());

        verify(transformationChain, times(2)).apply(any(SourceRecord.class));
        verify(keyConverter, times(2)).fromConnectData(anyString(), any(Headers.class), eq(KEY_SCHEMA), eq(KEY));
        verify(valueConverter, times(2)).fromConnectData(anyString(), any(Headers.class), eq(RECORD_SCHEMA), eq(RECORD));
    }

    @Test
    public void testSendRecordsProducerSendFailsImmediately() {
        createWorkerTask();
>>>>>>> 15418db6

		SourceRecord record1 = new SourceRecord(PARTITION, OFFSET, TOPIC, 1, KEY_SCHEMA, KEY, RECORD_SCHEMA, RECORD);
		SourceRecord record2 = new SourceRecord(PARTITION, OFFSET, TOPIC, 2, KEY_SCHEMA, KEY, RECORD_SCHEMA, RECORD);

		expectPreliminaryCalls();
		expectTopicCreation(TOPIC);

<<<<<<< HEAD
		EasyMock.expect(producer.send(EasyMock.anyObject(), EasyMock.anyObject()))
				.andThrow(new KafkaException("Producer closed while send in progress", new InvalidTopicException(TOPIC)));

		PowerMock.replayAll();

		Whitebox.setInternalState(workerTask, "toSend", Arrays.asList(record1, record2));
		assertThrows(ConnectException.class, () -> Whitebox.invokeMethod(workerTask, "sendRecords"));
	}
=======
        when(producer.send(any(ProducerRecord.class), any(Callback.class)))
                .thenThrow(new KafkaException("Producer closed while send in progress", new InvalidTopicException(TOPIC)));

        workerTask.toSend = Arrays.asList(record1, record2);
        assertThrows(ConnectException.class, () -> workerTask.sendRecords());
    }
>>>>>>> 15418db6

	@Test
	public void testSendRecordsTaskCommitRecordFail() throws Exception {
		createWorkerTask();

<<<<<<< HEAD
		// Differentiate only by Kafka partition so we can reuse conversion expectations
		SourceRecord record1 = new SourceRecord(PARTITION, OFFSET, "topic", 1, KEY_SCHEMA, KEY, RECORD_SCHEMA, RECORD);
		SourceRecord record2 = new SourceRecord(PARTITION, OFFSET, "topic", 2, KEY_SCHEMA, KEY, RECORD_SCHEMA, RECORD);
		SourceRecord record3 = new SourceRecord(PARTITION, OFFSET, "topic", 3, KEY_SCHEMA, KEY, RECORD_SCHEMA, RECORD);

		expectTopicCreation(TOPIC);

		// Source task commit record failure will not cause the task to abort
		expectSendRecordOnce(false);
		expectSendRecordTaskCommitRecordFail(false, false);
		expectSendRecordOnce(false);

		PowerMock.replayAll();

		Whitebox.setInternalState(workerTask, "toSend", Arrays.asList(record1, record2, record3));
		Whitebox.invokeMethod(workerTask, "sendRecords");
        assertEquals(false, Whitebox.getInternalState(workerTask, "lastSendFailed"));
        assertNull(Whitebox.getInternalState(workerTask, "toSend"));
=======
        // Differentiate only by Kafka partition, so we can reuse conversion expectations
        SourceRecord record1 = new SourceRecord(PARTITION, OFFSET, "topic", 1, KEY_SCHEMA, KEY, RECORD_SCHEMA, RECORD);
        SourceRecord record2 = new SourceRecord(PARTITION, OFFSET, "topic", 2, KEY_SCHEMA, KEY, RECORD_SCHEMA, RECORD);
        SourceRecord record3 = new SourceRecord(PARTITION, OFFSET, "topic", 3, KEY_SCHEMA, KEY, RECORD_SCHEMA, RECORD);

        expectTopicCreation(TOPIC);
        expectSendRecord();

        // Source task commit record failure will not cause the task to abort
        doNothing()
                .doThrow(new RuntimeException("Error committing record in source task"))
                .doNothing()
                .when(sourceTask).commitRecord(any(SourceRecord.class), any(RecordMetadata.class));

        workerTask.toSend = Arrays.asList(record1, record2, record3);
        workerTask.sendRecords();
        assertNull(workerTask.toSend);
    }

    @Test
    public void testSourceTaskIgnoresProducerException() throws Exception {
        createWorkerTaskWithErrorToleration();
        expectTopicCreation(TOPIC);

        //Use different offsets for each record, so we can verify all were committed
        final Map<String, Object> offset2 = Collections.singletonMap("key", 13);

        // send two records
        // record 1 will succeed
        // record 2 will invoke the producer's failure callback, but ignore the exception via retryOperator
        // and no ConnectException will be thrown
        SourceRecord record1 = new SourceRecord(PARTITION, OFFSET, TOPIC, 1, KEY_SCHEMA, KEY, RECORD_SCHEMA, RECORD);
        SourceRecord record2 = new SourceRecord(PARTITION, offset2, TOPIC, 2, KEY_SCHEMA, KEY, RECORD_SCHEMA, RECORD);

        expectOffsetFlush();
        expectPreliminaryCalls();

        when(producer.send(any(ProducerRecord.class), any(Callback.class)))
                .thenAnswer(producerSendAnswer(true))
                .thenAnswer(producerSendAnswer(false));

        //Send records and then commit offsets and verify both were committed and no exception
        workerTask.toSend = Arrays.asList(record1, record2);
        workerTask.sendRecords();
        workerTask.updateCommittableOffsets();
        workerTask.commitOffsets();
>>>>>>> 15418db6

        //As of KAFKA-14079 all offsets should be committed, even for failed records (if ignored)
        //Only the last offset will be passed to the method as everything up to that point is committed
        //Before KAFKA-14079 offset 12 would have been passed and not 13 as it would have been unacked
        verify(offsetWriter).offset(PARTITION, offset2);
        verify(sourceTask).commitRecord(any(SourceRecord.class), isNull());

        //Double check to make sure all submitted records were cleared
        assertEquals(0, workerTask.submittedRecords.records.size());
    }

    @Test
	public void testSlowTaskStart() throws Exception {
		final CountDownLatch startupLatch = new CountDownLatch(1);
		final CountDownLatch finishStartupLatch = new CountDownLatch(1);

		createWorkerTask();

<<<<<<< HEAD
		sourceTask.initialize(EasyMock.anyObject(SourceTaskContext.class));
		EasyMock.expectLastCall();
		sourceTask.start(TASK_PROPS);
		EasyMock.expectLastCall().andAnswer(() -> {
			startupLatch.countDown();
			assertTrue(awaitLatch(finishStartupLatch));
			return null;
		});

		statusListener.onStartup(taskId);
		EasyMock.expectLastCall();

		sourceTask.stop();
		EasyMock.expectLastCall();
		expectOffsetFlush(true);

		statusListener.onShutdown(taskId);
		EasyMock.expectLastCall();

		expectClose();

		PowerMock.replayAll();
=======
        doAnswer((Answer<Object>) invocation -> {
            startupLatch.countDown();
            ConcurrencyUtils.awaitLatch(finishStartupLatch, "Timeout waiting for main test thread to allow task startup to complete");
            return null;
        }).when(sourceTask).start(TASK_PROPS);

        expectOffsetFlush();
>>>>>>> 15418db6

		workerTask.initialize(TASK_CONFIG);
		Future<?> workerTaskFuture = executor.submit(workerTask);

<<<<<<< HEAD
		// Stopping immediately while the other thread has work to do should result in no polling, no offset commits,
		// exiting the work thread immediately, and the stop() method will be invoked in the background thread since it
		// cannot be invoked immediately in the thread trying to stop the task.
		assertTrue(awaitLatch(startupLatch));
		workerTask.stop();
		finishStartupLatch.countDown();
		assertTrue(workerTask.awaitStop(1000));

		workerTaskFuture.get();

		PowerMock.verifyAll();
	}
=======
        // Stopping immediately while the other thread has work to do should result in no polling, no offset commits,
        // exiting the work thread immediately, and the stop() method will be invoked in the background thread since it
        // cannot be invoked immediately in the thread trying to stop the task.
        ConcurrencyUtils.awaitLatch(startupLatch, "Timeout waiting for task to begin startup");
        workerTask.stop();
        finishStartupLatch.countDown();
        assertTrue(workerTask.awaitStop(1000));

        workerTaskFuture.get();
        verify(offsetStore).start();
        verify(sourceTask).initialize(any(SourceTaskContext.class));
        verify(sourceTask).start(TASK_PROPS);
        verify(statusListener).onStartup(taskId);
        verify(statusListener).onShutdown(taskId);
        verify(sourceTask).stop();
        verifyClose();
    }
>>>>>>> 15418db6

	@Test
	public void testCancel() {
		createWorkerTask();

<<<<<<< HEAD
		offsetReader.close();
		PowerMock.expectLastCall();

		producer.close(Duration.ZERO);
		PowerMock.expectLastCall();

		PowerMock.replayAll();

		workerTask.cancel();

		PowerMock.verifyAll();
	}

	@Test
	public void testMetricsGroup() {
		SourceTaskMetricsGroup group = new SourceTaskMetricsGroup(taskId, metrics);
		SourceTaskMetricsGroup group1 = new SourceTaskMetricsGroup(taskId1, metrics);
		for (int i = 0; i != 10; ++i) {
			group.recordPoll(100, 1000 + i * 100);
            group.recordWrite(10);
        }
        for (int i = 0; i != 20; ++i) {
            group1.recordPoll(100, 1000 + i * 100);
            group1.recordWrite(10);
        }
        assertEquals(1900.0, metrics.currentMetricValueAsDouble(group.metricGroup(), "poll-batch-max-time-ms"), 0.001d);
        assertEquals(1450.0, metrics.currentMetricValueAsDouble(group.metricGroup(), "poll-batch-avg-time-ms"), 0.001d);
        assertEquals(33.333, metrics.currentMetricValueAsDouble(group.metricGroup(), "source-record-poll-rate"), 0.001d);
        assertEquals(1000, metrics.currentMetricValueAsDouble(group.metricGroup(), "source-record-poll-total"), 0.001d);
        assertEquals(3.3333, metrics.currentMetricValueAsDouble(group.metricGroup(), "source-record-write-rate"), 0.001d);
        assertEquals(100, metrics.currentMetricValueAsDouble(group.metricGroup(), "source-record-write-total"), 0.001d);
        assertEquals(900.0, metrics.currentMetricValueAsDouble(group.metricGroup(), "source-record-active-count"), 0.001d);

        // Close the group
        group.close();

        for (MetricName metricName : group.metricGroup().metrics().metrics().keySet()) {
            // Metrics for this group should no longer exist
            assertFalse(group.metricGroup().groupId().includes(metricName));
        }
        // Sensors for this group should no longer exist
        assertNull(group.metricGroup().metrics().getSensor("sink-record-read"));
        assertNull(group.metricGroup().metrics().getSensor("sink-record-send"));
        assertNull(group.metricGroup().metrics().getSensor("sink-record-active-count"));
        assertNull(group.metricGroup().metrics().getSensor("partition-count"));
        assertNull(group.metricGroup().metrics().getSensor("offset-seq-number"));
        assertNull(group.metricGroup().metrics().getSensor("offset-commit-completion"));
        assertNull(group.metricGroup().metrics().getSensor("offset-commit-completion-skip"));
        assertNull(group.metricGroup().metrics().getSensor("put-batch-time"));

		assertEquals(2900.0, metrics.currentMetricValueAsDouble(group1.metricGroup(), "poll-batch-max-time-ms"), 0.001d);
		assertEquals(1950.0, metrics.currentMetricValueAsDouble(group1.metricGroup(), "poll-batch-avg-time-ms"), 0.001d);
		assertEquals(66.667, metrics.currentMetricValueAsDouble(group1.metricGroup(), "source-record-poll-rate"), 0.001d);
		assertEquals(2000, metrics.currentMetricValueAsDouble(group1.metricGroup(), "source-record-poll-total"), 0.001d);
		assertEquals(6.667, metrics.currentMetricValueAsDouble(group1.metricGroup(), "source-record-write-rate"), 0.001d);
		assertEquals(200, metrics.currentMetricValueAsDouble(group1.metricGroup(), "source-record-write-total"), 0.001d);
		assertEquals(1800.0, metrics.currentMetricValueAsDouble(group1.metricGroup(), "source-record-active-count"), 0.001d);
	}

	@Test
	public void testHeaders() throws Exception {
		Headers headers = new RecordHeaders();
		headers.add("header_key", "header_value".getBytes());

		org.apache.kafka.connect.header.Headers connectHeaders = new ConnectHeaders();
		connectHeaders.add("header_key", new SchemaAndValue(Schema.STRING_SCHEMA, "header_value"));

		createWorkerTask();

		List<SourceRecord> records = new ArrayList<>();
		records.add(new SourceRecord(PARTITION, OFFSET, TOPIC, null, KEY_SCHEMA, KEY, RECORD_SCHEMA, RECORD, null, connectHeaders));

		expectTopicCreation(TOPIC);

		Capture<ProducerRecord<byte[], byte[]>> sent = expectSendRecord(TOPIC, true, false, true, true, true, headers);

		PowerMock.replayAll();

		Whitebox.setInternalState(workerTask, "toSend", records);
		Whitebox.invokeMethod(workerTask, "sendRecords");
		assertEquals(SERIALIZED_KEY, sent.getValue().key());
		assertEquals(SERIALIZED_RECORD, sent.getValue().value());
		assertEquals(headers, sent.getValue().headers());

		PowerMock.verifyAll();
	}

	@Test
	public void testHeadersWithCustomConverter() throws Exception {
		StringConverter stringConverter = new StringConverter();
		TestConverterWithHeaders testConverter = new TestConverterWithHeaders();

		createWorkerTask(TargetState.STARTED, stringConverter, testConverter, stringConverter);

		List<SourceRecord> records = new ArrayList<>();

		String stringA = "Árvíztűrő tükörfúrógép";
		org.apache.kafka.connect.header.Headers headersA = new ConnectHeaders();
		String encodingA = "latin2";
		headersA.addString("encoding", encodingA);

		records.add(new SourceRecord(PARTITION, OFFSET, "topic", null, Schema.STRING_SCHEMA, "a", Schema.STRING_SCHEMA, stringA, null, headersA));

		String stringB = "Тестовое сообщение";
		org.apache.kafka.connect.header.Headers headersB = new ConnectHeaders();
		String encodingB = "koi8_r";
		headersB.addString("encoding", encodingB);

		records.add(new SourceRecord(PARTITION, OFFSET, "topic", null, Schema.STRING_SCHEMA, "b", Schema.STRING_SCHEMA, stringB, null, headersB));

		expectTopicCreation(TOPIC);

		Capture<ProducerRecord<byte[], byte[]>> sentRecordA = expectSendRecord(TOPIC, false, false, true, true, false, null);
		Capture<ProducerRecord<byte[], byte[]>> sentRecordB = expectSendRecord(TOPIC, false, false, true, true, false, null);

		PowerMock.replayAll();

		Whitebox.setInternalState(workerTask, "toSend", records);
		Whitebox.invokeMethod(workerTask, "sendRecords");

		assertEquals(ByteBuffer.wrap("a".getBytes()), ByteBuffer.wrap(sentRecordA.getValue().key()));
		assertEquals(
				ByteBuffer.wrap(stringA.getBytes(encodingA)),
				ByteBuffer.wrap(sentRecordA.getValue().value())
		);
		assertEquals(encodingA, new String(sentRecordA.getValue().headers().lastHeader("encoding").value()));

		assertEquals(ByteBuffer.wrap("b".getBytes()), ByteBuffer.wrap(sentRecordB.getValue().key()));
		assertEquals(
				ByteBuffer.wrap(stringB.getBytes(encodingB)),
				ByteBuffer.wrap(sentRecordB.getValue().value())
		);
		assertEquals(encodingB, new String(sentRecordB.getValue().headers().lastHeader("encoding").value()));

		PowerMock.verifyAll();
	}

	@Test
	public void testTopicCreateWhenTopicExists() throws Exception {
		if (!enableTopicCreation)
			// should only test with topic creation enabled
			return;

		createWorkerTask();

		SourceRecord record1 = new SourceRecord(PARTITION, OFFSET, TOPIC, 1, KEY_SCHEMA, KEY, RECORD_SCHEMA, RECORD);
		SourceRecord record2 = new SourceRecord(PARTITION, OFFSET, TOPIC, 2, KEY_SCHEMA, KEY, RECORD_SCHEMA, RECORD);

		expectPreliminaryCalls();
		TopicPartitionInfo topicPartitionInfo = new TopicPartitionInfo(0, null, Collections.emptyList(), Collections.emptyList());
		TopicDescription topicDesc = new TopicDescription(TOPIC, false, Collections.singletonList(topicPartitionInfo));
		EasyMock.expect(admin.describeTopics(TOPIC)).andReturn(Collections.singletonMap(TOPIC, topicDesc));

		expectSendRecordTaskCommitRecordSucceed(false, false);
		expectSendRecordTaskCommitRecordSucceed(false, false);

		PowerMock.replayAll();

		Whitebox.setInternalState(workerTask, "toSend", Arrays.asList(record1, record2));
		Whitebox.invokeMethod(workerTask, "sendRecords");
	}

	@Test
	public void testSendRecordsTopicDescribeRetries() throws Exception {
		if (!enableTopicCreation)
			// should only test with topic creation enabled
			return;

		createWorkerTask();

		SourceRecord record1 = new SourceRecord(PARTITION, OFFSET, TOPIC, 1, KEY_SCHEMA, KEY, RECORD_SCHEMA, RECORD);
		SourceRecord record2 = new SourceRecord(PARTITION, OFFSET, TOPIC, 2, KEY_SCHEMA, KEY, RECORD_SCHEMA, RECORD);

		expectPreliminaryCalls();
		// First round - call to describe the topic times out
		EasyMock.expect(admin.describeTopics(TOPIC))
				.andThrow(new RetriableException(new TimeoutException("timeout")));

		// Second round - calls to describe and create succeed
		expectTopicCreation(TOPIC);
		// Exactly two records are sent
		expectSendRecordTaskCommitRecordSucceed(false, false);
		expectSendRecordTaskCommitRecordSucceed(false, false);

		PowerMock.replayAll();

		Whitebox.setInternalState(workerTask, "toSend", Arrays.asList(record1, record2));
		Whitebox.invokeMethod(workerTask, "sendRecords");
		assertEquals(true, Whitebox.getInternalState(workerTask, "lastSendFailed"));
		assertEquals(Arrays.asList(record1, record2), Whitebox.getInternalState(workerTask, "toSend"));

		// Next they all succeed
		Whitebox.invokeMethod(workerTask, "sendRecords");
		assertEquals(false, Whitebox.getInternalState(workerTask, "lastSendFailed"));
		assertNull(Whitebox.getInternalState(workerTask, "toSend"));
	}

	@Test
	public void testSendRecordsTopicCreateRetries() throws Exception {
		if (!enableTopicCreation)
			// should only test with topic creation enabled
			return;

		createWorkerTask();

		SourceRecord record1 = new SourceRecord(PARTITION, OFFSET, TOPIC, 1, KEY_SCHEMA, KEY, RECORD_SCHEMA, RECORD);
		SourceRecord record2 = new SourceRecord(PARTITION, OFFSET, TOPIC, 2, KEY_SCHEMA, KEY, RECORD_SCHEMA, RECORD);

		// First call to describe the topic times out
		expectPreliminaryCalls();
		EasyMock.expect(admin.describeTopics(TOPIC)).andReturn(Collections.emptyMap());
		Capture<NewTopic> newTopicCapture = EasyMock.newCapture();
		EasyMock.expect(admin.createOrFindTopics(EasyMock.capture(newTopicCapture)))
				.andThrow(new RetriableException(new TimeoutException("timeout")));

		// Second round
		expectTopicCreation(TOPIC);
		expectSendRecordTaskCommitRecordSucceed(false, false);
		expectSendRecordTaskCommitRecordSucceed(false, false);

		PowerMock.replayAll();

		Whitebox.setInternalState(workerTask, "toSend", Arrays.asList(record1, record2));
		Whitebox.invokeMethod(workerTask, "sendRecords");
		assertEquals(true, Whitebox.getInternalState(workerTask, "lastSendFailed"));
		assertEquals(Arrays.asList(record1, record2), Whitebox.getInternalState(workerTask, "toSend"));

		// Next they all succeed
		Whitebox.invokeMethod(workerTask, "sendRecords");
		assertEquals(false, Whitebox.getInternalState(workerTask, "lastSendFailed"));
		assertNull(Whitebox.getInternalState(workerTask, "toSend"));
	}

	@Test
	public void testSendRecordsTopicDescribeRetriesMidway() throws Exception {
		if (!enableTopicCreation)
			// should only test with topic creation enabled
			return;

		createWorkerTask();

		// Differentiate only by Kafka partition so we can reuse conversion expectations
		SourceRecord record1 = new SourceRecord(PARTITION, OFFSET, TOPIC, 1, KEY_SCHEMA, KEY, RECORD_SCHEMA, RECORD);
		SourceRecord record2 = new SourceRecord(PARTITION, OFFSET, TOPIC, 2, KEY_SCHEMA, KEY, RECORD_SCHEMA, RECORD);
		SourceRecord record3 = new SourceRecord(PARTITION, OFFSET, OTHER_TOPIC, 3, KEY_SCHEMA, KEY, RECORD_SCHEMA, RECORD);

		// First round
		expectPreliminaryCalls(OTHER_TOPIC);
		expectTopicCreation(TOPIC);
		expectSendRecordTaskCommitRecordSucceed(false, false);
		expectSendRecordTaskCommitRecordSucceed(false, false);

		// First call to describe the topic times out
		EasyMock.expect(admin.describeTopics(OTHER_TOPIC))
				.andThrow(new RetriableException(new TimeoutException("timeout")));

		// Second round
		expectTopicCreation(OTHER_TOPIC);
		expectSendRecord(OTHER_TOPIC, false, true, true, true, true, emptyHeaders());

		PowerMock.replayAll();

		// Try to send 3, make first pass, second fail. Should save last two
		Whitebox.setInternalState(workerTask, "toSend", Arrays.asList(record1, record2, record3));
		Whitebox.invokeMethod(workerTask, "sendRecords");
		assertEquals(true, Whitebox.getInternalState(workerTask, "lastSendFailed"));
		assertEquals(Arrays.asList(record3), Whitebox.getInternalState(workerTask, "toSend"));

		// Next they all succeed
		Whitebox.invokeMethod(workerTask, "sendRecords");
		assertEquals(false, Whitebox.getInternalState(workerTask, "lastSendFailed"));
		assertNull(Whitebox.getInternalState(workerTask, "toSend"));

		PowerMock.verifyAll();
	}

	@Test
	public void testSendRecordsTopicCreateRetriesMidway() throws Exception {
		if (!enableTopicCreation)
			// should only test with topic creation enabled
			return;

		createWorkerTask();

		// Differentiate only by Kafka partition so we can reuse conversion expectations
		SourceRecord record1 = new SourceRecord(PARTITION, OFFSET, TOPIC, 1, KEY_SCHEMA, KEY, RECORD_SCHEMA, RECORD);
		SourceRecord record2 = new SourceRecord(PARTITION, OFFSET, TOPIC, 2, KEY_SCHEMA, KEY, RECORD_SCHEMA, RECORD);
		SourceRecord record3 = new SourceRecord(PARTITION, OFFSET, OTHER_TOPIC, 3, KEY_SCHEMA, KEY, RECORD_SCHEMA, RECORD);

		// First round
		expectPreliminaryCalls(OTHER_TOPIC);
		expectTopicCreation(TOPIC);
		expectSendRecordTaskCommitRecordSucceed(false, false);
		expectSendRecordTaskCommitRecordSucceed(false, false);

		EasyMock.expect(admin.describeTopics(OTHER_TOPIC)).andReturn(Collections.emptyMap());
		// First call to create the topic times out
		Capture<NewTopic> newTopicCapture = EasyMock.newCapture();
		EasyMock.expect(admin.createOrFindTopics(EasyMock.capture(newTopicCapture)))
				.andThrow(new RetriableException(new TimeoutException("timeout")));

		// Second round
		expectTopicCreation(OTHER_TOPIC);
		expectSendRecord(OTHER_TOPIC, false, true, true, true, true, emptyHeaders());

		PowerMock.replayAll();

		// Try to send 3, make first pass, second fail. Should save last two
		Whitebox.setInternalState(workerTask, "toSend", Arrays.asList(record1, record2, record3));
		Whitebox.invokeMethod(workerTask, "sendRecords");
		assertEquals(true, Whitebox.getInternalState(workerTask, "lastSendFailed"));
		assertEquals(Arrays.asList(record3), Whitebox.getInternalState(workerTask, "toSend"));

		// Next they all succeed
		Whitebox.invokeMethod(workerTask, "sendRecords");
		assertEquals(false, Whitebox.getInternalState(workerTask, "lastSendFailed"));
		assertNull(Whitebox.getInternalState(workerTask, "toSend"));

		PowerMock.verifyAll();
	}

	@Test
	public void testTopicDescribeFails() {
		if (!enableTopicCreation)
			// should only test with topic creation enabled
			return;

		createWorkerTask();

		SourceRecord record1 = new SourceRecord(PARTITION, OFFSET, TOPIC, 1, KEY_SCHEMA, KEY, RECORD_SCHEMA, RECORD);
		SourceRecord record2 = new SourceRecord(PARTITION, OFFSET, TOPIC, 2, KEY_SCHEMA, KEY, RECORD_SCHEMA, RECORD);

		expectPreliminaryCalls();
		EasyMock.expect(admin.describeTopics(TOPIC))
				.andThrow(new ConnectException(new TopicAuthorizationException("unauthorized")));

		PowerMock.replayAll();

		Whitebox.setInternalState(workerTask, "toSend", Arrays.asList(record1, record2));
		assertThrows(ConnectException.class, () -> Whitebox.invokeMethod(workerTask, "sendRecords"));
	}

	@Test
	public void testTopicCreateFails() throws Exception {
		if (!enableTopicCreation)
			// should only test with topic creation enabled
			return;

		createWorkerTask();

		SourceRecord record1 = new SourceRecord(PARTITION, OFFSET, TOPIC, 1, KEY_SCHEMA, KEY, RECORD_SCHEMA, RECORD);
		SourceRecord record2 = new SourceRecord(PARTITION, OFFSET, TOPIC, 2, KEY_SCHEMA, KEY, RECORD_SCHEMA, RECORD);

		expectPreliminaryCalls();
		EasyMock.expect(admin.describeTopics(TOPIC)).andReturn(Collections.emptyMap());

		Capture<NewTopic> newTopicCapture = EasyMock.newCapture();
		EasyMock.expect(admin.createOrFindTopics(EasyMock.capture(newTopicCapture)))
				.andThrow(new ConnectException(new TopicAuthorizationException("unauthorized")));

		PowerMock.replayAll();

		Whitebox.setInternalState(workerTask, "toSend", Arrays.asList(record1, record2));
		assertThrows(ConnectException.class, () -> Whitebox.invokeMethod(workerTask, "sendRecords"));
		assertTrue(newTopicCapture.hasCaptured());
	}

	@Test
	public void testTopicCreateFailsWithExceptionWhenCreateReturnsTopicNotCreatedOrFound() throws Exception {
		if (!enableTopicCreation)
			// should only test with topic creation enabled
			return;

		createWorkerTask();

		SourceRecord record1 = new SourceRecord(PARTITION, OFFSET, TOPIC, 1, KEY_SCHEMA, KEY, RECORD_SCHEMA, RECORD);
		SourceRecord record2 = new SourceRecord(PARTITION, OFFSET, TOPIC, 2, KEY_SCHEMA, KEY, RECORD_SCHEMA, RECORD);

		expectPreliminaryCalls();
		EasyMock.expect(admin.describeTopics(TOPIC)).andReturn(Collections.emptyMap());

		Capture<NewTopic> newTopicCapture = EasyMock.newCapture();
		EasyMock.expect(admin.createOrFindTopics(EasyMock.capture(newTopicCapture))).andReturn(TopicAdmin.EMPTY_CREATION);

		PowerMock.replayAll();

		Whitebox.setInternalState(workerTask, "toSend", Arrays.asList(record1, record2));
		assertThrows(ConnectException.class, () -> Whitebox.invokeMethod(workerTask, "sendRecords"));
		assertTrue(newTopicCapture.hasCaptured());
	}

	@Test
	public void testTopicCreateSucceedsWhenCreateReturnsExistingTopicFound() throws Exception {
		if (!enableTopicCreation)
			// should only test with topic creation enabled
			return;

		createWorkerTask();

		SourceRecord record1 = new SourceRecord(PARTITION, OFFSET, TOPIC, 1, KEY_SCHEMA, KEY, RECORD_SCHEMA, RECORD);
		SourceRecord record2 = new SourceRecord(PARTITION, OFFSET, TOPIC, 2, KEY_SCHEMA, KEY, RECORD_SCHEMA, RECORD);

		expectPreliminaryCalls();
		EasyMock.expect(admin.describeTopics(TOPIC)).andReturn(Collections.emptyMap());

		Capture<NewTopic> newTopicCapture = EasyMock.newCapture();
		EasyMock.expect(admin.createOrFindTopics(EasyMock.capture(newTopicCapture))).andReturn(foundTopic(TOPIC));

		expectSendRecordTaskCommitRecordSucceed(false, false);
		expectSendRecordTaskCommitRecordSucceed(false, false);

		PowerMock.replayAll();

		Whitebox.setInternalState(workerTask, "toSend", Arrays.asList(record1, record2));
		Whitebox.invokeMethod(workerTask, "sendRecords");
	}

	@Test
	public void testTopicCreateSucceedsWhenCreateReturnsNewTopicFound() throws Exception {
		if (!enableTopicCreation)
			// should only test with topic creation enabled
			return;

		createWorkerTask();

		SourceRecord record1 = new SourceRecord(PARTITION, OFFSET, TOPIC, 1, KEY_SCHEMA, KEY, RECORD_SCHEMA, RECORD);
		SourceRecord record2 = new SourceRecord(PARTITION, OFFSET, TOPIC, 2, KEY_SCHEMA, KEY, RECORD_SCHEMA, RECORD);

		expectPreliminaryCalls();
		EasyMock.expect(admin.describeTopics(TOPIC)).andReturn(Collections.emptyMap());

		Capture<NewTopic> newTopicCapture = EasyMock.newCapture();
		EasyMock.expect(admin.createOrFindTopics(EasyMock.capture(newTopicCapture))).andReturn(createdTopic(TOPIC));

		expectSendRecordTaskCommitRecordSucceed(false, false);
		expectSendRecordTaskCommitRecordSucceed(false, false);

		PowerMock.replayAll();

		Whitebox.setInternalState(workerTask, "toSend", Arrays.asList(record1, record2));
		Whitebox.invokeMethod(workerTask, "sendRecords");
	}

	private TopicAdmin.TopicCreationResponse createdTopic(String topic) {
		Set<String> created = Collections.singleton(topic);
		Set<String> existing = Collections.emptySet();
		return new TopicAdmin.TopicCreationResponse(created, existing);
	}

	private TopicAdmin.TopicCreationResponse foundTopic(String topic) {
		Set<String> created = Collections.emptySet();
		Set<String> existing = Collections.singleton(topic);
		return new TopicAdmin.TopicCreationResponse(created, existing);
	}

	private void expectPreliminaryCalls() {
		expectPreliminaryCalls(TOPIC);
	}

	private void expectPreliminaryCalls(String topic) {
		expectConvertHeadersAndKeyValue(topic, true, emptyHeaders());
		expectApplyTransformationChain(false);
		offsetWriter.offset(PARTITION, OFFSET);
		PowerMock.expectLastCall();
	}

	private CountDownLatch expectEmptyPolls(int minimum, final AtomicInteger count) throws InterruptedException {
		final CountDownLatch latch = new CountDownLatch(minimum);
		// Note that we stub these to allow any number of calls because the thread will continue to
		// run. The count passed in + latch returned just makes sure we get *at least* that number of
		// calls
		EasyMock.expect(sourceTask.poll())
				.andStubAnswer(() -> {
					count.incrementAndGet();
					latch.countDown();
					Thread.sleep(10);
					return Collections.emptyList();
				});
		return latch;
	}

	private CountDownLatch expectPolls(int minimum, final AtomicInteger count) throws InterruptedException {
		final CountDownLatch latch = new CountDownLatch(minimum);
		// Note that we stub these to allow any number of calls because the thread will continue to
		// run. The count passed in + latch returned just makes sure we get *at least* that number of
		// calls
		EasyMock.expect(sourceTask.poll())
				.andStubAnswer(() -> {
					count.incrementAndGet();
					latch.countDown();
					Thread.sleep(10);
					return RECORDS;
				});
=======
        workerTask.cancel();
        verify(offsetReader).close();
        verify(producer).close(Duration.ZERO);
    }

    private TopicAdmin.TopicCreationResponse createdTopic(String topic) {
        Set<String> created = Collections.singleton(topic);
        Set<String> existing = Collections.emptySet();
        return new TopicAdmin.TopicCreationResponse(created, existing);
    }

    private void expectPreliminaryCalls() {
        expectConvertHeadersAndKeyValue(TOPIC, emptyHeaders());
        expectApplyTransformationChain();
    }

    private CountDownLatch expectEmptyPolls(final AtomicInteger count) throws InterruptedException {
        final CountDownLatch latch = new CountDownLatch(1);
        // Note that we stub these to allow any number of calls because the thread will continue to
        // run. The count passed in + latch returned just makes sure we get *at least* that number of
        // calls
        when(sourceTask.poll()).thenAnswer((Answer<List<SourceRecord>>) invocation -> {
            count.incrementAndGet();
            latch.countDown();
            Thread.sleep(10);
            return Collections.emptyList();
        });
        return latch;
    }

    private CountDownLatch expectPolls(int minimum, final AtomicInteger count) throws InterruptedException {
        final CountDownLatch latch = new CountDownLatch(minimum);
        // Note that we stub these to allow any number of calls because the thread will continue to
        // run. The count passed in + latch returned just makes sure we get *at least* that number of
        // calls
        doAnswer((Answer<List<SourceRecord>>) invocation -> {
            count.incrementAndGet();
            latch.countDown();
            Thread.sleep(10);
            return RECORDS;
        }).when(sourceTask).poll();

>>>>>>> 15418db6
        // Fallout of the poll() call
        expectSendRecord();
        return latch;
    }

    private CountDownLatch expectPolls(int count) throws InterruptedException {
        return expectPolls(count, new AtomicInteger());
    }

<<<<<<< HEAD
    @SuppressWarnings("unchecked")
    private void expectSendRecordSyncFailure(Throwable error) throws InterruptedException {
		expectConvertHeadersAndKeyValue(false);
		expectApplyTransformationChain(false);

        offsetWriter.offset(PARTITION, OFFSET);
        PowerMock.expectLastCall();

		EasyMock.expect(
				producer.send(EasyMock.anyObject(ProducerRecord.class),
						EasyMock.anyObject(org.apache.kafka.clients.producer.Callback.class)))
				.andThrow(error);
	}

	private Capture<ProducerRecord<byte[], byte[]>> expectSendRecordAnyTimes() throws InterruptedException {
		return expectSendRecordTaskCommitRecordSucceed(true, false);
	}

	private Capture<ProducerRecord<byte[], byte[]>> expectSendRecordOnce(boolean isRetry) throws InterruptedException {
		return expectSendRecordTaskCommitRecordSucceed(false, isRetry);
	}

	private Capture<ProducerRecord<byte[], byte[]>> expectSendRecordProducerCallbackFail() throws InterruptedException {
		return expectSendRecord(TOPIC, false, false, false, false, true, emptyHeaders());
	}

	private Capture<ProducerRecord<byte[], byte[]>> expectSendRecordTaskCommitRecordSucceed(boolean anyTimes, boolean isRetry) throws InterruptedException {
		return expectSendRecord(TOPIC, anyTimes, isRetry, true, true, true, emptyHeaders());
	}

	private Capture<ProducerRecord<byte[], byte[]>> expectSendRecordTaskCommitRecordFail(boolean anyTimes, boolean isRetry) throws InterruptedException {
		return expectSendRecord(TOPIC, anyTimes, isRetry, true, false, true, emptyHeaders());
	}

	private Capture<ProducerRecord<byte[], byte[]>> expectSendRecord(boolean anyTimes, boolean isRetry, boolean succeed) throws InterruptedException {
		return expectSendRecord(TOPIC, anyTimes, isRetry, succeed, true, true, emptyHeaders());
	}

	private Capture<ProducerRecord<byte[], byte[]>> expectSendRecord(
			String topic,
			boolean anyTimes,
			boolean isRetry,
			boolean sendSuccess,
			boolean commitSuccess,
			boolean isMockedConverters,
			Headers headers
	) throws InterruptedException {
		if (isMockedConverters) {
			expectConvertHeadersAndKeyValue(topic, anyTimes, headers);
		}

		expectApplyTransformationChain(anyTimes);

		Capture<ProducerRecord<byte[], byte[]>> sent = EasyMock.newCapture();

		// 1. Offset data is passed to the offset storage.
		if (!isRetry) {
			offsetWriter.offset(PARTITION, OFFSET);
			if (anyTimes)
				PowerMock.expectLastCall().anyTimes();
			else
				PowerMock.expectLastCall();
		}

		// 2. Converted data passed to the producer, which will need callbacks invoked for flush to work
		IExpectationSetters<Future<RecordMetadata>> expect = EasyMock.expect(
				producer.send(EasyMock.capture(sent),
						EasyMock.capture(producerCallbacks)));
		IAnswer<Future<RecordMetadata>> expectResponse = () -> {
			synchronized (producerCallbacks) {
				for (org.apache.kafka.clients.producer.Callback cb : producerCallbacks.getValues()) {
					if (sendSuccess) {
						cb.onCompletion(new RecordMetadata(new TopicPartition("foo", 0), 0, 0,
								0L, 0, 0), null);
					} else {
						cb.onCompletion(null, new TopicAuthorizationException("foo"));
					}
				}
				producerCallbacks.reset();
			}
			return sendFuture;
		};
		if (anyTimes)
			expect.andStubAnswer(expectResponse);
		else
			expect.andAnswer(expectResponse);

		if (sendSuccess) {
			// 3. As a result of a successful producer send callback, we'll notify the source task of the record commit
			expectTaskCommitRecordWithOffset(anyTimes, commitSuccess);
			expectTaskGetTopic(anyTimes);
		}

		return sent;
	}

	private void expectConvertHeadersAndKeyValue(boolean anyTimes) {
		expectConvertHeadersAndKeyValue(TOPIC, anyTimes, emptyHeaders());
	}

	private void expectConvertHeadersAndKeyValue(String topic, boolean anyTimes, Headers headers) {
		for (Header header : headers) {
			IExpectationSetters<byte[]> convertHeaderExpect = EasyMock.expect(headerConverter.fromConnectHeader(topic, header.key(), Schema.STRING_SCHEMA, new String(header.value())));
			if (anyTimes)
				convertHeaderExpect.andStubReturn(header.value());
			else
				convertHeaderExpect.andReturn(header.value());
		}
		IExpectationSetters<byte[]> convertKeyExpect = EasyMock.expect(keyConverter.fromConnectData(topic, headers, KEY_SCHEMA, KEY));
		if (anyTimes)
			convertKeyExpect.andStubReturn(SERIALIZED_KEY);
		else
			convertKeyExpect.andReturn(SERIALIZED_KEY);
		IExpectationSetters<byte[]> convertValueExpect = EasyMock.expect(valueConverter.fromConnectData(topic, headers, RECORD_SCHEMA, RECORD));
		if (anyTimes)
			convertValueExpect.andStubReturn(SERIALIZED_RECORD);
		else
			convertValueExpect.andReturn(SERIALIZED_RECORD);
	}

	private void expectApplyTransformationChain(boolean anyTimes) {
		final Capture<SourceRecord> recordCapture = EasyMock.newCapture();
		IExpectationSetters<SourceRecord> convertKeyExpect = EasyMock.expect(transformationChain.apply(EasyMock.capture(recordCapture)));
		if (anyTimes)
			convertKeyExpect.andStubAnswer(recordCapture::getValue);
		else
			convertKeyExpect.andAnswer(recordCapture::getValue);
	}

	private void expectTaskCommitRecordWithOffset(boolean anyTimes, boolean succeed) throws InterruptedException {
		sourceTask.commitRecord(EasyMock.anyObject(SourceRecord.class), EasyMock.anyObject(RecordMetadata.class));
		IExpectationSetters<Void> expect = EasyMock.expectLastCall();
		if (!succeed) {
			expect = expect.andThrow(new RuntimeException("Error committing record in source task"));
		}
		if (anyTimes) {
			expect.anyTimes();
		}
	}

	private void expectTaskGetTopic(boolean anyTimes) {
		final Capture<String> connectorCapture = EasyMock.newCapture();
		final Capture<String> topicCapture = EasyMock.newCapture();
		IExpectationSetters<TopicStatus> expect = EasyMock.expect(statusBackingStore.getTopic(
				EasyMock.capture(connectorCapture),
				EasyMock.capture(topicCapture)));
		if (anyTimes) {
			expect.andStubAnswer(() -> new TopicStatus(
					topicCapture.getValue(),
					new ConnectorTaskId(connectorCapture.getValue(), 0),
					Time.SYSTEM.milliseconds()));
		} else {
			expect.andAnswer(() -> new TopicStatus(
					topicCapture.getValue(),
					new ConnectorTaskId(connectorCapture.getValue(), 0),
					Time.SYSTEM.milliseconds()));
		}
		if (connectorCapture.hasCaptured() && topicCapture.hasCaptured()) {
			assertEquals("job", connectorCapture.getValue());
			assertEquals(TOPIC, topicCapture.getValue());
		}
	}

	private boolean awaitLatch(CountDownLatch latch) {
		try {
			return latch.await(5000, TimeUnit.MILLISECONDS);
		} catch (InterruptedException e) {
			// ignore
		}
		return false;
	}
=======
    private void expectSendRecord() {
        expectSendRecordTaskCommitRecordSucceed();
    }

    private void expectSendRecordProducerCallbackFail() {
        expectSendRecord(TOPIC, false, emptyHeaders());
    }

    private void expectSendRecordTaskCommitRecordSucceed() {
        expectSendRecord(TOPIC, true, emptyHeaders());
    }

    private void expectSendRecord(String topic, boolean sendSuccess, Headers headers) {
        expectConvertHeadersAndKeyValue(topic, headers);

        expectApplyTransformationChain();

        if (sendSuccess) {
            // 2. As a result of a successful producer send callback, we'll notify the source task of the record commit
            expectTaskGetTopic();
        }

        doAnswer(producerSendAnswer(sendSuccess))
                .when(producer).send(any(ProducerRecord.class), any(Callback.class));
    }

    private Answer<Future<RecordMetadata>> producerSendAnswer(boolean sendSuccess) {
        return invocation -> {
            Callback cb = invocation.getArgument(1);
            if (sendSuccess) {
                cb.onCompletion(new RecordMetadata(new TopicPartition("foo", 0), 0, 0, 0L, 0, 0),
                        null);
            } else {
                cb.onCompletion(null, new TopicAuthorizationException("foo"));
            }

            return null;
        };
    }

    private void expectConvertHeadersAndKeyValue(String topic, Headers headers) {
        if (headers.iterator().hasNext()) {
            when(headerConverter.fromConnectHeader(anyString(), anyString(), eq(Schema.STRING_SCHEMA),
                    anyString()))
                    .thenAnswer((Answer<byte[]>) invocation -> {
                        String headerValue = invocation.getArgument(3, String.class);
                        return headerValue.getBytes(StandardCharsets.UTF_8);
                    });
        }

        when(keyConverter.fromConnectData(eq(topic), any(Headers.class), eq(KEY_SCHEMA), eq(KEY)))
                .thenReturn(SERIALIZED_KEY);
        when(valueConverter.fromConnectData(eq(topic), any(Headers.class), eq(RECORD_SCHEMA),
                eq(RECORD)))
                .thenReturn(SERIALIZED_RECORD);
    }

    private void expectApplyTransformationChain() {
        when(transformationChain.apply(any(SourceRecord.class)))
                .thenAnswer(AdditionalAnswers.returnsFirstArg());
    }

    private void expectTaskGetTopic() {
        when(statusBackingStore.getTopic(anyString(), anyString())).thenAnswer((Answer<TopicStatus>) invocation -> {
            String connector = invocation.getArgument(0, String.class);
            String topic = invocation.getArgument(1, String.class);
            return new TopicStatus(topic, new ConnectorTaskId(connector, 0), Time.SYSTEM.milliseconds());
        });
    }

    private void verifyTaskGetTopic(int times) {
        ArgumentCaptor<String> connectorCapture = ArgumentCaptor.forClass(String.class);
        ArgumentCaptor<String> topicCapture = ArgumentCaptor.forClass(String.class);
        verify(statusBackingStore, times(times)).getTopic(connectorCapture.capture(), topicCapture.capture());

        assertEquals("job", connectorCapture.getValue());
        assertEquals(TOPIC, topicCapture.getValue());
    }

    private void expectBeginFlush() throws Exception {
        expectBeginFlush(() -> true);
    }

    private void expectBeginFlush(Supplier<Boolean> resultSupplier) throws Exception {
        when(offsetWriter.beginFlush(anyLong(), any(TimeUnit.class))).thenAnswer(ignored -> resultSupplier.get());
    }

    private void expectOffsetFlush() throws Exception {
        expectBeginFlush();
        expectOffsetFlush(true);
    }

    @SuppressWarnings("unchecked")
    private void expectOffsetFlush(Boolean... succeedList) throws Exception {
        Future<Void> flushFuture = mock(Future.class);
        when(offsetWriter.doFlush(any(org.apache.kafka.connect.util.Callback.class))).thenReturn(flushFuture);
        LinkedList<Boolean> succeedQueue = new LinkedList<>(Arrays.asList(succeedList));

        doAnswer(invocationOnMock -> {
            boolean succeed = succeedQueue.pop();
            if (succeed) {
                return null;
            } else {
                throw new TimeoutException();
            }
        }).when(flushFuture).get(anyLong(), any(TimeUnit.class));
    }

    private void expectEmptyOffsetFlush() throws Exception {
        expectBeginFlush(() -> false);
    }

    private void verifyOffsetFlush(boolean succeed) throws Exception {
        verifyOffsetFlush(succeed, 1);
    }
>>>>>>> 15418db6

    private void verifyOffsetFlush(boolean succeed, int times) throws Exception {
        // Should throw for failure
        if (succeed) {
            verify(sourceTask, atLeast(times)).commit();
        } else {
            verify(offsetWriter, atLeast(times)).cancelFlush();
        }
    }

    private void assertPollMetrics(int minimumPollCountExpected) {
        MetricGroup sourceTaskGroup = workerTask.sourceTaskMetricsGroup().metricGroup();
        MetricGroup taskGroup = workerTask.taskMetricsGroup().metricGroup();
        double pollRate = metrics.currentMetricValueAsDouble(sourceTaskGroup, "source-record-poll-rate");
        double pollTotal = metrics.currentMetricValueAsDouble(sourceTaskGroup, "source-record-poll-total");
        if (minimumPollCountExpected > 0) {
            assertEquals(RECORDS.size(), metrics.currentMetricValueAsDouble(taskGroup, "batch-size-max"), 0.000001d);
            assertEquals(RECORDS.size(), metrics.currentMetricValueAsDouble(taskGroup, "batch-size-avg"), 0.000001d);
            assertTrue(pollRate > 0.0d);
        } else {
            assertEquals(0.0d, pollRate, 0.0);
        }
        assertTrue(pollTotal >= minimumPollCountExpected);

        double writeRate = metrics.currentMetricValueAsDouble(sourceTaskGroup, "source-record-write-rate");
        double writeTotal = metrics.currentMetricValueAsDouble(sourceTaskGroup, "source-record-write-total");
        if (minimumPollCountExpected > 0) {
            assertTrue(writeRate > 0.0d);
        } else {
            assertEquals(0.0d, writeRate, 0.0);
        }
        assertTrue(writeTotal >= minimumPollCountExpected);

        double pollBatchTimeMax = metrics.currentMetricValueAsDouble(sourceTaskGroup, "poll-batch-max-time-ms");
        double pollBatchTimeAvg = metrics.currentMetricValueAsDouble(sourceTaskGroup, "poll-batch-avg-time-ms");
        if (minimumPollCountExpected > 0) {
            assertTrue(pollBatchTimeMax >= 0.0d);
<<<<<<< HEAD
		}
		assertTrue(Double.isNaN(pollBatchTimeAvg) || pollBatchTimeAvg > 0.0d);
		double activeCount = metrics.currentMetricValueAsDouble(sourceTaskGroup, "source-record-active-count");
		double activeCountMax = metrics.currentMetricValueAsDouble(sourceTaskGroup, "source-record-active-count-max");
		assertEquals(0, activeCount, 0.000001d);
		if (minimumPollCountExpected > 0) {
			assertEquals(RECORDS.size(), activeCountMax, 0.000001d);
		}
	}

	private RecordHeaders emptyHeaders() {
		return new RecordHeaders();
	}

	private abstract static class TestSourceTask extends SourceTask {
	}

	private void expectClose() {
		producer.close(EasyMock.anyObject(Duration.class));
		EasyMock.expectLastCall();

		admin.close(EasyMock.anyObject(Duration.class));
		EasyMock.expectLastCall();

		transformationChain.close();
		EasyMock.expectLastCall();
	}

	private void expectTopicCreation(String topic) {
		if (config.topicCreationEnable()) {
			EasyMock.expect(admin.describeTopics(topic)).andReturn(Collections.emptyMap());
			Capture<NewTopic> newTopicCapture = EasyMock.newCapture();
			EasyMock.expect(admin.createOrFindTopics(EasyMock.capture(newTopicCapture))).andReturn(createdTopic(topic));
		}
	}
=======
        }

        assertTrue(Double.isNaN(pollBatchTimeAvg) || pollBatchTimeAvg > 0.0d);
        double activeCount = metrics.currentMetricValueAsDouble(sourceTaskGroup, "source-record-active-count");
        double activeCountMax = metrics.currentMetricValueAsDouble(sourceTaskGroup, "source-record-active-count-max");
        assertEquals(0, activeCount, 0.000001d);
        if (minimumPollCountExpected > 0) {
            assertEquals(RECORDS.size(), activeCountMax, 0.000001d);
        }
    }

    private RecordHeaders emptyHeaders() {
        return new RecordHeaders();
    }

    private abstract static class TestSourceTask extends SourceTask {
    }

    private void verifyCleanStartup() {
        verify(offsetStore).start();
        verify(sourceTask).initialize(any(SourceTaskContext.class));
        verify(sourceTask).start(TASK_PROPS);
        verify(statusListener).onStartup(taskId);
    }

    private void verifyClose() {
        verify(producer).close(any(Duration.class));
        verify(admin).close(any(Duration.class));
        verify(transformationChain).close();
        verify(offsetReader).close();
        verify(offsetStore).stop();

        try {
            verify(headerConverter).close();
        } catch (IOException e) {
            throw new RuntimeException(e);
        }
    }

    private void expectTopicCreation(String topic) {
        if (config.topicCreationEnable()) {
            when(admin.describeTopics(topic)).thenReturn(Collections.emptyMap());
            when(admin.createOrFindTopics(any(NewTopic.class))).thenReturn(createdTopic(topic));
        }
    }

    private void verifyTopicCreation(String... topics) {
        if (config.topicCreationEnable()) {
            ArgumentCaptor<NewTopic> newTopicCapture = ArgumentCaptor.forClass(NewTopic.class);

            verify(admin).createOrFindTopics(newTopicCapture.capture());
            assertArrayEquals(topics, newTopicCapture.getAllValues()
                    .stream()
                    .map(NewTopic::name)
                    .toArray(String[]::new));
        }
    }

    private void assertShouldSkipCommit() {
        assertFalse(workerTask.shouldCommitOffsets());

        LogCaptureAppender.setClassLoggerToTrace(SourceTaskOffsetCommitter.class);
        LogCaptureAppender.setClassLoggerToTrace(WorkerSourceTask.class);
        try (LogCaptureAppender committerAppender = LogCaptureAppender.createAndRegister(SourceTaskOffsetCommitter.class);
             LogCaptureAppender taskAppender = LogCaptureAppender.createAndRegister(WorkerSourceTask.class)) {
            SourceTaskOffsetCommitter.commit(workerTask);
            assertEquals(Collections.emptyList(), taskAppender.getMessages());

            List<String> committerMessages = committerAppender.getMessages();
            assertEquals(1, committerMessages.size());
            assertTrue(committerMessages.get(0).contains("Skipping offset commit"));
        }
    }
>>>>>>> 15418db6
}<|MERGE_RESOLUTION|>--- conflicted
+++ resolved
@@ -22,38 +22,31 @@
 import org.apache.kafka.clients.producer.ProducerRecord;
 import org.apache.kafka.clients.producer.RecordMetadata;
 import org.apache.kafka.common.KafkaException;
+import org.apache.kafka.common.TopicPartition;
 import org.apache.kafka.common.errors.InvalidTopicException;
 import org.apache.kafka.common.errors.TopicAuthorizationException;
-import org.apache.kafka.common.TopicPartition;
 import org.apache.kafka.common.header.Headers;
 import org.apache.kafka.common.header.internals.RecordHeaders;
+import org.apache.kafka.common.utils.LogCaptureAppender;
 import org.apache.kafka.common.utils.Time;
 import org.apache.kafka.connect.data.Schema;
 import org.apache.kafka.connect.errors.ConnectException;
 import org.apache.kafka.connect.integration.MonitorableSourceConnector;
 import org.apache.kafka.connect.runtime.ConnectMetrics.MetricGroup;
-import org.apache.kafka.connect.storage.ClusterConfigState;
+import org.apache.kafka.connect.runtime.errors.ErrorHandlingMetrics;
 import org.apache.kafka.connect.runtime.errors.RetryWithToleranceOperator;
 import org.apache.kafka.connect.runtime.errors.RetryWithToleranceOperatorTest;
-import org.apache.kafka.connect.runtime.errors.ErrorHandlingMetrics;
 import org.apache.kafka.connect.runtime.isolation.Plugins;
 import org.apache.kafka.connect.runtime.standalone.StandaloneConfig;
 import org.apache.kafka.connect.source.SourceRecord;
 import org.apache.kafka.connect.source.SourceTask;
 import org.apache.kafka.connect.source.SourceTaskContext;
-import org.apache.kafka.connect.storage.CloseableOffsetStorageReader;
-import org.apache.kafka.connect.storage.ConnectorOffsetBackingStore;
-import org.apache.kafka.connect.storage.Converter;
-import org.apache.kafka.connect.storage.HeaderConverter;
-import org.apache.kafka.connect.storage.OffsetStorageWriter;
-import org.apache.kafka.connect.storage.StatusBackingStore;
-import org.apache.kafka.connect.storage.StringConverter;
+import org.apache.kafka.connect.storage.*;
 import org.apache.kafka.connect.test.util.ConcurrencyUtils;
 import org.apache.kafka.connect.util.ConnectorTaskId;
 import org.apache.kafka.connect.util.ParameterizedTest;
 import org.apache.kafka.connect.util.TopicAdmin;
 import org.apache.kafka.connect.util.TopicCreationGroup;
-import org.apache.kafka.common.utils.LogCaptureAppender;
 import org.junit.After;
 import org.junit.Before;
 import org.junit.Test;
@@ -70,55 +63,19 @@
 import java.io.IOException;
 import java.nio.charset.StandardCharsets;
 import java.time.Duration;
-import java.util.Arrays;
-import java.util.Collection;
-import java.util.Collections;
-import java.util.HashMap;
-import java.util.LinkedList;
-import java.util.List;
-import java.util.Map;
-import java.util.Set;
-import java.util.concurrent.CountDownLatch;
-import java.util.concurrent.ExecutorService;
-import java.util.concurrent.Executors;
-import java.util.concurrent.Future;
-import java.util.concurrent.TimeUnit;
-import java.util.concurrent.TimeoutException;
+import java.util.*;
+import java.util.concurrent.*;
 import java.util.concurrent.atomic.AtomicInteger;
 import java.util.function.Supplier;
 
 import static org.apache.kafka.connect.integration.MonitorableSourceConnector.TOPIC_CONFIG;
-import static org.apache.kafka.connect.runtime.ConnectorConfig.CONNECTOR_CLASS_CONFIG;
-import static org.apache.kafka.connect.runtime.ConnectorConfig.KEY_CONVERTER_CLASS_CONFIG;
-import static org.apache.kafka.connect.runtime.ConnectorConfig.TASKS_MAX_CONFIG;
-import static org.apache.kafka.connect.runtime.ConnectorConfig.VALUE_CONVERTER_CLASS_CONFIG;
+import static org.apache.kafka.connect.runtime.ConnectorConfig.*;
 import static org.apache.kafka.connect.runtime.SourceConnectorConfig.TOPIC_CREATION_GROUPS_CONFIG;
-import static org.apache.kafka.connect.runtime.TopicCreationConfig.DEFAULT_TOPIC_CREATION_PREFIX;
-import static org.apache.kafka.connect.runtime.TopicCreationConfig.EXCLUDE_REGEX_CONFIG;
-import static org.apache.kafka.connect.runtime.TopicCreationConfig.INCLUDE_REGEX_CONFIG;
-import static org.apache.kafka.connect.runtime.TopicCreationConfig.PARTITIONS_CONFIG;
-import static org.apache.kafka.connect.runtime.TopicCreationConfig.REPLICATION_FACTOR_CONFIG;
+import static org.apache.kafka.connect.runtime.TopicCreationConfig.*;
 import static org.apache.kafka.connect.runtime.WorkerConfig.TOPIC_CREATION_ENABLE_CONFIG;
-import static org.junit.Assert.assertArrayEquals;
-import static org.junit.Assert.assertEquals;
-import static org.junit.Assert.assertFalse;
-import static org.junit.Assert.assertNull;
-import static org.junit.Assert.assertThrows;
-import static org.junit.Assert.assertTrue;
-import static org.mockito.ArgumentMatchers.any;
-import static org.mockito.ArgumentMatchers.anyLong;
-import static org.mockito.ArgumentMatchers.anyString;
-import static org.mockito.ArgumentMatchers.eq;
-import static org.mockito.ArgumentMatchers.isNull;
-import static org.mockito.Mockito.atLeast;
-import static org.mockito.Mockito.atLeastOnce;
-import static org.mockito.Mockito.doAnswer;
-import static org.mockito.Mockito.doNothing;
-import static org.mockito.Mockito.mock;
-import static org.mockito.Mockito.times;
-import static org.mockito.Mockito.verify;
-import static org.mockito.Mockito.verifyNoMoreInteractions;
-import static org.mockito.Mockito.when;
+import static org.junit.Assert.*;
+import static org.mockito.ArgumentMatchers.*;
+import static org.mockito.Mockito.*;
 
 @SuppressWarnings({"unchecked"})
 @RunWith(Parameterized.class)
@@ -128,21 +85,9 @@
     @org.junit.Rule
     public MockitoRule rule = MockitoJUnit.rule().strictness(Strictness.STRICT_STUBS);
 
-<<<<<<< HEAD
-@PowerMockIgnore({"javax.management.*",
-		"org.apache.log4j.*"})
-@RunWith(PowerMockRunner.class)
-@PowerMockRunnerDelegate(ParameterizedTest.class)
-public class WorkerSourceTaskTest extends ThreadedTest {
-	private static final String TOPIC = "topic";
-	private static final String OTHER_TOPIC = "other-topic";
-	private static final Map<String, byte[]> PARTITION = Collections.singletonMap("key", "partition".getBytes());
-    private static final Map<String, Integer> OFFSET = Collections.singletonMap("key", 12);
-=======
     private static final String TOPIC = "topic";
     private static final Map<String, Object> PARTITION = Collections.singletonMap("key", "partition".getBytes());
     private static final Map<String, Object> OFFSET = Collections.singletonMap("key", 12);
->>>>>>> 15418db6
 
     // Connect-format data
     private static final Schema KEY_SCHEMA = Schema.INT32_SCHEMA;
@@ -154,150 +99,6 @@
     private static final byte[] SERIALIZED_KEY = "converted-key".getBytes();
     private static final byte[] SERIALIZED_RECORD = "converted-record".getBytes();
 
-<<<<<<< HEAD
-    private ExecutorService executor = Executors.newSingleThreadExecutor();
-    private ConnectorTaskId taskId = new ConnectorTaskId("job", 0);
-    private ConnectorTaskId taskId1 = new ConnectorTaskId("job", 1);
-	private WorkerConfig config;
-	private SourceConnectorConfig sourceConfig;
-	private Plugins plugins;
-	private MockConnectMetrics metrics;
-	@Mock
-	private SourceTask sourceTask;
-	@Mock
-	private Converter keyConverter;
-	@Mock
-	private Converter valueConverter;
-	@Mock
-	private HeaderConverter headerConverter;
-	@Mock
-	private TransformationChain<SourceRecord> transformationChain;
-	@Mock
-	private KafkaProducer<byte[], byte[]> producer;
-	@Mock
-	private TopicAdmin admin;
-	@Mock
-	private CloseableOffsetStorageReader offsetReader;
-	@Mock
-	private OffsetStorageWriter offsetWriter;
-	@Mock
-	private ClusterConfigState clusterConfigState;
-	private WorkerSourceTask workerTask;
-	@Mock
-	private Future<RecordMetadata> sendFuture;
-	@MockStrict
-	private TaskStatus.Listener statusListener;
-	@Mock
-	private StatusBackingStore statusBackingStore;
-
-	private Capture<org.apache.kafka.clients.producer.Callback> producerCallbacks;
-
-	private static final Map<String, String> TASK_PROPS = new HashMap<>();
-
-	static {
-		TASK_PROPS.put(TaskConfig.TASK_CLASS_CONFIG, TestSourceTask.class.getName());
-	}
-
-	private static final TaskConfig TASK_CONFIG = new TaskConfig(TASK_PROPS);
-
-	private static final List<SourceRecord> RECORDS = Arrays.asList(
-			new SourceRecord(PARTITION, OFFSET, "topic", null, KEY_SCHEMA, KEY, RECORD_SCHEMA, RECORD)
-	);
-
-	private boolean enableTopicCreation;
-
-	@ParameterizedTest.Parameters
-	public static Collection<Boolean> parameters() {
-		return Arrays.asList(false, true);
-	}
-
-	public WorkerSourceTaskTest(boolean enableTopicCreation) {
-		this.enableTopicCreation = enableTopicCreation;
-	}
-
-	@Override
-	public void setup() {
-		super.setup();
-		Map<String, String> workerProps = workerProps();
-		plugins = new Plugins(workerProps);
-		config = new StandaloneConfig(workerProps);
-		sourceConfig = new SourceConnectorConfig(plugins, sourceConnectorPropsWithGroups(TOPIC), true);
-		producerCallbacks = EasyMock.newCapture();
-		metrics = new MockConnectMetrics();
-	}
-
-	private Map<String, String> workerProps() {
-		Map<String, String> props = new HashMap<>();
-		props.put("key.converter", "org.apache.kafka.connect.json.JsonConverter");
-		props.put("value.converter", "org.apache.kafka.connect.json.JsonConverter");
-		props.put("internal.key.converter", "org.apache.kafka.connect.json.JsonConverter");
-		props.put("internal.value.converter", "org.apache.kafka.connect.json.JsonConverter");
-		props.put("internal.key.converter.schemas.enable", "false");
-		props.put("internal.value.converter.schemas.enable", "false");
-		props.put("offset.storage.file.filename", "/tmp/connect.offsets");
-		props.put(TOPIC_CREATION_ENABLE_CONFIG, String.valueOf(enableTopicCreation));
-		return props;
-	}
-
-	private Map<String, String> sourceConnectorPropsWithGroups(String topic) {
-		// setup up props for the source connector
-		Map<String, String> props = new HashMap<>();
-		props.put("name", "foo-connector");
-		props.put(CONNECTOR_CLASS_CONFIG, MonitorableSourceConnector.class.getSimpleName());
-		props.put(TASKS_MAX_CONFIG, String.valueOf(1));
-		props.put(TOPIC_CONFIG, topic);
-		props.put(KEY_CONVERTER_CLASS_CONFIG, StringConverter.class.getName());
-		props.put(VALUE_CONVERTER_CLASS_CONFIG, StringConverter.class.getName());
-		props.put(TOPIC_CREATION_GROUPS_CONFIG, String.join(",", "foo", "bar"));
-		props.put(DEFAULT_TOPIC_CREATION_PREFIX + REPLICATION_FACTOR_CONFIG, String.valueOf(1));
-		props.put(DEFAULT_TOPIC_CREATION_PREFIX + PARTITIONS_CONFIG, String.valueOf(1));
-		props.put(SourceConnectorConfig.TOPIC_CREATION_PREFIX + "foo" + "." + INCLUDE_REGEX_CONFIG, topic);
-		props.put(SourceConnectorConfig.TOPIC_CREATION_PREFIX + "bar" + "." + INCLUDE_REGEX_CONFIG, ".*");
-		props.put(SourceConnectorConfig.TOPIC_CREATION_PREFIX + "bar" + "." + EXCLUDE_REGEX_CONFIG, topic);
-		return props;
-	}
-
-	@After
-	public void tearDown() {
-		if (metrics != null) metrics.stop();
-	}
-
-	private void createWorkerTask() {
-		createWorkerTask(TargetState.STARTED);
-	}
-
-	private void createWorkerTask(TargetState initialState) {
-		createWorkerTask(initialState, keyConverter, valueConverter, headerConverter);
-	}
-
-	private void createWorkerTask(TargetState initialState, Converter keyConverter, Converter valueConverter, HeaderConverter headerConverter) {
-		workerTask = new WorkerSourceTask(taskId, sourceTask, statusListener, initialState, keyConverter, valueConverter, headerConverter,
-				transformationChain, producer, admin, TopicCreationGroup.configuredGroups(sourceConfig),
-				offsetReader, offsetWriter, config, clusterConfigState, metrics, plugins.delegatingLoader(), Time.SYSTEM,
-				RetryWithToleranceOperatorTest.NOOP_OPERATOR, statusBackingStore, Runnable::run);
-	}
-
-	@Test
-	public void testStartPaused() throws Exception {
-		final CountDownLatch pauseLatch = new CountDownLatch(1);
-
-		createWorkerTask(TargetState.PAUSED);
-
-		statusListener.onPause(taskId);
-		EasyMock.expectLastCall().andAnswer(() -> {
-			pauseLatch.countDown();
-			return null;
-		});
-
-		expectClose();
-
-		statusListener.onShutdown(taskId);
-		EasyMock.expectLastCall();
-
-		PowerMock.replayAll();
-
-		workerTask.initialize(TASK_CONFIG);
-=======
     private final ExecutorService executor = Executors.newSingleThreadExecutor();
     private final ConnectorTaskId taskId = new ConnectorTaskId("job", 0);
     private WorkerConfig config;
@@ -342,9 +143,7 @@
 
     private static final TaskConfig TASK_CONFIG = new TaskConfig(TASK_PROPS);
 
-    private static final List<SourceRecord> RECORDS = Collections.singletonList(
-            new SourceRecord(PARTITION, OFFSET, "topic", null, KEY_SCHEMA, KEY, RECORD_SCHEMA, RECORD)
-    );
+    private static final List<SourceRecord> RECORDS = Collections.singletonList(new SourceRecord(PARTITION, OFFSET, "topic", null, KEY_SCHEMA, KEY, RECORD_SCHEMA, RECORD));
 
     private final boolean enableTopicCreation;
 
@@ -395,7 +194,8 @@
 
     @After
     public void tearDown() {
-        if (metrics != null) metrics.stop();
+        if (metrics != null)
+            metrics.stop();
         verifyNoMoreInteractions(statusListener);
     }
 
@@ -415,12 +215,8 @@
         createWorkerTask(initialState, keyConverter, valueConverter, headerConverter, retryWithToleranceOperator);
     }
 
-    private void createWorkerTask(TargetState initialState, Converter keyConverter, Converter valueConverter,
-                                  HeaderConverter headerConverter, RetryWithToleranceOperator retryWithToleranceOperator) {
-        workerTask = new WorkerSourceTask(taskId, sourceTask, statusListener, initialState, keyConverter, valueConverter, errorHandlingMetrics, headerConverter,
-                transformationChain, producer, admin, TopicCreationGroup.configuredGroups(sourceConfig),
-                offsetReader, offsetWriter, offsetStore, config, clusterConfigState, metrics, plugins.delegatingLoader(), Time.SYSTEM,
-                retryWithToleranceOperator, statusBackingStore, Runnable::run);
+    private void createWorkerTask(TargetState initialState, Converter keyConverter, Converter valueConverter, HeaderConverter headerConverter, RetryWithToleranceOperator retryWithToleranceOperator) {
+        workerTask = new WorkerSourceTask(taskId, sourceTask, statusListener, initialState, keyConverter, valueConverter, errorHandlingMetrics, headerConverter, transformationChain, producer, admin, TopicCreationGroup.configuredGroups(sourceConfig), offsetReader, offsetWriter, offsetStore, config, clusterConfigState, metrics, plugins.delegatingLoader(), Time.SYSTEM, retryWithToleranceOperator, statusBackingStore, Runnable::run);
     }
 
     @Test
@@ -434,7 +230,6 @@
         }).when(statusListener).onPause(taskId);
 
         workerTask.initialize(TASK_CONFIG);
->>>>>>> 15418db6
         Future<?> taskFuture = executor.submit(workerTask);
 
         assertTrue(pauseLatch.await(5, TimeUnit.SECONDS));
@@ -452,41 +247,12 @@
     public void testPause() throws Exception {
         createWorkerTask();
 
-<<<<<<< HEAD
-        sourceTask.initialize(EasyMock.anyObject(SourceTaskContext.class));
-		EasyMock.expectLastCall();
-		sourceTask.start(TASK_PROPS);
-		EasyMock.expectLastCall();
-		statusListener.onStartup(taskId);
-		EasyMock.expectLastCall();
-
-		AtomicInteger count = new AtomicInteger(0);
-		CountDownLatch pollLatch = expectPolls(10, count);
-		// In this test, we don't flush, so nothing goes any further than the offset writer
-
-		expectTopicCreation(TOPIC);
-
-		statusListener.onPause(taskId);
-		EasyMock.expectLastCall();
-
-		sourceTask.stop();
-		EasyMock.expectLastCall();
-		expectOffsetFlush(true);
-
-		statusListener.onShutdown(taskId);
-		EasyMock.expectLastCall();
-
-		expectClose();
-
-        PowerMock.replayAll();
-=======
         AtomicInteger count = new AtomicInteger(0);
         CountDownLatch pollLatch = expectPolls(10, count);
         // In this test, we don't flush, so nothing goes any further than the offset writer
 
         expectTopicCreation(TOPIC);
         expectOffsetFlush();
->>>>>>> 15418db6
 
         workerTask.initialize(TASK_CONFIG);
         Future<?> taskFuture = executor.submit(workerTask);
@@ -520,35 +286,10 @@
     public void testPollsInBackground() throws Exception {
         createWorkerTask();
 
-<<<<<<< HEAD
-		sourceTask.initialize(EasyMock.anyObject(SourceTaskContext.class));
-		EasyMock.expectLastCall();
-		sourceTask.start(TASK_PROPS);
-		EasyMock.expectLastCall();
-		statusListener.onStartup(taskId);
-		EasyMock.expectLastCall();
-
-		final CountDownLatch pollLatch = expectPolls(10);
-		// In this test, we don't flush, so nothing goes any further than the offset writer
-
-		expectTopicCreation(TOPIC);
-
-		sourceTask.stop();
-		EasyMock.expectLastCall();
-		expectOffsetFlush(true);
-
-		statusListener.onShutdown(taskId);
-		EasyMock.expectLastCall();
-
-		expectClose();
-
-        PowerMock.replayAll();
-=======
         final CountDownLatch pollLatch = expectPolls(10);
 
         expectTopicCreation(TOPIC);
         expectOffsetFlush();
->>>>>>> 15418db6
 
         workerTask.initialize(TASK_CONFIG);
         Future<?> taskFuture = executor.submit(workerTask);
@@ -570,35 +311,6 @@
     public void testFailureInPoll() throws Exception {
         createWorkerTask();
 
-<<<<<<< HEAD
-		sourceTask.initialize(EasyMock.anyObject(SourceTaskContext.class));
-		EasyMock.expectLastCall();
-		sourceTask.start(TASK_PROPS);
-		EasyMock.expectLastCall();
-		statusListener.onStartup(taskId);
-		EasyMock.expectLastCall();
-
-		final CountDownLatch pollLatch = new CountDownLatch(1);
-		final RuntimeException exception = new RuntimeException();
-		EasyMock.expect(sourceTask.poll()).andAnswer(() -> {
-			pollLatch.countDown();
-			throw exception;
-		});
-
-		statusListener.onFailure(taskId, exception);
-		EasyMock.expectLastCall();
-
-		sourceTask.stop();
-		EasyMock.expectLastCall();
-		expectOffsetFlush(true);
-
-		expectClose();
-
-		PowerMock.replayAll();
-
-		workerTask.initialize(TASK_CONFIG);
-		Future<?> taskFuture = executor.submit(workerTask);
-=======
         final CountDownLatch pollLatch = new CountDownLatch(1);
         final RuntimeException exception = new RuntimeException();
         when(sourceTask.poll()).thenAnswer(invocation -> {
@@ -607,29 +319,17 @@
         });
 
         expectEmptyOffsetFlush();
->>>>>>> 15418db6
-
-		assertTrue(awaitLatch(pollLatch));
-		//Failure in poll should trigger automatic stop of the worker
-		assertTrue(workerTask.awaitStop(1000));
-
-<<<<<<< HEAD
-		taskFuture.get();
-		assertPollMetrics(0);
-=======
+
+        workerTask.initialize(TASK_CONFIG);
+        Future<?> taskFuture = executor.submit(workerTask);
+
         ConcurrencyUtils.awaitLatch(pollLatch, POLL_TIMEOUT_MSG);
         //Failure in poll should trigger automatic stop of the task
         assertTrue(workerTask.awaitStop(1000));
->>>>>>> 15418db6
-
-		PowerMock.verifyAll();
-	}
-
-<<<<<<< HEAD
-	@Test
-	public void testFailureInPollAfterCancel() throws Exception {
-		createWorkerTask();
-=======
+
+        taskFuture.get();
+        assertPollMetrics(0);
+
         verifyCleanStartup();
         verify(statusListener).onFailure(taskId, exception);
         verify(sourceTask).stop();
@@ -637,42 +337,11 @@
         verifyOffsetFlush(true);
         verifyClose();
     }
->>>>>>> 15418db6
-
-		sourceTask.initialize(EasyMock.anyObject(SourceTaskContext.class));
-		EasyMock.expectLastCall();
-		sourceTask.start(TASK_PROPS);
-		EasyMock.expectLastCall();
-		statusListener.onStartup(taskId);
-		EasyMock.expectLastCall();
-
-<<<<<<< HEAD
-		final CountDownLatch pollLatch = new CountDownLatch(1);
-		final CountDownLatch workerCancelLatch = new CountDownLatch(1);
-		final RuntimeException exception = new RuntimeException();
-		EasyMock.expect(sourceTask.poll()).andAnswer(() -> {
-			pollLatch.countDown();
-			assertTrue(awaitLatch(workerCancelLatch));
-			throw exception;
-		});
-
-		offsetReader.close();
-		PowerMock.expectLastCall();
-
-		producer.close(Duration.ZERO);
-		PowerMock.expectLastCall();
-
-		sourceTask.stop();
-		EasyMock.expectLastCall();
-		expectOffsetFlush(true);
-
-		expectClose();
-
-		PowerMock.replayAll();
-
-		workerTask.initialize(TASK_CONFIG);
-		Future<?> taskFuture = executor.submit(workerTask);
-=======
+
+    @Test
+    public void testFailureInPollAfterCancel() throws Exception {
+        createWorkerTask();
+
         final CountDownLatch pollLatch = new CountDownLatch(1);
         final CountDownLatch workerCancelLatch = new CountDownLatch(1);
         final RuntimeException exception = new RuntimeException();
@@ -689,17 +358,10 @@
         workerTask.cancel();
         workerCancelLatch.countDown();
         assertTrue(workerTask.awaitStop(1000));
->>>>>>> 15418db6
-
-		assertTrue(awaitLatch(pollLatch));
-		workerTask.cancel();
-		workerCancelLatch.countDown();
-		assertTrue(workerTask.awaitStop(1000));
-
-<<<<<<< HEAD
-		taskFuture.get();
-		assertPollMetrics(0);
-=======
+
+        taskFuture.get();
+        assertPollMetrics(0);
+
         verifyCleanStartup();
         verify(offsetReader, atLeastOnce()).close();
         verify(producer).close(Duration.ZERO);
@@ -714,23 +376,11 @@
             throw new RuntimeException(e);
         }
     }
->>>>>>> 15418db6
-
-		PowerMock.verifyAll();
-	}
-
-<<<<<<< HEAD
-	@Test
-	public void testFailureInPollAfterStop() throws Exception {
-		createWorkerTask();
-
-		sourceTask.initialize(EasyMock.anyObject(SourceTaskContext.class));
-		EasyMock.expectLastCall();
-		sourceTask.start(TASK_PROPS);
-		EasyMock.expectLastCall();
-		statusListener.onStartup(taskId);
-		EasyMock.expectLastCall();
-=======
+
+    @Test
+    public void testFailureInPollAfterStop() throws Exception {
+        createWorkerTask();
+
         final CountDownLatch pollLatch = new CountDownLatch(1);
         final CountDownLatch workerStopLatch = new CountDownLatch(1);
         final RuntimeException exception = new RuntimeException();
@@ -740,101 +390,38 @@
             throw exception;
         });
         expectOffsetFlush();
->>>>>>> 15418db6
-
-		final CountDownLatch pollLatch = new CountDownLatch(1);
-		final CountDownLatch workerStopLatch = new CountDownLatch(1);
-		final RuntimeException exception = new RuntimeException();
-		EasyMock.expect(sourceTask.poll()).andAnswer(() -> {
-			pollLatch.countDown();
-			assertTrue(awaitLatch(workerStopLatch));
-			throw exception;
-		});
-
-<<<<<<< HEAD
-		statusListener.onShutdown(taskId);
-		EasyMock.expectLastCall();
-=======
+
+        workerTask.initialize(TASK_CONFIG);
+        Future<?> taskFuture = executor.submit(workerTask);
+
         ConcurrencyUtils.awaitLatch(pollLatch, POLL_TIMEOUT_MSG);
         workerTask.stop();
         workerStopLatch.countDown();
         assertTrue(workerTask.awaitStop(1000));
         assertShouldSkipCommit();
->>>>>>> 15418db6
-
-		sourceTask.stop();
-		EasyMock.expectLastCall();
-		expectOffsetFlush(true);
-
-<<<<<<< HEAD
-		expectClose();
-=======
+
+        taskFuture.get();
+        assertPollMetrics(0);
+
         verifyCleanStartup();
         verify(statusListener).onShutdown(taskId);
         verify(sourceTask).stop();
         verifyOffsetFlush(true);
         verifyClose();
     }
->>>>>>> 15418db6
-
-		PowerMock.replayAll();
-
-<<<<<<< HEAD
-		workerTask.initialize(TASK_CONFIG);
-		Future<?> taskFuture = executor.submit(workerTask);
-
-		assertTrue(awaitLatch(pollLatch));
-		workerTask.stop();
-		workerStopLatch.countDown();
-		assertTrue(workerTask.awaitStop(1000));
-
-		taskFuture.get();
-		assertPollMetrics(0);
-
-		PowerMock.verifyAll();
-	}
-
-	@Test
-	public void testPollReturnsNoRecords() throws Exception {
-		// Test that the task handles an empty list of records
-		createWorkerTask();
-
-		sourceTask.initialize(EasyMock.anyObject(SourceTaskContext.class));
-		EasyMock.expectLastCall();
-		sourceTask.start(TASK_PROPS);
-		EasyMock.expectLastCall();
-		statusListener.onStartup(taskId);
-		EasyMock.expectLastCall();
-=======
+
+    @Test
+    public void testPollReturnsNoRecords() throws Exception {
+        // Test that the task handles an empty list of records
+        createWorkerTask();
+
         // We'll wait for some data, then trigger a flush
         final CountDownLatch pollLatch = expectEmptyPolls(new AtomicInteger());
         expectEmptyOffsetFlush();
->>>>>>> 15418db6
-
-		// We'll wait for some data, then trigger a flush
-		final CountDownLatch pollLatch = expectEmptyPolls(1, new AtomicInteger());
-		expectOffsetFlush(true);
-
-<<<<<<< HEAD
-		sourceTask.stop();
-		EasyMock.expectLastCall();
-		expectOffsetFlush(true);
-
-		statusListener.onShutdown(taskId);
-		EasyMock.expectLastCall();
-
-		expectClose();
-
-		PowerMock.replayAll();
-
-		workerTask.initialize(TASK_CONFIG);
-		Future<?> taskFuture = executor.submit(workerTask);
-
-		assertTrue(awaitLatch(pollLatch));
-		assertTrue(workerTask.commitOffsets());
-		workerTask.stop();
-		assertTrue(workerTask.awaitStop(1000));
-=======
+
+        workerTask.initialize(TASK_CONFIG);
+        Future<?> taskFuture = executor.submit(workerTask);
+
         ConcurrencyUtils.awaitLatch(pollLatch, POLL_TIMEOUT_MSG);
         assertTrue(workerTask.commitOffsets());
         verify(offsetWriter).beginFlush(anyLong(), any(TimeUnit.class));
@@ -843,7 +430,6 @@
         assertTrue(workerTask.awaitStop(1000));
         verify(offsetWriter, times(2)).beginFlush(anyLong(), any(TimeUnit.class));
         verifyNoMoreInteractions(offsetWriter);
->>>>>>> 15418db6
 
         taskFuture.get();
         assertPollMetrics(0);
@@ -859,38 +445,12 @@
         // Test that the task commits properly when prompted
         createWorkerTask();
 
-<<<<<<< HEAD
-        sourceTask.initialize(EasyMock.anyObject(SourceTaskContext.class));
-		EasyMock.expectLastCall();
-		sourceTask.start(TASK_PROPS);
-		EasyMock.expectLastCall();
-		statusListener.onStartup(taskId);
-		EasyMock.expectLastCall();
-
-		// We'll wait for some data, then trigger a flush
-		final CountDownLatch pollLatch = expectPolls(1);
-		expectOffsetFlush(true);
-
-		expectTopicCreation(TOPIC);
-
-		sourceTask.stop();
-		EasyMock.expectLastCall();
-		expectOffsetFlush(true);
-
-		statusListener.onShutdown(taskId);
-		EasyMock.expectLastCall();
-
-		expectClose();
-
-        PowerMock.replayAll();
-=======
         // We'll wait for some data, then trigger a flush
         final CountDownLatch pollLatch = expectPolls(1);
 
         expectTopicCreation(TOPIC);
         expectBeginFlush(Arrays.asList(true, false).iterator()::next);
         expectOffsetFlush(true, true);
->>>>>>> 15418db6
 
         workerTask.initialize(TASK_CONFIG);
         Future<?> taskFuture = executor.submit(workerTask);
@@ -919,40 +479,13 @@
         // Test that the task commits properly when prompted
         createWorkerTask();
 
-<<<<<<< HEAD
-        sourceTask.initialize(EasyMock.anyObject(SourceTaskContext.class));
-		EasyMock.expectLastCall();
-		sourceTask.start(TASK_PROPS);
-		EasyMock.expectLastCall();
-		statusListener.onStartup(taskId);
-		EasyMock.expectLastCall();
-
-		// We'll wait for some data, then trigger a flush
-		final CountDownLatch pollLatch = expectPolls(1);
-		expectOffsetFlush(true);
-=======
         // We'll wait for some data, then trigger a flush
         final CountDownLatch pollLatch = expectPolls(1);
         expectBeginFlush();
         expectOffsetFlush(true, false);
->>>>>>> 15418db6
-
-		expectTopicCreation(TOPIC);
-
-<<<<<<< HEAD
-		sourceTask.stop();
-		EasyMock.expectLastCall();
-		expectOffsetFlush(false);
-
-		statusListener.onShutdown(taskId);
-		EasyMock.expectLastCall();
-
-		expectClose();
-
-        PowerMock.replayAll();
-
-=======
->>>>>>> 15418db6
+
+        expectTopicCreation(TOPIC);
+
         workerTask.initialize(TASK_CONFIG);
         Future<?> taskFuture = executor.submit(workerTask);
 
@@ -965,117 +498,6 @@
         taskFuture.get();
         assertPollMetrics(1);
 
-<<<<<<< HEAD
-        PowerMock.verifyAll();
-    }
-
-    @Test
-    public void testSendRecordsConvertsData() throws Exception {
-		createWorkerTask();
-
-		List<SourceRecord> records = new ArrayList<>();
-		// Can just use the same record for key and value
-		records.add(new SourceRecord(PARTITION, OFFSET, "topic", null, KEY_SCHEMA, KEY, RECORD_SCHEMA, RECORD));
-
-		Capture<ProducerRecord<byte[], byte[]>> sent = expectSendRecordAnyTimes();
-
-		expectTopicCreation(TOPIC);
-
-		PowerMock.replayAll();
-
-		Whitebox.setInternalState(workerTask, "toSend", records);
-		Whitebox.invokeMethod(workerTask, "sendRecords");
-		assertEquals(SERIALIZED_KEY, sent.getValue().key());
-		assertEquals(SERIALIZED_RECORD, sent.getValue().value());
-
-		PowerMock.verifyAll();
-	}
-
-    @Test
-    public void testSendRecordsPropagatesTimestamp() throws Exception {
-		final Long timestamp = System.currentTimeMillis();
-
-		createWorkerTask();
-
-		List<SourceRecord> records = Collections.singletonList(
-				new SourceRecord(PARTITION, OFFSET, "topic", null, KEY_SCHEMA, KEY, RECORD_SCHEMA, RECORD, timestamp)
-		);
-
-		Capture<ProducerRecord<byte[], byte[]>> sent = expectSendRecordAnyTimes();
-
-		expectTopicCreation(TOPIC);
-
-		PowerMock.replayAll();
-
-		Whitebox.setInternalState(workerTask, "toSend", records);
-		Whitebox.invokeMethod(workerTask, "sendRecords");
-		assertEquals(timestamp, sent.getValue().timestamp());
-
-		PowerMock.verifyAll();
-	}
-
-	@Test
-    public void testSendRecordsCorruptTimestamp() throws Exception {
-        final Long timestamp = -3L;
-        createWorkerTask();
-
-		List<SourceRecord> records = Collections.singletonList(
-				new SourceRecord(PARTITION, OFFSET, "topic", null, KEY_SCHEMA, KEY, RECORD_SCHEMA, RECORD, timestamp)
-		);
-
-		Capture<ProducerRecord<byte[], byte[]>> sent = expectSendRecordAnyTimes();
-
-		PowerMock.replayAll();
-
-		Whitebox.setInternalState(workerTask, "toSend", records);
-		assertThrows(InvalidRecordException.class, () -> Whitebox.invokeMethod(workerTask, "sendRecords"));
-		assertFalse(sent.hasCaptured());
-
-		PowerMock.verifyAll();
-	}
-
-    @Test
-    public void testSendRecordsNoTimestamp() throws Exception {
-		final Long timestamp = -1L;
-		createWorkerTask();
-
-		List<SourceRecord> records = Collections.singletonList(
-				new SourceRecord(PARTITION, OFFSET, "topic", null, KEY_SCHEMA, KEY, RECORD_SCHEMA, RECORD, timestamp)
-		);
-
-		Capture<ProducerRecord<byte[], byte[]>> sent = expectSendRecordAnyTimes();
-
-		expectTopicCreation(TOPIC);
-
-		PowerMock.replayAll();
-
-		Whitebox.setInternalState(workerTask, "toSend", records);
-		Whitebox.invokeMethod(workerTask, "sendRecords");
-		assertNull(sent.getValue().timestamp());
-
-		PowerMock.verifyAll();
-	}
-
-    @Test
-    public void testSendRecordsRetries() throws Exception {
-		createWorkerTask();
-
-		// Differentiate only by Kafka partition so we can reuse conversion expectations
-		SourceRecord record1 = new SourceRecord(PARTITION, OFFSET, "topic", 1, KEY_SCHEMA, KEY, RECORD_SCHEMA, RECORD);
-		SourceRecord record2 = new SourceRecord(PARTITION, OFFSET, "topic", 2, KEY_SCHEMA, KEY, RECORD_SCHEMA, RECORD);
-		SourceRecord record3 = new SourceRecord(PARTITION, OFFSET, "topic", 3, KEY_SCHEMA, KEY, RECORD_SCHEMA, RECORD);
-
-		expectTopicCreation(TOPIC);
-
-		// First round
-		expectSendRecordOnce(false);
-		// Any Producer retriable exception should work here
-		expectSendRecordSyncFailure(new org.apache.kafka.common.errors.TimeoutException("retriable sync failure"));
-
-		// Second round
-		expectSendRecordOnce(true);
-		expectSendRecordOnce(false);
-=======
         verifyCleanStartup();
         verify(sourceTask).stop();
         verify(offsetWriter, atLeastOnce()).offset(PARTITION, OFFSET);
@@ -1099,7 +521,6 @@
         expectPreliminaryCalls();
 
         expectTaskGetTopic();
->>>>>>> 15418db6
 
         when(producer.send(any(ProducerRecord.class), any(Callback.class)))
                 // First round
@@ -1107,28 +528,9 @@
                 // Any Producer retriable exception should work here
                 .thenThrow(new org.apache.kafka.common.errors.TimeoutException("retriable sync failure"))
                 // Second round
-                .thenAnswer(producerSendAnswer(true))
-                .thenAnswer(producerSendAnswer(true));
+                .thenAnswer(producerSendAnswer(true)).thenAnswer(producerSendAnswer(true));
 
         // Try to send 3, make first pass, second fail. Should save last two
-<<<<<<< HEAD
-        Whitebox.setInternalState(workerTask, "toSend", Arrays.asList(record1, record2, record3));
-        Whitebox.invokeMethod(workerTask, "sendRecords");
-        assertEquals(true, Whitebox.getInternalState(workerTask, "lastSendFailed"));
-		assertEquals(Arrays.asList(record2, record3), Whitebox.getInternalState(workerTask, "toSend"));
-
-		// Next they all succeed
-		Whitebox.invokeMethod(workerTask, "sendRecords");
-		assertEquals(false, Whitebox.getInternalState(workerTask, "lastSendFailed"));
-		assertNull(Whitebox.getInternalState(workerTask, "toSend"));
-
-		PowerMock.verifyAll();
-	}
-
-	@Test
-	public void testSendRecordsProducerCallbackFail() throws Exception {
-		createWorkerTask();
-=======
         workerTask.toSend = Arrays.asList(record1, record2, record3);
         workerTask.sendRecords();
         assertEquals(Arrays.asList(record2, record3), workerTask.toSend);
@@ -1141,30 +543,14 @@
     @Test
     public void testSendRecordsProducerCallbackFail() {
         createWorkerTask();
->>>>>>> 15418db6
-
-		SourceRecord record1 = new SourceRecord(PARTITION, OFFSET, "topic", 1, KEY_SCHEMA, KEY, RECORD_SCHEMA, RECORD);
-		SourceRecord record2 = new SourceRecord(PARTITION, OFFSET, "topic", 2, KEY_SCHEMA, KEY, RECORD_SCHEMA, RECORD);
-
-		expectTopicCreation(TOPIC);
-
-		expectSendRecordProducerCallbackFail();
-
-<<<<<<< HEAD
-		PowerMock.replayAll();
-
-		Whitebox.setInternalState(workerTask, "toSend", Arrays.asList(record1, record2));
-		assertThrows(ConnectException.class, () -> Whitebox.invokeMethod(workerTask, "sendRecords"));
-	}
-
-	@Test
-	public void testSendRecordsProducerSendFailsImmediately() {
-		if (!enableTopicCreation)
-			// should only test with topic creation enabled
-			return;
-
-		createWorkerTask();
-=======
+
+        SourceRecord record1 = new SourceRecord(PARTITION, OFFSET, "topic", 1, KEY_SCHEMA, KEY, RECORD_SCHEMA, RECORD);
+        SourceRecord record2 = new SourceRecord(PARTITION, OFFSET, "topic", 2, KEY_SCHEMA, KEY, RECORD_SCHEMA, RECORD);
+
+        expectTopicCreation(TOPIC);
+
+        expectSendRecordProducerCallbackFail();
+
         workerTask.toSend = Arrays.asList(record1, record2);
         assertThrows(ConnectException.class, () -> workerTask.sendRecords());
 
@@ -1176,56 +562,23 @@
     @Test
     public void testSendRecordsProducerSendFailsImmediately() {
         createWorkerTask();
->>>>>>> 15418db6
-
-		SourceRecord record1 = new SourceRecord(PARTITION, OFFSET, TOPIC, 1, KEY_SCHEMA, KEY, RECORD_SCHEMA, RECORD);
-		SourceRecord record2 = new SourceRecord(PARTITION, OFFSET, TOPIC, 2, KEY_SCHEMA, KEY, RECORD_SCHEMA, RECORD);
-
-		expectPreliminaryCalls();
-		expectTopicCreation(TOPIC);
-
-<<<<<<< HEAD
-		EasyMock.expect(producer.send(EasyMock.anyObject(), EasyMock.anyObject()))
-				.andThrow(new KafkaException("Producer closed while send in progress", new InvalidTopicException(TOPIC)));
-
-		PowerMock.replayAll();
-
-		Whitebox.setInternalState(workerTask, "toSend", Arrays.asList(record1, record2));
-		assertThrows(ConnectException.class, () -> Whitebox.invokeMethod(workerTask, "sendRecords"));
-	}
-=======
-        when(producer.send(any(ProducerRecord.class), any(Callback.class)))
-                .thenThrow(new KafkaException("Producer closed while send in progress", new InvalidTopicException(TOPIC)));
+
+        SourceRecord record1 = new SourceRecord(PARTITION, OFFSET, TOPIC, 1, KEY_SCHEMA, KEY, RECORD_SCHEMA, RECORD);
+        SourceRecord record2 = new SourceRecord(PARTITION, OFFSET, TOPIC, 2, KEY_SCHEMA, KEY, RECORD_SCHEMA, RECORD);
+
+        expectPreliminaryCalls();
+        expectTopicCreation(TOPIC);
+
+        when(producer.send(any(ProducerRecord.class), any(Callback.class))).thenThrow(new KafkaException("Producer closed while send in progress", new InvalidTopicException(TOPIC)));
 
         workerTask.toSend = Arrays.asList(record1, record2);
         assertThrows(ConnectException.class, () -> workerTask.sendRecords());
     }
->>>>>>> 15418db6
-
-	@Test
-	public void testSendRecordsTaskCommitRecordFail() throws Exception {
-		createWorkerTask();
-
-<<<<<<< HEAD
-		// Differentiate only by Kafka partition so we can reuse conversion expectations
-		SourceRecord record1 = new SourceRecord(PARTITION, OFFSET, "topic", 1, KEY_SCHEMA, KEY, RECORD_SCHEMA, RECORD);
-		SourceRecord record2 = new SourceRecord(PARTITION, OFFSET, "topic", 2, KEY_SCHEMA, KEY, RECORD_SCHEMA, RECORD);
-		SourceRecord record3 = new SourceRecord(PARTITION, OFFSET, "topic", 3, KEY_SCHEMA, KEY, RECORD_SCHEMA, RECORD);
-
-		expectTopicCreation(TOPIC);
-
-		// Source task commit record failure will not cause the task to abort
-		expectSendRecordOnce(false);
-		expectSendRecordTaskCommitRecordFail(false, false);
-		expectSendRecordOnce(false);
-
-		PowerMock.replayAll();
-
-		Whitebox.setInternalState(workerTask, "toSend", Arrays.asList(record1, record2, record3));
-		Whitebox.invokeMethod(workerTask, "sendRecords");
-        assertEquals(false, Whitebox.getInternalState(workerTask, "lastSendFailed"));
-        assertNull(Whitebox.getInternalState(workerTask, "toSend"));
-=======
+
+    @Test
+    public void testSendRecordsTaskCommitRecordFail() throws Exception {
+        createWorkerTask();
+
         // Differentiate only by Kafka partition, so we can reuse conversion expectations
         SourceRecord record1 = new SourceRecord(PARTITION, OFFSET, "topic", 1, KEY_SCHEMA, KEY, RECORD_SCHEMA, RECORD);
         SourceRecord record2 = new SourceRecord(PARTITION, OFFSET, "topic", 2, KEY_SCHEMA, KEY, RECORD_SCHEMA, RECORD);
@@ -1235,10 +588,7 @@
         expectSendRecord();
 
         // Source task commit record failure will not cause the task to abort
-        doNothing()
-                .doThrow(new RuntimeException("Error committing record in source task"))
-                .doNothing()
-                .when(sourceTask).commitRecord(any(SourceRecord.class), any(RecordMetadata.class));
+        doNothing().doThrow(new RuntimeException("Error committing record in source task")).doNothing().when(sourceTask).commitRecord(any(SourceRecord.class), any(RecordMetadata.class));
 
         workerTask.toSend = Arrays.asList(record1, record2, record3);
         workerTask.sendRecords();
@@ -1263,16 +613,13 @@
         expectOffsetFlush();
         expectPreliminaryCalls();
 
-        when(producer.send(any(ProducerRecord.class), any(Callback.class)))
-                .thenAnswer(producerSendAnswer(true))
-                .thenAnswer(producerSendAnswer(false));
+        when(producer.send(any(ProducerRecord.class), any(Callback.class))).thenAnswer(producerSendAnswer(true)).thenAnswer(producerSendAnswer(false));
 
         //Send records and then commit offsets and verify both were committed and no exception
         workerTask.toSend = Arrays.asList(record1, record2);
         workerTask.sendRecords();
         workerTask.updateCommittableOffsets();
         workerTask.commitOffsets();
->>>>>>> 15418db6
 
         //As of KAFKA-14079 all offsets should be committed, even for failed records (if ignored)
         //Only the last offset will be passed to the method as everything up to that point is committed
@@ -1285,36 +632,12 @@
     }
 
     @Test
-	public void testSlowTaskStart() throws Exception {
-		final CountDownLatch startupLatch = new CountDownLatch(1);
-		final CountDownLatch finishStartupLatch = new CountDownLatch(1);
-
-		createWorkerTask();
-
-<<<<<<< HEAD
-		sourceTask.initialize(EasyMock.anyObject(SourceTaskContext.class));
-		EasyMock.expectLastCall();
-		sourceTask.start(TASK_PROPS);
-		EasyMock.expectLastCall().andAnswer(() -> {
-			startupLatch.countDown();
-			assertTrue(awaitLatch(finishStartupLatch));
-			return null;
-		});
-
-		statusListener.onStartup(taskId);
-		EasyMock.expectLastCall();
-
-		sourceTask.stop();
-		EasyMock.expectLastCall();
-		expectOffsetFlush(true);
-
-		statusListener.onShutdown(taskId);
-		EasyMock.expectLastCall();
-
-		expectClose();
-
-		PowerMock.replayAll();
-=======
+    public void testSlowTaskStart() throws Exception {
+        final CountDownLatch startupLatch = new CountDownLatch(1);
+        final CountDownLatch finishStartupLatch = new CountDownLatch(1);
+
+        createWorkerTask();
+
         doAnswer((Answer<Object>) invocation -> {
             startupLatch.countDown();
             ConcurrencyUtils.awaitLatch(finishStartupLatch, "Timeout waiting for main test thread to allow task startup to complete");
@@ -1322,25 +645,10 @@
         }).when(sourceTask).start(TASK_PROPS);
 
         expectOffsetFlush();
->>>>>>> 15418db6
-
-		workerTask.initialize(TASK_CONFIG);
-		Future<?> workerTaskFuture = executor.submit(workerTask);
-
-<<<<<<< HEAD
-		// Stopping immediately while the other thread has work to do should result in no polling, no offset commits,
-		// exiting the work thread immediately, and the stop() method will be invoked in the background thread since it
-		// cannot be invoked immediately in the thread trying to stop the task.
-		assertTrue(awaitLatch(startupLatch));
-		workerTask.stop();
-		finishStartupLatch.countDown();
-		assertTrue(workerTask.awaitStop(1000));
-
-		workerTaskFuture.get();
-
-		PowerMock.verifyAll();
-	}
-=======
+
+        workerTask.initialize(TASK_CONFIG);
+        Future<?> workerTaskFuture = executor.submit(workerTask);
+
         // Stopping immediately while the other thread has work to do should result in no polling, no offset commits,
         // exiting the work thread immediately, and the stop() method will be invoked in the background thread since it
         // cannot be invoked immediately in the thread trying to stop the task.
@@ -1358,507 +666,11 @@
         verify(sourceTask).stop();
         verifyClose();
     }
->>>>>>> 15418db6
-
-	@Test
-	public void testCancel() {
-		createWorkerTask();
-
-<<<<<<< HEAD
-		offsetReader.close();
-		PowerMock.expectLastCall();
-
-		producer.close(Duration.ZERO);
-		PowerMock.expectLastCall();
-
-		PowerMock.replayAll();
-
-		workerTask.cancel();
-
-		PowerMock.verifyAll();
-	}
-
-	@Test
-	public void testMetricsGroup() {
-		SourceTaskMetricsGroup group = new SourceTaskMetricsGroup(taskId, metrics);
-		SourceTaskMetricsGroup group1 = new SourceTaskMetricsGroup(taskId1, metrics);
-		for (int i = 0; i != 10; ++i) {
-			group.recordPoll(100, 1000 + i * 100);
-            group.recordWrite(10);
-        }
-        for (int i = 0; i != 20; ++i) {
-            group1.recordPoll(100, 1000 + i * 100);
-            group1.recordWrite(10);
-        }
-        assertEquals(1900.0, metrics.currentMetricValueAsDouble(group.metricGroup(), "poll-batch-max-time-ms"), 0.001d);
-        assertEquals(1450.0, metrics.currentMetricValueAsDouble(group.metricGroup(), "poll-batch-avg-time-ms"), 0.001d);
-        assertEquals(33.333, metrics.currentMetricValueAsDouble(group.metricGroup(), "source-record-poll-rate"), 0.001d);
-        assertEquals(1000, metrics.currentMetricValueAsDouble(group.metricGroup(), "source-record-poll-total"), 0.001d);
-        assertEquals(3.3333, metrics.currentMetricValueAsDouble(group.metricGroup(), "source-record-write-rate"), 0.001d);
-        assertEquals(100, metrics.currentMetricValueAsDouble(group.metricGroup(), "source-record-write-total"), 0.001d);
-        assertEquals(900.0, metrics.currentMetricValueAsDouble(group.metricGroup(), "source-record-active-count"), 0.001d);
-
-        // Close the group
-        group.close();
-
-        for (MetricName metricName : group.metricGroup().metrics().metrics().keySet()) {
-            // Metrics for this group should no longer exist
-            assertFalse(group.metricGroup().groupId().includes(metricName));
-        }
-        // Sensors for this group should no longer exist
-        assertNull(group.metricGroup().metrics().getSensor("sink-record-read"));
-        assertNull(group.metricGroup().metrics().getSensor("sink-record-send"));
-        assertNull(group.metricGroup().metrics().getSensor("sink-record-active-count"));
-        assertNull(group.metricGroup().metrics().getSensor("partition-count"));
-        assertNull(group.metricGroup().metrics().getSensor("offset-seq-number"));
-        assertNull(group.metricGroup().metrics().getSensor("offset-commit-completion"));
-        assertNull(group.metricGroup().metrics().getSensor("offset-commit-completion-skip"));
-        assertNull(group.metricGroup().metrics().getSensor("put-batch-time"));
-
-		assertEquals(2900.0, metrics.currentMetricValueAsDouble(group1.metricGroup(), "poll-batch-max-time-ms"), 0.001d);
-		assertEquals(1950.0, metrics.currentMetricValueAsDouble(group1.metricGroup(), "poll-batch-avg-time-ms"), 0.001d);
-		assertEquals(66.667, metrics.currentMetricValueAsDouble(group1.metricGroup(), "source-record-poll-rate"), 0.001d);
-		assertEquals(2000, metrics.currentMetricValueAsDouble(group1.metricGroup(), "source-record-poll-total"), 0.001d);
-		assertEquals(6.667, metrics.currentMetricValueAsDouble(group1.metricGroup(), "source-record-write-rate"), 0.001d);
-		assertEquals(200, metrics.currentMetricValueAsDouble(group1.metricGroup(), "source-record-write-total"), 0.001d);
-		assertEquals(1800.0, metrics.currentMetricValueAsDouble(group1.metricGroup(), "source-record-active-count"), 0.001d);
-	}
-
-	@Test
-	public void testHeaders() throws Exception {
-		Headers headers = new RecordHeaders();
-		headers.add("header_key", "header_value".getBytes());
-
-		org.apache.kafka.connect.header.Headers connectHeaders = new ConnectHeaders();
-		connectHeaders.add("header_key", new SchemaAndValue(Schema.STRING_SCHEMA, "header_value"));
-
-		createWorkerTask();
-
-		List<SourceRecord> records = new ArrayList<>();
-		records.add(new SourceRecord(PARTITION, OFFSET, TOPIC, null, KEY_SCHEMA, KEY, RECORD_SCHEMA, RECORD, null, connectHeaders));
-
-		expectTopicCreation(TOPIC);
-
-		Capture<ProducerRecord<byte[], byte[]>> sent = expectSendRecord(TOPIC, true, false, true, true, true, headers);
-
-		PowerMock.replayAll();
-
-		Whitebox.setInternalState(workerTask, "toSend", records);
-		Whitebox.invokeMethod(workerTask, "sendRecords");
-		assertEquals(SERIALIZED_KEY, sent.getValue().key());
-		assertEquals(SERIALIZED_RECORD, sent.getValue().value());
-		assertEquals(headers, sent.getValue().headers());
-
-		PowerMock.verifyAll();
-	}
-
-	@Test
-	public void testHeadersWithCustomConverter() throws Exception {
-		StringConverter stringConverter = new StringConverter();
-		TestConverterWithHeaders testConverter = new TestConverterWithHeaders();
-
-		createWorkerTask(TargetState.STARTED, stringConverter, testConverter, stringConverter);
-
-		List<SourceRecord> records = new ArrayList<>();
-
-		String stringA = "Árvíztűrő tükörfúrógép";
-		org.apache.kafka.connect.header.Headers headersA = new ConnectHeaders();
-		String encodingA = "latin2";
-		headersA.addString("encoding", encodingA);
-
-		records.add(new SourceRecord(PARTITION, OFFSET, "topic", null, Schema.STRING_SCHEMA, "a", Schema.STRING_SCHEMA, stringA, null, headersA));
-
-		String stringB = "Тестовое сообщение";
-		org.apache.kafka.connect.header.Headers headersB = new ConnectHeaders();
-		String encodingB = "koi8_r";
-		headersB.addString("encoding", encodingB);
-
-		records.add(new SourceRecord(PARTITION, OFFSET, "topic", null, Schema.STRING_SCHEMA, "b", Schema.STRING_SCHEMA, stringB, null, headersB));
-
-		expectTopicCreation(TOPIC);
-
-		Capture<ProducerRecord<byte[], byte[]>> sentRecordA = expectSendRecord(TOPIC, false, false, true, true, false, null);
-		Capture<ProducerRecord<byte[], byte[]>> sentRecordB = expectSendRecord(TOPIC, false, false, true, true, false, null);
-
-		PowerMock.replayAll();
-
-		Whitebox.setInternalState(workerTask, "toSend", records);
-		Whitebox.invokeMethod(workerTask, "sendRecords");
-
-		assertEquals(ByteBuffer.wrap("a".getBytes()), ByteBuffer.wrap(sentRecordA.getValue().key()));
-		assertEquals(
-				ByteBuffer.wrap(stringA.getBytes(encodingA)),
-				ByteBuffer.wrap(sentRecordA.getValue().value())
-		);
-		assertEquals(encodingA, new String(sentRecordA.getValue().headers().lastHeader("encoding").value()));
-
-		assertEquals(ByteBuffer.wrap("b".getBytes()), ByteBuffer.wrap(sentRecordB.getValue().key()));
-		assertEquals(
-				ByteBuffer.wrap(stringB.getBytes(encodingB)),
-				ByteBuffer.wrap(sentRecordB.getValue().value())
-		);
-		assertEquals(encodingB, new String(sentRecordB.getValue().headers().lastHeader("encoding").value()));
-
-		PowerMock.verifyAll();
-	}
-
-	@Test
-	public void testTopicCreateWhenTopicExists() throws Exception {
-		if (!enableTopicCreation)
-			// should only test with topic creation enabled
-			return;
-
-		createWorkerTask();
-
-		SourceRecord record1 = new SourceRecord(PARTITION, OFFSET, TOPIC, 1, KEY_SCHEMA, KEY, RECORD_SCHEMA, RECORD);
-		SourceRecord record2 = new SourceRecord(PARTITION, OFFSET, TOPIC, 2, KEY_SCHEMA, KEY, RECORD_SCHEMA, RECORD);
-
-		expectPreliminaryCalls();
-		TopicPartitionInfo topicPartitionInfo = new TopicPartitionInfo(0, null, Collections.emptyList(), Collections.emptyList());
-		TopicDescription topicDesc = new TopicDescription(TOPIC, false, Collections.singletonList(topicPartitionInfo));
-		EasyMock.expect(admin.describeTopics(TOPIC)).andReturn(Collections.singletonMap(TOPIC, topicDesc));
-
-		expectSendRecordTaskCommitRecordSucceed(false, false);
-		expectSendRecordTaskCommitRecordSucceed(false, false);
-
-		PowerMock.replayAll();
-
-		Whitebox.setInternalState(workerTask, "toSend", Arrays.asList(record1, record2));
-		Whitebox.invokeMethod(workerTask, "sendRecords");
-	}
-
-	@Test
-	public void testSendRecordsTopicDescribeRetries() throws Exception {
-		if (!enableTopicCreation)
-			// should only test with topic creation enabled
-			return;
-
-		createWorkerTask();
-
-		SourceRecord record1 = new SourceRecord(PARTITION, OFFSET, TOPIC, 1, KEY_SCHEMA, KEY, RECORD_SCHEMA, RECORD);
-		SourceRecord record2 = new SourceRecord(PARTITION, OFFSET, TOPIC, 2, KEY_SCHEMA, KEY, RECORD_SCHEMA, RECORD);
-
-		expectPreliminaryCalls();
-		// First round - call to describe the topic times out
-		EasyMock.expect(admin.describeTopics(TOPIC))
-				.andThrow(new RetriableException(new TimeoutException("timeout")));
-
-		// Second round - calls to describe and create succeed
-		expectTopicCreation(TOPIC);
-		// Exactly two records are sent
-		expectSendRecordTaskCommitRecordSucceed(false, false);
-		expectSendRecordTaskCommitRecordSucceed(false, false);
-
-		PowerMock.replayAll();
-
-		Whitebox.setInternalState(workerTask, "toSend", Arrays.asList(record1, record2));
-		Whitebox.invokeMethod(workerTask, "sendRecords");
-		assertEquals(true, Whitebox.getInternalState(workerTask, "lastSendFailed"));
-		assertEquals(Arrays.asList(record1, record2), Whitebox.getInternalState(workerTask, "toSend"));
-
-		// Next they all succeed
-		Whitebox.invokeMethod(workerTask, "sendRecords");
-		assertEquals(false, Whitebox.getInternalState(workerTask, "lastSendFailed"));
-		assertNull(Whitebox.getInternalState(workerTask, "toSend"));
-	}
-
-	@Test
-	public void testSendRecordsTopicCreateRetries() throws Exception {
-		if (!enableTopicCreation)
-			// should only test with topic creation enabled
-			return;
-
-		createWorkerTask();
-
-		SourceRecord record1 = new SourceRecord(PARTITION, OFFSET, TOPIC, 1, KEY_SCHEMA, KEY, RECORD_SCHEMA, RECORD);
-		SourceRecord record2 = new SourceRecord(PARTITION, OFFSET, TOPIC, 2, KEY_SCHEMA, KEY, RECORD_SCHEMA, RECORD);
-
-		// First call to describe the topic times out
-		expectPreliminaryCalls();
-		EasyMock.expect(admin.describeTopics(TOPIC)).andReturn(Collections.emptyMap());
-		Capture<NewTopic> newTopicCapture = EasyMock.newCapture();
-		EasyMock.expect(admin.createOrFindTopics(EasyMock.capture(newTopicCapture)))
-				.andThrow(new RetriableException(new TimeoutException("timeout")));
-
-		// Second round
-		expectTopicCreation(TOPIC);
-		expectSendRecordTaskCommitRecordSucceed(false, false);
-		expectSendRecordTaskCommitRecordSucceed(false, false);
-
-		PowerMock.replayAll();
-
-		Whitebox.setInternalState(workerTask, "toSend", Arrays.asList(record1, record2));
-		Whitebox.invokeMethod(workerTask, "sendRecords");
-		assertEquals(true, Whitebox.getInternalState(workerTask, "lastSendFailed"));
-		assertEquals(Arrays.asList(record1, record2), Whitebox.getInternalState(workerTask, "toSend"));
-
-		// Next they all succeed
-		Whitebox.invokeMethod(workerTask, "sendRecords");
-		assertEquals(false, Whitebox.getInternalState(workerTask, "lastSendFailed"));
-		assertNull(Whitebox.getInternalState(workerTask, "toSend"));
-	}
-
-	@Test
-	public void testSendRecordsTopicDescribeRetriesMidway() throws Exception {
-		if (!enableTopicCreation)
-			// should only test with topic creation enabled
-			return;
-
-		createWorkerTask();
-
-		// Differentiate only by Kafka partition so we can reuse conversion expectations
-		SourceRecord record1 = new SourceRecord(PARTITION, OFFSET, TOPIC, 1, KEY_SCHEMA, KEY, RECORD_SCHEMA, RECORD);
-		SourceRecord record2 = new SourceRecord(PARTITION, OFFSET, TOPIC, 2, KEY_SCHEMA, KEY, RECORD_SCHEMA, RECORD);
-		SourceRecord record3 = new SourceRecord(PARTITION, OFFSET, OTHER_TOPIC, 3, KEY_SCHEMA, KEY, RECORD_SCHEMA, RECORD);
-
-		// First round
-		expectPreliminaryCalls(OTHER_TOPIC);
-		expectTopicCreation(TOPIC);
-		expectSendRecordTaskCommitRecordSucceed(false, false);
-		expectSendRecordTaskCommitRecordSucceed(false, false);
-
-		// First call to describe the topic times out
-		EasyMock.expect(admin.describeTopics(OTHER_TOPIC))
-				.andThrow(new RetriableException(new TimeoutException("timeout")));
-
-		// Second round
-		expectTopicCreation(OTHER_TOPIC);
-		expectSendRecord(OTHER_TOPIC, false, true, true, true, true, emptyHeaders());
-
-		PowerMock.replayAll();
-
-		// Try to send 3, make first pass, second fail. Should save last two
-		Whitebox.setInternalState(workerTask, "toSend", Arrays.asList(record1, record2, record3));
-		Whitebox.invokeMethod(workerTask, "sendRecords");
-		assertEquals(true, Whitebox.getInternalState(workerTask, "lastSendFailed"));
-		assertEquals(Arrays.asList(record3), Whitebox.getInternalState(workerTask, "toSend"));
-
-		// Next they all succeed
-		Whitebox.invokeMethod(workerTask, "sendRecords");
-		assertEquals(false, Whitebox.getInternalState(workerTask, "lastSendFailed"));
-		assertNull(Whitebox.getInternalState(workerTask, "toSend"));
-
-		PowerMock.verifyAll();
-	}
-
-	@Test
-	public void testSendRecordsTopicCreateRetriesMidway() throws Exception {
-		if (!enableTopicCreation)
-			// should only test with topic creation enabled
-			return;
-
-		createWorkerTask();
-
-		// Differentiate only by Kafka partition so we can reuse conversion expectations
-		SourceRecord record1 = new SourceRecord(PARTITION, OFFSET, TOPIC, 1, KEY_SCHEMA, KEY, RECORD_SCHEMA, RECORD);
-		SourceRecord record2 = new SourceRecord(PARTITION, OFFSET, TOPIC, 2, KEY_SCHEMA, KEY, RECORD_SCHEMA, RECORD);
-		SourceRecord record3 = new SourceRecord(PARTITION, OFFSET, OTHER_TOPIC, 3, KEY_SCHEMA, KEY, RECORD_SCHEMA, RECORD);
-
-		// First round
-		expectPreliminaryCalls(OTHER_TOPIC);
-		expectTopicCreation(TOPIC);
-		expectSendRecordTaskCommitRecordSucceed(false, false);
-		expectSendRecordTaskCommitRecordSucceed(false, false);
-
-		EasyMock.expect(admin.describeTopics(OTHER_TOPIC)).andReturn(Collections.emptyMap());
-		// First call to create the topic times out
-		Capture<NewTopic> newTopicCapture = EasyMock.newCapture();
-		EasyMock.expect(admin.createOrFindTopics(EasyMock.capture(newTopicCapture)))
-				.andThrow(new RetriableException(new TimeoutException("timeout")));
-
-		// Second round
-		expectTopicCreation(OTHER_TOPIC);
-		expectSendRecord(OTHER_TOPIC, false, true, true, true, true, emptyHeaders());
-
-		PowerMock.replayAll();
-
-		// Try to send 3, make first pass, second fail. Should save last two
-		Whitebox.setInternalState(workerTask, "toSend", Arrays.asList(record1, record2, record3));
-		Whitebox.invokeMethod(workerTask, "sendRecords");
-		assertEquals(true, Whitebox.getInternalState(workerTask, "lastSendFailed"));
-		assertEquals(Arrays.asList(record3), Whitebox.getInternalState(workerTask, "toSend"));
-
-		// Next they all succeed
-		Whitebox.invokeMethod(workerTask, "sendRecords");
-		assertEquals(false, Whitebox.getInternalState(workerTask, "lastSendFailed"));
-		assertNull(Whitebox.getInternalState(workerTask, "toSend"));
-
-		PowerMock.verifyAll();
-	}
-
-	@Test
-	public void testTopicDescribeFails() {
-		if (!enableTopicCreation)
-			// should only test with topic creation enabled
-			return;
-
-		createWorkerTask();
-
-		SourceRecord record1 = new SourceRecord(PARTITION, OFFSET, TOPIC, 1, KEY_SCHEMA, KEY, RECORD_SCHEMA, RECORD);
-		SourceRecord record2 = new SourceRecord(PARTITION, OFFSET, TOPIC, 2, KEY_SCHEMA, KEY, RECORD_SCHEMA, RECORD);
-
-		expectPreliminaryCalls();
-		EasyMock.expect(admin.describeTopics(TOPIC))
-				.andThrow(new ConnectException(new TopicAuthorizationException("unauthorized")));
-
-		PowerMock.replayAll();
-
-		Whitebox.setInternalState(workerTask, "toSend", Arrays.asList(record1, record2));
-		assertThrows(ConnectException.class, () -> Whitebox.invokeMethod(workerTask, "sendRecords"));
-	}
-
-	@Test
-	public void testTopicCreateFails() throws Exception {
-		if (!enableTopicCreation)
-			// should only test with topic creation enabled
-			return;
-
-		createWorkerTask();
-
-		SourceRecord record1 = new SourceRecord(PARTITION, OFFSET, TOPIC, 1, KEY_SCHEMA, KEY, RECORD_SCHEMA, RECORD);
-		SourceRecord record2 = new SourceRecord(PARTITION, OFFSET, TOPIC, 2, KEY_SCHEMA, KEY, RECORD_SCHEMA, RECORD);
-
-		expectPreliminaryCalls();
-		EasyMock.expect(admin.describeTopics(TOPIC)).andReturn(Collections.emptyMap());
-
-		Capture<NewTopic> newTopicCapture = EasyMock.newCapture();
-		EasyMock.expect(admin.createOrFindTopics(EasyMock.capture(newTopicCapture)))
-				.andThrow(new ConnectException(new TopicAuthorizationException("unauthorized")));
-
-		PowerMock.replayAll();
-
-		Whitebox.setInternalState(workerTask, "toSend", Arrays.asList(record1, record2));
-		assertThrows(ConnectException.class, () -> Whitebox.invokeMethod(workerTask, "sendRecords"));
-		assertTrue(newTopicCapture.hasCaptured());
-	}
-
-	@Test
-	public void testTopicCreateFailsWithExceptionWhenCreateReturnsTopicNotCreatedOrFound() throws Exception {
-		if (!enableTopicCreation)
-			// should only test with topic creation enabled
-			return;
-
-		createWorkerTask();
-
-		SourceRecord record1 = new SourceRecord(PARTITION, OFFSET, TOPIC, 1, KEY_SCHEMA, KEY, RECORD_SCHEMA, RECORD);
-		SourceRecord record2 = new SourceRecord(PARTITION, OFFSET, TOPIC, 2, KEY_SCHEMA, KEY, RECORD_SCHEMA, RECORD);
-
-		expectPreliminaryCalls();
-		EasyMock.expect(admin.describeTopics(TOPIC)).andReturn(Collections.emptyMap());
-
-		Capture<NewTopic> newTopicCapture = EasyMock.newCapture();
-		EasyMock.expect(admin.createOrFindTopics(EasyMock.capture(newTopicCapture))).andReturn(TopicAdmin.EMPTY_CREATION);
-
-		PowerMock.replayAll();
-
-		Whitebox.setInternalState(workerTask, "toSend", Arrays.asList(record1, record2));
-		assertThrows(ConnectException.class, () -> Whitebox.invokeMethod(workerTask, "sendRecords"));
-		assertTrue(newTopicCapture.hasCaptured());
-	}
-
-	@Test
-	public void testTopicCreateSucceedsWhenCreateReturnsExistingTopicFound() throws Exception {
-		if (!enableTopicCreation)
-			// should only test with topic creation enabled
-			return;
-
-		createWorkerTask();
-
-		SourceRecord record1 = new SourceRecord(PARTITION, OFFSET, TOPIC, 1, KEY_SCHEMA, KEY, RECORD_SCHEMA, RECORD);
-		SourceRecord record2 = new SourceRecord(PARTITION, OFFSET, TOPIC, 2, KEY_SCHEMA, KEY, RECORD_SCHEMA, RECORD);
-
-		expectPreliminaryCalls();
-		EasyMock.expect(admin.describeTopics(TOPIC)).andReturn(Collections.emptyMap());
-
-		Capture<NewTopic> newTopicCapture = EasyMock.newCapture();
-		EasyMock.expect(admin.createOrFindTopics(EasyMock.capture(newTopicCapture))).andReturn(foundTopic(TOPIC));
-
-		expectSendRecordTaskCommitRecordSucceed(false, false);
-		expectSendRecordTaskCommitRecordSucceed(false, false);
-
-		PowerMock.replayAll();
-
-		Whitebox.setInternalState(workerTask, "toSend", Arrays.asList(record1, record2));
-		Whitebox.invokeMethod(workerTask, "sendRecords");
-	}
-
-	@Test
-	public void testTopicCreateSucceedsWhenCreateReturnsNewTopicFound() throws Exception {
-		if (!enableTopicCreation)
-			// should only test with topic creation enabled
-			return;
-
-		createWorkerTask();
-
-		SourceRecord record1 = new SourceRecord(PARTITION, OFFSET, TOPIC, 1, KEY_SCHEMA, KEY, RECORD_SCHEMA, RECORD);
-		SourceRecord record2 = new SourceRecord(PARTITION, OFFSET, TOPIC, 2, KEY_SCHEMA, KEY, RECORD_SCHEMA, RECORD);
-
-		expectPreliminaryCalls();
-		EasyMock.expect(admin.describeTopics(TOPIC)).andReturn(Collections.emptyMap());
-
-		Capture<NewTopic> newTopicCapture = EasyMock.newCapture();
-		EasyMock.expect(admin.createOrFindTopics(EasyMock.capture(newTopicCapture))).andReturn(createdTopic(TOPIC));
-
-		expectSendRecordTaskCommitRecordSucceed(false, false);
-		expectSendRecordTaskCommitRecordSucceed(false, false);
-
-		PowerMock.replayAll();
-
-		Whitebox.setInternalState(workerTask, "toSend", Arrays.asList(record1, record2));
-		Whitebox.invokeMethod(workerTask, "sendRecords");
-	}
-
-	private TopicAdmin.TopicCreationResponse createdTopic(String topic) {
-		Set<String> created = Collections.singleton(topic);
-		Set<String> existing = Collections.emptySet();
-		return new TopicAdmin.TopicCreationResponse(created, existing);
-	}
-
-	private TopicAdmin.TopicCreationResponse foundTopic(String topic) {
-		Set<String> created = Collections.emptySet();
-		Set<String> existing = Collections.singleton(topic);
-		return new TopicAdmin.TopicCreationResponse(created, existing);
-	}
-
-	private void expectPreliminaryCalls() {
-		expectPreliminaryCalls(TOPIC);
-	}
-
-	private void expectPreliminaryCalls(String topic) {
-		expectConvertHeadersAndKeyValue(topic, true, emptyHeaders());
-		expectApplyTransformationChain(false);
-		offsetWriter.offset(PARTITION, OFFSET);
-		PowerMock.expectLastCall();
-	}
-
-	private CountDownLatch expectEmptyPolls(int minimum, final AtomicInteger count) throws InterruptedException {
-		final CountDownLatch latch = new CountDownLatch(minimum);
-		// Note that we stub these to allow any number of calls because the thread will continue to
-		// run. The count passed in + latch returned just makes sure we get *at least* that number of
-		// calls
-		EasyMock.expect(sourceTask.poll())
-				.andStubAnswer(() -> {
-					count.incrementAndGet();
-					latch.countDown();
-					Thread.sleep(10);
-					return Collections.emptyList();
-				});
-		return latch;
-	}
-
-	private CountDownLatch expectPolls(int minimum, final AtomicInteger count) throws InterruptedException {
-		final CountDownLatch latch = new CountDownLatch(minimum);
-		// Note that we stub these to allow any number of calls because the thread will continue to
-		// run. The count passed in + latch returned just makes sure we get *at least* that number of
-		// calls
-		EasyMock.expect(sourceTask.poll())
-				.andStubAnswer(() -> {
-					count.incrementAndGet();
-					latch.countDown();
-					Thread.sleep(10);
-					return RECORDS;
-				});
-=======
+
+    @Test
+    public void testCancel() {
+        createWorkerTask();
+
         workerTask.cancel();
         verify(offsetReader).close();
         verify(producer).close(Duration.ZERO);
@@ -1901,7 +713,6 @@
             return RECORDS;
         }).when(sourceTask).poll();
 
->>>>>>> 15418db6
         // Fallout of the poll() call
         expectSendRecord();
         return latch;
@@ -1911,179 +722,6 @@
         return expectPolls(count, new AtomicInteger());
     }
 
-<<<<<<< HEAD
-    @SuppressWarnings("unchecked")
-    private void expectSendRecordSyncFailure(Throwable error) throws InterruptedException {
-		expectConvertHeadersAndKeyValue(false);
-		expectApplyTransformationChain(false);
-
-        offsetWriter.offset(PARTITION, OFFSET);
-        PowerMock.expectLastCall();
-
-		EasyMock.expect(
-				producer.send(EasyMock.anyObject(ProducerRecord.class),
-						EasyMock.anyObject(org.apache.kafka.clients.producer.Callback.class)))
-				.andThrow(error);
-	}
-
-	private Capture<ProducerRecord<byte[], byte[]>> expectSendRecordAnyTimes() throws InterruptedException {
-		return expectSendRecordTaskCommitRecordSucceed(true, false);
-	}
-
-	private Capture<ProducerRecord<byte[], byte[]>> expectSendRecordOnce(boolean isRetry) throws InterruptedException {
-		return expectSendRecordTaskCommitRecordSucceed(false, isRetry);
-	}
-
-	private Capture<ProducerRecord<byte[], byte[]>> expectSendRecordProducerCallbackFail() throws InterruptedException {
-		return expectSendRecord(TOPIC, false, false, false, false, true, emptyHeaders());
-	}
-
-	private Capture<ProducerRecord<byte[], byte[]>> expectSendRecordTaskCommitRecordSucceed(boolean anyTimes, boolean isRetry) throws InterruptedException {
-		return expectSendRecord(TOPIC, anyTimes, isRetry, true, true, true, emptyHeaders());
-	}
-
-	private Capture<ProducerRecord<byte[], byte[]>> expectSendRecordTaskCommitRecordFail(boolean anyTimes, boolean isRetry) throws InterruptedException {
-		return expectSendRecord(TOPIC, anyTimes, isRetry, true, false, true, emptyHeaders());
-	}
-
-	private Capture<ProducerRecord<byte[], byte[]>> expectSendRecord(boolean anyTimes, boolean isRetry, boolean succeed) throws InterruptedException {
-		return expectSendRecord(TOPIC, anyTimes, isRetry, succeed, true, true, emptyHeaders());
-	}
-
-	private Capture<ProducerRecord<byte[], byte[]>> expectSendRecord(
-			String topic,
-			boolean anyTimes,
-			boolean isRetry,
-			boolean sendSuccess,
-			boolean commitSuccess,
-			boolean isMockedConverters,
-			Headers headers
-	) throws InterruptedException {
-		if (isMockedConverters) {
-			expectConvertHeadersAndKeyValue(topic, anyTimes, headers);
-		}
-
-		expectApplyTransformationChain(anyTimes);
-
-		Capture<ProducerRecord<byte[], byte[]>> sent = EasyMock.newCapture();
-
-		// 1. Offset data is passed to the offset storage.
-		if (!isRetry) {
-			offsetWriter.offset(PARTITION, OFFSET);
-			if (anyTimes)
-				PowerMock.expectLastCall().anyTimes();
-			else
-				PowerMock.expectLastCall();
-		}
-
-		// 2. Converted data passed to the producer, which will need callbacks invoked for flush to work
-		IExpectationSetters<Future<RecordMetadata>> expect = EasyMock.expect(
-				producer.send(EasyMock.capture(sent),
-						EasyMock.capture(producerCallbacks)));
-		IAnswer<Future<RecordMetadata>> expectResponse = () -> {
-			synchronized (producerCallbacks) {
-				for (org.apache.kafka.clients.producer.Callback cb : producerCallbacks.getValues()) {
-					if (sendSuccess) {
-						cb.onCompletion(new RecordMetadata(new TopicPartition("foo", 0), 0, 0,
-								0L, 0, 0), null);
-					} else {
-						cb.onCompletion(null, new TopicAuthorizationException("foo"));
-					}
-				}
-				producerCallbacks.reset();
-			}
-			return sendFuture;
-		};
-		if (anyTimes)
-			expect.andStubAnswer(expectResponse);
-		else
-			expect.andAnswer(expectResponse);
-
-		if (sendSuccess) {
-			// 3. As a result of a successful producer send callback, we'll notify the source task of the record commit
-			expectTaskCommitRecordWithOffset(anyTimes, commitSuccess);
-			expectTaskGetTopic(anyTimes);
-		}
-
-		return sent;
-	}
-
-	private void expectConvertHeadersAndKeyValue(boolean anyTimes) {
-		expectConvertHeadersAndKeyValue(TOPIC, anyTimes, emptyHeaders());
-	}
-
-	private void expectConvertHeadersAndKeyValue(String topic, boolean anyTimes, Headers headers) {
-		for (Header header : headers) {
-			IExpectationSetters<byte[]> convertHeaderExpect = EasyMock.expect(headerConverter.fromConnectHeader(topic, header.key(), Schema.STRING_SCHEMA, new String(header.value())));
-			if (anyTimes)
-				convertHeaderExpect.andStubReturn(header.value());
-			else
-				convertHeaderExpect.andReturn(header.value());
-		}
-		IExpectationSetters<byte[]> convertKeyExpect = EasyMock.expect(keyConverter.fromConnectData(topic, headers, KEY_SCHEMA, KEY));
-		if (anyTimes)
-			convertKeyExpect.andStubReturn(SERIALIZED_KEY);
-		else
-			convertKeyExpect.andReturn(SERIALIZED_KEY);
-		IExpectationSetters<byte[]> convertValueExpect = EasyMock.expect(valueConverter.fromConnectData(topic, headers, RECORD_SCHEMA, RECORD));
-		if (anyTimes)
-			convertValueExpect.andStubReturn(SERIALIZED_RECORD);
-		else
-			convertValueExpect.andReturn(SERIALIZED_RECORD);
-	}
-
-	private void expectApplyTransformationChain(boolean anyTimes) {
-		final Capture<SourceRecord> recordCapture = EasyMock.newCapture();
-		IExpectationSetters<SourceRecord> convertKeyExpect = EasyMock.expect(transformationChain.apply(EasyMock.capture(recordCapture)));
-		if (anyTimes)
-			convertKeyExpect.andStubAnswer(recordCapture::getValue);
-		else
-			convertKeyExpect.andAnswer(recordCapture::getValue);
-	}
-
-	private void expectTaskCommitRecordWithOffset(boolean anyTimes, boolean succeed) throws InterruptedException {
-		sourceTask.commitRecord(EasyMock.anyObject(SourceRecord.class), EasyMock.anyObject(RecordMetadata.class));
-		IExpectationSetters<Void> expect = EasyMock.expectLastCall();
-		if (!succeed) {
-			expect = expect.andThrow(new RuntimeException("Error committing record in source task"));
-		}
-		if (anyTimes) {
-			expect.anyTimes();
-		}
-	}
-
-	private void expectTaskGetTopic(boolean anyTimes) {
-		final Capture<String> connectorCapture = EasyMock.newCapture();
-		final Capture<String> topicCapture = EasyMock.newCapture();
-		IExpectationSetters<TopicStatus> expect = EasyMock.expect(statusBackingStore.getTopic(
-				EasyMock.capture(connectorCapture),
-				EasyMock.capture(topicCapture)));
-		if (anyTimes) {
-			expect.andStubAnswer(() -> new TopicStatus(
-					topicCapture.getValue(),
-					new ConnectorTaskId(connectorCapture.getValue(), 0),
-					Time.SYSTEM.milliseconds()));
-		} else {
-			expect.andAnswer(() -> new TopicStatus(
-					topicCapture.getValue(),
-					new ConnectorTaskId(connectorCapture.getValue(), 0),
-					Time.SYSTEM.milliseconds()));
-		}
-		if (connectorCapture.hasCaptured() && topicCapture.hasCaptured()) {
-			assertEquals("job", connectorCapture.getValue());
-			assertEquals(TOPIC, topicCapture.getValue());
-		}
-	}
-
-	private boolean awaitLatch(CountDownLatch latch) {
-		try {
-			return latch.await(5000, TimeUnit.MILLISECONDS);
-		} catch (InterruptedException e) {
-			// ignore
-		}
-		return false;
-	}
-=======
     private void expectSendRecord() {
         expectSendRecordTaskCommitRecordSucceed();
     }
@@ -2106,16 +744,14 @@
             expectTaskGetTopic();
         }
 
-        doAnswer(producerSendAnswer(sendSuccess))
-                .when(producer).send(any(ProducerRecord.class), any(Callback.class));
+        doAnswer(producerSendAnswer(sendSuccess)).when(producer).send(any(ProducerRecord.class), any(Callback.class));
     }
 
     private Answer<Future<RecordMetadata>> producerSendAnswer(boolean sendSuccess) {
         return invocation -> {
             Callback cb = invocation.getArgument(1);
             if (sendSuccess) {
-                cb.onCompletion(new RecordMetadata(new TopicPartition("foo", 0), 0, 0, 0L, 0, 0),
-                        null);
+                cb.onCompletion(new RecordMetadata(new TopicPartition("foo", 0), 0, 0, 0L, 0, 0), null);
             } else {
                 cb.onCompletion(null, new TopicAuthorizationException("foo"));
             }
@@ -2126,24 +762,18 @@
 
     private void expectConvertHeadersAndKeyValue(String topic, Headers headers) {
         if (headers.iterator().hasNext()) {
-            when(headerConverter.fromConnectHeader(anyString(), anyString(), eq(Schema.STRING_SCHEMA),
-                    anyString()))
-                    .thenAnswer((Answer<byte[]>) invocation -> {
-                        String headerValue = invocation.getArgument(3, String.class);
-                        return headerValue.getBytes(StandardCharsets.UTF_8);
-                    });
-        }
-
-        when(keyConverter.fromConnectData(eq(topic), any(Headers.class), eq(KEY_SCHEMA), eq(KEY)))
-                .thenReturn(SERIALIZED_KEY);
-        when(valueConverter.fromConnectData(eq(topic), any(Headers.class), eq(RECORD_SCHEMA),
-                eq(RECORD)))
-                .thenReturn(SERIALIZED_RECORD);
+            when(headerConverter.fromConnectHeader(anyString(), anyString(), eq(Schema.STRING_SCHEMA), anyString())).thenAnswer((Answer<byte[]>) invocation -> {
+                String headerValue = invocation.getArgument(3, String.class);
+                return headerValue.getBytes(StandardCharsets.UTF_8);
+            });
+        }
+
+        when(keyConverter.fromConnectData(eq(topic), any(Headers.class), eq(KEY_SCHEMA), eq(KEY))).thenReturn(SERIALIZED_KEY);
+        when(valueConverter.fromConnectData(eq(topic), any(Headers.class), eq(RECORD_SCHEMA), eq(RECORD))).thenReturn(SERIALIZED_RECORD);
     }
 
     private void expectApplyTransformationChain() {
-        when(transformationChain.apply(any(SourceRecord.class)))
-                .thenAnswer(AdditionalAnswers.returnsFirstArg());
+        when(transformationChain.apply(any(SourceRecord.class))).thenAnswer(AdditionalAnswers.returnsFirstArg());
     }
 
     private void expectTaskGetTopic() {
@@ -2199,7 +829,6 @@
     private void verifyOffsetFlush(boolean succeed) throws Exception {
         verifyOffsetFlush(succeed, 1);
     }
->>>>>>> 15418db6
 
     private void verifyOffsetFlush(boolean succeed, int times) throws Exception {
         // Should throw for failure
@@ -2237,43 +866,6 @@
         double pollBatchTimeAvg = metrics.currentMetricValueAsDouble(sourceTaskGroup, "poll-batch-avg-time-ms");
         if (minimumPollCountExpected > 0) {
             assertTrue(pollBatchTimeMax >= 0.0d);
-<<<<<<< HEAD
-		}
-		assertTrue(Double.isNaN(pollBatchTimeAvg) || pollBatchTimeAvg > 0.0d);
-		double activeCount = metrics.currentMetricValueAsDouble(sourceTaskGroup, "source-record-active-count");
-		double activeCountMax = metrics.currentMetricValueAsDouble(sourceTaskGroup, "source-record-active-count-max");
-		assertEquals(0, activeCount, 0.000001d);
-		if (minimumPollCountExpected > 0) {
-			assertEquals(RECORDS.size(), activeCountMax, 0.000001d);
-		}
-	}
-
-	private RecordHeaders emptyHeaders() {
-		return new RecordHeaders();
-	}
-
-	private abstract static class TestSourceTask extends SourceTask {
-	}
-
-	private void expectClose() {
-		producer.close(EasyMock.anyObject(Duration.class));
-		EasyMock.expectLastCall();
-
-		admin.close(EasyMock.anyObject(Duration.class));
-		EasyMock.expectLastCall();
-
-		transformationChain.close();
-		EasyMock.expectLastCall();
-	}
-
-	private void expectTopicCreation(String topic) {
-		if (config.topicCreationEnable()) {
-			EasyMock.expect(admin.describeTopics(topic)).andReturn(Collections.emptyMap());
-			Capture<NewTopic> newTopicCapture = EasyMock.newCapture();
-			EasyMock.expect(admin.createOrFindTopics(EasyMock.capture(newTopicCapture))).andReturn(createdTopic(topic));
-		}
-	}
-=======
         }
 
         assertTrue(Double.isNaN(pollBatchTimeAvg) || pollBatchTimeAvg > 0.0d);
@@ -2325,10 +917,7 @@
             ArgumentCaptor<NewTopic> newTopicCapture = ArgumentCaptor.forClass(NewTopic.class);
 
             verify(admin).createOrFindTopics(newTopicCapture.capture());
-            assertArrayEquals(topics, newTopicCapture.getAllValues()
-                    .stream()
-                    .map(NewTopic::name)
-                    .toArray(String[]::new));
+            assertArrayEquals(topics, newTopicCapture.getAllValues().stream().map(NewTopic::name).toArray(String[]::new));
         }
     }
 
@@ -2337,8 +926,7 @@
 
         LogCaptureAppender.setClassLoggerToTrace(SourceTaskOffsetCommitter.class);
         LogCaptureAppender.setClassLoggerToTrace(WorkerSourceTask.class);
-        try (LogCaptureAppender committerAppender = LogCaptureAppender.createAndRegister(SourceTaskOffsetCommitter.class);
-             LogCaptureAppender taskAppender = LogCaptureAppender.createAndRegister(WorkerSourceTask.class)) {
+        try (LogCaptureAppender committerAppender = LogCaptureAppender.createAndRegister(SourceTaskOffsetCommitter.class); LogCaptureAppender taskAppender = LogCaptureAppender.createAndRegister(WorkerSourceTask.class)) {
             SourceTaskOffsetCommitter.commit(workerTask);
             assertEquals(Collections.emptyList(), taskAppender.getMessages());
 
@@ -2347,5 +935,4 @@
             assertTrue(committerMessages.get(0).contains("Skipping offset commit"));
         }
     }
->>>>>>> 15418db6
 }