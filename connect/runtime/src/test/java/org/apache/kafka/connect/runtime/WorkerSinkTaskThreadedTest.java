/*
 * Licensed to the Apache Software Foundation (ASF) under one or more
 * contributor license agreements. See the NOTICE file distributed with
 * this work for additional information regarding copyright ownership.
 * The ASF licenses this file to You under the Apache License, Version 2.0
 * (the "License"); you may not use this file except in compliance with
 * the License. You may obtain a copy of the License at
 *
 *    http://www.apache.org/licenses/LICENSE-2.0
 *
 * Unless required by applicable law or agreed to in writing, software
 * distributed under the License is distributed on an "AS IS" BASIS,
 * WITHOUT WARRANTIES OR CONDITIONS OF ANY KIND, either express or implied.
 * See the License for the specific language governing permissions and
 * limitations under the License.
 */
package org.apache.kafka.connect.runtime;

import org.apache.kafka.clients.consumer.*;
import org.apache.kafka.common.TopicPartition;
import org.apache.kafka.common.header.internals.RecordHeaders;
import org.apache.kafka.common.internals.Plugin;
import org.apache.kafka.common.record.TimestampType;
import org.apache.kafka.common.utils.MockTime;
import org.apache.kafka.common.utils.Time;
import org.apache.kafka.connect.data.Schema;
import org.apache.kafka.connect.data.SchemaAndValue;
import org.apache.kafka.connect.errors.ConnectException;
import org.apache.kafka.connect.runtime.errors.ErrorHandlingMetrics;
<<<<<<< HEAD
=======
import org.apache.kafka.connect.runtime.errors.ProcessingContext;
>>>>>>> 9494bebe
import org.apache.kafka.connect.runtime.errors.RetryWithToleranceOperatorTest;
import org.apache.kafka.connect.runtime.isolation.PluginClassLoader;
import org.apache.kafka.connect.runtime.standalone.StandaloneConfig;
import org.apache.kafka.connect.sink.SinkConnector;
import org.apache.kafka.connect.sink.SinkRecord;
import org.apache.kafka.connect.sink.SinkTask;
import org.apache.kafka.connect.storage.ClusterConfigState;
import org.apache.kafka.connect.storage.Converter;
import org.apache.kafka.connect.storage.HeaderConverter;
import org.apache.kafka.connect.storage.StatusBackingStore;
import org.apache.kafka.connect.util.ConnectorTaskId;
<<<<<<< HEAD
import org.easymock.Capture;
import org.easymock.CaptureType;
import org.easymock.EasyMock;
import org.easymock.IExpectationSetters;
import org.junit.After;
import org.junit.Before;
import org.junit.Test;
import org.junit.runner.RunWith;
import org.powermock.api.easymock.PowerMock;
import org.powermock.api.easymock.annotation.Mock;
import org.powermock.core.classloader.annotations.PowerMockIgnore;
import org.powermock.core.classloader.annotations.PrepareForTest;
import org.powermock.modules.junit4.PowerMockRunner;
import org.powermock.reflect.Whitebox;

import java.io.IOException;
import java.time.Duration;
import java.util.*;

import static org.junit.Assert.assertEquals;
import static org.junit.Assert.fail;

@RunWith(PowerMockRunner.class)
@PrepareForTest(WorkerSinkTask.class)
@PowerMockIgnore("javax.management.*")
=======

import org.junit.jupiter.api.AfterEach;
import org.junit.jupiter.api.BeforeEach;
import org.junit.jupiter.api.Test;
import org.junit.jupiter.api.extension.ExtendWith;
import org.mockito.AdditionalAnswers;
import org.mockito.ArgumentCaptor;
import org.mockito.Mock;
import org.mockito.invocation.InvocationOnMock;
import org.mockito.junit.jupiter.MockitoExtension;
import org.mockito.junit.jupiter.MockitoSettings;
import org.mockito.quality.Strictness;
import org.mockito.stubbing.Answer;

import java.io.IOException;
import java.time.Duration;
import java.util.Arrays;
import java.util.Collection;
import java.util.Collections;
import java.util.HashMap;
import java.util.HashSet;
import java.util.List;
import java.util.Map;
import java.util.Optional;
import java.util.Set;
import java.util.function.Function;

import static java.util.Collections.singletonList;
import static org.junit.jupiter.api.Assertions.assertEquals;
import static org.junit.jupiter.api.Assertions.assertFalse;
import static org.junit.jupiter.api.Assertions.assertTrue;
import static org.junit.jupiter.api.Assertions.fail;
import static org.mockito.ArgumentMatchers.any;
import static org.mockito.ArgumentMatchers.anyMap;
import static org.mockito.ArgumentMatchers.anyString;
import static org.mockito.ArgumentMatchers.eq;
import static org.mockito.Mockito.atLeastOnce;
import static org.mockito.Mockito.doAnswer;
import static org.mockito.Mockito.doThrow;
import static org.mockito.Mockito.times;
import static org.mockito.Mockito.verify;
import static org.mockito.Mockito.when;

@SuppressWarnings("unchecked")
@ExtendWith(MockitoExtension.class)
@MockitoSettings(strictness = Strictness.STRICT_STUBS)
>>>>>>> 9494bebe
public class WorkerSinkTaskThreadedTest {

    // These are fixed to keep this code simpler. In this example we assume byte[] raw values
    // with mix of integer/string in Connect
    private static final String TOPIC = "test";
    private static final int PARTITION = 12;
    private static final int PARTITION2 = 13;
    private static final int PARTITION3 = 14;
    private static final long FIRST_OFFSET = 45;
    private static final Schema KEY_SCHEMA = Schema.INT32_SCHEMA;
    private static final int KEY = 12;
    private static final Schema VALUE_SCHEMA = Schema.STRING_SCHEMA;
    private static final String VALUE = "VALUE";
    private static final byte[] RAW_KEY = "key".getBytes();
    private static final byte[] RAW_VALUE = "value".getBytes();

    private static final TopicPartition TOPIC_PARTITION = new TopicPartition(TOPIC, PARTITION);
    private static final TopicPartition TOPIC_PARTITION2 = new TopicPartition(TOPIC, PARTITION2);
    private static final TopicPartition TOPIC_PARTITION3 = new TopicPartition(TOPIC, PARTITION3);
    private static final TopicPartition UNASSIGNED_TOPIC_PARTITION = new TopicPartition(TOPIC, 200);
    private static final Set<TopicPartition> INITIAL_ASSIGNMENT = new HashSet<>(Arrays.asList(TOPIC_PARTITION, TOPIC_PARTITION2, TOPIC_PARTITION3));

    private static final Map<String, String> TASK_PROPS = new HashMap<>();
    private static final long TIMESTAMP = 42L;
    private static final TimestampType TIMESTAMP_TYPE = TimestampType.CREATE_TIME;

    static {
        TASK_PROPS.put(SinkConnector.TOPICS_CONFIG, TOPIC);
        TASK_PROPS.put(TaskConfig.TASK_CLASS_CONFIG, TestSinkTask.class.getName());
    }

    private static final TaskConfig TASK_CONFIG = new TaskConfig(TASK_PROPS);

    private final ConnectorTaskId taskId = new ConnectorTaskId("job", 0);
    private final TargetState initialState = TargetState.STARTED;
    private Time time;
    private ConnectMetrics metrics;
    @Mock
    private SinkTask sinkTask;
    private final ArgumentCaptor<WorkerSinkTaskContext> sinkTaskContext = ArgumentCaptor.forClass(WorkerSinkTaskContext.class);
    @Mock
    private PluginClassLoader pluginLoader;
    @Mock
    private Converter keyConverter;
    @Mock
    private Converter valueConverter;
    @Mock
    private HeaderConverter headerConverter;
    @Mock
<<<<<<< HEAD
    private TransformationChain<SinkRecord> transformationChain;
    private WorkerSinkTask workerTask;
    @Mock
    private KafkaConsumer<byte[], byte[]> consumer;
    private Capture<ConsumerRebalanceListener> rebalanceListener = EasyMock.newCapture();
=======
    private TransformationChain<ConsumerRecord<byte[], byte[]>, SinkRecord> transformationChain;
    private WorkerSinkTask workerTask;
    @Mock
    private KafkaConsumer<byte[], byte[]> consumer;
    private final ArgumentCaptor<ConsumerRebalanceListener> rebalanceListener = ArgumentCaptor.forClass(ConsumerRebalanceListener.class);
>>>>>>> 9494bebe
    @Mock
    private TaskStatus.Listener statusListener;
    @Mock
    private StatusBackingStore statusBackingStore;
    @Mock
    private ErrorHandlingMetrics errorHandlingMetrics;

    private long recordsReturned;

    private final Function<Long, Map<TopicPartition, OffsetAndMetadata>> offsetsToCommitFn = expectedMessages -> {
        final long finalOffset = FIRST_OFFSET + expectedMessages;

        // All assigned partitions will have offsets committed, but we've only processed messages/updated offsets for one
        final Map<TopicPartition, OffsetAndMetadata> offsetsToCommit = new HashMap<>();
        offsetsToCommit.put(TOPIC_PARTITION, new OffsetAndMetadata(finalOffset));
        offsetsToCommit.put(TOPIC_PARTITION2, new OffsetAndMetadata(FIRST_OFFSET));
        offsetsToCommit.put(TOPIC_PARTITION3, new OffsetAndMetadata(FIRST_OFFSET));

        return offsetsToCommit;
    };

    @BeforeEach
    public void setup() {
        time = new MockTime();
        metrics = new MockConnectMetrics();
        Map<String, String> workerProps = new HashMap<>();
        workerProps.put("key.converter", "org.apache.kafka.connect.json.JsonConverter");
        workerProps.put("value.converter", "org.apache.kafka.connect.json.JsonConverter");
        workerProps.put("offset.storage.file.filename", "/tmp/connect.offsets");
<<<<<<< HEAD
        pluginLoader = PowerMock.createMock(PluginClassLoader.class);
        workerConfig = new StandaloneConfig(workerProps);
        workerTask = new WorkerSinkTask(taskId, sinkTask, statusListener, initialState, workerConfig, ClusterConfigState.EMPTY, metrics, keyConverter, valueConverter, errorHandlingMetrics, headerConverter, new TransformationChain<>(Collections.emptyList(), RetryWithToleranceOperatorTest.NOOP_OPERATOR), consumer, pluginLoader, time, RetryWithToleranceOperatorTest.NOOP_OPERATOR, null, statusBackingStore);

=======
        WorkerConfig workerConfig = new StandaloneConfig(workerProps);
        Plugin<Converter> keyConverterPlugin = metrics.wrap(keyConverter, taskId,  true);
        Plugin<Converter> valueConverterPlugin = metrics.wrap(valueConverter, taskId,  false);
        Plugin<HeaderConverter> headerConverterPlugin = metrics.wrap(headerConverter, taskId);
        workerTask = new WorkerSinkTask(
                taskId, sinkTask, statusListener, initialState, workerConfig, ClusterConfigState.EMPTY, metrics, keyConverterPlugin,
                valueConverterPlugin, errorHandlingMetrics, headerConverterPlugin, transformationChain,
                consumer, pluginLoader, time, RetryWithToleranceOperatorTest.noneOperator(), null, statusBackingStore,
                Collections::emptyList);
>>>>>>> 9494bebe
        recordsReturned = 0;
    }

    @AfterEach
    public void tearDown() {
        if (metrics != null) metrics.stop();
    }

    @Test
    public void testPollsInBackground() {
        expectTaskGetTopic();
        expectInitialAssignment();
        expectPolls(1L);

        workerTask.initialize(TASK_CONFIG);
        workerTask.initializeAndStart();
        verifyInitializeTask();

        // First iteration initializes partition assignment
        workerTask.iteration();
        verifyInitialAssignment();

        // Then we iterate to fetch data
        for (int i = 0; i < 10; i++) {
            workerTask.iteration();
        }
        verifyTaskGetTopic(10);

        workerTask.stop();
        workerTask.close();
        verifyStopTask();

        ArgumentCaptor<Collection<SinkRecord>> capturedRecords = ArgumentCaptor.forClass(Collection.class);
        verify(sinkTask, times(11)).put(capturedRecords.capture());

        // Verify contents match expected values, i.e. that they were translated properly. With max
        // batch size 1 and poll returns 1 message at a time, we should have a matching # of batches + initial assignment
        assertEquals(11, capturedRecords.getAllValues().size());
        // First poll() returned no records as it just triggered a rebalance
        assertTrue(capturedRecords.getAllValues().get(0).isEmpty());

        int offset = 0;
        List<Collection<SinkRecord>> filteredRecords =
                capturedRecords.getAllValues().subList(1, capturedRecords.getAllValues().size() - 1);

        for (Collection<SinkRecord> recs : filteredRecords) {
            assertEquals(1, recs.size());
            for (SinkRecord rec : recs) {
<<<<<<< HEAD
                SinkRecord referenceSinkRecord = new SinkRecord(TOPIC, PARTITION, KEY_SCHEMA, KEY, VALUE_SCHEMA, VALUE, FIRST_OFFSET + offset, TIMESTAMP, TIMESTAMP_TYPE);
                InternalSinkRecord referenceInternalSinkRecord = new InternalSinkRecord(null, referenceSinkRecord);
=======
                SinkRecord referenceSinkRecord
                        = new SinkRecord(TOPIC, PARTITION, KEY_SCHEMA, KEY, VALUE_SCHEMA, VALUE, FIRST_OFFSET + offset, TIMESTAMP, TIMESTAMP_TYPE);
                ConsumerRecord<byte[], byte[]> referenceConsumerRecord
                        = new ConsumerRecord<>(TOPIC, PARTITION, FIRST_OFFSET + offset, null, null);
                ProcessingContext<ConsumerRecord<byte[], byte[]>> context = new ProcessingContext<>(referenceConsumerRecord);
                InternalSinkRecord referenceInternalSinkRecord = new InternalSinkRecord(context, referenceSinkRecord);
>>>>>>> 9494bebe
                assertEquals(referenceInternalSinkRecord, rec);
                offset++;
            }
        }
    }

    @Test
<<<<<<< HEAD
    public void testCommit() throws Exception {
        expectInitializeTask();
        expectTaskGetTopic(true);
        expectPollInitialAssignment();
        expectConsumerAssignment(INITIAL_ASSIGNMENT).times(2);

        // Make each poll() take the offset commit interval
        Capture<Collection<SinkRecord>> capturedRecords = expectPolls(WorkerConfig.OFFSET_COMMIT_INTERVAL_MS_DEFAULT);
        expectOffsetCommit(1L, null, null, 0, true);
        expectStopTask();

        PowerMock.replayAll();
=======
    public void testCommit() {
        long expectedMessages = 1L;
        expectTaskGetTopic();
        expectInitialAssignment();
        expectPolls(WorkerConfig.OFFSET_COMMIT_INTERVAL_MS_DEFAULT);
        ExpectOffsetCommitCommand command = new ExpectOffsetCommitCommand(
                expectedMessages, null, null, 0, true);
        expectPreCommit(command);
        expectOffsetCommit(command);
>>>>>>> 9494bebe

        workerTask.initialize(TASK_CONFIG);
        workerTask.initializeAndStart();
        verifyInitializeTask();

        // Initialize partition assignment
        workerTask.iteration();
        verifyInitialAssignment();

        // Fetch one record
        workerTask.iteration();
        // Trigger the commit
        workerTask.iteration();

        // Commit finishes synchronously for testing so we can check this immediately
        assertEquals(0, workerTask.commitFailures());
        workerTask.stop();
        workerTask.close();

        verifyTaskGetTopic(2);
        verifyStopTask();
        ArgumentCaptor<Collection<SinkRecord>> capturedRecords = ArgumentCaptor.forClass(Collection.class);
        verify(sinkTask, times(3)).put(capturedRecords.capture());

        assertEquals(3, capturedRecords.getAllValues().size());
        verifyOffsetCommit(expectedMessages);
    }

    @Test
    public void testCommitFailure() {
        expectTaskGetTopic();
        expectInitialAssignment();
        expectPolls(WorkerConfig.OFFSET_COMMIT_INTERVAL_MS_DEFAULT);
        expectPreCommit(new ExpectOffsetCommitCommand(
                1L, new RuntimeException(), null, 0, true));

        workerTask.initialize(TASK_CONFIG);
        workerTask.initializeAndStart();
        verifyInitializeTask();

        // Initialize partition assignment
        workerTask.iteration();
        verifyInitialAssignment();

        // Fetch some data
        workerTask.iteration();
        // Trigger the commit
        workerTask.iteration();

        assertEquals(1, workerTask.commitFailures());
        assertFalse(workerTask.isCommitting());

        workerTask.stop();
        workerTask.close();
        verifyStopTask();
        verifyTaskGetTopic(2);

        // Should rewind to last known good positions, which in this case will be the offsets loaded during initialization
        // for all topic partitions
        verify(consumer).seek(TOPIC_PARTITION, FIRST_OFFSET);
        verify(consumer).seek(TOPIC_PARTITION2, FIRST_OFFSET);
        verify(consumer).seek(TOPIC_PARTITION3, FIRST_OFFSET);
    }

    @Test
    public void testCommitSuccessFollowedByFailure() {
        // Validate that we rewind to the correct offsets if a task's preCommit() method throws an exception
        expectTaskGetTopic();
        expectInitialAssignment();
        expectPolls(WorkerConfig.OFFSET_COMMIT_INTERVAL_MS_DEFAULT);
        ExpectOffsetCommitCommand[] commands = new ExpectOffsetCommitCommand[]{
            new ExpectOffsetCommitCommand(1L, null, null, 0, true),
            new ExpectOffsetCommitCommand(2L, new RuntimeException(), null, 0, true)
        };
        expectPreCommit(commands);
        expectOffsetCommit(commands);

        workerTask.initialize(TASK_CONFIG);
        workerTask.initializeAndStart();
        verifyInitializeTask();

        // Initialize partition assignment
        workerTask.iteration();
        verifyInitialAssignment();

        // Fetch some data
        workerTask.iteration();
        // Trigger first commit,
        workerTask.iteration();
        // Trigger second (failing) commit
        workerTask.iteration();

        // Should rewind to last known committed positions
        verify(consumer).seek(TOPIC_PARTITION, FIRST_OFFSET + 1);
        verify(consumer).seek(TOPIC_PARTITION2, FIRST_OFFSET);
        verify(consumer).seek(TOPIC_PARTITION3, FIRST_OFFSET);

        assertEquals(1, workerTask.commitFailures());
        assertFalse(workerTask.isCommitting());
        workerTask.stop();
        workerTask.close();
        verifyStopTask();
        verifyTaskGetTopic(3);
    }

    @Test
<<<<<<< HEAD
    public void testCommitConsumerFailure() throws Exception {
        expectInitializeTask();
        expectTaskGetTopic(true);
        expectPollInitialAssignment();
        expectConsumerAssignment(INITIAL_ASSIGNMENT).times(2);

        Capture<Collection<SinkRecord>> capturedRecords = expectPolls(WorkerConfig.OFFSET_COMMIT_INTERVAL_MS_DEFAULT);
        expectOffsetCommit(1L, null, new Exception(), 0, true);
        expectStopTask();

        PowerMock.replayAll();
=======
    public void testCommitConsumerFailure() {
        expectTaskGetTopic();
        expectInitialAssignment();
        expectPolls(WorkerConfig.OFFSET_COMMIT_INTERVAL_MS_DEFAULT);
        ExpectOffsetCommitCommand command = new ExpectOffsetCommitCommand(
                1L, null, new Exception(), 0, true);
        expectPreCommit(command);
        expectOffsetCommit(command);
>>>>>>> 9494bebe

        workerTask.initialize(TASK_CONFIG);
        workerTask.initializeAndStart();
        verifyInitializeTask();

        // Initialize partition assignment
        workerTask.iteration();
        verifyInitialAssignment();

        // Fetch some data
        workerTask.iteration();
        // Trigger commit
        workerTask.iteration();

        // TODO Response to consistent failures?
        assertEquals(1, workerTask.commitFailures());
        assertFalse(workerTask.isCommitting());

        workerTask.stop();
        workerTask.close();
        verifyStopTask();
        verifyTaskGetTopic(2);
    }

    @Test
    public void testCommitTimeout() {
        expectTaskGetTopic();
        expectInitialAssignment();
        // Cut down amount of time to pass in each poll so we trigger exactly 1 offset commit
<<<<<<< HEAD
        Capture<Collection<SinkRecord>> capturedRecords = expectPolls(WorkerConfig.OFFSET_COMMIT_INTERVAL_MS_DEFAULT / 2);
        expectOffsetCommit(2L, null, null, WorkerConfig.OFFSET_COMMIT_TIMEOUT_MS_DEFAULT, false);
        expectStopTask();

        PowerMock.replayAll();
=======
        expectPolls(WorkerConfig.OFFSET_COMMIT_INTERVAL_MS_DEFAULT / 2);
        ExpectOffsetCommitCommand command = new ExpectOffsetCommitCommand(
                2L, null, null, WorkerConfig.OFFSET_COMMIT_TIMEOUT_MS_DEFAULT, false);
        expectPreCommit(command);
        expectOffsetCommit(command);
>>>>>>> 9494bebe

        workerTask.initialize(TASK_CONFIG);
        workerTask.initializeAndStart();
        verifyInitializeTask();

        // Initialize partition assignment
        workerTask.iteration();
        verifyInitialAssignment();

        // Fetch some data
        workerTask.iteration();
        workerTask.iteration();
        // Trigger the commit
        workerTask.iteration();
        // Trigger the timeout without another commit
        workerTask.iteration();

        // TODO Response to consistent failures?
        assertEquals(1, workerTask.commitFailures());
        assertFalse(workerTask.isCommitting());
        workerTask.stop();
        workerTask.close();
        verifyStopTask();
        verifyTaskGetTopic(4);
    }

    @Test
    public void testAssignmentPauseResume() {
        // Just validate that the calls are passed through to the consumer, and that where appropriate errors are
        // converted
<<<<<<< HEAD
        expectInitializeTask();
        expectTaskGetTopic(true);

        expectPollInitialAssignment();
        expectOnePoll().andAnswer(() -> {
=======
        expectTaskGetTopic();
        expectInitialAssignment();
        expectPolls(WorkerConfig.OFFSET_COMMIT_INTERVAL_MS_DEFAULT);

        doAnswer(invocation -> {
            return null; // initial assignment
        }).doAnswer(invocation -> {
>>>>>>> 9494bebe
            assertEquals(new HashSet<>(Arrays.asList(TOPIC_PARTITION, TOPIC_PARTITION2, TOPIC_PARTITION3)), sinkTaskContext.getValue().assignment());
            return null;
        }).doAnswer(invocation -> {
            try {
                sinkTaskContext.getValue().pause(UNASSIGNED_TOPIC_PARTITION);
                fail("Trying to pause unassigned partition should have thrown an Connect exception");
            } catch (ConnectException e) {
                // expected
            }
            sinkTaskContext.getValue().pause(TOPIC_PARTITION, TOPIC_PARTITION2);
            return null;
        }).doAnswer(invocation -> {
            try {
                sinkTaskContext.getValue().resume(UNASSIGNED_TOPIC_PARTITION);
                fail("Trying to resume unassigned partition should have thrown an Connect exception");
            } catch (ConnectException e) {
                // expected
            }
            sinkTaskContext.getValue().resume(TOPIC_PARTITION, TOPIC_PARTITION2);
            return null;
        }).when(sinkTask).put(any(Collection.class));

        doThrow(new IllegalStateException("unassigned topic partition")).when(consumer).pause(singletonList(UNASSIGNED_TOPIC_PARTITION));
        doAnswer(invocation -> null).when(consumer).pause(Arrays.asList(TOPIC_PARTITION, TOPIC_PARTITION2));

        doThrow(new IllegalStateException("unassigned topic partition")).when(consumer).resume(singletonList(UNASSIGNED_TOPIC_PARTITION));
        doAnswer(invocation -> null).when(consumer).resume(Arrays.asList(TOPIC_PARTITION, TOPIC_PARTITION2));

        workerTask.initialize(TASK_CONFIG);
        workerTask.initializeAndStart();
        verifyInitializeTask();

        workerTask.iteration();
        verifyInitialAssignment();

        workerTask.iteration();
        workerTask.iteration();
        workerTask.iteration();
        workerTask.stop();
        workerTask.close();
        verifyStopTask();
        verifyTaskGetTopic(3);

        verify(consumer, atLeastOnce()).pause(Arrays.asList(TOPIC_PARTITION, TOPIC_PARTITION2));
        verify(consumer, atLeastOnce()).resume(Arrays.asList(TOPIC_PARTITION, TOPIC_PARTITION2));
    }

    @Test
    public void testRewind() {
        expectTaskGetTopic();
        expectInitialAssignment();
        expectPolls(WorkerConfig.OFFSET_COMMIT_INTERVAL_MS_DEFAULT);

        final long startOffset = 40L;
        final Map<TopicPartition, Long> offsets = new HashMap<>();

        doAnswer(invocation -> {
            return null; // initial assignment
        }).doAnswer(invocation -> {
            offsets.put(TOPIC_PARTITION, startOffset);
            sinkTaskContext.getValue().offset(offsets);
            return null;
        }).doAnswer(invocation -> {
            Map<TopicPartition, Long> offsets1 = sinkTaskContext.getValue().offsets();
            assertEquals(0, offsets1.size());
            return null;
        }).when(sinkTask).put(any(Collection.class));

        workerTask.initialize(TASK_CONFIG);
        workerTask.initializeAndStart();
        verifyInitializeTask();

        workerTask.iteration();
        verifyInitialAssignment();

        workerTask.iteration();
        workerTask.iteration();
        verify(consumer).seek(TOPIC_PARTITION, startOffset);

        workerTask.stop();
        workerTask.close();
        verifyStopTask();
        verifyTaskGetTopic(2);
    }

    @Test
    public void testRewindOnRebalanceDuringPoll() {
        final long startOffset = 40L;

        expectTaskGetTopic();
        expectInitialAssignment();
        expectRebalanceDuringPoll(startOffset);

        doAnswer(invocation -> {
            return null; // initial assignment
        }).doAnswer(invocation -> {
            Map<TopicPartition, Long> offsets = sinkTaskContext.getValue().offsets();
            assertEquals(0, offsets.size());
            return null;

        }).when(sinkTask).put(any(Collection.class));

        workerTask.initialize(TASK_CONFIG);
        workerTask.initializeAndStart();
        verifyInitializeTask();

        workerTask.iteration();
        verifyInitialAssignment();

        workerTask.iteration();
        verify(consumer).seek(TOPIC_PARTITION, startOffset);

        workerTask.stop();
        workerTask.close();
        verifyStopTask();
        verifyTaskGetTopic(1);
    }

    private void verifyInitializeTask() {
        verify(consumer).subscribe(eq(singletonList(TOPIC)), rebalanceListener.capture());
        verify(sinkTask).initialize(sinkTaskContext.capture());
        verify(sinkTask).start(TASK_PROPS);
    }


    private void expectInitialAssignment() {
        when(consumer.assignment()).thenReturn(INITIAL_ASSIGNMENT);
        INITIAL_ASSIGNMENT.forEach(tp -> when(consumer.position(tp)).thenReturn(FIRST_OFFSET));
    }

    private void verifyInitialAssignment() {
        verify(sinkTask).open(INITIAL_ASSIGNMENT);
        verify(sinkTask).put(Collections.emptyList());
    }

    private void verifyStopTask() {
        verify(sinkTask).stop();

        // No offset commit since it happens in the mocked worker thread, but the main thread does need to wake up the
        // consumer so it exits quickly
        verify(consumer).wakeup();

        verify(consumer).close();

        try {
            verify(headerConverter).close();
        } catch (IOException e) {
            throw new RuntimeException(e);
        }
    }

    // Note that this can only be called once per test currently
    private void expectPolls(final long pollDelayMs) {
        // Stub out all the consumer stream/iterator responses, which we just want to verify occur,
        // but don't care about the exact details here.
<<<<<<< HEAD
        EasyMock.expect(consumer.poll(Duration.ofMillis(EasyMock.anyLong()))).andStubAnswer(() -> {
            // "Sleep" so time will progress
            time.sleep(pollDelayMs);
            ConsumerRecords<byte[], byte[]> records = new ConsumerRecords<>(Collections.singletonMap(new TopicPartition(TOPIC, PARTITION), Arrays.asList(new ConsumerRecord<>(TOPIC, PARTITION, FIRST_OFFSET + recordsReturned, TIMESTAMP, TIMESTAMP_TYPE, 0, 0, RAW_KEY, RAW_VALUE, new RecordHeaders(), Optional.empty()))));
            recordsReturned++;
            return records;
        });
        EasyMock.expect(keyConverter.toConnectData(TOPIC, emptyHeaders(), RAW_KEY)).andReturn(new SchemaAndValue(KEY_SCHEMA, KEY)).anyTimes();
        EasyMock.expect(valueConverter.toConnectData(TOPIC, emptyHeaders(), RAW_VALUE)).andReturn(new SchemaAndValue(VALUE_SCHEMA, VALUE)).anyTimes();

        final Capture<SinkRecord> recordCapture = EasyMock.newCapture();
        EasyMock.expect(transformationChain.apply(EasyMock.capture(recordCapture))).andAnswer(recordCapture::getValue).anyTimes();

        Capture<Collection<SinkRecord>> capturedRecords = EasyMock.newCapture(CaptureType.ALL);
        sinkTask.put(EasyMock.capture(capturedRecords));
        EasyMock.expectLastCall().anyTimes();
        return capturedRecords;
    }

    @SuppressWarnings("unchecked")
    private IExpectationSetters<Object> expectOnePoll() {
        // Currently the SinkTask's put() method will not be invoked unless we provide some data, so instead of
        // returning empty data, we return one record. The expectation is that the data will be ignored by the
        // response behavior specified using the return value of this method.
        EasyMock.expect(consumer.poll(Duration.ofMillis(EasyMock.anyLong()))).andAnswer(() -> {
            // "Sleep" so time will progress
            time.sleep(1L);
            ConsumerRecords<byte[], byte[]> records = new ConsumerRecords<>(Collections.singletonMap(new TopicPartition(TOPIC, PARTITION), Arrays.asList(new ConsumerRecord<>(TOPIC, PARTITION, FIRST_OFFSET + recordsReturned, TIMESTAMP, TIMESTAMP_TYPE, 0, 0, RAW_KEY, RAW_VALUE, new RecordHeaders(), Optional.empty()))));
            recordsReturned++;
            return records;
        });
        EasyMock.expect(keyConverter.toConnectData(TOPIC, emptyHeaders(), RAW_KEY)).andReturn(new SchemaAndValue(KEY_SCHEMA, KEY));
        EasyMock.expect(valueConverter.toConnectData(TOPIC, emptyHeaders(), RAW_VALUE)).andReturn(new SchemaAndValue(VALUE_SCHEMA, VALUE));
        sinkTask.put(EasyMock.anyObject(Collection.class));
        return EasyMock.expectLastCall();
=======
        when(consumer.poll(any(Duration.class))).thenAnswer(invocation -> {
            rebalanceListener.getValue().onPartitionsAssigned(INITIAL_ASSIGNMENT);
            return ConsumerRecords.empty();
        }).thenAnswer((Answer<ConsumerRecords<byte[], byte[]>>) invocation -> {
            // "Sleep" so time will progress
            time.sleep(pollDelayMs);

            TopicPartition topicPartition = new TopicPartition(TOPIC, PARTITION);
            ConsumerRecord<byte[], byte[]> consumerRecord = new ConsumerRecord<>(TOPIC, PARTITION, FIRST_OFFSET + recordsReturned, TIMESTAMP, TIMESTAMP_TYPE, 0, 0, RAW_KEY, RAW_VALUE, emptyHeaders(), Optional.empty());
            ConsumerRecords<byte[], byte[]> records = new ConsumerRecords<>(Map.of(topicPartition, List.of(consumerRecord)),
                Map.of(topicPartition, new OffsetAndMetadata(FIRST_OFFSET + recordsReturned + 1, Optional.empty(), "")));
            recordsReturned++;
            return records;
        });
        when(keyConverter.toConnectData(TOPIC, emptyHeaders(), RAW_KEY)).thenReturn(new SchemaAndValue(KEY_SCHEMA, KEY));
        when(valueConverter.toConnectData(TOPIC, emptyHeaders(), RAW_VALUE)).thenReturn(new SchemaAndValue(VALUE_SCHEMA, VALUE));
        when(transformationChain.apply(any(), any(SinkRecord.class))).thenAnswer(AdditionalAnswers.returnsSecondArg());
>>>>>>> 9494bebe
    }

    @SuppressWarnings("SameParameterValue")
    private void expectRebalanceDuringPoll(long startOffset) {
        final List<TopicPartition> partitions = Arrays.asList(TOPIC_PARTITION, TOPIC_PARTITION2, TOPIC_PARTITION3);

        final Map<TopicPartition, Long> offsets = new HashMap<>();
        offsets.put(TOPIC_PARTITION, startOffset);

<<<<<<< HEAD
        EasyMock.expect(consumer.poll(Duration.ofMillis(EasyMock.anyLong()))).andAnswer(() -> {
=======
        when(consumer.poll(any(Duration.class))).thenAnswer(invocation -> {
            rebalanceListener.getValue().onPartitionsAssigned(INITIAL_ASSIGNMENT);
            return ConsumerRecords.empty();
        }).thenAnswer((Answer<ConsumerRecords<byte[], byte[]>>) invocation -> {
>>>>>>> 9494bebe
            // "Sleep" so time will progress
            time.sleep(1L);

            sinkTaskContext.getValue().offset(offsets);
            rebalanceListener.getValue().onPartitionsAssigned(partitions);

<<<<<<< HEAD
            ConsumerRecords<byte[], byte[]> records = new ConsumerRecords<>(Collections.singletonMap(new TopicPartition(TOPIC, PARTITION), Arrays.asList(new ConsumerRecord<>(TOPIC, PARTITION, FIRST_OFFSET + recordsReturned, TIMESTAMP, TIMESTAMP_TYPE, 0, 0, RAW_KEY, RAW_VALUE, new RecordHeaders(), Optional.empty()))));
=======
            TopicPartition topicPartition = new TopicPartition(TOPIC, PARTITION);
            ConsumerRecord<byte[], byte[]> consumerRecord = new ConsumerRecord<>(
                    TOPIC, PARTITION, FIRST_OFFSET + recordsReturned, TIMESTAMP, TIMESTAMP_TYPE,
                    0, 0, RAW_KEY, RAW_VALUE, emptyHeaders(), Optional.empty());
            ConsumerRecords<byte[], byte[]> records =
                    new ConsumerRecords<>(Map.of(topicPartition, List.of(consumerRecord)),
                        Map.of(topicPartition, new OffsetAndMetadata(FIRST_OFFSET + recordsReturned + 1, Optional.empty(), "")));
>>>>>>> 9494bebe
            recordsReturned++;
            return records;
        });

<<<<<<< HEAD
        EasyMock.expect(consumer.position(TOPIC_PARTITION)).andReturn(FIRST_OFFSET);
        EasyMock.expect(consumer.position(TOPIC_PARTITION2)).andReturn(FIRST_OFFSET);
        EasyMock.expect(consumer.position(TOPIC_PARTITION3)).andReturn(FIRST_OFFSET);

        sinkTask.open(partitions);
        EasyMock.expectLastCall();

        consumer.seek(TOPIC_PARTITION, startOffset);
        EasyMock.expectLastCall();

        EasyMock.expect(keyConverter.toConnectData(TOPIC, emptyHeaders(), RAW_KEY)).andReturn(new SchemaAndValue(KEY_SCHEMA, KEY));
        EasyMock.expect(valueConverter.toConnectData(TOPIC, emptyHeaders(), RAW_VALUE)).andReturn(new SchemaAndValue(VALUE_SCHEMA, VALUE));
        sinkTask.put(EasyMock.anyObject(Collection.class));
        return EasyMock.expectLastCall();
    }

    private Capture<OffsetCommitCallback> expectOffsetCommit(final long expectedMessages, final RuntimeException error, final Exception consumerCommitError, final long consumerCommitDelayMs, final boolean invokeCallback) {
=======
        when(keyConverter.toConnectData(TOPIC, emptyHeaders(), RAW_KEY)).thenReturn(new SchemaAndValue(KEY_SCHEMA, KEY));
        when(valueConverter.toConnectData(TOPIC, emptyHeaders(), RAW_VALUE)).thenReturn(new SchemaAndValue(VALUE_SCHEMA, VALUE));
    }

    private void expectPreCommit(ExpectOffsetCommitCommand... commands) {
        doAnswer(new Answer<>() {
            int index = 0;

            @Override
            public Object answer(InvocationOnMock invocation) {
                ExpectOffsetCommitCommand commitCommand = commands[index++];
                // All assigned partitions will have offsets committed, but we've only processed messages/updated 
                // offsets for one
                final Map<TopicPartition, OffsetAndMetadata> offsetsToCommit =
                        offsetsToCommitFn.apply(commitCommand.expectedMessages);

                if (commitCommand.error != null) {
                    throw commitCommand.error;
                } else {
                    return offsetsToCommit;
                }
            }
        }).when(sinkTask).preCommit(anyMap());
    }
    
    private void expectOffsetCommit(ExpectOffsetCommitCommand... commands) {
        doAnswer(new Answer<>() {
            int index = 0;

            @Override
            public Object answer(InvocationOnMock invocation) {
                ExpectOffsetCommitCommand commitCommand = commands[index++];

                time.sleep(commitCommand.consumerCommitDelayMs);
                if (commitCommand.invokeCallback) {
                    OffsetCommitCallback callback = invocation.getArgument(1);
                    final Map<TopicPartition, OffsetAndMetadata> offsetsToCommit = offsetsToCommitFn.apply(commitCommand.expectedMessages);

                    callback.onComplete(offsetsToCommit, commitCommand.consumerCommitError);
                }
                return null;
            }
        }).when(consumer).commitAsync(anyMap(), any(OffsetCommitCallback.class));
    }

    private void verifyOffsetCommit(final long expectedMessages) {
>>>>>>> 9494bebe
        final long finalOffset = FIRST_OFFSET + expectedMessages;

        // All assigned partitions will have offsets committed, but we've only processed messages/updated offsets for one
        final Map<TopicPartition, OffsetAndMetadata> offsetsToCommit = new HashMap<>();
        offsetsToCommit.put(TOPIC_PARTITION, new OffsetAndMetadata(finalOffset));
        offsetsToCommit.put(TOPIC_PARTITION2, new OffsetAndMetadata(FIRST_OFFSET));
        offsetsToCommit.put(TOPIC_PARTITION3, new OffsetAndMetadata(FIRST_OFFSET));

<<<<<<< HEAD
        final Capture<OffsetCommitCallback> capturedCallback = EasyMock.newCapture();
        consumer.commitAsync(EasyMock.eq(offsetsToCommit), EasyMock.capture(capturedCallback));
        PowerMock.expectLastCall().andAnswer(() -> {
            time.sleep(consumerCommitDelayMs);
            if (invokeCallback)
                capturedCallback.getValue().onComplete(offsetsToCommit, consumerCommitError);
            return null;
=======
        verify(sinkTask).preCommit(offsetsToCommit);
        verify(consumer).commitAsync(eq(offsetsToCommit), any(OffsetCommitCallback.class));
    }

    private void expectTaskGetTopic() {
        when(statusBackingStore.getTopic(anyString(), anyString())).thenAnswer((Answer<TopicStatus>) invocation -> {
            String connector = invocation.getArgument(0, String.class);
            String topic = invocation.getArgument(1, String.class);
            return new TopicStatus(topic, new ConnectorTaskId(connector, 0), Time.SYSTEM.milliseconds());
>>>>>>> 9494bebe
        });
    }

<<<<<<< HEAD
    private void expectTaskGetTopic(boolean anyTimes) {
        final Capture<String> connectorCapture = EasyMock.newCapture();
        final Capture<String> topicCapture = EasyMock.newCapture();
        IExpectationSetters<TopicStatus> expect = EasyMock.expect(statusBackingStore.getTopic(EasyMock.capture(connectorCapture), EasyMock.capture(topicCapture)));
        if (anyTimes) {
            expect.andStubAnswer(() -> new TopicStatus(topicCapture.getValue(), new ConnectorTaskId(connectorCapture.getValue(), 0), Time.SYSTEM.milliseconds()));
        } else {
            expect.andAnswer(() -> new TopicStatus(topicCapture.getValue(), new ConnectorTaskId(connectorCapture.getValue(), 0), Time.SYSTEM.milliseconds()));
        }
        if (connectorCapture.hasCaptured() && topicCapture.hasCaptured()) {
            assertEquals("job", connectorCapture.getValue());
            assertEquals(TOPIC, topicCapture.getValue());
        }
=======
    private void verifyTaskGetTopic(int times) {
        ArgumentCaptor<String> connectorCapture = ArgumentCaptor.forClass(String.class);
        ArgumentCaptor<String> topicCapture = ArgumentCaptor.forClass(String.class);
        verify(statusBackingStore, times(times)).getTopic(connectorCapture.capture(), topicCapture.capture());

        assertEquals("job", connectorCapture.getValue());
        assertEquals(TOPIC, topicCapture.getValue());
>>>>>>> 9494bebe
    }

    private RecordHeaders emptyHeaders() {
        return new RecordHeaders();
    }

    private abstract static class TestSinkTask extends SinkTask {
    }

    private static class ExpectOffsetCommitCommand {
        final long expectedMessages;
        final RuntimeException error;
        final Exception consumerCommitError;
        final long consumerCommitDelayMs;
        final boolean invokeCallback;

        private ExpectOffsetCommitCommand(long expectedMessages, RuntimeException error, Exception consumerCommitError, long consumerCommitDelayMs, boolean invokeCallback) {
            this.expectedMessages = expectedMessages;
            this.error = error;
            this.consumerCommitError = consumerCommitError;
            this.consumerCommitDelayMs = consumerCommitDelayMs;
            this.invokeCallback = invokeCallback;
        }
    }
}<|MERGE_RESOLUTION|>--- conflicted
+++ resolved
@@ -16,7 +16,12 @@
  */
 package org.apache.kafka.connect.runtime;
 
-import org.apache.kafka.clients.consumer.*;
+import org.apache.kafka.clients.consumer.ConsumerRebalanceListener;
+import org.apache.kafka.clients.consumer.ConsumerRecord;
+import org.apache.kafka.clients.consumer.ConsumerRecords;
+import org.apache.kafka.clients.consumer.KafkaConsumer;
+import org.apache.kafka.clients.consumer.OffsetAndMetadata;
+import org.apache.kafka.clients.consumer.OffsetCommitCallback;
 import org.apache.kafka.common.TopicPartition;
 import org.apache.kafka.common.header.internals.RecordHeaders;
 import org.apache.kafka.common.internals.Plugin;
@@ -27,10 +32,7 @@
 import org.apache.kafka.connect.data.SchemaAndValue;
 import org.apache.kafka.connect.errors.ConnectException;
 import org.apache.kafka.connect.runtime.errors.ErrorHandlingMetrics;
-<<<<<<< HEAD
-=======
 import org.apache.kafka.connect.runtime.errors.ProcessingContext;
->>>>>>> 9494bebe
 import org.apache.kafka.connect.runtime.errors.RetryWithToleranceOperatorTest;
 import org.apache.kafka.connect.runtime.isolation.PluginClassLoader;
 import org.apache.kafka.connect.runtime.standalone.StandaloneConfig;
@@ -42,33 +44,6 @@
 import org.apache.kafka.connect.storage.HeaderConverter;
 import org.apache.kafka.connect.storage.StatusBackingStore;
 import org.apache.kafka.connect.util.ConnectorTaskId;
-<<<<<<< HEAD
-import org.easymock.Capture;
-import org.easymock.CaptureType;
-import org.easymock.EasyMock;
-import org.easymock.IExpectationSetters;
-import org.junit.After;
-import org.junit.Before;
-import org.junit.Test;
-import org.junit.runner.RunWith;
-import org.powermock.api.easymock.PowerMock;
-import org.powermock.api.easymock.annotation.Mock;
-import org.powermock.core.classloader.annotations.PowerMockIgnore;
-import org.powermock.core.classloader.annotations.PrepareForTest;
-import org.powermock.modules.junit4.PowerMockRunner;
-import org.powermock.reflect.Whitebox;
-
-import java.io.IOException;
-import java.time.Duration;
-import java.util.*;
-
-import static org.junit.Assert.assertEquals;
-import static org.junit.Assert.fail;
-
-@RunWith(PowerMockRunner.class)
-@PrepareForTest(WorkerSinkTask.class)
-@PowerMockIgnore("javax.management.*")
-=======
 
 import org.junit.jupiter.api.AfterEach;
 import org.junit.jupiter.api.BeforeEach;
@@ -115,7 +90,6 @@
 @SuppressWarnings("unchecked")
 @ExtendWith(MockitoExtension.class)
 @MockitoSettings(strictness = Strictness.STRICT_STUBS)
->>>>>>> 9494bebe
 public class WorkerSinkTaskThreadedTest {
 
     // These are fixed to keep this code simpler. In this example we assume byte[] raw values
@@ -136,7 +110,8 @@
     private static final TopicPartition TOPIC_PARTITION2 = new TopicPartition(TOPIC, PARTITION2);
     private static final TopicPartition TOPIC_PARTITION3 = new TopicPartition(TOPIC, PARTITION3);
     private static final TopicPartition UNASSIGNED_TOPIC_PARTITION = new TopicPartition(TOPIC, 200);
-    private static final Set<TopicPartition> INITIAL_ASSIGNMENT = new HashSet<>(Arrays.asList(TOPIC_PARTITION, TOPIC_PARTITION2, TOPIC_PARTITION3));
+    private static final Set<TopicPartition> INITIAL_ASSIGNMENT = new HashSet<>(Arrays.asList(
+            TOPIC_PARTITION, TOPIC_PARTITION2, TOPIC_PARTITION3));
 
     private static final Map<String, String> TASK_PROPS = new HashMap<>();
     private static final long TIMESTAMP = 42L;
@@ -165,19 +140,11 @@
     @Mock
     private HeaderConverter headerConverter;
     @Mock
-<<<<<<< HEAD
-    private TransformationChain<SinkRecord> transformationChain;
-    private WorkerSinkTask workerTask;
-    @Mock
-    private KafkaConsumer<byte[], byte[]> consumer;
-    private Capture<ConsumerRebalanceListener> rebalanceListener = EasyMock.newCapture();
-=======
     private TransformationChain<ConsumerRecord<byte[], byte[]>, SinkRecord> transformationChain;
     private WorkerSinkTask workerTask;
     @Mock
     private KafkaConsumer<byte[], byte[]> consumer;
     private final ArgumentCaptor<ConsumerRebalanceListener> rebalanceListener = ArgumentCaptor.forClass(ConsumerRebalanceListener.class);
->>>>>>> 9494bebe
     @Mock
     private TaskStatus.Listener statusListener;
     @Mock
@@ -207,12 +174,6 @@
         workerProps.put("key.converter", "org.apache.kafka.connect.json.JsonConverter");
         workerProps.put("value.converter", "org.apache.kafka.connect.json.JsonConverter");
         workerProps.put("offset.storage.file.filename", "/tmp/connect.offsets");
-<<<<<<< HEAD
-        pluginLoader = PowerMock.createMock(PluginClassLoader.class);
-        workerConfig = new StandaloneConfig(workerProps);
-        workerTask = new WorkerSinkTask(taskId, sinkTask, statusListener, initialState, workerConfig, ClusterConfigState.EMPTY, metrics, keyConverter, valueConverter, errorHandlingMetrics, headerConverter, new TransformationChain<>(Collections.emptyList(), RetryWithToleranceOperatorTest.NOOP_OPERATOR), consumer, pluginLoader, time, RetryWithToleranceOperatorTest.NOOP_OPERATOR, null, statusBackingStore);
-
-=======
         WorkerConfig workerConfig = new StandaloneConfig(workerProps);
         Plugin<Converter> keyConverterPlugin = metrics.wrap(keyConverter, taskId,  true);
         Plugin<Converter> valueConverterPlugin = metrics.wrap(valueConverter, taskId,  false);
@@ -222,7 +183,6 @@
                 valueConverterPlugin, errorHandlingMetrics, headerConverterPlugin, transformationChain,
                 consumer, pluginLoader, time, RetryWithToleranceOperatorTest.noneOperator(), null, statusBackingStore,
                 Collections::emptyList);
->>>>>>> 9494bebe
         recordsReturned = 0;
     }
 
@@ -271,17 +231,12 @@
         for (Collection<SinkRecord> recs : filteredRecords) {
             assertEquals(1, recs.size());
             for (SinkRecord rec : recs) {
-<<<<<<< HEAD
-                SinkRecord referenceSinkRecord = new SinkRecord(TOPIC, PARTITION, KEY_SCHEMA, KEY, VALUE_SCHEMA, VALUE, FIRST_OFFSET + offset, TIMESTAMP, TIMESTAMP_TYPE);
-                InternalSinkRecord referenceInternalSinkRecord = new InternalSinkRecord(null, referenceSinkRecord);
-=======
                 SinkRecord referenceSinkRecord
                         = new SinkRecord(TOPIC, PARTITION, KEY_SCHEMA, KEY, VALUE_SCHEMA, VALUE, FIRST_OFFSET + offset, TIMESTAMP, TIMESTAMP_TYPE);
                 ConsumerRecord<byte[], byte[]> referenceConsumerRecord
                         = new ConsumerRecord<>(TOPIC, PARTITION, FIRST_OFFSET + offset, null, null);
                 ProcessingContext<ConsumerRecord<byte[], byte[]>> context = new ProcessingContext<>(referenceConsumerRecord);
                 InternalSinkRecord referenceInternalSinkRecord = new InternalSinkRecord(context, referenceSinkRecord);
->>>>>>> 9494bebe
                 assertEquals(referenceInternalSinkRecord, rec);
                 offset++;
             }
@@ -289,20 +244,6 @@
     }
 
     @Test
-<<<<<<< HEAD
-    public void testCommit() throws Exception {
-        expectInitializeTask();
-        expectTaskGetTopic(true);
-        expectPollInitialAssignment();
-        expectConsumerAssignment(INITIAL_ASSIGNMENT).times(2);
-
-        // Make each poll() take the offset commit interval
-        Capture<Collection<SinkRecord>> capturedRecords = expectPolls(WorkerConfig.OFFSET_COMMIT_INTERVAL_MS_DEFAULT);
-        expectOffsetCommit(1L, null, null, 0, true);
-        expectStopTask();
-
-        PowerMock.replayAll();
-=======
     public void testCommit() {
         long expectedMessages = 1L;
         expectTaskGetTopic();
@@ -312,7 +253,6 @@
                 expectedMessages, null, null, 0, true);
         expectPreCommit(command);
         expectOffsetCommit(command);
->>>>>>> 9494bebe
 
         workerTask.initialize(TASK_CONFIG);
         workerTask.initializeAndStart();
@@ -419,19 +359,6 @@
     }
 
     @Test
-<<<<<<< HEAD
-    public void testCommitConsumerFailure() throws Exception {
-        expectInitializeTask();
-        expectTaskGetTopic(true);
-        expectPollInitialAssignment();
-        expectConsumerAssignment(INITIAL_ASSIGNMENT).times(2);
-
-        Capture<Collection<SinkRecord>> capturedRecords = expectPolls(WorkerConfig.OFFSET_COMMIT_INTERVAL_MS_DEFAULT);
-        expectOffsetCommit(1L, null, new Exception(), 0, true);
-        expectStopTask();
-
-        PowerMock.replayAll();
-=======
     public void testCommitConsumerFailure() {
         expectTaskGetTopic();
         expectInitialAssignment();
@@ -440,7 +367,6 @@
                 1L, null, new Exception(), 0, true);
         expectPreCommit(command);
         expectOffsetCommit(command);
->>>>>>> 9494bebe
 
         workerTask.initialize(TASK_CONFIG);
         workerTask.initializeAndStart();
@@ -470,19 +396,11 @@
         expectTaskGetTopic();
         expectInitialAssignment();
         // Cut down amount of time to pass in each poll so we trigger exactly 1 offset commit
-<<<<<<< HEAD
-        Capture<Collection<SinkRecord>> capturedRecords = expectPolls(WorkerConfig.OFFSET_COMMIT_INTERVAL_MS_DEFAULT / 2);
-        expectOffsetCommit(2L, null, null, WorkerConfig.OFFSET_COMMIT_TIMEOUT_MS_DEFAULT, false);
-        expectStopTask();
-
-        PowerMock.replayAll();
-=======
         expectPolls(WorkerConfig.OFFSET_COMMIT_INTERVAL_MS_DEFAULT / 2);
         ExpectOffsetCommitCommand command = new ExpectOffsetCommitCommand(
                 2L, null, null, WorkerConfig.OFFSET_COMMIT_TIMEOUT_MS_DEFAULT, false);
         expectPreCommit(command);
         expectOffsetCommit(command);
->>>>>>> 9494bebe
 
         workerTask.initialize(TASK_CONFIG);
         workerTask.initializeAndStart();
@@ -513,13 +431,6 @@
     public void testAssignmentPauseResume() {
         // Just validate that the calls are passed through to the consumer, and that where appropriate errors are
         // converted
-<<<<<<< HEAD
-        expectInitializeTask();
-        expectTaskGetTopic(true);
-
-        expectPollInitialAssignment();
-        expectOnePoll().andAnswer(() -> {
-=======
         expectTaskGetTopic();
         expectInitialAssignment();
         expectPolls(WorkerConfig.OFFSET_COMMIT_INTERVAL_MS_DEFAULT);
@@ -527,7 +438,6 @@
         doAnswer(invocation -> {
             return null; // initial assignment
         }).doAnswer(invocation -> {
->>>>>>> 9494bebe
             assertEquals(new HashSet<>(Arrays.asList(TOPIC_PARTITION, TOPIC_PARTITION2, TOPIC_PARTITION3)), sinkTaskContext.getValue().assignment());
             return null;
         }).doAnswer(invocation -> {
@@ -683,43 +593,6 @@
     private void expectPolls(final long pollDelayMs) {
         // Stub out all the consumer stream/iterator responses, which we just want to verify occur,
         // but don't care about the exact details here.
-<<<<<<< HEAD
-        EasyMock.expect(consumer.poll(Duration.ofMillis(EasyMock.anyLong()))).andStubAnswer(() -> {
-            // "Sleep" so time will progress
-            time.sleep(pollDelayMs);
-            ConsumerRecords<byte[], byte[]> records = new ConsumerRecords<>(Collections.singletonMap(new TopicPartition(TOPIC, PARTITION), Arrays.asList(new ConsumerRecord<>(TOPIC, PARTITION, FIRST_OFFSET + recordsReturned, TIMESTAMP, TIMESTAMP_TYPE, 0, 0, RAW_KEY, RAW_VALUE, new RecordHeaders(), Optional.empty()))));
-            recordsReturned++;
-            return records;
-        });
-        EasyMock.expect(keyConverter.toConnectData(TOPIC, emptyHeaders(), RAW_KEY)).andReturn(new SchemaAndValue(KEY_SCHEMA, KEY)).anyTimes();
-        EasyMock.expect(valueConverter.toConnectData(TOPIC, emptyHeaders(), RAW_VALUE)).andReturn(new SchemaAndValue(VALUE_SCHEMA, VALUE)).anyTimes();
-
-        final Capture<SinkRecord> recordCapture = EasyMock.newCapture();
-        EasyMock.expect(transformationChain.apply(EasyMock.capture(recordCapture))).andAnswer(recordCapture::getValue).anyTimes();
-
-        Capture<Collection<SinkRecord>> capturedRecords = EasyMock.newCapture(CaptureType.ALL);
-        sinkTask.put(EasyMock.capture(capturedRecords));
-        EasyMock.expectLastCall().anyTimes();
-        return capturedRecords;
-    }
-
-    @SuppressWarnings("unchecked")
-    private IExpectationSetters<Object> expectOnePoll() {
-        // Currently the SinkTask's put() method will not be invoked unless we provide some data, so instead of
-        // returning empty data, we return one record. The expectation is that the data will be ignored by the
-        // response behavior specified using the return value of this method.
-        EasyMock.expect(consumer.poll(Duration.ofMillis(EasyMock.anyLong()))).andAnswer(() -> {
-            // "Sleep" so time will progress
-            time.sleep(1L);
-            ConsumerRecords<byte[], byte[]> records = new ConsumerRecords<>(Collections.singletonMap(new TopicPartition(TOPIC, PARTITION), Arrays.asList(new ConsumerRecord<>(TOPIC, PARTITION, FIRST_OFFSET + recordsReturned, TIMESTAMP, TIMESTAMP_TYPE, 0, 0, RAW_KEY, RAW_VALUE, new RecordHeaders(), Optional.empty()))));
-            recordsReturned++;
-            return records;
-        });
-        EasyMock.expect(keyConverter.toConnectData(TOPIC, emptyHeaders(), RAW_KEY)).andReturn(new SchemaAndValue(KEY_SCHEMA, KEY));
-        EasyMock.expect(valueConverter.toConnectData(TOPIC, emptyHeaders(), RAW_VALUE)).andReturn(new SchemaAndValue(VALUE_SCHEMA, VALUE));
-        sinkTask.put(EasyMock.anyObject(Collection.class));
-        return EasyMock.expectLastCall();
-=======
         when(consumer.poll(any(Duration.class))).thenAnswer(invocation -> {
             rebalanceListener.getValue().onPartitionsAssigned(INITIAL_ASSIGNMENT);
             return ConsumerRecords.empty();
@@ -737,7 +610,6 @@
         when(keyConverter.toConnectData(TOPIC, emptyHeaders(), RAW_KEY)).thenReturn(new SchemaAndValue(KEY_SCHEMA, KEY));
         when(valueConverter.toConnectData(TOPIC, emptyHeaders(), RAW_VALUE)).thenReturn(new SchemaAndValue(VALUE_SCHEMA, VALUE));
         when(transformationChain.apply(any(), any(SinkRecord.class))).thenAnswer(AdditionalAnswers.returnsSecondArg());
->>>>>>> 9494bebe
     }
 
     @SuppressWarnings("SameParameterValue")
@@ -747,23 +619,16 @@
         final Map<TopicPartition, Long> offsets = new HashMap<>();
         offsets.put(TOPIC_PARTITION, startOffset);
 
-<<<<<<< HEAD
-        EasyMock.expect(consumer.poll(Duration.ofMillis(EasyMock.anyLong()))).andAnswer(() -> {
-=======
         when(consumer.poll(any(Duration.class))).thenAnswer(invocation -> {
             rebalanceListener.getValue().onPartitionsAssigned(INITIAL_ASSIGNMENT);
             return ConsumerRecords.empty();
         }).thenAnswer((Answer<ConsumerRecords<byte[], byte[]>>) invocation -> {
->>>>>>> 9494bebe
             // "Sleep" so time will progress
             time.sleep(1L);
 
             sinkTaskContext.getValue().offset(offsets);
             rebalanceListener.getValue().onPartitionsAssigned(partitions);
 
-<<<<<<< HEAD
-            ConsumerRecords<byte[], byte[]> records = new ConsumerRecords<>(Collections.singletonMap(new TopicPartition(TOPIC, PARTITION), Arrays.asList(new ConsumerRecord<>(TOPIC, PARTITION, FIRST_OFFSET + recordsReturned, TIMESTAMP, TIMESTAMP_TYPE, 0, 0, RAW_KEY, RAW_VALUE, new RecordHeaders(), Optional.empty()))));
-=======
             TopicPartition topicPartition = new TopicPartition(TOPIC, PARTITION);
             ConsumerRecord<byte[], byte[]> consumerRecord = new ConsumerRecord<>(
                     TOPIC, PARTITION, FIRST_OFFSET + recordsReturned, TIMESTAMP, TIMESTAMP_TYPE,
@@ -771,30 +636,10 @@
             ConsumerRecords<byte[], byte[]> records =
                     new ConsumerRecords<>(Map.of(topicPartition, List.of(consumerRecord)),
                         Map.of(topicPartition, new OffsetAndMetadata(FIRST_OFFSET + recordsReturned + 1, Optional.empty(), "")));
->>>>>>> 9494bebe
             recordsReturned++;
             return records;
         });
 
-<<<<<<< HEAD
-        EasyMock.expect(consumer.position(TOPIC_PARTITION)).andReturn(FIRST_OFFSET);
-        EasyMock.expect(consumer.position(TOPIC_PARTITION2)).andReturn(FIRST_OFFSET);
-        EasyMock.expect(consumer.position(TOPIC_PARTITION3)).andReturn(FIRST_OFFSET);
-
-        sinkTask.open(partitions);
-        EasyMock.expectLastCall();
-
-        consumer.seek(TOPIC_PARTITION, startOffset);
-        EasyMock.expectLastCall();
-
-        EasyMock.expect(keyConverter.toConnectData(TOPIC, emptyHeaders(), RAW_KEY)).andReturn(new SchemaAndValue(KEY_SCHEMA, KEY));
-        EasyMock.expect(valueConverter.toConnectData(TOPIC, emptyHeaders(), RAW_VALUE)).andReturn(new SchemaAndValue(VALUE_SCHEMA, VALUE));
-        sinkTask.put(EasyMock.anyObject(Collection.class));
-        return EasyMock.expectLastCall();
-    }
-
-    private Capture<OffsetCommitCallback> expectOffsetCommit(final long expectedMessages, final RuntimeException error, final Exception consumerCommitError, final long consumerCommitDelayMs, final boolean invokeCallback) {
-=======
         when(keyConverter.toConnectData(TOPIC, emptyHeaders(), RAW_KEY)).thenReturn(new SchemaAndValue(KEY_SCHEMA, KEY));
         when(valueConverter.toConnectData(TOPIC, emptyHeaders(), RAW_VALUE)).thenReturn(new SchemaAndValue(VALUE_SCHEMA, VALUE));
     }
@@ -841,7 +686,6 @@
     }
 
     private void verifyOffsetCommit(final long expectedMessages) {
->>>>>>> 9494bebe
         final long finalOffset = FIRST_OFFSET + expectedMessages;
 
         // All assigned partitions will have offsets committed, but we've only processed messages/updated offsets for one
@@ -850,15 +694,6 @@
         offsetsToCommit.put(TOPIC_PARTITION2, new OffsetAndMetadata(FIRST_OFFSET));
         offsetsToCommit.put(TOPIC_PARTITION3, new OffsetAndMetadata(FIRST_OFFSET));
 
-<<<<<<< HEAD
-        final Capture<OffsetCommitCallback> capturedCallback = EasyMock.newCapture();
-        consumer.commitAsync(EasyMock.eq(offsetsToCommit), EasyMock.capture(capturedCallback));
-        PowerMock.expectLastCall().andAnswer(() -> {
-            time.sleep(consumerCommitDelayMs);
-            if (invokeCallback)
-                capturedCallback.getValue().onComplete(offsetsToCommit, consumerCommitError);
-            return null;
-=======
         verify(sinkTask).preCommit(offsetsToCommit);
         verify(consumer).commitAsync(eq(offsetsToCommit), any(OffsetCommitCallback.class));
     }
@@ -868,25 +703,9 @@
             String connector = invocation.getArgument(0, String.class);
             String topic = invocation.getArgument(1, String.class);
             return new TopicStatus(topic, new ConnectorTaskId(connector, 0), Time.SYSTEM.milliseconds());
->>>>>>> 9494bebe
         });
     }
 
-<<<<<<< HEAD
-    private void expectTaskGetTopic(boolean anyTimes) {
-        final Capture<String> connectorCapture = EasyMock.newCapture();
-        final Capture<String> topicCapture = EasyMock.newCapture();
-        IExpectationSetters<TopicStatus> expect = EasyMock.expect(statusBackingStore.getTopic(EasyMock.capture(connectorCapture), EasyMock.capture(topicCapture)));
-        if (anyTimes) {
-            expect.andStubAnswer(() -> new TopicStatus(topicCapture.getValue(), new ConnectorTaskId(connectorCapture.getValue(), 0), Time.SYSTEM.milliseconds()));
-        } else {
-            expect.andAnswer(() -> new TopicStatus(topicCapture.getValue(), new ConnectorTaskId(connectorCapture.getValue(), 0), Time.SYSTEM.milliseconds()));
-        }
-        if (connectorCapture.hasCaptured() && topicCapture.hasCaptured()) {
-            assertEquals("job", connectorCapture.getValue());
-            assertEquals(TOPIC, topicCapture.getValue());
-        }
-=======
     private void verifyTaskGetTopic(int times) {
         ArgumentCaptor<String> connectorCapture = ArgumentCaptor.forClass(String.class);
         ArgumentCaptor<String> topicCapture = ArgumentCaptor.forClass(String.class);
@@ -894,7 +713,6 @@
 
         assertEquals("job", connectorCapture.getValue());
         assertEquals(TOPIC, topicCapture.getValue());
->>>>>>> 9494bebe
     }
 
     private RecordHeaders emptyHeaders() {
