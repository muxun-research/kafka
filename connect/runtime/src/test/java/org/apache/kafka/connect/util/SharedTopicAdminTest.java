--- conflicted
+++ resolved
@@ -17,14 +17,6 @@
 package org.apache.kafka.connect.util;
 
 import org.apache.kafka.connect.errors.ConnectException;
-<<<<<<< HEAD
-import org.junit.Before;
-import org.junit.Rule;
-import org.junit.Test;
-import org.mockito.Mock;
-import org.mockito.junit.MockitoJUnit;
-import org.mockito.junit.MockitoRule;
-=======
 
 import org.junit.jupiter.api.Test;
 import org.junit.jupiter.api.extension.ExtendWith;
@@ -32,7 +24,6 @@
 import org.mockito.junit.jupiter.MockitoExtension;
 import org.mockito.junit.jupiter.MockitoSettings;
 import org.mockito.quality.Strictness;
->>>>>>> 9494bebe
 
 import java.time.Duration;
 import java.util.Collections;
@@ -44,7 +35,9 @@
 import static org.junit.jupiter.api.Assertions.assertThrows;
 import static org.mockito.ArgumentMatchers.anyMap;
 import static org.mockito.ArgumentMatchers.eq;
-import static org.mockito.Mockito.*;
+import static org.mockito.Mockito.times;
+import static org.mockito.Mockito.verify;
+import static org.mockito.Mockito.when;
 
 @ExtendWith(MockitoExtension.class)
 @MockitoSettings(strictness = Strictness.STRICT_STUBS)
@@ -52,25 +45,8 @@
 
     private static final Map<String, Object> EMPTY_CONFIG = Collections.emptyMap();
 
-<<<<<<< HEAD
-    @Rule
-    public MockitoRule rule = MockitoJUnit.rule();
-
-    @Mock
-    private TopicAdmin mockTopicAdmin;
-    @Mock
-    private Function<Map<String, Object>, TopicAdmin> factory;
-    private SharedTopicAdmin sharedAdmin;
-
-    @Before
-    public void beforeEach() {
-        when(factory.apply(anyMap())).thenReturn(mockTopicAdmin);
-        sharedAdmin = new SharedTopicAdmin(EMPTY_CONFIG, factory);
-    }
-=======
     @Mock private TopicAdmin mockTopicAdmin;
     @Mock private Function<Map<String, Object>, TopicAdmin> factory;
->>>>>>> 9494bebe
 
     @Test
     public void shouldCloseWithoutBeingUsed() {
