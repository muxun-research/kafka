/*
 * Licensed to the Apache Software Foundation (ASF) under one or more
 * contributor license agreements. See the NOTICE file distributed with
 * this work for additional information regarding copyright ownership.
 * The ASF licenses this file to You under the Apache License, Version 2.0
 * (the "License"); you may not use this file except in compliance with
 * the License. You may obtain a copy of the License at
 *
 *    http://www.apache.org/licenses/LICENSE-2.0
 *
 * Unless required by applicable law or agreed to in writing, software
 * distributed under the License is distributed on an "AS IS" BASIS,
 * WITHOUT WARRANTIES OR CONDITIONS OF ANY KIND, either express or implied.
 * See the License for the specific language governing permissions and
 * limitations under the License.
 */
package org.apache.kafka.connect.util;

import org.apache.kafka.connect.errors.ConnectException;
import org.junit.Before;
import org.junit.Rule;
import org.junit.Test;
import org.mockito.Mock;
import org.mockito.junit.MockitoJUnit;
import org.mockito.junit.MockitoRule;

import java.time.Duration;
import java.util.Collections;
import java.util.Map;
import java.util.function.Function;

import static org.apache.kafka.connect.util.SharedTopicAdmin.DEFAULT_CLOSE_DURATION;
import static org.junit.Assert.assertSame;
import static org.junit.Assert.assertThrows;
import static org.mockito.ArgumentMatchers.anyMap;
import static org.mockito.ArgumentMatchers.eq;
import static org.mockito.Mockito.times;
import static org.mockito.Mockito.verify;
import static org.mockito.Mockito.when;

public class SharedTopicAdminTest {

	private static final Map<String, Object> EMPTY_CONFIG = Collections.emptyMap();

	@Rule
	public MockitoRule rule = MockitoJUnit.rule();

	@Mock
	private TopicAdmin mockTopicAdmin;
	@Mock
	private Function<Map<String, Object>, TopicAdmin> factory;
	private SharedTopicAdmin sharedAdmin;

<<<<<<< HEAD
	@Before
	public void beforeEach() {
		when(factory.apply(anyMap())).thenReturn(mockTopicAdmin);
		sharedAdmin = new SharedTopicAdmin(EMPTY_CONFIG, factory::apply);
	}
=======
    @Before
    public void beforeEach() {
        when(factory.apply(anyMap())).thenReturn(mockTopicAdmin);
        sharedAdmin = new SharedTopicAdmin(EMPTY_CONFIG, factory);
    }
>>>>>>> 15418db6

	@Test
	public void shouldCloseWithoutBeingUsed() {
		// When closed before being used
		sharedAdmin.close();
		// Then should not create or close admin
		verifyTopicAdminCreatesAndCloses(0);
	}

	@Test
	public void shouldCloseAfterTopicAdminUsed() {
		// When used and then closed
		assertSame(mockTopicAdmin, sharedAdmin.topicAdmin());
		sharedAdmin.close();
		// Then should have created and closed just one admin
		verifyTopicAdminCreatesAndCloses(1);
	}

	@Test
	public void shouldCloseAfterTopicAdminUsedMultipleTimes() {
		// When used many times and then closed
		for (int i = 0; i != 10; ++i) {
			assertSame(mockTopicAdmin, sharedAdmin.topicAdmin());
		}
		sharedAdmin.close();
		// Then should have created and closed just one admin
		verifyTopicAdminCreatesAndCloses(1);
	}

	@Test
	public void shouldCloseWithDurationAfterTopicAdminUsed() {
		// When used and then closed with a custom timeout
		Duration timeout = Duration.ofSeconds(1);
		assertSame(mockTopicAdmin, sharedAdmin.topicAdmin());
		sharedAdmin.close(timeout);
		// Then should have created and closed just one admin using the supplied timeout
		verifyTopicAdminCreatesAndCloses(1, timeout);
	}

	@Test
	public void shouldFailToGetTopicAdminAfterClose() {
		// When closed
		sharedAdmin.close();
		// Then using the admin should fail
		assertThrows(ConnectException.class, () -> sharedAdmin.topicAdmin());
	}

	private void verifyTopicAdminCreatesAndCloses(int count) {
		verifyTopicAdminCreatesAndCloses(count, DEFAULT_CLOSE_DURATION);
	}

	private void verifyTopicAdminCreatesAndCloses(int count, Duration expectedDuration) {
		verify(factory, times(count)).apply(anyMap());
		verify(mockTopicAdmin, times(count)).close(eq(expectedDuration));
	}
}<|MERGE_RESOLUTION|>--- conflicted
+++ resolved
@@ -34,89 +34,79 @@
 import static org.junit.Assert.assertThrows;
 import static org.mockito.ArgumentMatchers.anyMap;
 import static org.mockito.ArgumentMatchers.eq;
-import static org.mockito.Mockito.times;
-import static org.mockito.Mockito.verify;
-import static org.mockito.Mockito.when;
+import static org.mockito.Mockito.*;
 
 public class SharedTopicAdminTest {
 
-	private static final Map<String, Object> EMPTY_CONFIG = Collections.emptyMap();
+    private static final Map<String, Object> EMPTY_CONFIG = Collections.emptyMap();
 
-	@Rule
-	public MockitoRule rule = MockitoJUnit.rule();
+    @Rule
+    public MockitoRule rule = MockitoJUnit.rule();
 
-	@Mock
-	private TopicAdmin mockTopicAdmin;
-	@Mock
-	private Function<Map<String, Object>, TopicAdmin> factory;
-	private SharedTopicAdmin sharedAdmin;
+    @Mock
+    private TopicAdmin mockTopicAdmin;
+    @Mock
+    private Function<Map<String, Object>, TopicAdmin> factory;
+    private SharedTopicAdmin sharedAdmin;
 
-<<<<<<< HEAD
-	@Before
-	public void beforeEach() {
-		when(factory.apply(anyMap())).thenReturn(mockTopicAdmin);
-		sharedAdmin = new SharedTopicAdmin(EMPTY_CONFIG, factory::apply);
-	}
-=======
     @Before
     public void beforeEach() {
         when(factory.apply(anyMap())).thenReturn(mockTopicAdmin);
         sharedAdmin = new SharedTopicAdmin(EMPTY_CONFIG, factory);
     }
->>>>>>> 15418db6
 
-	@Test
-	public void shouldCloseWithoutBeingUsed() {
-		// When closed before being used
-		sharedAdmin.close();
-		// Then should not create or close admin
-		verifyTopicAdminCreatesAndCloses(0);
-	}
+    @Test
+    public void shouldCloseWithoutBeingUsed() {
+        // When closed before being used
+        sharedAdmin.close();
+        // Then should not create or close admin
+        verifyTopicAdminCreatesAndCloses(0);
+    }
 
-	@Test
-	public void shouldCloseAfterTopicAdminUsed() {
-		// When used and then closed
-		assertSame(mockTopicAdmin, sharedAdmin.topicAdmin());
-		sharedAdmin.close();
-		// Then should have created and closed just one admin
-		verifyTopicAdminCreatesAndCloses(1);
-	}
+    @Test
+    public void shouldCloseAfterTopicAdminUsed() {
+        // When used and then closed
+        assertSame(mockTopicAdmin, sharedAdmin.topicAdmin());
+        sharedAdmin.close();
+        // Then should have created and closed just one admin
+        verifyTopicAdminCreatesAndCloses(1);
+    }
 
-	@Test
-	public void shouldCloseAfterTopicAdminUsedMultipleTimes() {
-		// When used many times and then closed
-		for (int i = 0; i != 10; ++i) {
-			assertSame(mockTopicAdmin, sharedAdmin.topicAdmin());
-		}
-		sharedAdmin.close();
-		// Then should have created and closed just one admin
-		verifyTopicAdminCreatesAndCloses(1);
-	}
+    @Test
+    public void shouldCloseAfterTopicAdminUsedMultipleTimes() {
+        // When used many times and then closed
+        for (int i = 0; i != 10; ++i) {
+            assertSame(mockTopicAdmin, sharedAdmin.topicAdmin());
+        }
+        sharedAdmin.close();
+        // Then should have created and closed just one admin
+        verifyTopicAdminCreatesAndCloses(1);
+    }
 
-	@Test
-	public void shouldCloseWithDurationAfterTopicAdminUsed() {
-		// When used and then closed with a custom timeout
-		Duration timeout = Duration.ofSeconds(1);
-		assertSame(mockTopicAdmin, sharedAdmin.topicAdmin());
-		sharedAdmin.close(timeout);
-		// Then should have created and closed just one admin using the supplied timeout
-		verifyTopicAdminCreatesAndCloses(1, timeout);
-	}
+    @Test
+    public void shouldCloseWithDurationAfterTopicAdminUsed() {
+        // When used and then closed with a custom timeout
+        Duration timeout = Duration.ofSeconds(1);
+        assertSame(mockTopicAdmin, sharedAdmin.topicAdmin());
+        sharedAdmin.close(timeout);
+        // Then should have created and closed just one admin using the supplied timeout
+        verifyTopicAdminCreatesAndCloses(1, timeout);
+    }
 
-	@Test
-	public void shouldFailToGetTopicAdminAfterClose() {
-		// When closed
-		sharedAdmin.close();
-		// Then using the admin should fail
-		assertThrows(ConnectException.class, () -> sharedAdmin.topicAdmin());
-	}
+    @Test
+    public void shouldFailToGetTopicAdminAfterClose() {
+        // When closed
+        sharedAdmin.close();
+        // Then using the admin should fail
+        assertThrows(ConnectException.class, () -> sharedAdmin.topicAdmin());
+    }
 
-	private void verifyTopicAdminCreatesAndCloses(int count) {
-		verifyTopicAdminCreatesAndCloses(count, DEFAULT_CLOSE_DURATION);
-	}
+    private void verifyTopicAdminCreatesAndCloses(int count) {
+        verifyTopicAdminCreatesAndCloses(count, DEFAULT_CLOSE_DURATION);
+    }
 
-	private void verifyTopicAdminCreatesAndCloses(int count, Duration expectedDuration) {
-		verify(factory, times(count)).apply(anyMap());
-		verify(mockTopicAdmin, times(count)).close(eq(expectedDuration));
-	}
+    private void verifyTopicAdminCreatesAndCloses(int count, Duration expectedDuration) {
+        verify(factory, times(count)).apply(anyMap());
+        verify(mockTopicAdmin, times(count)).close(eq(expectedDuration));
+    }
 }