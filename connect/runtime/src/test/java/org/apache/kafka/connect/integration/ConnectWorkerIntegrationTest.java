/*
 * Licensed to the Apache Software Foundation (ASF) under one or more
 * contributor license agreements. See the NOTICE file distributed with
 * this work for additional information regarding copyright ownership.
 * The ASF licenses this file to You under the Apache License, Version 2.0
 * (the "License"); you may not use this file except in compliance with
 * the License. You may obtain a copy of the License at
 *
 *    http://www.apache.org/licenses/LICENSE-2.0
 *
 * Unless required by applicable law or agreed to in writing, software
 * distributed under the License is distributed on an "AS IS" BASIS,
 * WITHOUT WARRANTIES OR CONDITIONS OF ANY KIND, either express or implied.
 * See the License for the specific language governing permissions and
 * limitations under the License.
 */
package org.apache.kafka.connect.integration;

import org.apache.kafka.clients.MetadataRecoveryStrategy;
import org.apache.kafka.common.TopicPartition;
import org.apache.kafka.common.config.ConfigDef;
import org.apache.kafka.common.config.provider.FileConfigProvider;
import org.apache.kafka.common.utils.LogCaptureAppender;
import org.apache.kafka.connect.connector.Task;
import org.apache.kafka.connect.data.Struct;
import org.apache.kafka.connect.errors.ConnectException;
import org.apache.kafka.connect.json.JsonConverter;
import org.apache.kafka.connect.json.JsonConverterConfig;
import org.apache.kafka.connect.runtime.distributed.DistributedConfig;
import org.apache.kafka.connect.runtime.distributed.DistributedHerder;
import org.apache.kafka.connect.runtime.rest.entities.ConnectorOffset;
import org.apache.kafka.connect.runtime.rest.entities.ConnectorOffsets;
import org.apache.kafka.connect.runtime.rest.entities.CreateConnectorRequest;
import org.apache.kafka.connect.runtime.rest.errors.ConnectRestException;
import org.apache.kafka.connect.sink.SinkConnector;
import org.apache.kafka.connect.sink.SinkRecord;
import org.apache.kafka.connect.sink.SinkTask;
import org.apache.kafka.connect.storage.KafkaConfigBackingStore;
import org.apache.kafka.connect.storage.StringConverter;
import org.apache.kafka.connect.transforms.Filter;
import org.apache.kafka.connect.transforms.predicates.RecordIsTombstone;
import org.apache.kafka.connect.util.ConnectorTaskId;
import org.apache.kafka.connect.util.SinkUtils;
import org.apache.kafka.connect.util.clusters.EmbeddedConnectCluster;
import org.apache.kafka.connect.util.clusters.WorkerHandle;
import org.apache.kafka.test.TestUtils;

import org.junit.jupiter.api.AfterEach;
import org.junit.jupiter.api.BeforeEach;
import org.junit.jupiter.api.Tag;
import org.junit.jupiter.api.Test;
import org.junit.jupiter.api.TestInfo;
import org.junit.jupiter.api.io.TempDir;
import org.slf4j.Logger;
import org.slf4j.LoggerFactory;

<<<<<<< HEAD
import java.util.*;
=======
import java.io.File;
import java.io.FileOutputStream;
import java.nio.file.Path;
import java.util.Collection;
import java.util.Collections;
import java.util.HashMap;
import java.util.List;
import java.util.Map;
import java.util.Objects;
import java.util.Properties;
import java.util.Set;
>>>>>>> 9494bebe
import java.util.concurrent.TimeUnit;
import java.util.concurrent.atomic.AtomicReference;
import java.util.stream.Collectors;
import java.util.stream.IntStream;

import jakarta.ws.rs.core.Response;

import static jakarta.ws.rs.core.Response.Status.INTERNAL_SERVER_ERROR;
import static org.apache.kafka.clients.CommonClientConfigs.BOOTSTRAP_SERVERS_CONFIG;
<<<<<<< HEAD
import static org.apache.kafka.connect.integration.MonitorableSourceConnector.TOPIC_CONFIG;
import static org.apache.kafka.connect.runtime.ConnectorConfig.*;
import static org.apache.kafka.connect.runtime.TopicCreationConfig.*;
=======
import static org.apache.kafka.clients.CommonClientConfigs.METADATA_RECOVERY_STRATEGY_CONFIG;
import static org.apache.kafka.common.config.AbstractConfig.CONFIG_PROVIDERS_CONFIG;
import static org.apache.kafka.common.config.TopicConfig.DELETE_RETENTION_MS_CONFIG;
import static org.apache.kafka.common.config.TopicConfig.SEGMENT_MS_CONFIG;
import static org.apache.kafka.connect.integration.BlockingConnectorTest.TASK_STOP;
import static org.apache.kafka.connect.integration.TestableSourceConnector.TOPIC_CONFIG;
import static org.apache.kafka.connect.runtime.ConnectorConfig.CONNECTOR_CLASS_CONFIG;
import static org.apache.kafka.connect.runtime.ConnectorConfig.CONNECTOR_CLIENT_PRODUCER_OVERRIDES_PREFIX;
import static org.apache.kafka.connect.runtime.ConnectorConfig.HEADER_CONVERTER_CLASS_CONFIG;
import static org.apache.kafka.connect.runtime.ConnectorConfig.KEY_CONVERTER_CLASS_CONFIG;
import static org.apache.kafka.connect.runtime.ConnectorConfig.PREDICATES_CONFIG;
import static org.apache.kafka.connect.runtime.ConnectorConfig.TASKS_MAX_CONFIG;
import static org.apache.kafka.connect.runtime.ConnectorConfig.TASKS_MAX_ENFORCE_CONFIG;
import static org.apache.kafka.connect.runtime.ConnectorConfig.TRANSFORMS_CONFIG;
import static org.apache.kafka.connect.runtime.ConnectorConfig.VALUE_CONVERTER_CLASS_CONFIG;
import static org.apache.kafka.connect.runtime.SinkConnectorConfig.TOPICS_CONFIG;
import static org.apache.kafka.connect.runtime.TopicCreationConfig.DEFAULT_TOPIC_CREATION_PREFIX;
import static org.apache.kafka.connect.runtime.TopicCreationConfig.PARTITIONS_CONFIG;
import static org.apache.kafka.connect.runtime.TopicCreationConfig.REPLICATION_FACTOR_CONFIG;
>>>>>>> 9494bebe
import static org.apache.kafka.connect.runtime.WorkerConfig.CONNECTOR_CLIENT_POLICY_CLASS_CONFIG;
import static org.apache.kafka.connect.runtime.WorkerConfig.OFFSET_COMMIT_INTERVAL_MS_CONFIG;
import static org.apache.kafka.connect.runtime.WorkerConfig.TASK_SHUTDOWN_GRACEFUL_TIMEOUT_MS_CONFIG;
import static org.apache.kafka.connect.runtime.distributed.DistributedConfig.CONFIG_STORAGE_PREFIX;
import static org.apache.kafka.connect.runtime.distributed.DistributedConfig.CONFIG_TOPIC_CONFIG;
import static org.apache.kafka.connect.runtime.distributed.DistributedConfig.REBALANCE_TIMEOUT_MS_CONFIG;
import static org.apache.kafka.connect.runtime.distributed.DistributedConfig.SCHEDULED_REBALANCE_MAX_DELAY_MS_CONFIG;
import static org.apache.kafka.connect.util.clusters.ConnectAssertions.CONNECTOR_SETUP_DURATION_MS;
import static org.apache.kafka.test.TestUtils.waitForCondition;
import static org.junit.jupiter.api.Assertions.assertEquals;
import static org.junit.jupiter.api.Assertions.assertFalse;
import static org.junit.jupiter.api.Assertions.assertInstanceOf;
import static org.junit.jupiter.api.Assertions.assertNotNull;
import static org.junit.jupiter.api.Assertions.assertTrue;

/**
 * Test simple operations on the workers of a Connect cluster.
 */
@Tag("integration")
public class ConnectWorkerIntegrationTest {
    private static final Logger log = LoggerFactory.getLogger(ConnectWorkerIntegrationTest.class);

    private static final int NUM_TOPIC_PARTITIONS = 3;
    private static final long RECORD_TRANSFER_TIMEOUT_MS = TimeUnit.SECONDS.toMillis(60);
    private static final long OFFSET_COMMIT_INTERVAL_MS = TimeUnit.SECONDS.toMillis(30);
    private static final int NUM_WORKERS = 3;
    private static final int NUM_TASKS = 4;
    private static final int MESSAGES_PER_POLL = 10;
    private static final String CONNECTOR_NAME = "simple-connector";
    private static final String TOPIC_NAME = "test-topic";

    private EmbeddedConnectCluster.Builder connectBuilder;
    private EmbeddedConnectCluster connect;
    private Map<String, String> workerProps;
    private Properties brokerProps;

    @BeforeEach
    public void setup(TestInfo testInfo) {
        log.info("Starting test {}", testInfo.getDisplayName());
        // setup Connect worker properties
        workerProps = new HashMap<>();
        workerProps.put(OFFSET_COMMIT_INTERVAL_MS_CONFIG, String.valueOf(OFFSET_COMMIT_INTERVAL_MS));
        workerProps.put(CONNECTOR_CLIENT_POLICY_CLASS_CONFIG, "All");

        // setup Kafka broker properties
        brokerProps = new Properties();
        brokerProps.put("auto.create.topics.enable", String.valueOf(false));

<<<<<<< HEAD
        // build a Connect cluster backed by Kafka and Zk
        connectBuilder = new EmbeddedConnectCluster.Builder().name("connect-cluster").numWorkers(NUM_WORKERS).workerProps(workerProps).brokerProps(brokerProps).maskExitProcedures(true); // true is the default, setting here as example
=======
        // build a Connect cluster backed by a Kafka KRaft cluster
        connectBuilder = new EmbeddedConnectCluster.Builder()
                .name("connect-cluster")
                .numWorkers(NUM_WORKERS)
                .workerProps(workerProps)
                .brokerProps(brokerProps)
                .maskExitProcedures(true); // true is the default, setting here as example
>>>>>>> 9494bebe
    }

    @AfterEach
    public void close(TestInfo testInfo) {
        log.info("Finished test {}", testInfo.getDisplayName());
        // stop the Connect cluster and its backing Kafka cluster.
        connect.stop();
    }

    /**
     * Simple test case to add and then remove a worker from the embedded Connect cluster while
     * running a simple source connector.
     */
    @Test
    public void testAddAndRemoveWorker() throws Exception {
        connect = connectBuilder.build();
        // start the clusters
        connect.start();

        // create test topic
        connect.kafka().createTopic(TOPIC_NAME, NUM_TOPIC_PARTITIONS);

        // set up props for the source connector
        Map<String, String> props = defaultSourceConnectorProps(TOPIC_NAME);

<<<<<<< HEAD
        connect.assertions().assertAtLeastNumWorkersAreUp(NUM_WORKERS, "Initial group of workers did not start in time.");

=======
>>>>>>> 9494bebe
        // start a source connector
        connect.configureConnector(CONNECTOR_NAME, props);

        connect.assertions().assertConnectorAndAtLeastNumTasksAreRunning(CONNECTOR_NAME, NUM_TASKS, "Connector tasks did not start in time.");

        WorkerHandle extraWorker = connect.addWorker();

        connect.assertions().assertAtLeastNumWorkersAreUp(NUM_WORKERS + 1, "Expanded group of workers did not start in time.");

        connect.assertions().assertConnectorAndAtLeastNumTasksAreRunning(CONNECTOR_NAME, NUM_TASKS, "Connector tasks are not all in running state.");

        Set<WorkerHandle> workers = connect.healthyWorkers();
        assertTrue(workers.contains(extraWorker));

        connect.removeWorker(extraWorker);

        connect.assertions().assertExactlyNumWorkersAreUp(NUM_WORKERS, "Group of workers did not shrink in time.");

        workers = connect.healthyWorkers();
        assertFalse(workers.contains(extraWorker));
    }

    /**
     * Verify that a failed task can be restarted successfully.
     */
    @Test
    public void testRestartFailedTask() throws Exception {
        connect = connectBuilder.build();
        // start the clusters
        connect.start();

        int numTasks = 1;

        // setup up props for the source connector
        Map<String, String> props = defaultSourceConnectorProps(TOPIC_NAME);
        // Properties for the source connector. The task should fail at startup due to the bad broker address.
        props.put(TASKS_MAX_CONFIG, Objects.toString(numTasks));
        props.put(CONNECTOR_CLIENT_PRODUCER_OVERRIDES_PREFIX + BOOTSTRAP_SERVERS_CONFIG, "nobrokerrunningatthisaddress");

<<<<<<< HEAD
        connect.assertions().assertExactlyNumWorkersAreUp(NUM_WORKERS, "Initial group of workers did not start in time.");

=======
>>>>>>> 9494bebe
        // Try to start the connector and its single task.
        connect.configureConnector(CONNECTOR_NAME, props);

        connect.assertions().assertConnectorIsRunningAndTasksHaveFailed(CONNECTOR_NAME, numTasks, "Connector tasks did not fail in time");

        // Reconfigure the connector without the bad broker address.
        props.remove(CONNECTOR_CLIENT_PRODUCER_OVERRIDES_PREFIX + BOOTSTRAP_SERVERS_CONFIG);
        connect.configureConnector(CONNECTOR_NAME, props);

        // Restart the failed task
        String taskRestartEndpoint = connect.endpointForResource(String.format("connectors/%s/tasks/0/restart", CONNECTOR_NAME));
        connect.requestPost(taskRestartEndpoint, "", Collections.emptyMap());

        // Ensure the task started successfully this time
        connect.assertions().assertConnectorAndAtLeastNumTasksAreRunning(CONNECTOR_NAME, numTasks, "Connector tasks are not all in running state.");
    }

    /**
     * Verify that a set of tasks restarts correctly after a broker goes offline and back online
     */
    @Test
    public void testBrokerCoordinator() throws Exception {
        ConnectorHandle connectorHandle = RuntimeHandles.get().connectorHandle(CONNECTOR_NAME);
        workerProps.put(DistributedConfig.SCHEDULED_REBALANCE_MAX_DELAY_MS_CONFIG, String.valueOf(5000));

        // start the clusters
        connect = connectBuilder.build();
        connect.start();
        int numTasks = 4;
        // create test topic
        connect.kafka().createTopic(TOPIC_NAME, NUM_TOPIC_PARTITIONS);

        // set up props for the source connector
        Map<String, String> props = defaultSourceConnectorProps(TOPIC_NAME);

<<<<<<< HEAD
        connect.assertions().assertAtLeastNumWorkersAreUp(NUM_WORKERS, "Initial group of workers did not start in time.");

=======
>>>>>>> 9494bebe
        // start a source connector
        connect.configureConnector(CONNECTOR_NAME, props);

        connect.assertions().assertConnectorAndAtLeastNumTasksAreRunning(CONNECTOR_NAME, numTasks, "Connector tasks did not start in time.");

        // expect that the connector will be stopped once the coordinator is detected to be down
        StartAndStopLatch stopLatch = connectorHandle.expectedStops(1, false);

<<<<<<< HEAD
        connect.kafka().stopOnlyKafka();

        connect.assertions().assertExactlyNumWorkersAreUp(NUM_WORKERS, "Group of workers did not remain the same after broker shutdown");
=======
        connect.kafka().stopOnlyBrokers();
>>>>>>> 9494bebe

        // Allow for the workers to discover that the coordinator is unavailable, wait is
        // heartbeat timeout * 2 + 4sec
        Thread.sleep(TimeUnit.SECONDS.toMillis(10));

        connect.requestTimeout(1000);
        assertFalse(
                connect.anyWorkersHealthy(),
                "No workers should be healthy when underlying Kafka cluster is down"
        );
        connect.workers().forEach(worker -> {
            try (Response response = connect.healthCheck(worker)) {
                assertEquals(INTERNAL_SERVER_ERROR.getStatusCode(), response.getStatus());
                assertNotNull(response.getEntity());
                String body = response.getEntity().toString();
                String expectedSubstring = "Worker was unable to handle this request and may be unable to handle other requests";
                assertTrue(
                        body.contains(expectedSubstring),
                        "Response body '" + body + "' did not contain expected message '" + expectedSubstring + "'"
                );
            }
        });
        connect.resetRequestTimeout();

        // Wait for the connector to be stopped
<<<<<<< HEAD
        assertTrue("Failed to stop connector and tasks after coordinator failure within " + CONNECTOR_SETUP_DURATION_MS + "ms", stopLatch.await(CONNECTOR_SETUP_DURATION_MS, TimeUnit.MILLISECONDS));
=======
        assertTrue(stopLatch.await(CONNECTOR_SETUP_DURATION_MS, TimeUnit.MILLISECONDS),
                "Failed to stop connector and tasks after coordinator failure within "
                        + CONNECTOR_SETUP_DURATION_MS + "ms");
>>>>>>> 9494bebe

        StartAndStopLatch startLatch = connectorHandle.expectedStarts(1, false);
        connect.kafka().restartOnlyBrokers();

        // Allow for the kafka brokers to come back online
        Thread.sleep(TimeUnit.SECONDS.toMillis(10));

        connect.assertions().assertExactlyNumWorkersAreUp(NUM_WORKERS, "Group of workers did not remain the same within the designated time.");

        // Allow for the workers to rebalance and reach a steady state
        Thread.sleep(TimeUnit.SECONDS.toMillis(10));

        connect.assertions().assertConnectorAndAtLeastNumTasksAreRunning(CONNECTOR_NAME, numTasks, "Connector tasks did not start in time.");

        // Expect that the connector has started again
<<<<<<< HEAD
        assertTrue("Failed to stop connector and tasks after coordinator failure within " + CONNECTOR_SETUP_DURATION_MS + "ms", startLatch.await(CONNECTOR_SETUP_DURATION_MS, TimeUnit.MILLISECONDS));
=======
        assertTrue(startLatch.await(CONNECTOR_SETUP_DURATION_MS, TimeUnit.MILLISECONDS),
                "Failed to stop connector and tasks after coordinator failure within "
                        + CONNECTOR_SETUP_DURATION_MS + "ms");
>>>>>>> 9494bebe
    }

    /**
     * Verify that the number of tasks listed in the REST API is updated correctly after changes to
     * the "tasks.max" connector configuration.
     */
    @Test
    public void testTaskStatuses() throws Exception {
        connect = connectBuilder.build();
        // start the clusters
        connect.start();

<<<<<<< HEAD
        connect.assertions().assertAtLeastNumWorkersAreUp(NUM_WORKERS, "Initial group of workers did not start in time.");

=======
>>>>>>> 9494bebe
        // base connector props
        Map<String, String> props = defaultSourceConnectorProps(TOPIC_NAME);
        props.put(CONNECTOR_CLASS_CONFIG, TestableSourceConnector.class.getSimpleName());

        // start the connector with only one task
        int initialNumTasks = 1;
        props.put(TASKS_MAX_CONFIG, String.valueOf(initialNumTasks));
        connect.configureConnector(CONNECTOR_NAME, props);
        connect.assertions().assertConnectorAndExactlyNumTasksAreRunning(CONNECTOR_NAME, initialNumTasks, "Connector tasks did not start in time");

        // then reconfigure it to use more tasks
        int increasedNumTasks = 5;
        props.put(TASKS_MAX_CONFIG, String.valueOf(increasedNumTasks));
        connect.configureConnector(CONNECTOR_NAME, props);
        connect.assertions().assertConnectorAndExactlyNumTasksAreRunning(CONNECTOR_NAME, increasedNumTasks, "Connector task statuses did not update in time.");

        // then reconfigure it to use fewer tasks
        int decreasedNumTasks = 3;
        props.put(TASKS_MAX_CONFIG, String.valueOf(decreasedNumTasks));
        connect.configureConnector(CONNECTOR_NAME, props);
        connect.assertions().assertConnectorAndExactlyNumTasksAreRunning(CONNECTOR_NAME, decreasedNumTasks, "Connector task statuses did not update in time.");
    }

    @Test
    public void testSourceTaskNotBlockedOnShutdownWithNonExistentTopic() throws Exception {
        // When automatic topic creation is disabled on the broker
        brokerProps.put("auto.create.topics.enable", "false");
        connect = connectBuilder.brokerProps(brokerProps).numWorkers(1).numBrokers(1).build();
        connect.start();

        // and when the connector is not configured to create topics
        Map<String, String> props = defaultSourceConnectorProps("nonexistenttopic");
        props.remove(DEFAULT_TOPIC_CREATION_PREFIX + REPLICATION_FACTOR_CONFIG);
        props.remove(DEFAULT_TOPIC_CREATION_PREFIX + PARTITIONS_CONFIG);
        props.put("throughput", "-1");

        ConnectorHandle connector = RuntimeHandles.get().connectorHandle(CONNECTOR_NAME);
        connector.expectedRecords(NUM_TASKS * MESSAGES_PER_POLL);
        connect.configureConnector(CONNECTOR_NAME, props);
        connect.assertions().assertConnectorAndExactlyNumTasksAreRunning(CONNECTOR_NAME, NUM_TASKS, "Connector tasks did not start in time");
        connector.awaitRecords(TimeUnit.MINUTES.toMillis(1));

        // Then if we delete the connector, it and each of its tasks should be stopped by the framework
        // even though the producer is blocked because there is no topic
        StartAndStopLatch stopCounter = connector.expectedStops(1);
        connect.deleteConnector(CONNECTOR_NAME);

        assertTrue(stopCounter.await(1, TimeUnit.MINUTES), "Connector and all tasks were not stopped in time");
    }

    /**
     * Verify that the target state (started, paused, stopped) of a connector can be updated, with
     * an emphasis on ensuring that the transitions between each state are correct.
     * <p>
     * The transitions we need to cover are:
     * <ol>
     *     <li>RUNNING -> PAUSED</li>
     *     <li>RUNNING -> STOPPED</li>
     *     <li>PAUSED -> RUNNING</li>
     *     <li>PAUSED -> STOPPED</li>
     *     <li>STOPPED -> RUNNING</li>
     *     <li>STOPPED -> PAUSED</li>
     * </ol>
     * With some reordering, we can perform each transition just once:
     * <ul>
     *     <li>Start with RUNNING</li>
     *     <li>Transition to STOPPED (2)</li>
     *     <li>Transition to RUNNING (5)</li>
     *     <li>Transition to PAUSED (1)</li>
     *     <li>Transition to STOPPED (4)</li>
     *     <li>Transition to PAUSED (6)</li>
     *     <li>Transition to RUNNING (3)</li>
     * </ul>
     */
    @Test
    public void testPauseStopResume() throws Exception {
        connect = connectBuilder.build();
        // start the clusters
        connect.start();

<<<<<<< HEAD
        connect.assertions().assertAtLeastNumWorkersAreUp(NUM_WORKERS, "Initial group of workers did not start in time.");

=======
>>>>>>> 9494bebe
        // Want to make sure to use multiple tasks
        final int numTasks = 4;
        Map<String, String> props = defaultSourceConnectorProps(TOPIC_NAME);
        props.put(TASKS_MAX_CONFIG, Integer.toString(numTasks));

        // Start with RUNNING
        connect.configureConnector(CONNECTOR_NAME, props);
        connect.assertions().assertConnectorAndExactlyNumTasksAreRunning(CONNECTOR_NAME, numTasks, "Connector tasks did not start in time");

        // Transition to STOPPED
        connect.stopConnector(CONNECTOR_NAME);
        // Issue a second request to ensure that this operation is idempotent
        connect.stopConnector(CONNECTOR_NAME);
<<<<<<< HEAD
        connect.assertions().assertConnectorIsStopped(CONNECTOR_NAME, "Connector did not stop in time");
=======
        connect.assertions().assertConnectorIsStopped(
                CONNECTOR_NAME,
                "Connector did not stop in time"
        );
        // If the connector is truly stopped, we should also see an empty set of tasks and task configs
        assertEquals(Collections.emptyList(), connect.connectorInfo(CONNECTOR_NAME).tasks());
        assertEquals(Collections.emptyList(), connect.taskConfigs(CONNECTOR_NAME));
>>>>>>> 9494bebe

        // Transition to RUNNING
        connect.resumeConnector(CONNECTOR_NAME);
        // Issue a second request to ensure that this operation is idempotent
        connect.resumeConnector(CONNECTOR_NAME);
        connect.assertions().assertConnectorAndExactlyNumTasksAreRunning(CONNECTOR_NAME, numTasks, "Connector tasks did not resume in time");

        // Transition to PAUSED
        connect.pauseConnector(CONNECTOR_NAME);
        // Issue a second request to ensure that this operation is idempotent
        connect.pauseConnector(CONNECTOR_NAME);
        connect.assertions().assertConnectorAndExactlyNumTasksArePaused(CONNECTOR_NAME, numTasks, "Connector did not pause in time");

        // Transition to STOPPED
        connect.stopConnector(CONNECTOR_NAME);
<<<<<<< HEAD
        connect.assertions().assertConnectorIsStopped(CONNECTOR_NAME, "Connector did not stop in time");
=======
        connect.assertions().assertConnectorIsStopped(
                CONNECTOR_NAME,
                "Connector did not stop in time"
        );
        assertEquals(Collections.emptyList(), connect.connectorInfo(CONNECTOR_NAME).tasks());
        assertEquals(Collections.emptyList(), connect.taskConfigs(CONNECTOR_NAME));
>>>>>>> 9494bebe

        // Transition to PAUSED
        connect.pauseConnector(CONNECTOR_NAME);
        connect.assertions().assertConnectorAndExactlyNumTasksArePaused(CONNECTOR_NAME, 0, "Connector did not pause in time");

        // Transition to RUNNING
        connect.resumeConnector(CONNECTOR_NAME);
        connect.assertions().assertConnectorAndExactlyNumTasksAreRunning(CONNECTOR_NAME, numTasks, "Connector tasks did not resume in time");

        // Delete the connector
        connect.deleteConnector(CONNECTOR_NAME);
<<<<<<< HEAD
        connect.assertions().assertConnectorAndTasksAreNotRunning(CONNECTOR_NAME, "Connector tasks were not destroyed in time");
=======
        connect.assertions().assertConnectorDoesNotExist(
                CONNECTOR_NAME,
                "Connector wasn't deleted in time"
        );
>>>>>>> 9494bebe
    }

    /**
     * Test out the {@code STOPPED} state introduced in
     * <a href="https://cwiki.apache.org/confluence/display/KAFKA/KIP-875%3A+First-class+offsets+support+in+Kafka+Connect#KIP875:FirstclassoffsetssupportinKafkaConnect-Newtargetstate:STOPPED">KIP-875</a>,
     * with an emphasis on correctly handling errors thrown from the connector.
     */
    @Test
    public void testStoppedState() throws Exception {
        connect = connectBuilder.build();
        // start the clusters
        connect.start();

<<<<<<< HEAD
        connect.assertions().assertAtLeastNumWorkersAreUp(NUM_WORKERS, "Initial group of workers did not start in time.");

=======
>>>>>>> 9494bebe
        Map<String, String> props = defaultSourceConnectorProps(TOPIC_NAME);
        // Fail the connector on startup
        props.put("connector.start.inject.error", "true");

        // Start the connector (should fail immediately and generate no tasks)
        connect.configureConnector(CONNECTOR_NAME, props);
        connect.assertions().assertConnectorIsFailedAndTasksHaveFailed(CONNECTOR_NAME, 0, "Connector should have failed and not generated any tasks");

        // Stopping a failed connector updates its state to STOPPED in the REST API
        connect.stopConnector(CONNECTOR_NAME);
<<<<<<< HEAD
        connect.assertions().assertConnectorIsStopped(CONNECTOR_NAME, "Connector did not stop in time");
=======
        connect.assertions().assertConnectorIsStopped(
                CONNECTOR_NAME,
                "Connector did not stop in time"
        );
        // If the connector is truly stopped, we should also see an empty set of tasks and task configs
        assertEquals(Collections.emptyList(), connect.connectorInfo(CONNECTOR_NAME).tasks());
        assertEquals(Collections.emptyList(), connect.taskConfigs(CONNECTOR_NAME));
>>>>>>> 9494bebe

        // Can resume a connector after its Connector has failed before shutdown after receiving a stop request
        props.remove("connector.start.inject.error");
        connect.configureConnector(CONNECTOR_NAME, props);
        connect.resumeConnector(CONNECTOR_NAME);
        connect.assertions().assertConnectorAndExactlyNumTasksAreRunning(CONNECTOR_NAME, NUM_TASKS, "Connector or tasks did not start running healthily in time");

        // Fail the connector on shutdown
        props.put("connector.stop.inject.error", "true");
        // Stopping a connector that fails during shutdown after receiving a stop request updates its state to STOPPED in the REST API
        connect.configureConnector(CONNECTOR_NAME, props);
        connect.stopConnector(CONNECTOR_NAME);
<<<<<<< HEAD
        connect.assertions().assertConnectorIsStopped(CONNECTOR_NAME, "Connector did not stop in time");
=======
        connect.assertions().assertConnectorIsStopped(
                CONNECTOR_NAME,
                "Connector did not stop in time"
        );
        assertEquals(Collections.emptyList(), connect.connectorInfo(CONNECTOR_NAME).tasks());
        assertEquals(Collections.emptyList(), connect.taskConfigs(CONNECTOR_NAME));
>>>>>>> 9494bebe

        // Can resume a connector after its Connector has failed during shutdown after receiving a stop request
        connect.resumeConnector(CONNECTOR_NAME);
        connect.assertions().assertConnectorAndExactlyNumTasksAreRunning(CONNECTOR_NAME, NUM_TASKS, "Connector or tasks did not start running healthily in time");

        // Can delete a stopped connector
        connect.deleteConnector(CONNECTOR_NAME);
<<<<<<< HEAD
        connect.assertions().assertConnectorAndTasksAreNotRunning(CONNECTOR_NAME, "Connector and all of its tasks should no longer be running");
=======
        connect.assertions().assertConnectorDoesNotExist(
                CONNECTOR_NAME,
                "Connector wasn't deleted in time"
        );
    }

    @Test
    public void testCreateConnectorWithPausedInitialState() throws Exception {
        connect = connectBuilder.build();
        // start the clusters
        connect.start();

        CreateConnectorRequest createConnectorRequest = new CreateConnectorRequest(
            CONNECTOR_NAME,
            defaultSourceConnectorProps(TOPIC_NAME),
            CreateConnectorRequest.InitialState.PAUSED
        );
        connect.configureConnector(createConnectorRequest);

        // Verify that the connector's status is PAUSED and also that no tasks were spawned for the connector
        connect.assertions().assertConnectorAndExactlyNumTasksArePaused(
            CONNECTOR_NAME,
            0,
            "Connector was not created in a paused state"
        );
        assertEquals(Collections.emptyList(), connect.connectorInfo(CONNECTOR_NAME).tasks());
        assertEquals(Collections.emptyList(), connect.taskConfigs(CONNECTOR_NAME));

        // Verify that a connector created in the PAUSED state can be resumed successfully
        connect.resumeConnector(CONNECTOR_NAME);
        connect.assertions().assertConnectorAndExactlyNumTasksAreRunning(
            CONNECTOR_NAME,
            NUM_TASKS,
            "Connector or tasks did not start running healthily in time"
        );
    }

    @Test
    public void testCreateSourceConnectorWithStoppedInitialStateAndModifyOffsets() throws Exception {
        connect = connectBuilder.build();
        // start the clusters
        connect.start();

        Map<String, String> props = defaultSourceConnectorProps(TOPIC_NAME);

        // Configure the connector to produce a maximum of 10 messages
        props.put("max.messages", "10");
        props.put(TASKS_MAX_CONFIG, "1");
        CreateConnectorRequest createConnectorRequest = new CreateConnectorRequest(
            CONNECTOR_NAME,
            props,
            CreateConnectorRequest.InitialState.STOPPED
        );
        connect.configureConnector(createConnectorRequest);

        // Verify that the connector's status is STOPPED and also that no tasks were spawned for the connector
        connect.assertions().assertConnectorIsStopped(
            CONNECTOR_NAME,
            "Connector was not created in a stopped state"
        );
        assertEquals(Collections.emptyList(), connect.connectorInfo(CONNECTOR_NAME).tasks());
        assertEquals(Collections.emptyList(), connect.taskConfigs(CONNECTOR_NAME));

        // Verify that the offsets can be modified for a source connector created in the STOPPED state

        // Alter the offsets so that only 5 messages are produced
        connect.alterSourceConnectorOffset(
            CONNECTOR_NAME,
            Collections.singletonMap("task.id", CONNECTOR_NAME + "-0"),
            Collections.singletonMap("saved", 5L)
        );

        // Verify that a connector created in the STOPPED state can be resumed successfully
        connect.resumeConnector(CONNECTOR_NAME);
        connect.assertions().assertConnectorAndExactlyNumTasksAreRunning(
            CONNECTOR_NAME,
            1,
            "Connector or tasks did not start running healthily in time"
        );

        // Verify that only 5 messages were produced. We verify this by consuming all the messages from the topic after we've already ensured that at
        // least 5 messages can be consumed.
        long timeoutMs = TimeUnit.SECONDS.toMillis(10);
        connect.kafka().consume(5, timeoutMs, TOPIC_NAME);
        assertEquals(5, connect.kafka().consumeAll(timeoutMs, TOPIC_NAME).count());
    }

    @Test
    public void testCreateSinkConnectorWithStoppedInitialStateAndModifyOffsets() throws Exception {
        connect = connectBuilder.build();
        // start the clusters
        connect.start();

        // Create topic and produce 10 messages
        connect.kafka().createTopic(TOPIC_NAME);
        for (int i = 0; i < 10; i++) {
            connect.kafka().produce(TOPIC_NAME, "Message " + i);
        }

        Map<String, String> props = defaultSinkConnectorProps(TOPIC_NAME);
        props.put(TASKS_MAX_CONFIG, "1");

        CreateConnectorRequest createConnectorRequest = new CreateConnectorRequest(
            CONNECTOR_NAME,
            props,
            CreateConnectorRequest.InitialState.STOPPED
        );
        connect.configureConnector(createConnectorRequest);

        // Verify that the connector's status is STOPPED and also that no tasks were spawned for the connector
        connect.assertions().assertConnectorIsStopped(
            CONNECTOR_NAME,
            "Connector was not created in a stopped state"
        );
        assertEquals(Collections.emptyList(), connect.connectorInfo(CONNECTOR_NAME).tasks());
        assertEquals(Collections.emptyList(), connect.taskConfigs(CONNECTOR_NAME));

        // Verify that the offsets can be modified for a sink connector created in the STOPPED state

        // Alter the offsets so that the first 5 messages in the topic are skipped
        connect.alterSinkConnectorOffset(CONNECTOR_NAME, new TopicPartition(TOPIC_NAME, 0), 5L);

        // This will cause the connector task to fail if it encounters a record with offset < 5
        TaskHandle taskHandle = RuntimeHandles.get().connectorHandle(CONNECTOR_NAME).taskHandle(CONNECTOR_NAME + "-0",
            sinkRecord -> {
                if (sinkRecord.kafkaOffset() < 5L) {
                    throw new ConnectException("Unexpected record encountered: " + sinkRecord);
                }
            });

        // We produced 10 records and altered the connector offsets to skip over the first 5, so we expect 5 records to be consumed
        taskHandle.expectedRecords(5);

        // Verify that a connector created in the STOPPED state can be resumed successfully
        connect.resumeConnector(CONNECTOR_NAME);
        connect.assertions().assertConnectorAndExactlyNumTasksAreRunning(
            CONNECTOR_NAME,
            1,
            "Connector or tasks did not start running healthily in time"
        );

        taskHandle.awaitRecords(TimeUnit.SECONDS.toMillis(10));

        // Confirm that the task is still running (i.e. it didn't fail due to encountering any records with offset < 5)
        connect.assertions().assertConnectorAndExactlyNumTasksAreRunning(
            CONNECTOR_NAME,
            1,
            "Connector or tasks did not start running healthily in time"
        );
    }

    @Test
    public void testDeleteConnectorCreatedWithPausedOrStoppedInitialState() throws Exception {
        connect = connectBuilder.build();
        // start the clusters
        connect.start();

        // Create a connector with PAUSED initial state
        CreateConnectorRequest createConnectorRequest = new CreateConnectorRequest(
            CONNECTOR_NAME,
            defaultSourceConnectorProps(TOPIC_NAME),
            CreateConnectorRequest.InitialState.PAUSED
        );
        connect.configureConnector(createConnectorRequest);

        // Verify that the connector's status is PAUSED and also that no tasks were spawned for the connector
        connect.assertions().assertConnectorAndExactlyNumTasksArePaused(
            CONNECTOR_NAME,
            0,
            "Connector was not created in a paused state"
        );
        assertEquals(Collections.emptyList(), connect.connectorInfo(CONNECTOR_NAME).tasks());
        assertEquals(Collections.emptyList(), connect.taskConfigs(CONNECTOR_NAME));

        // Verify that a connector created in the PAUSED state can be deleted successfully
        connect.deleteConnector(CONNECTOR_NAME);
        connect.assertions().assertConnectorDoesNotExist(CONNECTOR_NAME, "Connector wasn't deleted in time");


        // Create a connector with STOPPED initial state
        createConnectorRequest = new CreateConnectorRequest(
            CONNECTOR_NAME,
            defaultSourceConnectorProps(TOPIC_NAME),
            CreateConnectorRequest.InitialState.STOPPED
        );
        connect.configureConnector(createConnectorRequest);

        // Verify that the connector's status is STOPPED and also that no tasks were spawned for the connector
        connect.assertions().assertConnectorIsStopped(
            CONNECTOR_NAME,
            "Connector was not created in a stopped state"
        );
        assertEquals(Collections.emptyList(), connect.connectorInfo(CONNECTOR_NAME).tasks());
        assertEquals(Collections.emptyList(), connect.taskConfigs(CONNECTOR_NAME));

        // Verify that a connector created in the STOPPED state can be deleted successfully
        connect.deleteConnector(CONNECTOR_NAME);
        connect.assertions().assertConnectorDoesNotExist(CONNECTOR_NAME, "Connector wasn't deleted in time");
    }

    @Test
    public void testPatchConnectorConfig() throws Exception {
        connect = connectBuilder.build();
        // start the clusters
        connect.start();

        connect.kafka().createTopic(TOPIC_NAME);

        Map<String, String> props = defaultSinkConnectorProps(TOPIC_NAME);
        props.put("unaffected-key", "unaffected-value");
        props.put("to-be-deleted-key", "value");
        props.put(TASKS_MAX_CONFIG, "2");

        Map<String, String> patch = new HashMap<>();
        patch.put(TASKS_MAX_CONFIG, "3");  // this plays as a value to be changed
        patch.put("to-be-added-key", "value");
        patch.put("to-be-deleted-key", null);

        connect.configureConnector(CONNECTOR_NAME, props);
        connect.assertions().assertConnectorAndExactlyNumTasksAreRunning(CONNECTOR_NAME, 2,
                "connector and tasks did not start in time");

        connect.patchConnectorConfig(CONNECTOR_NAME, patch);
        connect.assertions().assertConnectorAndExactlyNumTasksAreRunning(CONNECTOR_NAME, 3,
                "connector and tasks did not reconfigure and restart in time");

        Map<String, String> expectedConfig = new HashMap<>(props);
        expectedConfig.put("name", CONNECTOR_NAME);
        expectedConfig.put("to-be-added-key", "value");
        expectedConfig.put(TASKS_MAX_CONFIG, "3");
        expectedConfig.remove("to-be-deleted-key");
        assertEquals(expectedConfig, connect.connectorInfo(CONNECTOR_NAME).config());
    }

    private Map<String, String> defaultSinkConnectorProps(String topics) {
        // setup props for the sink connector
        Map<String, String> props = new HashMap<>();
        props.put(CONNECTOR_CLASS_CONFIG, TestableSinkConnector.class.getSimpleName());
        props.put(TASKS_MAX_CONFIG, String.valueOf(NUM_TASKS));
        props.put(TOPICS_CONFIG, topics);

        return props;
    }

    @Test
    public void testRequestTimeouts() throws Exception {
        final String configTopic = "test-request-timeout-configs";
        workerProps.put(CONFIG_TOPIC_CONFIG, configTopic);
        // Workaround for KAFKA-15676, which can cause the scheduled rebalance delay to
        // be spuriously triggered after the group coordinator for a Connect cluster is bounced
        workerProps.put(SCHEDULED_REBALANCE_MAX_DELAY_MS_CONFIG, "0");
        workerProps.put(METADATA_RECOVERY_STRATEGY_CONFIG, MetadataRecoveryStrategy.NONE.name);

        connect = connectBuilder
                .numWorkers(1)
                .build();
        connect.start();

        Map<String, String> connectorConfig1 = defaultSourceConnectorProps(TOPIC_NAME);
        Map<String, String> connectorConfig2 = new HashMap<>(connectorConfig1);
        connectorConfig2.put(TASKS_MAX_CONFIG, Integer.toString(NUM_TASKS + 1));

        // Create a connector to ensure that the worker has completed startup
        log.info("Creating initial connector");
        connect.configureConnector(CONNECTOR_NAME, connectorConfig1);
        connect.assertions().assertConnectorAndExactlyNumTasksAreRunning(
                CONNECTOR_NAME, NUM_TASKS, "connector and tasks did not start in time"
        );

        // Bring down Kafka, which should cause some REST requests to fail
        log.info("Stopping Kafka cluster");
        connect.kafka().stopOnlyBrokers();

        // Try to reconfigure the connector, which should fail with a timeout error
        log.info("Trying to reconfigure connector while Kafka cluster is down");
        assertTimeoutException(
                () -> connect.configureConnector(CONNECTOR_NAME, connectorConfig2),
                "flushing updates to the status topic",
                true
        );
        log.info("Restarting Kafka cluster");
        connect.kafka().restartOnlyBrokers();
        connect.assertions().assertExactlyNumBrokersAreUp(1, "Broker did not complete startup in time");
        log.info("Kafka cluster is restarted");

        // Reconfigure the connector to ensure that the broker has completed startup
        log.info("Reconfiguring connector with one more task");
        connect.configureConnector(CONNECTOR_NAME, connectorConfig2);
        connect.assertions().assertConnectorAndExactlyNumTasksAreRunning(
                CONNECTOR_NAME, NUM_TASKS + 1, "connector and tasks did not start in time"
        );

        // Delete the config topic--WCGW?
        log.info("Deleting Kafka Connect config topic");
        connect.kafka().deleteTopic(configTopic);

        // Try to reconfigure the connector, which should fail with a slightly-different timeout error
        log.info("Trying to reconfigure connector after config topic has been deleted");
        assertTimeoutException(
                () -> connect.configureConnector(CONNECTOR_NAME, connectorConfig1),
                "writing a config for connector " + CONNECTOR_NAME + " to the config topic",
                true
        );

        // The worker should still be blocked on the same operation, and the timeout should occur
        // immediately
        log.info("Trying to delete connector after config topic has been deleted");
        assertTimeoutException(
                () -> connect.deleteConnector(CONNECTOR_NAME),
                "writing a config for connector " + CONNECTOR_NAME + " to the config topic",
                false
        );
    }

    @Test
    public void testPollTimeoutExpiry() throws Exception {
        // This is a fabricated test to ensure that a poll timeout expiry happens. The tick thread awaits on
        // task#stop method which is blocked. The timeouts have been set accordingly
        workerProps.put(REBALANCE_TIMEOUT_MS_CONFIG, Long.toString(TimeUnit.SECONDS.toMillis(20)));
        workerProps.put(TASK_SHUTDOWN_GRACEFUL_TIMEOUT_MS_CONFIG, Long.toString(TimeUnit.SECONDS.toMillis(30)));
        connect = connectBuilder
            .numBrokers(1)
            .numWorkers(1)
            .build();

        connect.start();

        Map<String, String> connectorWithBlockingTaskStopConfig = new HashMap<>();
        connectorWithBlockingTaskStopConfig.put(CONNECTOR_CLASS_CONFIG, BlockingConnectorTest.BlockingSourceConnector.class.getName());
        connectorWithBlockingTaskStopConfig.put(TASKS_MAX_CONFIG, "1");
        connectorWithBlockingTaskStopConfig.put(BlockingConnectorTest.Block.BLOCK_CONFIG, Objects.requireNonNull(TASK_STOP));

        connect.configureConnector(CONNECTOR_NAME, connectorWithBlockingTaskStopConfig);

        connect.assertions().assertConnectorAndExactlyNumTasksAreRunning(
            CONNECTOR_NAME, 1, "connector and tasks did not start in time"
        );

        try (LogCaptureAppender logCaptureAppender = LogCaptureAppender.createAndRegister(DistributedHerder.class)) {
            connect.restartTask(CONNECTOR_NAME, 0);
            TestUtils.waitForCondition(() -> logCaptureAppender.getEvents().stream().anyMatch(e -> e.getLevel().equals("WARN")) &&
                    logCaptureAppender.getEvents().stream().anyMatch(e ->
                        // Ensure that the tick thread is blocked on the stage which we expect it to be, i.e restarting the task.
                        e.getMessage().contains("worker poll timeout has expired") &&
                        e.getMessage().contains("The last known action being performed by the worker is : restarting task " + CONNECTOR_NAME + "-0")
                    ),
                "Coordinator did not poll for rebalance.timeout.ms");
            // This clean up ensures that the test ends quickly as o/w we will wait for task#stop.
            BlockingConnectorTest.Block.reset();
        }
    }

    private void assertTimeoutException(Runnable operation, String expectedStageDescription, boolean wait) throws InterruptedException {
        connect.requestTimeout(1_000);
        AtomicReference<Throwable> latestError = new AtomicReference<>();

        // If requested, wait for the specific operation against the Connect cluster to time out
        // Otherwise, assert that the operation times out immediately
        long timeoutMs = wait ? 30_000L : 0L;
        waitForCondition(
                () -> {
                    try {
                        operation.run();
                        latestError.set(null);
                        return false;
                    } catch (Throwable t) {
                        latestError.set(t);
                        assertInstanceOf(ConnectRestException.class, t);
                        ConnectRestException restException = (ConnectRestException) t;

                        assertEquals(INTERNAL_SERVER_ERROR.getStatusCode(), restException.statusCode());
                        assertNotNull(restException.getMessage());
                        assertTrue(
                                restException.getMessage().contains("Request timed out. The worker is currently " + expectedStageDescription),
                                "Message '" + restException.getMessage() + "' does not match expected format"
                        );

                        return true;
                    }
                },
                timeoutMs,
                () -> {
                    String baseMessage = "REST request did not time out with expected error message in time. ";
                    Throwable t = latestError.get();
                    if (t == null) {
                        return baseMessage + "The most recent request did not fail.";
                    } else {
                        return baseMessage + "Most recent error: " + t;
                    }
                }
        );

        // Ensure that the health check endpoints of all workers also report the same timeout message
        connect.workers().forEach(worker -> {
            try (Response response = connect.healthCheck(worker)) {
                assertEquals(INTERNAL_SERVER_ERROR.getStatusCode(), response.getStatus());
                assertNotNull(response.getEntity());
                String body = response.getEntity().toString();
                String expectedSubstring = "Worker was unable to handle this request and may be unable to handle other requests";
                assertTrue(
                        body.contains(expectedSubstring),
                        "Response body '" + body + "' did not contain expected message '" + expectedSubstring + "'"
                );
                assertTrue(
                        body.contains(expectedStageDescription),
                        "Response body '" + body + "' did not contain expected message '" + expectedStageDescription + "'"
                );
            }
        });
        connect.resetRequestTimeout();
    }

    /**
     * Tests the logic around enforcement of the
     * {@link org.apache.kafka.connect.runtime.ConnectorConfig#TASKS_MAX_CONFIG tasks.max}
     * property and how it can be toggled via the
     * {@link org.apache.kafka.connect.runtime.ConnectorConfig#TASKS_MAX_ENFORCE_CONFIG tasks.max.enforce}
     * property, following the test plain laid out in
     * <a href="https://cwiki.apache.org/confluence/display/KAFKA/KIP-1004%3A+Enforce+tasks.max+property+in+Kafka+Connect#KIP1004:Enforcetasks.maxpropertyinKafkaConnect-TestPlan">KIP-1004</a>.
     */
    @Test
    public void testTasksMaxEnforcement() throws Exception {
        String configTopic = "tasks-max-enforcement-configs";
        workerProps.put(CONFIG_TOPIC_CONFIG, configTopic);
        connect = connectBuilder.build();
        // start the clusters
        connect.start();

        Map<String, String> connectorProps = defaultSourceConnectorProps(TOPIC_NAME);
        int maxTasks = 1;
        connectorProps.put(TASKS_MAX_CONFIG, Integer.toString(maxTasks));
        int numTasks = 2;
        connectorProps.put(TestableSourceConnector.NUM_TASKS, Integer.toString(numTasks));
        connect.configureConnector(CONNECTOR_NAME, connectorProps);

        // A connector that generates excessive tasks will be failed with an expected error message
        connect.assertions().assertConnectorIsFailedAndTasksHaveFailed(
                CONNECTOR_NAME,
                0,
                "connector did not fail in time"
        );

        String expectedErrorSnippet = String.format(
                "The connector %s has generated %d tasks, which is greater than %d, "
                        + "the maximum number of tasks it is configured to create. ",
                CONNECTOR_NAME,
                numTasks,
                maxTasks
        );
        String errorMessage = connect.connectorStatus(CONNECTOR_NAME).connector().trace();
        assertTrue(errorMessage.contains(expectedErrorSnippet));

        // Stop all workers in the cluster
        connect.workers().forEach(connect::removeWorker);

        // Publish a set of too many task configs to the config topic, to simulate
        // an existing set of task configs that was written before the cluster was upgraded
        try (JsonConverter converter = new JsonConverter()) {
            converter.configure(
                    Collections.singletonMap(JsonConverterConfig.SCHEMAS_ENABLE_CONFIG, "false"),
                    false
            );

            for (int i = 0; i < numTasks; i++) {
                Map<String, String> taskConfig = TestableSourceConnector.taskConfig(
                        connectorProps,
                        CONNECTOR_NAME,
                        i
                );
                Struct wrappedTaskConfig = new Struct(KafkaConfigBackingStore.TASK_CONFIGURATION_V0)
                        .put("properties", taskConfig);
                String key = KafkaConfigBackingStore.TASK_KEY(new ConnectorTaskId(CONNECTOR_NAME, i));
                byte[] value = converter.fromConnectData(
                        configTopic,
                        KafkaConfigBackingStore.TASK_CONFIGURATION_V0,
                        wrappedTaskConfig
                );
                connect.kafka().produce(configTopic, key, new String(value));
            }

            Struct taskCommitMessage = new Struct(KafkaConfigBackingStore.CONNECTOR_TASKS_COMMIT_V0);
            taskCommitMessage.put("tasks", numTasks);
            String key = KafkaConfigBackingStore.COMMIT_TASKS_KEY(CONNECTOR_NAME);
            byte[] value = converter.fromConnectData(
                    configTopic,
                    KafkaConfigBackingStore.CONNECTOR_TASKS_COMMIT_V0,
                    taskCommitMessage
            );
            connect.kafka().produce(configTopic, key, new String(value));
        }

        // Restart all the workers in the cluster
        for (int i = 0; i < NUM_WORKERS; i++)
            connect.addWorker();

        // An existing set of tasks that exceeds the tasks.max property
        // will be failed with an expected error message
        connect.assertions().assertConnectorIsFailedAndTasksHaveFailed(
                CONNECTOR_NAME,
                numTasks,
                "connector and tasks did not fail in time"
        );

        connectorProps.put(TASKS_MAX_ENFORCE_CONFIG, "false");
        connect.configureConnector(CONNECTOR_NAME, connectorProps);

        // That same existing set of tasks will be allowed to run
        // once the connector is reconfigured with tasks.max.enforce set to false
        connect.assertions().assertConnectorAndExactlyNumTasksAreRunning(
                CONNECTOR_NAME,
                numTasks,
                "connector and tasks did not start in time"
        );

        numTasks++;
        connectorProps.put(TestableSourceConnector.NUM_TASKS, Integer.toString(numTasks));
        connect.configureConnector(CONNECTOR_NAME, connectorProps);

        // A connector will be allowed to generate excessive tasks when tasks.max.enforce is set to false
        connect.assertions().assertConnectorAndExactlyNumTasksAreRunning(
                CONNECTOR_NAME,
                numTasks,
                "connector and tasks did not start in time"
        );

        numTasks = maxTasks;
        connectorProps.put(TestableSourceConnector.NUM_TASKS, Integer.toString(numTasks));
        connectorProps.put(TASKS_MAX_ENFORCE_CONFIG, "true");
        connect.configureConnector(CONNECTOR_NAME, connectorProps);

        connect.assertions().assertConnectorAndExactlyNumTasksAreRunning(
                CONNECTOR_NAME,
                numTasks,
                "connector and tasks did not start in time"
        );

        numTasks = maxTasks + 1;
        connectorProps.put(TestableSourceConnector.NUM_TASKS, Integer.toString(numTasks));
        connect.configureConnector(CONNECTOR_NAME, connectorProps);

        // A connector that generates excessive tasks after being reconfigured will be failed, but its existing tasks will continue running
        connect.assertions().assertConnectorIsFailedAndNumTasksAreRunning(
                CONNECTOR_NAME,
                maxTasks,
                "connector did not fail in time, or tasks were incorrectly failed"
        );

        // Make sure that the tasks have had a chance to fail (i.e., that the worker has been given
        // a chance to check on the number of tasks for the connector during task startup)
        for (int i = 0; i < maxTasks; i++)
            connect.restartTask(CONNECTOR_NAME, i);

        // Verify one more time that none of the tasks have actually failed
        connect.assertions().assertConnectorIsFailedAndNumTasksAreRunning(
                CONNECTOR_NAME,
                maxTasks,
                "connector did not fail in time, or tasks were incorrectly failed"
        );
    }

    /**
     * Task configs are not removed from the config topic after a connector is deleted.
     * When topic compaction takes place, this can cause the tombstone message for the
     * connector config to be deleted, leaving the task configs in the config topic with no
     * explicit record of the connector's deletion.
     * <p>
     * This test guarantees that those older task configs are never used, even when the
     * connector is recreated later.
     */
    @Test
    public void testCompactedDeletedOlderConnectorConfig() throws Exception {
        brokerProps.put("log.cleaner.backoff.ms", "100");
        brokerProps.put("log.cleaner.delete.retention.ms", "1");
        brokerProps.put("log.cleaner.max.compaction.lag.ms", "1");
        brokerProps.put("log.cleaner.min.cleanable.ratio", "0");
        brokerProps.put("log.cleaner.min.compaction.lag.ms", "1");
        brokerProps.put("log.cleaner.threads", "1");

        final String configTopic = "kafka-16838-configs";
        final int offsetCommitIntervalMs = 100;
        workerProps.put(CONFIG_TOPIC_CONFIG, configTopic);
        workerProps.put(CONFIG_STORAGE_PREFIX + SEGMENT_MS_CONFIG, "100");
        workerProps.put(CONFIG_STORAGE_PREFIX + DELETE_RETENTION_MS_CONFIG, "1");
        workerProps.put(OFFSET_COMMIT_INTERVAL_MS_CONFIG, Integer.toString(offsetCommitIntervalMs));

        final int numWorkers = 1;
        connect = connectBuilder
                .numWorkers(numWorkers)
                .build();
        // start the clusters
        connect.start();

        final String connectorTopic = "connector-topic";
        connect.kafka().createTopic(connectorTopic, 1);

        ConnectorHandle connectorHandle = RuntimeHandles.get().connectorHandle(CONNECTOR_NAME);
        connectorHandle.expectedCommits(NUM_TASKS * 2);

        Map<String, String> connectorConfig = defaultSourceConnectorProps(connectorTopic);
        connect.configureConnector(CONNECTOR_NAME, connectorConfig);
        connect.assertions().assertConnectorAndExactlyNumTasksAreRunning(
                CONNECTOR_NAME,
                NUM_TASKS,
                "Connector or its tasks did not start in time"
        );
        connectorHandle.awaitCommits(RECORD_TRANSFER_TIMEOUT_MS);

        connect.deleteConnector(CONNECTOR_NAME);

        // Roll the entire cluster
        connect.healthyWorkers().forEach(connect::removeWorker);

        // Miserable hack: produce directly to the config topic and then wait a little bit
        // in order to trigger segment rollover and allow compaction to take place
        connect.kafka().produce(configTopic, "garbage-key-1", null);
        Thread.sleep(1_000);
        connect.kafka().produce(configTopic, "garbage-key-2", null);
        Thread.sleep(1_000);

        for (int i = 0; i < numWorkers; i++)
            connect.addWorker();

        connect.assertions().assertAtLeastNumWorkersAreUp(
                numWorkers,
                "Workers did not start in time after cluster was rolled."
        );

        final TopicPartition connectorTopicPartition = new TopicPartition(connectorTopic, 0);
        final long initialEndOffset = connect.kafka().endOffset(connectorTopicPartition);
        assertTrue(
                initialEndOffset > 0,
                "Source connector should have published at least one record to Kafka"
        );

        connectorHandle.expectedCommits(NUM_TASKS * 2);

        // Re-create the connector with a different config (targets a different topic)
        final String otherConnectorTopic = "other-topic";
        connect.kafka().createTopic(otherConnectorTopic, 1);
        connectorConfig.put(TOPIC_CONFIG, otherConnectorTopic);
        connect.configureConnector(CONNECTOR_NAME, connectorConfig);
        connect.assertions().assertConnectorAndExactlyNumTasksAreRunning(
                CONNECTOR_NAME,
                NUM_TASKS,
                "Connector or its tasks did not start in time"
        );
        connectorHandle.awaitCommits(RECORD_TRANSFER_TIMEOUT_MS);

        // See if any new records got written to the old topic
        final long nextEndOffset = connect.kafka().endOffset(connectorTopicPartition);
        assertEquals(
                initialEndOffset,
                nextEndOffset,
                "No new records should have been written to the older topic"
        );
    }

    /**
     * If a connector has existing tasks, and then generates new task configs, workers compare the
     * new and existing configs before publishing them to the config topic. If there is no difference,
     * workers do not publish task configs (this is a workaround to prevent infinite loops with eager
     * rebalancing).
     * <p>
     * This test tries to guarantee that, if the old task configs become invalid because of
     * an invalid config provider reference, it will still be possible to reconfigure the connector.
     */
    @Test
    public void testReconfigureConnectorWithFailingTaskConfigs(@TempDir Path tmp) throws Exception {
        final int offsetCommitIntervalMs = 100;
        workerProps.put(CONFIG_PROVIDERS_CONFIG, "file");
        workerProps.put(CONFIG_PROVIDERS_CONFIG + ".file.class", FileConfigProvider.class.getName());
        workerProps.put(OFFSET_COMMIT_INTERVAL_MS_CONFIG, Integer.toString(offsetCommitIntervalMs));

        final int numWorkers = 1;
        connect = connectBuilder
                .numWorkers(numWorkers)
                .build();
        // start the clusters
        connect.start();

        final String firstConnectorTopic = "connector-topic-1";
        connect.kafka().createTopic(firstConnectorTopic);

        final File secretsFile = tmp.resolve("test-secrets").toFile();
        final Properties secrets = new Properties();
        final String throughputSecretKey = "secret-throughput";
        secrets.put(throughputSecretKey, "10");
        try (FileOutputStream secretsOutputStream = new FileOutputStream(secretsFile)) {
            secrets.store(secretsOutputStream, null);
        }

        ConnectorHandle connectorHandle = RuntimeHandles.get().connectorHandle(CONNECTOR_NAME);
        connectorHandle.expectedCommits(NUM_TASKS * 2);

        Map<String, String> connectorConfig = defaultSourceConnectorProps(firstConnectorTopic);
        connectorConfig.put(
                "throughput",
                "${file:" + secretsFile.getAbsolutePath() + ":" + throughputSecretKey + "}"
        );
        connect.configureConnector(CONNECTOR_NAME, connectorConfig);
        connect.assertions().assertConnectorAndExactlyNumTasksAreRunning(
                CONNECTOR_NAME,
                NUM_TASKS,
                "Connector or its tasks did not start in time"
        );
        connectorHandle.awaitCommits(RECORD_TRANSFER_TIMEOUT_MS);

        // Delete the secrets file, which should render the old task configs invalid
        assertTrue(secretsFile.delete(), "Failed to delete secrets file");

        // Use a start latch here instead of assertConnectorAndExactlyNumTasksAreRunning
        // since failure to reconfigure the tasks (which may occur if the bug this test was written
        // to help catch resurfaces) will not cause existing tasks to fail or stop running
        StartAndStopLatch restarts = connectorHandle.expectedStarts(1);

        final String secondConnectorTopic = "connector-topic-2";
        connect.kafka().createTopic(secondConnectorTopic, 1);

        // Stop using the config provider for this connector, and instruct it to start writing to the
        // old topic again
        connectorConfig.put("throughput", "10");
        connectorConfig.put(TOPIC_CONFIG, secondConnectorTopic);
        connect.configureConnector(CONNECTOR_NAME, connectorConfig);
        assertTrue(
                restarts.await(10, TimeUnit.SECONDS),
                "Connector tasks were not restarted in time"
        );

        // Wait for at least one task to commit offsets after being restarted
        connectorHandle.expectedCommits(1);
        connectorHandle.awaitCommits(RECORD_TRANSFER_TIMEOUT_MS);

        final long endOffset = connect.kafka().endOffset(new TopicPartition(secondConnectorTopic, 0));
        assertTrue(
                endOffset > 0,
                "Source connector should have published at least one record to new Kafka topic "
                        + "after being reconfigured"
        );
    }

    @Test
    public void testRuntimePropertyReconfiguration() throws Exception {
        final int offsetCommitIntervalMs = 1_000;
        // force fast offset commits
        workerProps.put(OFFSET_COMMIT_INTERVAL_MS_CONFIG, Integer.toString(offsetCommitIntervalMs));
        connect = connectBuilder.build();
        // start the clusters
        connect.start();

        final String topic = "kafka9228";
        connect.kafka().createTopic(topic, 1);
        connect.kafka().produce(topic, "non-json-value");

        Map<String, String> connectorConfig = new HashMap<>();
        connectorConfig.put(CONNECTOR_CLASS_CONFIG, EmptyTaskConfigsConnector.class.getName());
        connectorConfig.put(TASKS_MAX_CONFIG, "1");
        connectorConfig.put(TOPICS_CONFIG, topic);
        // Initially configure the connector to use the JSON converter, which should cause task failure(s)
        connectorConfig.put(VALUE_CONVERTER_CLASS_CONFIG, JsonConverter.class.getName());
        connectorConfig.put(
                VALUE_CONVERTER_CLASS_CONFIG + "." + JsonConverterConfig.SCHEMAS_ENABLE_CONFIG,
                "false"
        );

        connect.configureConnector(CONNECTOR_NAME, connectorConfig);
        connect.assertions().assertConnectorIsRunningAndTasksHaveFailed(
                CONNECTOR_NAME,
                1,
                "Connector did not start or task did not fail in time"
        );
        assertEquals(
                new ConnectorOffsets(Collections.emptyList()),
                connect.connectorOffsets(CONNECTOR_NAME),
                "Connector should not have any committed offsets when only task fails on first record"
        );

        // Reconfigure the connector to use the string converter, which should not cause any more task failures
        connectorConfig.put(VALUE_CONVERTER_CLASS_CONFIG, StringConverter.class.getName());
        connectorConfig.remove(
                KEY_CONVERTER_CLASS_CONFIG + "." + JsonConverterConfig.SCHEMAS_ENABLE_CONFIG
        );
        connect.configureConnector(CONNECTOR_NAME, connectorConfig);
        connect.assertions().assertConnectorAndExactlyNumTasksAreRunning(
                CONNECTOR_NAME,
                1,
                "Connector or tasks did not start in time"
        );

        Map<String, Object> expectedOffsetKey = new HashMap<>();
        expectedOffsetKey.put(SinkUtils.KAFKA_TOPIC_KEY, topic);
        expectedOffsetKey.put(SinkUtils.KAFKA_PARTITION_KEY, 0);
        Map<String, Object> expectedOffsetValue = Collections.singletonMap(SinkUtils.KAFKA_OFFSET_KEY, 1);
        ConnectorOffset expectedOffset = new ConnectorOffset(expectedOffsetKey, expectedOffsetValue);
        ConnectorOffsets expectedOffsets = new ConnectorOffsets(Collections.singletonList(expectedOffset));

        // Wait for it to commit offsets, signaling that it has successfully processed the record we produced earlier
        waitForCondition(
                () -> expectedOffsets.equals(connect.connectorOffsets(CONNECTOR_NAME)),
                offsetCommitIntervalMs * 2,
                "Task did not successfully process record and/or commit offsets in time"
        );
    }

    @Test
    public void testPluginAliases() throws Exception {
        connect = connectBuilder.build();
        // start the clusters
        connect.start();

        // Create a topic; not strictly necessary but prevents log spam when we start a source connector later
        final String topic = "kafka17150";
        connect.kafka().createTopic(topic, 1);

        Map<String, String> baseConnectorConfig = new HashMap<>();
        // General connector properties
        baseConnectorConfig.put(TASKS_MAX_CONFIG, Integer.toString(NUM_TASKS));
        // Aliased converter classes
        baseConnectorConfig.put(KEY_CONVERTER_CLASS_CONFIG, StringConverter.class.getSimpleName());
        baseConnectorConfig.put(VALUE_CONVERTER_CLASS_CONFIG, StringConverter.class.getSimpleName());
        baseConnectorConfig.put(HEADER_CONVERTER_CLASS_CONFIG, StringConverter.class.getSimpleName());
        // Aliased SMT and predicate classes
        baseConnectorConfig.put(TRANSFORMS_CONFIG, "filter");
        baseConnectorConfig.put(TRANSFORMS_CONFIG + ".filter.type", Filter.class.getSimpleName());
        baseConnectorConfig.put(TRANSFORMS_CONFIG + ".filter.predicate", "tombstone");
        baseConnectorConfig.put(PREDICATES_CONFIG, "tombstone");
        baseConnectorConfig.put(PREDICATES_CONFIG + ".tombstone.type", RecordIsTombstone.class.getSimpleName());

        // Test a source connector
        final String sourceConnectorName = "plugins-alias-test-source";
        Map<String, String> sourceConnectorConfig = new HashMap<>(baseConnectorConfig);
        // Aliased source connector class
        sourceConnectorConfig.put(CONNECTOR_CLASS_CONFIG, TestableSourceConnector.class.getSimpleName());
        // Connector-specific properties
        sourceConnectorConfig.put(TOPIC_CONFIG, topic);
        sourceConnectorConfig.put("throughput", "10");
        sourceConnectorConfig.put("messages.per.poll", String.valueOf(MESSAGES_PER_POLL));
        // Create the connector and ensure it and its tasks can start
        connect.configureConnector(sourceConnectorName, sourceConnectorConfig);
        connect.assertions().assertConnectorAndExactlyNumTasksAreRunning(sourceConnectorName, NUM_TASKS, "Connector and tasks did not start in time");
        connect.deleteConnector(sourceConnectorName);

        // Test a sink connector
        final String sinkConnectorName = "plugins-alias-test-sink";
        Map<String, String> sinkConnectorConfig = new HashMap<>(baseConnectorConfig);
        // Aliased sink connector class
        sinkConnectorConfig.put(CONNECTOR_CLASS_CONFIG, TestableSinkConnector.class.getSimpleName());
        // Connector-specific properties
        sinkConnectorConfig.put(TOPICS_CONFIG, topic);
        // Create the connector and ensure it and its tasks can start
        connect.configureConnector(sinkConnectorName, sinkConnectorConfig);
        connect.assertions().assertConnectorAndExactlyNumTasksAreRunning(sinkConnectorName, NUM_TASKS, "Connector and tasks did not start in time");
        connect.deleteConnector(sinkConnectorName);
>>>>>>> 9494bebe
    }

    private Map<String, String> defaultSourceConnectorProps(String topic) {
        // setup props for the source connector
        Map<String, String> props = new HashMap<>();
        props.put(CONNECTOR_CLASS_CONFIG, TestableSourceConnector.class.getSimpleName());
        props.put(TASKS_MAX_CONFIG, String.valueOf(NUM_TASKS));
        props.put(TOPIC_CONFIG, topic);
        props.put("throughput", "10");
        props.put("messages.per.poll", String.valueOf(MESSAGES_PER_POLL));
        props.put(KEY_CONVERTER_CLASS_CONFIG, StringConverter.class.getName());
        props.put(VALUE_CONVERTER_CLASS_CONFIG, StringConverter.class.getName());
        props.put(DEFAULT_TOPIC_CREATION_PREFIX + REPLICATION_FACTOR_CONFIG, String.valueOf(1));
        props.put(DEFAULT_TOPIC_CREATION_PREFIX + PARTITIONS_CONFIG, String.valueOf(1));
        return props;
    }

    public static class EmptyTaskConfigsConnector extends SinkConnector {
        @Override
        public String version() {
            return "0.0";
        }

        @Override
        public void start(Map<String, String> props) {
            // no-op
        }

        @Override
        public Class<? extends Task> taskClass() {
            return SimpleTask.class;
        }

        @Override
        public List<Map<String, String>> taskConfigs(int maxTasks) {
            return IntStream.range(0, maxTasks)
                    .mapToObj(i -> Collections.<String, String>emptyMap())
                    .collect(Collectors.toList());
        }

        @Override
        public void stop() {
            // no-op
        }

        @Override
        public ConfigDef config() {
            return new ConfigDef();
        }
    }

    public static class SimpleTask extends SinkTask {
        @Override
        public String version() {
            return "0.0";
        }

        @Override
        public void start(Map<String, String> props) {
            // no-op
        }

        @Override
        public void put(Collection<SinkRecord> records) {
            // no-op
        }

        @Override
        public void stop() {
            // no-op
        }
    }
}<|MERGE_RESOLUTION|>--- conflicted
+++ resolved
@@ -54,9 +54,6 @@
 import org.slf4j.Logger;
 import org.slf4j.LoggerFactory;
 
-<<<<<<< HEAD
-import java.util.*;
-=======
 import java.io.File;
 import java.io.FileOutputStream;
 import java.nio.file.Path;
@@ -68,7 +65,6 @@
 import java.util.Objects;
 import java.util.Properties;
 import java.util.Set;
->>>>>>> 9494bebe
 import java.util.concurrent.TimeUnit;
 import java.util.concurrent.atomic.AtomicReference;
 import java.util.stream.Collectors;
@@ -78,11 +74,6 @@
 
 import static jakarta.ws.rs.core.Response.Status.INTERNAL_SERVER_ERROR;
 import static org.apache.kafka.clients.CommonClientConfigs.BOOTSTRAP_SERVERS_CONFIG;
-<<<<<<< HEAD
-import static org.apache.kafka.connect.integration.MonitorableSourceConnector.TOPIC_CONFIG;
-import static org.apache.kafka.connect.runtime.ConnectorConfig.*;
-import static org.apache.kafka.connect.runtime.TopicCreationConfig.*;
-=======
 import static org.apache.kafka.clients.CommonClientConfigs.METADATA_RECOVERY_STRATEGY_CONFIG;
 import static org.apache.kafka.common.config.AbstractConfig.CONFIG_PROVIDERS_CONFIG;
 import static org.apache.kafka.common.config.TopicConfig.DELETE_RETENTION_MS_CONFIG;
@@ -102,7 +93,6 @@
 import static org.apache.kafka.connect.runtime.TopicCreationConfig.DEFAULT_TOPIC_CREATION_PREFIX;
 import static org.apache.kafka.connect.runtime.TopicCreationConfig.PARTITIONS_CONFIG;
 import static org.apache.kafka.connect.runtime.TopicCreationConfig.REPLICATION_FACTOR_CONFIG;
->>>>>>> 9494bebe
 import static org.apache.kafka.connect.runtime.WorkerConfig.CONNECTOR_CLIENT_POLICY_CLASS_CONFIG;
 import static org.apache.kafka.connect.runtime.WorkerConfig.OFFSET_COMMIT_INTERVAL_MS_CONFIG;
 import static org.apache.kafka.connect.runtime.WorkerConfig.TASK_SHUTDOWN_GRACEFUL_TIMEOUT_MS_CONFIG;
@@ -151,10 +141,6 @@
         brokerProps = new Properties();
         brokerProps.put("auto.create.topics.enable", String.valueOf(false));
 
-<<<<<<< HEAD
-        // build a Connect cluster backed by Kafka and Zk
-        connectBuilder = new EmbeddedConnectCluster.Builder().name("connect-cluster").numWorkers(NUM_WORKERS).workerProps(workerProps).brokerProps(brokerProps).maskExitProcedures(true); // true is the default, setting here as example
-=======
         // build a Connect cluster backed by a Kafka KRaft cluster
         connectBuilder = new EmbeddedConnectCluster.Builder()
                 .name("connect-cluster")
@@ -162,7 +148,6 @@
                 .workerProps(workerProps)
                 .brokerProps(brokerProps)
                 .maskExitProcedures(true); // true is the default, setting here as example
->>>>>>> 9494bebe
     }
 
     @AfterEach
@@ -188,28 +173,27 @@
         // set up props for the source connector
         Map<String, String> props = defaultSourceConnectorProps(TOPIC_NAME);
 
-<<<<<<< HEAD
-        connect.assertions().assertAtLeastNumWorkersAreUp(NUM_WORKERS, "Initial group of workers did not start in time.");
-
-=======
->>>>>>> 9494bebe
         // start a source connector
         connect.configureConnector(CONNECTOR_NAME, props);
 
-        connect.assertions().assertConnectorAndAtLeastNumTasksAreRunning(CONNECTOR_NAME, NUM_TASKS, "Connector tasks did not start in time.");
+        connect.assertions().assertConnectorAndAtLeastNumTasksAreRunning(CONNECTOR_NAME, NUM_TASKS,
+                "Connector tasks did not start in time.");
 
         WorkerHandle extraWorker = connect.addWorker();
 
-        connect.assertions().assertAtLeastNumWorkersAreUp(NUM_WORKERS + 1, "Expanded group of workers did not start in time.");
-
-        connect.assertions().assertConnectorAndAtLeastNumTasksAreRunning(CONNECTOR_NAME, NUM_TASKS, "Connector tasks are not all in running state.");
+        connect.assertions().assertAtLeastNumWorkersAreUp(NUM_WORKERS + 1,
+                "Expanded group of workers did not start in time.");
+
+        connect.assertions().assertConnectorAndAtLeastNumTasksAreRunning(CONNECTOR_NAME, NUM_TASKS,
+                "Connector tasks are not all in running state.");
 
         Set<WorkerHandle> workers = connect.healthyWorkers();
         assertTrue(workers.contains(extraWorker));
 
         connect.removeWorker(extraWorker);
 
-        connect.assertions().assertExactlyNumWorkersAreUp(NUM_WORKERS, "Group of workers did not shrink in time.");
+        connect.assertions().assertExactlyNumWorkersAreUp(NUM_WORKERS,
+                "Group of workers did not shrink in time.");
 
         workers = connect.healthyWorkers();
         assertFalse(workers.contains(extraWorker));
@@ -232,26 +216,24 @@
         props.put(TASKS_MAX_CONFIG, Objects.toString(numTasks));
         props.put(CONNECTOR_CLIENT_PRODUCER_OVERRIDES_PREFIX + BOOTSTRAP_SERVERS_CONFIG, "nobrokerrunningatthisaddress");
 
-<<<<<<< HEAD
-        connect.assertions().assertExactlyNumWorkersAreUp(NUM_WORKERS, "Initial group of workers did not start in time.");
-
-=======
->>>>>>> 9494bebe
         // Try to start the connector and its single task.
         connect.configureConnector(CONNECTOR_NAME, props);
 
-        connect.assertions().assertConnectorIsRunningAndTasksHaveFailed(CONNECTOR_NAME, numTasks, "Connector tasks did not fail in time");
+        connect.assertions().assertConnectorIsRunningAndTasksHaveFailed(CONNECTOR_NAME, numTasks,
+                "Connector tasks did not fail in time");
 
         // Reconfigure the connector without the bad broker address.
         props.remove(CONNECTOR_CLIENT_PRODUCER_OVERRIDES_PREFIX + BOOTSTRAP_SERVERS_CONFIG);
         connect.configureConnector(CONNECTOR_NAME, props);
 
         // Restart the failed task
-        String taskRestartEndpoint = connect.endpointForResource(String.format("connectors/%s/tasks/0/restart", CONNECTOR_NAME));
+        String taskRestartEndpoint = connect.endpointForResource(
+            String.format("connectors/%s/tasks/0/restart", CONNECTOR_NAME));
         connect.requestPost(taskRestartEndpoint, "", Collections.emptyMap());
 
         // Ensure the task started successfully this time
-        connect.assertions().assertConnectorAndAtLeastNumTasksAreRunning(CONNECTOR_NAME, numTasks, "Connector tasks are not all in running state.");
+        connect.assertions().assertConnectorAndAtLeastNumTasksAreRunning(CONNECTOR_NAME, numTasks,
+            "Connector tasks are not all in running state.");
     }
 
     /**
@@ -272,26 +254,16 @@
         // set up props for the source connector
         Map<String, String> props = defaultSourceConnectorProps(TOPIC_NAME);
 
-<<<<<<< HEAD
-        connect.assertions().assertAtLeastNumWorkersAreUp(NUM_WORKERS, "Initial group of workers did not start in time.");
-
-=======
->>>>>>> 9494bebe
         // start a source connector
         connect.configureConnector(CONNECTOR_NAME, props);
 
-        connect.assertions().assertConnectorAndAtLeastNumTasksAreRunning(CONNECTOR_NAME, numTasks, "Connector tasks did not start in time.");
+        connect.assertions().assertConnectorAndAtLeastNumTasksAreRunning(CONNECTOR_NAME, numTasks,
+                "Connector tasks did not start in time.");
 
         // expect that the connector will be stopped once the coordinator is detected to be down
         StartAndStopLatch stopLatch = connectorHandle.expectedStops(1, false);
 
-<<<<<<< HEAD
-        connect.kafka().stopOnlyKafka();
-
-        connect.assertions().assertExactlyNumWorkersAreUp(NUM_WORKERS, "Group of workers did not remain the same after broker shutdown");
-=======
         connect.kafka().stopOnlyBrokers();
->>>>>>> 9494bebe
 
         // Allow for the workers to discover that the coordinator is unavailable, wait is
         // heartbeat timeout * 2 + 4sec
@@ -317,13 +289,9 @@
         connect.resetRequestTimeout();
 
         // Wait for the connector to be stopped
-<<<<<<< HEAD
-        assertTrue("Failed to stop connector and tasks after coordinator failure within " + CONNECTOR_SETUP_DURATION_MS + "ms", stopLatch.await(CONNECTOR_SETUP_DURATION_MS, TimeUnit.MILLISECONDS));
-=======
         assertTrue(stopLatch.await(CONNECTOR_SETUP_DURATION_MS, TimeUnit.MILLISECONDS),
                 "Failed to stop connector and tasks after coordinator failure within "
                         + CONNECTOR_SETUP_DURATION_MS + "ms");
->>>>>>> 9494bebe
 
         StartAndStopLatch startLatch = connectorHandle.expectedStarts(1, false);
         connect.kafka().restartOnlyBrokers();
@@ -331,21 +299,19 @@
         // Allow for the kafka brokers to come back online
         Thread.sleep(TimeUnit.SECONDS.toMillis(10));
 
-        connect.assertions().assertExactlyNumWorkersAreUp(NUM_WORKERS, "Group of workers did not remain the same within the designated time.");
+        connect.assertions().assertExactlyNumWorkersAreUp(NUM_WORKERS,
+                "Group of workers did not remain the same within the designated time.");
 
         // Allow for the workers to rebalance and reach a steady state
         Thread.sleep(TimeUnit.SECONDS.toMillis(10));
 
-        connect.assertions().assertConnectorAndAtLeastNumTasksAreRunning(CONNECTOR_NAME, numTasks, "Connector tasks did not start in time.");
+        connect.assertions().assertConnectorAndAtLeastNumTasksAreRunning(CONNECTOR_NAME, numTasks,
+                "Connector tasks did not start in time.");
 
         // Expect that the connector has started again
-<<<<<<< HEAD
-        assertTrue("Failed to stop connector and tasks after coordinator failure within " + CONNECTOR_SETUP_DURATION_MS + "ms", startLatch.await(CONNECTOR_SETUP_DURATION_MS, TimeUnit.MILLISECONDS));
-=======
         assertTrue(startLatch.await(CONNECTOR_SETUP_DURATION_MS, TimeUnit.MILLISECONDS),
                 "Failed to stop connector and tasks after coordinator failure within "
                         + CONNECTOR_SETUP_DURATION_MS + "ms");
->>>>>>> 9494bebe
     }
 
     /**
@@ -358,11 +324,6 @@
         // start the clusters
         connect.start();
 
-<<<<<<< HEAD
-        connect.assertions().assertAtLeastNumWorkersAreUp(NUM_WORKERS, "Initial group of workers did not start in time.");
-
-=======
->>>>>>> 9494bebe
         // base connector props
         Map<String, String> props = defaultSourceConnectorProps(TOPIC_NAME);
         props.put(CONNECTOR_CLASS_CONFIG, TestableSourceConnector.class.getSimpleName());
@@ -371,26 +332,33 @@
         int initialNumTasks = 1;
         props.put(TASKS_MAX_CONFIG, String.valueOf(initialNumTasks));
         connect.configureConnector(CONNECTOR_NAME, props);
-        connect.assertions().assertConnectorAndExactlyNumTasksAreRunning(CONNECTOR_NAME, initialNumTasks, "Connector tasks did not start in time");
+        connect.assertions().assertConnectorAndExactlyNumTasksAreRunning(CONNECTOR_NAME,
+                initialNumTasks, "Connector tasks did not start in time");
 
         // then reconfigure it to use more tasks
         int increasedNumTasks = 5;
         props.put(TASKS_MAX_CONFIG, String.valueOf(increasedNumTasks));
         connect.configureConnector(CONNECTOR_NAME, props);
-        connect.assertions().assertConnectorAndExactlyNumTasksAreRunning(CONNECTOR_NAME, increasedNumTasks, "Connector task statuses did not update in time.");
+        connect.assertions().assertConnectorAndExactlyNumTasksAreRunning(CONNECTOR_NAME,
+                increasedNumTasks, "Connector task statuses did not update in time.");
 
         // then reconfigure it to use fewer tasks
         int decreasedNumTasks = 3;
         props.put(TASKS_MAX_CONFIG, String.valueOf(decreasedNumTasks));
         connect.configureConnector(CONNECTOR_NAME, props);
-        connect.assertions().assertConnectorAndExactlyNumTasksAreRunning(CONNECTOR_NAME, decreasedNumTasks, "Connector task statuses did not update in time.");
+        connect.assertions().assertConnectorAndExactlyNumTasksAreRunning(CONNECTOR_NAME,
+                decreasedNumTasks, "Connector task statuses did not update in time.");
     }
 
     @Test
     public void testSourceTaskNotBlockedOnShutdownWithNonExistentTopic() throws Exception {
         // When automatic topic creation is disabled on the broker
         brokerProps.put("auto.create.topics.enable", "false");
-        connect = connectBuilder.brokerProps(brokerProps).numWorkers(1).numBrokers(1).build();
+        connect = connectBuilder
+            .brokerProps(brokerProps)
+            .numWorkers(1)
+            .numBrokers(1)
+            .build();
         connect.start();
 
         // and when the connector is not configured to create topics
@@ -402,7 +370,8 @@
         ConnectorHandle connector = RuntimeHandles.get().connectorHandle(CONNECTOR_NAME);
         connector.expectedRecords(NUM_TASKS * MESSAGES_PER_POLL);
         connect.configureConnector(CONNECTOR_NAME, props);
-        connect.assertions().assertConnectorAndExactlyNumTasksAreRunning(CONNECTOR_NAME, NUM_TASKS, "Connector tasks did not start in time");
+        connect.assertions().assertConnectorAndExactlyNumTasksAreRunning(CONNECTOR_NAME,
+            NUM_TASKS, "Connector tasks did not start in time");
         connector.awaitRecords(TimeUnit.MINUTES.toMillis(1));
 
         // Then if we delete the connector, it and each of its tasks should be stopped by the framework
@@ -443,11 +412,6 @@
         // start the clusters
         connect.start();
 
-<<<<<<< HEAD
-        connect.assertions().assertAtLeastNumWorkersAreUp(NUM_WORKERS, "Initial group of workers did not start in time.");
-
-=======
->>>>>>> 9494bebe
         // Want to make sure to use multiple tasks
         final int numTasks = 4;
         Map<String, String> props = defaultSourceConnectorProps(TOPIC_NAME);
@@ -455,15 +419,16 @@
 
         // Start with RUNNING
         connect.configureConnector(CONNECTOR_NAME, props);
-        connect.assertions().assertConnectorAndExactlyNumTasksAreRunning(CONNECTOR_NAME, numTasks, "Connector tasks did not start in time");
+        connect.assertions().assertConnectorAndExactlyNumTasksAreRunning(
+                CONNECTOR_NAME,
+                numTasks,
+                "Connector tasks did not start in time"
+        );
 
         // Transition to STOPPED
         connect.stopConnector(CONNECTOR_NAME);
         // Issue a second request to ensure that this operation is idempotent
         connect.stopConnector(CONNECTOR_NAME);
-<<<<<<< HEAD
-        connect.assertions().assertConnectorIsStopped(CONNECTOR_NAME, "Connector did not stop in time");
-=======
         connect.assertions().assertConnectorIsStopped(
                 CONNECTOR_NAME,
                 "Connector did not stop in time"
@@ -471,51 +436,58 @@
         // If the connector is truly stopped, we should also see an empty set of tasks and task configs
         assertEquals(Collections.emptyList(), connect.connectorInfo(CONNECTOR_NAME).tasks());
         assertEquals(Collections.emptyList(), connect.taskConfigs(CONNECTOR_NAME));
->>>>>>> 9494bebe
 
         // Transition to RUNNING
         connect.resumeConnector(CONNECTOR_NAME);
         // Issue a second request to ensure that this operation is idempotent
         connect.resumeConnector(CONNECTOR_NAME);
-        connect.assertions().assertConnectorAndExactlyNumTasksAreRunning(CONNECTOR_NAME, numTasks, "Connector tasks did not resume in time");
+        connect.assertions().assertConnectorAndExactlyNumTasksAreRunning(
+                CONNECTOR_NAME,
+                numTasks,
+                "Connector tasks did not resume in time"
+        );
 
         // Transition to PAUSED
         connect.pauseConnector(CONNECTOR_NAME);
         // Issue a second request to ensure that this operation is idempotent
         connect.pauseConnector(CONNECTOR_NAME);
-        connect.assertions().assertConnectorAndExactlyNumTasksArePaused(CONNECTOR_NAME, numTasks, "Connector did not pause in time");
+        connect.assertions().assertConnectorAndExactlyNumTasksArePaused(
+                CONNECTOR_NAME,
+                numTasks,
+                "Connector did not pause in time"
+        );
 
         // Transition to STOPPED
         connect.stopConnector(CONNECTOR_NAME);
-<<<<<<< HEAD
-        connect.assertions().assertConnectorIsStopped(CONNECTOR_NAME, "Connector did not stop in time");
-=======
         connect.assertions().assertConnectorIsStopped(
                 CONNECTOR_NAME,
                 "Connector did not stop in time"
         );
         assertEquals(Collections.emptyList(), connect.connectorInfo(CONNECTOR_NAME).tasks());
         assertEquals(Collections.emptyList(), connect.taskConfigs(CONNECTOR_NAME));
->>>>>>> 9494bebe
 
         // Transition to PAUSED
         connect.pauseConnector(CONNECTOR_NAME);
-        connect.assertions().assertConnectorAndExactlyNumTasksArePaused(CONNECTOR_NAME, 0, "Connector did not pause in time");
+        connect.assertions().assertConnectorAndExactlyNumTasksArePaused(
+                CONNECTOR_NAME,
+                0,
+                "Connector did not pause in time"
+        );
 
         // Transition to RUNNING
         connect.resumeConnector(CONNECTOR_NAME);
-        connect.assertions().assertConnectorAndExactlyNumTasksAreRunning(CONNECTOR_NAME, numTasks, "Connector tasks did not resume in time");
+        connect.assertions().assertConnectorAndExactlyNumTasksAreRunning(
+                CONNECTOR_NAME,
+                numTasks,
+                "Connector tasks did not resume in time"
+        );
 
         // Delete the connector
         connect.deleteConnector(CONNECTOR_NAME);
-<<<<<<< HEAD
-        connect.assertions().assertConnectorAndTasksAreNotRunning(CONNECTOR_NAME, "Connector tasks were not destroyed in time");
-=======
         connect.assertions().assertConnectorDoesNotExist(
                 CONNECTOR_NAME,
                 "Connector wasn't deleted in time"
         );
->>>>>>> 9494bebe
     }
 
     /**
@@ -529,24 +501,20 @@
         // start the clusters
         connect.start();
 
-<<<<<<< HEAD
-        connect.assertions().assertAtLeastNumWorkersAreUp(NUM_WORKERS, "Initial group of workers did not start in time.");
-
-=======
->>>>>>> 9494bebe
         Map<String, String> props = defaultSourceConnectorProps(TOPIC_NAME);
         // Fail the connector on startup
         props.put("connector.start.inject.error", "true");
 
         // Start the connector (should fail immediately and generate no tasks)
         connect.configureConnector(CONNECTOR_NAME, props);
-        connect.assertions().assertConnectorIsFailedAndTasksHaveFailed(CONNECTOR_NAME, 0, "Connector should have failed and not generated any tasks");
+        connect.assertions().assertConnectorIsFailedAndTasksHaveFailed(
+                CONNECTOR_NAME,
+                0,
+                "Connector should have failed and not generated any tasks"
+        );
 
         // Stopping a failed connector updates its state to STOPPED in the REST API
         connect.stopConnector(CONNECTOR_NAME);
-<<<<<<< HEAD
-        connect.assertions().assertConnectorIsStopped(CONNECTOR_NAME, "Connector did not stop in time");
-=======
         connect.assertions().assertConnectorIsStopped(
                 CONNECTOR_NAME,
                 "Connector did not stop in time"
@@ -554,39 +522,39 @@
         // If the connector is truly stopped, we should also see an empty set of tasks and task configs
         assertEquals(Collections.emptyList(), connect.connectorInfo(CONNECTOR_NAME).tasks());
         assertEquals(Collections.emptyList(), connect.taskConfigs(CONNECTOR_NAME));
->>>>>>> 9494bebe
 
         // Can resume a connector after its Connector has failed before shutdown after receiving a stop request
         props.remove("connector.start.inject.error");
         connect.configureConnector(CONNECTOR_NAME, props);
         connect.resumeConnector(CONNECTOR_NAME);
-        connect.assertions().assertConnectorAndExactlyNumTasksAreRunning(CONNECTOR_NAME, NUM_TASKS, "Connector or tasks did not start running healthily in time");
+        connect.assertions().assertConnectorAndExactlyNumTasksAreRunning(
+                CONNECTOR_NAME,
+                NUM_TASKS,
+                "Connector or tasks did not start running healthily in time"
+        );
 
         // Fail the connector on shutdown
         props.put("connector.stop.inject.error", "true");
         // Stopping a connector that fails during shutdown after receiving a stop request updates its state to STOPPED in the REST API
         connect.configureConnector(CONNECTOR_NAME, props);
         connect.stopConnector(CONNECTOR_NAME);
-<<<<<<< HEAD
-        connect.assertions().assertConnectorIsStopped(CONNECTOR_NAME, "Connector did not stop in time");
-=======
         connect.assertions().assertConnectorIsStopped(
                 CONNECTOR_NAME,
                 "Connector did not stop in time"
         );
         assertEquals(Collections.emptyList(), connect.connectorInfo(CONNECTOR_NAME).tasks());
         assertEquals(Collections.emptyList(), connect.taskConfigs(CONNECTOR_NAME));
->>>>>>> 9494bebe
 
         // Can resume a connector after its Connector has failed during shutdown after receiving a stop request
         connect.resumeConnector(CONNECTOR_NAME);
-        connect.assertions().assertConnectorAndExactlyNumTasksAreRunning(CONNECTOR_NAME, NUM_TASKS, "Connector or tasks did not start running healthily in time");
+        connect.assertions().assertConnectorAndExactlyNumTasksAreRunning(
+                CONNECTOR_NAME,
+                NUM_TASKS,
+                "Connector or tasks did not start running healthily in time"
+        );
 
         // Can delete a stopped connector
         connect.deleteConnector(CONNECTOR_NAME);
-<<<<<<< HEAD
-        connect.assertions().assertConnectorAndTasksAreNotRunning(CONNECTOR_NAME, "Connector and all of its tasks should no longer be running");
-=======
         connect.assertions().assertConnectorDoesNotExist(
                 CONNECTOR_NAME,
                 "Connector wasn't deleted in time"
@@ -1439,7 +1407,6 @@
         connect.configureConnector(sinkConnectorName, sinkConnectorConfig);
         connect.assertions().assertConnectorAndExactlyNumTasksAreRunning(sinkConnectorName, NUM_TASKS, "Connector and tasks did not start in time");
         connect.deleteConnector(sinkConnectorName);
->>>>>>> 9494bebe
     }
 
     private Map<String, String> defaultSourceConnectorProps(String topic) {
