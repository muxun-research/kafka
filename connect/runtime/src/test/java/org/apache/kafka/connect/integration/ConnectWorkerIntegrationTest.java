--- conflicted
+++ resolved
@@ -30,24 +30,13 @@
 import org.slf4j.Logger;
 import org.slf4j.LoggerFactory;
 
-import java.util.Collections;
-import java.util.HashMap;
-import java.util.Map;
-import java.util.Objects;
-import java.util.Properties;
-import java.util.Set;
+import java.util.*;
 import java.util.concurrent.TimeUnit;
 
 import static org.apache.kafka.clients.CommonClientConfigs.BOOTSTRAP_SERVERS_CONFIG;
 import static org.apache.kafka.connect.integration.MonitorableSourceConnector.TOPIC_CONFIG;
-import static org.apache.kafka.connect.runtime.ConnectorConfig.CONNECTOR_CLASS_CONFIG;
-import static org.apache.kafka.connect.runtime.ConnectorConfig.CONNECTOR_CLIENT_PRODUCER_OVERRIDES_PREFIX;
-import static org.apache.kafka.connect.runtime.ConnectorConfig.KEY_CONVERTER_CLASS_CONFIG;
-import static org.apache.kafka.connect.runtime.ConnectorConfig.TASKS_MAX_CONFIG;
-import static org.apache.kafka.connect.runtime.ConnectorConfig.VALUE_CONVERTER_CLASS_CONFIG;
-import static org.apache.kafka.connect.runtime.TopicCreationConfig.DEFAULT_TOPIC_CREATION_PREFIX;
-import static org.apache.kafka.connect.runtime.TopicCreationConfig.PARTITIONS_CONFIG;
-import static org.apache.kafka.connect.runtime.TopicCreationConfig.REPLICATION_FACTOR_CONFIG;
+import static org.apache.kafka.connect.runtime.ConnectorConfig.*;
+import static org.apache.kafka.connect.runtime.TopicCreationConfig.*;
 import static org.apache.kafka.connect.runtime.WorkerConfig.CONNECTOR_CLIENT_POLICY_CLASS_CONFIG;
 import static org.apache.kafka.connect.runtime.WorkerConfig.OFFSET_COMMIT_INTERVAL_MS_CONFIG;
 import static org.apache.kafka.connect.util.clusters.EmbeddedConnectClusterAssertions.CONNECTOR_SETUP_DURATION_MS;
@@ -59,43 +48,38 @@
  */
 @Category(IntegrationTest.class)
 public class ConnectWorkerIntegrationTest {
-	private static final Logger log = LoggerFactory.getLogger(ConnectWorkerIntegrationTest.class);
-
-	private static final int NUM_TOPIC_PARTITIONS = 3;
-	private static final long OFFSET_COMMIT_INTERVAL_MS = TimeUnit.SECONDS.toMillis(30);
-	private static final int NUM_WORKERS = 3;
-	private static final int NUM_TASKS = 4;
-	private static final int MESSAGES_PER_POLL = 10;
-	private static final String CONNECTOR_NAME = "simple-source";
-	private static final String TOPIC_NAME = "test-topic";
-
-	private EmbeddedConnectCluster.Builder connectBuilder;
-	private EmbeddedConnectCluster connect;
-	private Map<String, String> workerProps;
-	private Properties brokerProps;
-
-	@Rule
-	public TestRule watcher = ConnectIntegrationTestUtils.newTestWatcher(log);
-
-	@Before
-	public void setup() {
-		// setup Connect worker properties
-		workerProps = new HashMap<>();
-		workerProps.put(OFFSET_COMMIT_INTERVAL_MS_CONFIG, String.valueOf(OFFSET_COMMIT_INTERVAL_MS));
-		workerProps.put(CONNECTOR_CLIENT_POLICY_CLASS_CONFIG, "All");
-
-		// setup Kafka broker properties
-		brokerProps = new Properties();
-		brokerProps.put("auto.create.topics.enable", String.valueOf(false));
-
-		// build a Connect cluster backed by Kafka and Zk
-		connectBuilder = new EmbeddedConnectCluster.Builder()
-				.name("connect-cluster")
-				.numWorkers(NUM_WORKERS)
-				.workerProps(workerProps)
-				.brokerProps(brokerProps)
-				.maskExitProcedures(true); // true is the default, setting here as example
-	}
+    private static final Logger log = LoggerFactory.getLogger(ConnectWorkerIntegrationTest.class);
+
+    private static final int NUM_TOPIC_PARTITIONS = 3;
+    private static final long OFFSET_COMMIT_INTERVAL_MS = TimeUnit.SECONDS.toMillis(30);
+    private static final int NUM_WORKERS = 3;
+    private static final int NUM_TASKS = 4;
+    private static final int MESSAGES_PER_POLL = 10;
+    private static final String CONNECTOR_NAME = "simple-source";
+    private static final String TOPIC_NAME = "test-topic";
+
+    private EmbeddedConnectCluster.Builder connectBuilder;
+    private EmbeddedConnectCluster connect;
+    private Map<String, String> workerProps;
+    private Properties brokerProps;
+
+    @Rule
+    public TestRule watcher = ConnectIntegrationTestUtils.newTestWatcher(log);
+
+    @Before
+    public void setup() {
+        // setup Connect worker properties
+        workerProps = new HashMap<>();
+        workerProps.put(OFFSET_COMMIT_INTERVAL_MS_CONFIG, String.valueOf(OFFSET_COMMIT_INTERVAL_MS));
+        workerProps.put(CONNECTOR_CLIENT_POLICY_CLASS_CONFIG, "All");
+
+        // setup Kafka broker properties
+        brokerProps = new Properties();
+        brokerProps.put("auto.create.topics.enable", String.valueOf(false));
+
+        // build a Connect cluster backed by Kafka and Zk
+        connectBuilder = new EmbeddedConnectCluster.Builder().name("connect-cluster").numWorkers(NUM_WORKERS).workerProps(workerProps).brokerProps(brokerProps).maskExitProcedures(true); // true is the default, setting here as example
+    }
 
     @After
     public void close() {
@@ -109,247 +93,171 @@
      */
     @Test
     public void testAddAndRemoveWorker() throws Exception {
-		connect = connectBuilder.build();
-		// start the clusters
-		connect.start();
-
-		// create test topic
-		connect.kafka().createTopic(TOPIC_NAME, NUM_TOPIC_PARTITIONS);
-
-		// set up props for the source connector
-		Map<String, String> props = defaultSourceConnectorProps(TOPIC_NAME);
-
-		connect.assertions().assertAtLeastNumWorkersAreUp(NUM_WORKERS,
-				"Initial group of workers did not start in time.");
-
-		// start a source connector
-		connect.configureConnector(CONNECTOR_NAME, props);
-
-		connect.assertions().assertConnectorAndAtLeastNumTasksAreRunning(CONNECTOR_NAME, NUM_TASKS,
-				"Connector tasks did not start in time.");
-
-		WorkerHandle extraWorker = connect.addWorker();
-
-		connect.assertions().assertAtLeastNumWorkersAreUp(NUM_WORKERS + 1,
-				"Expanded group of workers did not start in time.");
-
-		connect.assertions().assertConnectorAndAtLeastNumTasksAreRunning(CONNECTOR_NAME, NUM_TASKS,
-				"Connector tasks are not all in running state.");
-
-		Set<WorkerHandle> workers = connect.activeWorkers();
-		assertTrue(workers.contains(extraWorker));
-
-		connect.removeWorker(extraWorker);
-
-		connect.assertions().assertExactlyNumWorkersAreUp(NUM_WORKERS,
-				"Group of workers did not shrink in time.");
-
-		workers = connect.activeWorkers();
-		assertFalse(workers.contains(extraWorker));
-	}
-
-	/**
-	 * Verify that a failed task can be restarted successfully.
-	 */
-	@Test
-	public void testRestartFailedTask() throws Exception {
-		connect = connectBuilder.build();
-		// start the clusters
-		connect.start();
-
-		int numTasks = 1;
-
-		// setup up props for the source connector
-		Map<String, String> props = defaultSourceConnectorProps(TOPIC_NAME);
-		// Properties for the source connector. The task should fail at startup due to the bad broker address.
-		props.put(TASKS_MAX_CONFIG, Objects.toString(numTasks));
-		props.put(CONNECTOR_CLIENT_PRODUCER_OVERRIDES_PREFIX + BOOTSTRAP_SERVERS_CONFIG, "nobrokerrunningatthisaddress");
-
-		connect.assertions().assertExactlyNumWorkersAreUp(NUM_WORKERS,
-				"Initial group of workers did not start in time.");
-
-		// Try to start the connector and its single task.
-		connect.configureConnector(CONNECTOR_NAME, props);
-
-		connect.assertions().assertConnectorIsRunningAndTasksHaveFailed(CONNECTOR_NAME, numTasks,
-				"Connector tasks did not fail in time");
-
-		// Reconfigure the connector without the bad broker address.
-		props.remove(CONNECTOR_CLIENT_PRODUCER_OVERRIDES_PREFIX + BOOTSTRAP_SERVERS_CONFIG);
-		connect.configureConnector(CONNECTOR_NAME, props);
-
-		// Restart the failed task
-		String taskRestartEndpoint = connect.endpointForResource(
-				String.format("connectors/%s/tasks/0/restart", CONNECTOR_NAME));
-		connect.requestPost(taskRestartEndpoint, "", Collections.emptyMap());
-
-<<<<<<< HEAD
-		// Ensure the task started successfully this time
-		connect.assertions().assertConnectorAndAtLeastNumTasksAreRunning(CONNECTOR_NAME, numTasks,
-				"Connector tasks are not all in running state.");
-	}
-
-	/**
-	 * Verify that a set of tasks restarts correctly after a broker goes offline and back online
-	 */
-	@Test
-	public void testBrokerCoordinator() throws Exception {
-		ConnectorHandle connectorHandle = RuntimeHandles.get().connectorHandle(CONNECTOR_NAME);
-		workerProps.put(DistributedConfig.SCHEDULED_REBALANCE_MAX_DELAY_MS_CONFIG, String.valueOf(5000));
-		connect = connectBuilder.workerProps(workerProps).build();
-		// start the clusters
-		connect.start();
-		int numTasks = 4;
-		// create test topic
-		connect.kafka().createTopic(TOPIC_NAME, NUM_TOPIC_PARTITIONS);
-
-		// set up props for the source connector
-		Map<String, String> props = defaultSourceConnectorProps(TOPIC_NAME);
-
-		connect.assertions().assertAtLeastNumWorkersAreUp(NUM_WORKERS,
-				"Initial group of workers did not start in time.");
-
-		// start a source connector
-		connect.configureConnector(CONNECTOR_NAME, props);
-
-		connect.assertions().assertConnectorAndAtLeastNumTasksAreRunning(CONNECTOR_NAME, numTasks,
-				"Connector tasks did not start in time.");
-
-		// expect that the connector will be stopped once the coordinator is detected to be down
-		StartAndStopLatch stopLatch = connectorHandle.expectedStops(1, false);
-
-		connect.kafka().stopOnlyKafka();
-
-		connect.assertions().assertExactlyNumWorkersAreUp(NUM_WORKERS,
-				"Group of workers did not remain the same after broker shutdown");
-
-		// Allow for the workers to discover that the coordinator is unavailable, wait is
-		// heartbeat timeout * 2 + 4sec
-		Thread.sleep(TimeUnit.SECONDS.toMillis(10));
-
-		// Wait for the connector to be stopped
-		assertTrue("Failed to stop connector and tasks after coordinator failure within "
-						+ CONNECTOR_SETUP_DURATION_MS + "ms",
-				stopLatch.await(CONNECTOR_SETUP_DURATION_MS, TimeUnit.MILLISECONDS));
-
-		StartAndStopLatch startLatch = connectorHandle.expectedStarts(1, false);
-		connect.kafka().startOnlyKafkaOnSamePorts();
-
-		// Allow for the kafka brokers to come back online
-		Thread.sleep(TimeUnit.SECONDS.toMillis(10));
-
-		connect.assertions().assertExactlyNumWorkersAreUp(NUM_WORKERS,
-				"Group of workers did not remain the same within the designated time.");
-
-		// Allow for the workers to rebalance and reach a steady state
-		Thread.sleep(TimeUnit.SECONDS.toMillis(10));
-
-		connect.assertions().assertConnectorAndAtLeastNumTasksAreRunning(CONNECTOR_NAME, numTasks,
-				"Connector tasks did not start in time.");
-
-		// Expect that the connector has started again
-		assertTrue("Failed to stop connector and tasks after coordinator failure within "
-						+ CONNECTOR_SETUP_DURATION_MS + "ms",
-				startLatch.await(CONNECTOR_SETUP_DURATION_MS, TimeUnit.MILLISECONDS));
-	}
-
-	/**
-	 * Verify that the number of tasks listed in the REST API is updated correctly after changes to
-	 * the "tasks.max" connector configuration.
-	 */
-	@Test
-	public void testTaskStatuses() throws Exception {
-		connect = connectBuilder.build();
-		// start the clusters
-		connect.start();
-
-		connect.assertions().assertAtLeastNumWorkersAreUp(NUM_WORKERS,
-				"Initial group of workers did not start in time.");
-
-		// base connector props
-		Map<String, String> props = defaultSourceConnectorProps(TOPIC_NAME);
-		props.put(CONNECTOR_CLASS_CONFIG, MonitorableSourceConnector.class.getSimpleName());
-
-		// start the connector with only one task
-		int initialNumTasks = 1;
-		props.put(TASKS_MAX_CONFIG, String.valueOf(initialNumTasks));
-		connect.configureConnector(CONNECTOR_NAME, props);
-		connect.assertions().assertConnectorAndExactlyNumTasksAreRunning(CONNECTOR_NAME,
-				initialNumTasks, "Connector tasks did not start in time");
-
-		// then reconfigure it to use more tasks
-		int increasedNumTasks = 5;
-		props.put(TASKS_MAX_CONFIG, String.valueOf(increasedNumTasks));
-		connect.configureConnector(CONNECTOR_NAME, props);
-		connect.assertions().assertConnectorAndExactlyNumTasksAreRunning(CONNECTOR_NAME,
-				increasedNumTasks, "Connector task statuses did not update in time.");
-
-		// then reconfigure it to use fewer tasks
-		int decreasedNumTasks = 3;
-		props.put(TASKS_MAX_CONFIG, String.valueOf(decreasedNumTasks));
-		connect.configureConnector(CONNECTOR_NAME, props);
-		connect.assertions().assertConnectorAndExactlyNumTasksAreRunning(CONNECTOR_NAME,
-				decreasedNumTasks, "Connector task statuses did not update in time.");
-	}
-
-	@Test
-	public void testSourceTaskNotBlockedOnShutdownWithNonExistentTopic() throws Exception {
-		// When automatic topic creation is disabled on the broker
-		brokerProps.put("auto.create.topics.enable", "false");
-		connect = connectBuilder
-				.brokerProps(brokerProps)
-				.numWorkers(1)
-				.numBrokers(1)
-				.build();
-		connect.start();
-
-		connect.assertions().assertAtLeastNumWorkersAreUp(1, "Initial group of workers did not start in time.");
-
-		// and when the connector is not configured to create topics
-		Map<String, String> props = defaultSourceConnectorProps("nonexistenttopic");
-		props.remove(DEFAULT_TOPIC_CREATION_PREFIX + REPLICATION_FACTOR_CONFIG);
-		props.remove(DEFAULT_TOPIC_CREATION_PREFIX + PARTITIONS_CONFIG);
-		props.put("throughput", "-1");
-
-		ConnectorHandle connector = RuntimeHandles.get().connectorHandle(CONNECTOR_NAME);
-		connector.expectedRecords(NUM_TASKS * MESSAGES_PER_POLL);
-		connect.configureConnector(CONNECTOR_NAME, props);
-		connect.assertions().assertConnectorAndExactlyNumTasksAreRunning(CONNECTOR_NAME,
-				NUM_TASKS, "Connector tasks did not start in time");
-		connector.awaitRecords(TimeUnit.MINUTES.toMillis(1));
-
-		// Then if we delete the connector, it and each of its tasks should be stopped by the framework
-		// even though the producer is blocked because there is no topic
-		StartAndStopLatch stopCounter = connector.expectedStops(1);
-		connect.deleteConnector(CONNECTOR_NAME);
-
-		assertTrue("Connector and all tasks were not stopped in time", stopCounter.await(1, TimeUnit.MINUTES));
-	}
-
-	private Map<String, String> defaultSourceConnectorProps(String topic) {
-		// setup up props for the source connector
-		Map<String, String> props = new HashMap<>();
-		props.put(CONNECTOR_CLASS_CONFIG, MonitorableSourceConnector.class.getSimpleName());
-		props.put(TASKS_MAX_CONFIG, String.valueOf(NUM_TASKS));
-		props.put(TOPIC_CONFIG, topic);
-		props.put("throughput", "10");
-		props.put("messages.per.poll", String.valueOf(MESSAGES_PER_POLL));
-		props.put(KEY_CONVERTER_CLASS_CONFIG, StringConverter.class.getName());
-		props.put(VALUE_CONVERTER_CLASS_CONFIG, StringConverter.class.getName());
-		props.put(DEFAULT_TOPIC_CREATION_PREFIX + REPLICATION_FACTOR_CONFIG, String.valueOf(1));
-		props.put(DEFAULT_TOPIC_CREATION_PREFIX + PARTITIONS_CONFIG, String.valueOf(1));
-		return props;
-	}
-=======
+        connect = connectBuilder.build();
+        // start the clusters
+        connect.start();
+
+        // create test topic
+        connect.kafka().createTopic(TOPIC_NAME, NUM_TOPIC_PARTITIONS);
+
+        // set up props for the source connector
+        Map<String, String> props = defaultSourceConnectorProps(TOPIC_NAME);
+
+        connect.assertions().assertAtLeastNumWorkersAreUp(NUM_WORKERS, "Initial group of workers did not start in time.");
+
+        // start a source connector
+        connect.configureConnector(CONNECTOR_NAME, props);
+
+        connect.assertions().assertConnectorAndAtLeastNumTasksAreRunning(CONNECTOR_NAME, NUM_TASKS, "Connector tasks did not start in time.");
+
+        WorkerHandle extraWorker = connect.addWorker();
+
+        connect.assertions().assertAtLeastNumWorkersAreUp(NUM_WORKERS + 1, "Expanded group of workers did not start in time.");
+
+        connect.assertions().assertConnectorAndAtLeastNumTasksAreRunning(CONNECTOR_NAME, NUM_TASKS, "Connector tasks are not all in running state.");
+
+        Set<WorkerHandle> workers = connect.activeWorkers();
+        assertTrue(workers.contains(extraWorker));
+
+        connect.removeWorker(extraWorker);
+
+        connect.assertions().assertExactlyNumWorkersAreUp(NUM_WORKERS, "Group of workers did not shrink in time.");
+
+        workers = connect.activeWorkers();
+        assertFalse(workers.contains(extraWorker));
+    }
+
+    /**
+     * Verify that a failed task can be restarted successfully.
+     */
+    @Test
+    public void testRestartFailedTask() throws Exception {
+        connect = connectBuilder.build();
+        // start the clusters
+        connect.start();
+
+        int numTasks = 1;
+
+        // setup up props for the source connector
+        Map<String, String> props = defaultSourceConnectorProps(TOPIC_NAME);
+        // Properties for the source connector. The task should fail at startup due to the bad broker address.
+        props.put(TASKS_MAX_CONFIG, Objects.toString(numTasks));
+        props.put(CONNECTOR_CLIENT_PRODUCER_OVERRIDES_PREFIX + BOOTSTRAP_SERVERS_CONFIG, "nobrokerrunningatthisaddress");
+
+        connect.assertions().assertExactlyNumWorkersAreUp(NUM_WORKERS, "Initial group of workers did not start in time.");
+
+        // Try to start the connector and its single task.
+        connect.configureConnector(CONNECTOR_NAME, props);
+
+        connect.assertions().assertConnectorIsRunningAndTasksHaveFailed(CONNECTOR_NAME, numTasks, "Connector tasks did not fail in time");
+
+        // Reconfigure the connector without the bad broker address.
+        props.remove(CONNECTOR_CLIENT_PRODUCER_OVERRIDES_PREFIX + BOOTSTRAP_SERVERS_CONFIG);
+        connect.configureConnector(CONNECTOR_NAME, props);
+
+        // Restart the failed task
+        String taskRestartEndpoint = connect.endpointForResource(String.format("connectors/%s/tasks/0/restart", CONNECTOR_NAME));
+        connect.requestPost(taskRestartEndpoint, "", Collections.emptyMap());
+
+        // Ensure the task started successfully this time
+        connect.assertions().assertConnectorAndAtLeastNumTasksAreRunning(CONNECTOR_NAME, numTasks, "Connector tasks are not all in running state.");
+    }
+
+    /**
+     * Verify that a set of tasks restarts correctly after a broker goes offline and back online
+     */
+    @Test
+    public void testBrokerCoordinator() throws Exception {
+        ConnectorHandle connectorHandle = RuntimeHandles.get().connectorHandle(CONNECTOR_NAME);
+        workerProps.put(DistributedConfig.SCHEDULED_REBALANCE_MAX_DELAY_MS_CONFIG, String.valueOf(5000));
+        connect = connectBuilder.workerProps(workerProps).build();
+        // start the clusters
+        connect.start();
+        int numTasks = 4;
+        // create test topic
+        connect.kafka().createTopic(TOPIC_NAME, NUM_TOPIC_PARTITIONS);
+
+        // set up props for the source connector
+        Map<String, String> props = defaultSourceConnectorProps(TOPIC_NAME);
+
+        connect.assertions().assertAtLeastNumWorkersAreUp(NUM_WORKERS, "Initial group of workers did not start in time.");
+
+        // start a source connector
+        connect.configureConnector(CONNECTOR_NAME, props);
+
+        connect.assertions().assertConnectorAndAtLeastNumTasksAreRunning(CONNECTOR_NAME, numTasks, "Connector tasks did not start in time.");
+
+        // expect that the connector will be stopped once the coordinator is detected to be down
+        StartAndStopLatch stopLatch = connectorHandle.expectedStops(1, false);
+
+        connect.kafka().stopOnlyKafka();
+
+        connect.assertions().assertExactlyNumWorkersAreUp(NUM_WORKERS, "Group of workers did not remain the same after broker shutdown");
+
+        // Allow for the workers to discover that the coordinator is unavailable, wait is
+        // heartbeat timeout * 2 + 4sec
+        Thread.sleep(TimeUnit.SECONDS.toMillis(10));
+
+        // Wait for the connector to be stopped
+        assertTrue("Failed to stop connector and tasks after coordinator failure within " + CONNECTOR_SETUP_DURATION_MS + "ms", stopLatch.await(CONNECTOR_SETUP_DURATION_MS, TimeUnit.MILLISECONDS));
+
+        StartAndStopLatch startLatch = connectorHandle.expectedStarts(1, false);
+        connect.kafka().startOnlyKafkaOnSamePorts();
+
+        // Allow for the kafka brokers to come back online
+        Thread.sleep(TimeUnit.SECONDS.toMillis(10));
+
+        connect.assertions().assertExactlyNumWorkersAreUp(NUM_WORKERS, "Group of workers did not remain the same within the designated time.");
+
+        // Allow for the workers to rebalance and reach a steady state
+        Thread.sleep(TimeUnit.SECONDS.toMillis(10));
+
+        connect.assertions().assertConnectorAndAtLeastNumTasksAreRunning(CONNECTOR_NAME, numTasks, "Connector tasks did not start in time.");
+
+        // Expect that the connector has started again
+        assertTrue("Failed to stop connector and tasks after coordinator failure within " + CONNECTOR_SETUP_DURATION_MS + "ms", startLatch.await(CONNECTOR_SETUP_DURATION_MS, TimeUnit.MILLISECONDS));
+    }
+
+    /**
+     * Verify that the number of tasks listed in the REST API is updated correctly after changes to
+     * the "tasks.max" connector configuration.
+     */
+    @Test
+    public void testTaskStatuses() throws Exception {
+        connect = connectBuilder.build();
+        // start the clusters
+        connect.start();
+
+        connect.assertions().assertAtLeastNumWorkersAreUp(NUM_WORKERS, "Initial group of workers did not start in time.");
+
+        // base connector props
+        Map<String, String> props = defaultSourceConnectorProps(TOPIC_NAME);
+        props.put(CONNECTOR_CLASS_CONFIG, MonitorableSourceConnector.class.getSimpleName());
+
+        // start the connector with only one task
+        int initialNumTasks = 1;
+        props.put(TASKS_MAX_CONFIG, String.valueOf(initialNumTasks));
+        connect.configureConnector(CONNECTOR_NAME, props);
+        connect.assertions().assertConnectorAndExactlyNumTasksAreRunning(CONNECTOR_NAME, initialNumTasks, "Connector tasks did not start in time");
+
+        // then reconfigure it to use more tasks
+        int increasedNumTasks = 5;
+        props.put(TASKS_MAX_CONFIG, String.valueOf(increasedNumTasks));
+        connect.configureConnector(CONNECTOR_NAME, props);
+        connect.assertions().assertConnectorAndExactlyNumTasksAreRunning(CONNECTOR_NAME, increasedNumTasks, "Connector task statuses did not update in time.");
+
+        // then reconfigure it to use fewer tasks
+        int decreasedNumTasks = 3;
+        props.put(TASKS_MAX_CONFIG, String.valueOf(decreasedNumTasks));
+        connect.configureConnector(CONNECTOR_NAME, props);
+        connect.assertions().assertConnectorAndExactlyNumTasksAreRunning(CONNECTOR_NAME, decreasedNumTasks, "Connector task statuses did not update in time.");
+    }
+
     @Test
     public void testSourceTaskNotBlockedOnShutdownWithNonExistentTopic() throws Exception {
         // When automatic topic creation is disabled on the broker
         brokerProps.put("auto.create.topics.enable", "false");
-        connect = connectBuilder
-            .brokerProps(brokerProps)
-            .numWorkers(1)
-            .numBrokers(1)
-            .build();
+        connect = connectBuilder.brokerProps(brokerProps).numWorkers(1).numBrokers(1).build();
         connect.start();
 
         connect.assertions().assertAtLeastNumWorkersAreUp(1, "Initial group of workers did not start in time.");
@@ -363,8 +271,7 @@
         ConnectorHandle connector = RuntimeHandles.get().connectorHandle(CONNECTOR_NAME);
         connector.expectedRecords(NUM_TASKS * MESSAGES_PER_POLL);
         connect.configureConnector(CONNECTOR_NAME, props);
-        connect.assertions().assertConnectorAndExactlyNumTasksAreRunning(CONNECTOR_NAME,
-            NUM_TASKS, "Connector tasks did not start in time");
+        connect.assertions().assertConnectorAndExactlyNumTasksAreRunning(CONNECTOR_NAME, NUM_TASKS, "Connector tasks did not start in time");
         connector.awaitRecords(TimeUnit.MINUTES.toMillis(1));
 
         // Then if we delete the connector, it and each of its tasks should be stopped by the framework
@@ -405,8 +312,7 @@
         // start the clusters
         connect.start();
 
-        connect.assertions().assertAtLeastNumWorkersAreUp(NUM_WORKERS,
-                "Initial group of workers did not start in time.");
+        connect.assertions().assertAtLeastNumWorkersAreUp(NUM_WORKERS, "Initial group of workers did not start in time.");
 
         // Want to make sure to use multiple tasks
         final int numTasks = 4;
@@ -415,70 +321,41 @@
 
         // Start with RUNNING
         connect.configureConnector(CONNECTOR_NAME, props);
-        connect.assertions().assertConnectorAndExactlyNumTasksAreRunning(
-                CONNECTOR_NAME,
-                numTasks,
-                "Connector tasks did not start in time"
-        );
+        connect.assertions().assertConnectorAndExactlyNumTasksAreRunning(CONNECTOR_NAME, numTasks, "Connector tasks did not start in time");
 
         // Transition to STOPPED
         connect.stopConnector(CONNECTOR_NAME);
         // Issue a second request to ensure that this operation is idempotent
         connect.stopConnector(CONNECTOR_NAME);
-        connect.assertions().assertConnectorIsStopped(
-                CONNECTOR_NAME,
-                "Connector did not stop in time"
-        );
+        connect.assertions().assertConnectorIsStopped(CONNECTOR_NAME, "Connector did not stop in time");
 
         // Transition to RUNNING
         connect.resumeConnector(CONNECTOR_NAME);
         // Issue a second request to ensure that this operation is idempotent
         connect.resumeConnector(CONNECTOR_NAME);
-        connect.assertions().assertConnectorAndExactlyNumTasksAreRunning(
-                CONNECTOR_NAME,
-                numTasks,
-                "Connector tasks did not resume in time"
-        );
+        connect.assertions().assertConnectorAndExactlyNumTasksAreRunning(CONNECTOR_NAME, numTasks, "Connector tasks did not resume in time");
 
         // Transition to PAUSED
         connect.pauseConnector(CONNECTOR_NAME);
         // Issue a second request to ensure that this operation is idempotent
         connect.pauseConnector(CONNECTOR_NAME);
-        connect.assertions().assertConnectorAndExactlyNumTasksArePaused(
-                CONNECTOR_NAME,
-                numTasks,
-                "Connector did not pause in time"
-        );
+        connect.assertions().assertConnectorAndExactlyNumTasksArePaused(CONNECTOR_NAME, numTasks, "Connector did not pause in time");
 
         // Transition to STOPPED
         connect.stopConnector(CONNECTOR_NAME);
-        connect.assertions().assertConnectorIsStopped(
-                CONNECTOR_NAME,
-                "Connector did not stop in time"
-        );
+        connect.assertions().assertConnectorIsStopped(CONNECTOR_NAME, "Connector did not stop in time");
 
         // Transition to PAUSED
         connect.pauseConnector(CONNECTOR_NAME);
-        connect.assertions().assertConnectorAndExactlyNumTasksArePaused(
-                CONNECTOR_NAME,
-                0,
-                "Connector did not pause in time"
-        );
+        connect.assertions().assertConnectorAndExactlyNumTasksArePaused(CONNECTOR_NAME, 0, "Connector did not pause in time");
 
         // Transition to RUNNING
         connect.resumeConnector(CONNECTOR_NAME);
-        connect.assertions().assertConnectorAndExactlyNumTasksAreRunning(
-                CONNECTOR_NAME,
-                numTasks,
-                "Connector tasks did not resume in time"
-        );
+        connect.assertions().assertConnectorAndExactlyNumTasksAreRunning(CONNECTOR_NAME, numTasks, "Connector tasks did not resume in time");
 
         // Delete the connector
         connect.deleteConnector(CONNECTOR_NAME);
-        connect.assertions().assertConnectorAndTasksAreNotRunning(
-                CONNECTOR_NAME,
-                "Connector tasks were not destroyed in time"
-        );
+        connect.assertions().assertConnectorAndTasksAreNotRunning(CONNECTOR_NAME, "Connector tasks were not destroyed in time");
     }
 
     /**
@@ -492,8 +369,7 @@
         // start the clusters
         connect.start();
 
-        connect.assertions().assertAtLeastNumWorkersAreUp(NUM_WORKERS,
-                "Initial group of workers did not start in time.");
+        connect.assertions().assertAtLeastNumWorkersAreUp(NUM_WORKERS, "Initial group of workers did not start in time.");
 
         Map<String, String> props = defaultSourceConnectorProps(TOPIC_NAME);
         // Fail the connector on startup
@@ -501,53 +377,32 @@
 
         // Start the connector (should fail immediately and generate no tasks)
         connect.configureConnector(CONNECTOR_NAME, props);
-        connect.assertions().assertConnectorIsFailedAndTasksHaveFailed(
-                CONNECTOR_NAME,
-                0,
-                "Connector should have failed and not generated any tasks"
-        );
+        connect.assertions().assertConnectorIsFailedAndTasksHaveFailed(CONNECTOR_NAME, 0, "Connector should have failed and not generated any tasks");
 
         // Stopping a failed connector updates its state to STOPPED in the REST API
         connect.stopConnector(CONNECTOR_NAME);
-        connect.assertions().assertConnectorIsStopped(
-                CONNECTOR_NAME,
-                "Connector did not stop in time"
-        );
+        connect.assertions().assertConnectorIsStopped(CONNECTOR_NAME, "Connector did not stop in time");
 
         // Can resume a connector after its Connector has failed before shutdown after receiving a stop request
         props.remove("connector.start.inject.error");
         connect.configureConnector(CONNECTOR_NAME, props);
         connect.resumeConnector(CONNECTOR_NAME);
-        connect.assertions().assertConnectorAndExactlyNumTasksAreRunning(
-                CONNECTOR_NAME,
-                NUM_TASKS,
-                "Connector or tasks did not start running healthily in time"
-        );
+        connect.assertions().assertConnectorAndExactlyNumTasksAreRunning(CONNECTOR_NAME, NUM_TASKS, "Connector or tasks did not start running healthily in time");
 
         // Fail the connector on shutdown
         props.put("connector.stop.inject.error", "true");
         // Stopping a connector that fails during shutdown after receiving a stop request updates its state to STOPPED in the REST API
         connect.configureConnector(CONNECTOR_NAME, props);
         connect.stopConnector(CONNECTOR_NAME);
-        connect.assertions().assertConnectorIsStopped(
-                CONNECTOR_NAME,
-                "Connector did not stop in time"
-        );
+        connect.assertions().assertConnectorIsStopped(CONNECTOR_NAME, "Connector did not stop in time");
 
         // Can resume a connector after its Connector has failed during shutdown after receiving a stop request
         connect.resumeConnector(CONNECTOR_NAME);
-        connect.assertions().assertConnectorAndExactlyNumTasksAreRunning(
-                CONNECTOR_NAME,
-                NUM_TASKS,
-                "Connector or tasks did not start running healthily in time"
-        );
+        connect.assertions().assertConnectorAndExactlyNumTasksAreRunning(CONNECTOR_NAME, NUM_TASKS, "Connector or tasks did not start running healthily in time");
 
         // Can delete a stopped connector
         connect.deleteConnector(CONNECTOR_NAME);
-        connect.assertions().assertConnectorAndTasksAreNotRunning(
-                CONNECTOR_NAME,
-                "Connector and all of its tasks should no longer be running"
-        );
+        connect.assertions().assertConnectorAndTasksAreNotRunning(CONNECTOR_NAME, "Connector and all of its tasks should no longer be running");
     }
 
     private Map<String, String> defaultSourceConnectorProps(String topic) {
@@ -564,5 +419,4 @@
         props.put(DEFAULT_TOPIC_CREATION_PREFIX + PARTITIONS_CONFIG, String.valueOf(1));
         return props;
     }
->>>>>>> 15418db6
 }