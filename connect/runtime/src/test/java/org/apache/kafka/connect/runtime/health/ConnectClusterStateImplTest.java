--- conflicted
+++ resolved
@@ -36,13 +36,9 @@
 import java.util.concurrent.TimeUnit;
 import java.util.concurrent.TimeoutException;
 
-<<<<<<< HEAD
-import static org.junit.Assert.*;
-=======
 import static org.junit.jupiter.api.Assertions.assertEquals;
 import static org.junit.jupiter.api.Assertions.assertNotSame;
 import static org.junit.jupiter.api.Assertions.assertThrows;
->>>>>>> 9494bebe
 import static org.mockito.ArgumentMatchers.eq;
 import static org.mockito.Mockito.doAnswer;
 
@@ -69,7 +65,8 @@
     
     @Test
     public void connectors() {
-        @SuppressWarnings("unchecked") ArgumentCaptor<Callback<Collection<String>>> callback = ArgumentCaptor.forClass(Callback.class);
+        @SuppressWarnings("unchecked")
+        ArgumentCaptor<Callback<Collection<String>>> callback = ArgumentCaptor.forClass(Callback.class);
         doAnswer(invocation -> {
             callback.getValue().onCompletion(null, expectedConnectors);
             return null;
@@ -83,7 +80,8 @@
         final String connName = "sink6";
         final Map<String, String> expectedConfig = Collections.singletonMap("key", "value");
 
-        @SuppressWarnings("unchecked") ArgumentCaptor<Callback<Map<String, String>>> callback = ArgumentCaptor.forClass(Callback.class);
+        @SuppressWarnings("unchecked")
+        ArgumentCaptor<Callback<Map<String, String>>> callback = ArgumentCaptor.forClass(Callback.class);
         doAnswer(invocation -> {
             callback.getValue().onCompletion(null, expectedConfig);
             return null;
@@ -92,13 +90,9 @@
         Map<String, String> actualConfig = connectClusterState.connectorConfig(connName);
 
         assertEquals(expectedConfig, actualConfig);
-<<<<<<< HEAD
-        assertNotSame("Config should be copied in order to avoid mutation by REST extensions", expectedConfig, actualConfig);
-=======
         assertNotSame(expectedConfig,
             actualConfig,
             "Config should be copied in order to avoid mutation by REST extensions");
->>>>>>> 9494bebe
     }
 
     @Test
@@ -108,7 +102,8 @@
 
     @Test
     public void connectorsFailure() {
-        @SuppressWarnings("unchecked") ArgumentCaptor<Callback<Collection<String>>> callback = ArgumentCaptor.forClass(Callback.class);
+        @SuppressWarnings("unchecked")
+        ArgumentCaptor<Callback<Collection<String>>> callback = ArgumentCaptor.forClass(Callback.class);
         doAnswer(invocation -> {
             Throwable timeout = new TimeoutException();
             callback.getValue().onCompletion(timeout, null);
