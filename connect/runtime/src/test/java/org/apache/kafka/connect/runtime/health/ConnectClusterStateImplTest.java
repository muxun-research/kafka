--- conflicted
+++ resolved
@@ -33,9 +33,7 @@
 import java.util.concurrent.TimeUnit;
 import java.util.concurrent.TimeoutException;
 
-import static org.junit.Assert.assertEquals;
-import static org.junit.Assert.assertNotSame;
-import static org.junit.Assert.assertThrows;
+import static org.junit.Assert.*;
 import static org.mockito.ArgumentMatchers.eq;
 import static org.mockito.Mockito.doAnswer;
 
@@ -61,39 +59,7 @@
     
     @Test
     public void connectors() {
-<<<<<<< HEAD
-		Capture<Callback<Collection<String>>> callback = EasyMock.newCapture();
-		herder.connectors(EasyMock.capture(callback));
-		EasyMock.expectLastCall().andAnswer(() -> {
-			callback.getValue().onCompletion(null, expectedConnectors);
-			return null;
-		});
-		EasyMock.replay(herder);
-		assertEquals(expectedConnectors, connectClusterState.connectors());
-	}
-
-    @Test
-    public void connectorConfig() {
-		final String connName = "sink6";
-		final Map<String, String> expectedConfig = Collections.singletonMap("key", "value");
-		Capture<Callback<Map<String, String>>> callback = EasyMock.newCapture();
-		herder.connectorConfig(EasyMock.eq(connName), EasyMock.capture(callback));
-		EasyMock.expectLastCall().andAnswer(() -> {
-			callback.getValue().onCompletion(null, expectedConfig);
-			return null;
-		});
-		EasyMock.replay(herder);
-		Map<String, String> actualConfig = connectClusterState.connectorConfig(connName);
-		assertEquals(expectedConfig, actualConfig);
-		assertNotSame(
-				"Config should be copied in order to avoid mutation by REST extensions",
-				expectedConfig,
-				actualConfig
-		);
-	}
-=======
-        @SuppressWarnings("unchecked")
-        ArgumentCaptor<Callback<Collection<String>>> callback = ArgumentCaptor.forClass(Callback.class);
+        @SuppressWarnings("unchecked") ArgumentCaptor<Callback<Collection<String>>> callback = ArgumentCaptor.forClass(Callback.class);
         doAnswer(invocation -> {
             callback.getValue().onCompletion(null, expectedConnectors);
             return null;
@@ -107,8 +73,7 @@
         final String connName = "sink6";
         final Map<String, String> expectedConfig = Collections.singletonMap("key", "value");
 
-        @SuppressWarnings("unchecked")
-        ArgumentCaptor<Callback<Map<String, String>>> callback = ArgumentCaptor.forClass(Callback.class);
+        @SuppressWarnings("unchecked") ArgumentCaptor<Callback<Map<String, String>>> callback = ArgumentCaptor.forClass(Callback.class);
         doAnswer(invocation -> {
             callback.getValue().onCompletion(null, expectedConfig);
             return null;
@@ -117,13 +82,8 @@
         Map<String, String> actualConfig = connectClusterState.connectorConfig(connName);
 
         assertEquals(expectedConfig, actualConfig);
-        assertNotSame(
-            "Config should be copied in order to avoid mutation by REST extensions",
-            expectedConfig,
-            actualConfig
-        );
+        assertNotSame("Config should be copied in order to avoid mutation by REST extensions", expectedConfig, actualConfig);
     }
->>>>>>> 15418db6
 
     @Test
     public void kafkaClusterId() {
@@ -132,20 +92,7 @@
 
     @Test
     public void connectorsFailure() {
-<<<<<<< HEAD
-		Capture<Callback<Collection<String>>> callback = EasyMock.newCapture();
-		herder.connectors(EasyMock.capture(callback));
-		EasyMock.expectLastCall().andAnswer(() -> {
-			Throwable timeout = new TimeoutException();
-			callback.getValue().onCompletion(timeout, null);
-			return null;
-		});
-		EasyMock.replay(herder);
-		assertThrows(ConnectException.class, connectClusterState::connectors);
-	}
-=======
-        @SuppressWarnings("unchecked")
-        ArgumentCaptor<Callback<Collection<String>>> callback = ArgumentCaptor.forClass(Callback.class);
+        @SuppressWarnings("unchecked") ArgumentCaptor<Callback<Collection<String>>> callback = ArgumentCaptor.forClass(Callback.class);
         doAnswer(invocation -> {
             Throwable timeout = new TimeoutException();
             callback.getValue().onCompletion(timeout, null);
@@ -154,5 +101,4 @@
 
         assertThrows(ConnectException.class, connectClusterState::connectors);
     }
->>>>>>> 15418db6
 }