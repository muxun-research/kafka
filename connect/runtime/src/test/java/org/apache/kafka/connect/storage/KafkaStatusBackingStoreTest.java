/*
 * Licensed to the Apache Software Foundation (ASF) under one or more
 * contributor license agreements. See the NOTICE file distributed with
 * this work for additional information regarding copyright ownership.
 * The ASF licenses this file to You under the Apache License, Version 2.0
 * (the "License"); you may not use this file except in compliance with
 * the License. You may obtain a copy of the License at
 *
 *    http://www.apache.org/licenses/LICENSE-2.0
 *
 * Unless required by applicable law or agreed to in writing, software
 * distributed under the License is distributed on an "AS IS" BASIS,
 * WITHOUT WARRANTIES OR CONDITIONS OF ANY KIND, either express or implied.
 * See the License for the specific language governing permissions and
 * limitations under the License.
 */
package org.apache.kafka.connect.storage;

import org.apache.kafka.clients.consumer.ConsumerRecord;
import org.apache.kafka.clients.producer.Callback;
import org.apache.kafka.common.config.ConfigException;
import org.apache.kafka.common.errors.TimeoutException;
import org.apache.kafka.common.errors.UnknownServerException;
import org.apache.kafka.common.header.internals.RecordHeaders;
import org.apache.kafka.common.record.TimestampType;
import org.apache.kafka.common.utils.MockTime;
import org.apache.kafka.connect.data.Schema;
import org.apache.kafka.connect.data.SchemaAndValue;
import org.apache.kafka.connect.data.Struct;
import org.apache.kafka.connect.runtime.ConnectorStatus;
import org.apache.kafka.connect.runtime.TaskStatus;
import org.apache.kafka.connect.runtime.WorkerConfig;
import org.apache.kafka.connect.runtime.distributed.DistributedConfig;
import org.apache.kafka.connect.util.ConnectorTaskId;
import org.apache.kafka.connect.util.KafkaBasedLog;
import org.apache.kafka.connect.util.TopicAdmin;
import org.junit.Before;
import org.junit.Test;
import org.mockito.ArgumentCaptor;

import java.util.Collections;
import java.util.HashMap;
import java.util.HashSet;
import java.util.Map;
import java.util.Optional;
import java.util.function.Supplier;

import static org.apache.kafka.clients.CommonClientConfigs.CLIENT_ID_CONFIG;
import static org.junit.Assert.assertEquals;
import static org.junit.Assert.assertNull;
import static org.junit.Assert.assertThrows;
import static org.junit.Assert.assertTrue;
import static org.mockito.ArgumentMatchers.anyString;
import static org.mockito.Mockito.any;
import static org.mockito.Mockito.doAnswer;
import static org.mockito.Mockito.doReturn;
import static org.mockito.Mockito.eq;
import static org.mockito.Mockito.mock;
import static org.mockito.Mockito.never;
import static org.mockito.Mockito.spy;
import static org.mockito.Mockito.verify;
import static org.mockito.Mockito.when;

@SuppressWarnings("unchecked")
public class KafkaStatusBackingStoreTest {

<<<<<<< HEAD
	private static final String STATUS_TOPIC = "status-topic";
	private static final String WORKER_ID = "localhost:8083";
	private static final String CONNECTOR = "conn";
	private static final ConnectorTaskId TASK = new ConnectorTaskId(CONNECTOR, 0);

	private KafkaStatusBackingStore store;
	@Mock
	Converter converter;
	@Mock
	private KafkaBasedLog<String, byte[]> kafkaBasedLog;
	@Mock
	WorkerConfig workerConfig;

	@Before
	public void setup() {
		store = new KafkaStatusBackingStore(new MockTime(), converter, STATUS_TOPIC, kafkaBasedLog);
	}

	@Test
	public void misconfigurationOfStatusBackingStore() {
		expect(workerConfig.getString(DistributedConfig.STATUS_STORAGE_TOPIC_CONFIG)).andReturn(null);
		expect(workerConfig.getString(DistributedConfig.STATUS_STORAGE_TOPIC_CONFIG)).andReturn("   ");
		replayAll();

		Exception e = assertThrows(ConfigException.class, () -> store.configure(workerConfig));
		assertEquals("Must specify topic for connector status.", e.getMessage());
		e = assertThrows(ConfigException.class, () -> store.configure(workerConfig));
		assertEquals("Must specify topic for connector status.", e.getMessage());
		verifyAll();
	}

	@Test
	public void putConnectorState() {
		byte[] value = new byte[0];
		expect(converter.fromConnectData(eq(STATUS_TOPIC), anyObject(Schema.class), anyObject(Struct.class)))
				.andStubReturn(value);

		final Capture<Callback> callbackCapture = newCapture();
		kafkaBasedLog.send(eq("status-connector-conn"), eq(value), capture(callbackCapture));
		expectLastCall()
				.andAnswer(() -> {
					callbackCapture.getValue().onCompletion(null, null);
					return null;
				});
        replayAll();
=======
    private static final String STATUS_TOPIC = "status-topic";
    private static final String WORKER_ID = "localhost:8083";
    private static final String CONNECTOR = "conn";
    private static final ConnectorTaskId TASK = new ConnectorTaskId(CONNECTOR, 0);

    private KafkaStatusBackingStore store;
    private final KafkaBasedLog<String, byte[]> kafkaBasedLog = mock(KafkaBasedLog.class);

    Converter converter = mock(Converter.class);
    WorkerConfig workerConfig = mock(WorkerConfig.class);

    @Before
    public void setup() {
        store = new KafkaStatusBackingStore(new MockTime(), converter, STATUS_TOPIC, kafkaBasedLog);
    }

    @Test
    public void misconfigurationOfStatusBackingStore() {
        when(workerConfig.getString(DistributedConfig.STATUS_STORAGE_TOPIC_CONFIG)).thenReturn(null);
        when(workerConfig.getString(DistributedConfig.STATUS_STORAGE_TOPIC_CONFIG)).thenReturn("   ");

        Exception e = assertThrows(ConfigException.class, () -> store.configure(workerConfig));
        assertEquals("Must specify topic for connector status.", e.getMessage());
        e = assertThrows(ConfigException.class, () -> store.configure(workerConfig));
        assertEquals("Must specify topic for connector status.", e.getMessage());
    }

    @Test
    public void putConnectorState() {
        byte[] value = new byte[0];
        when(converter.fromConnectData(eq(STATUS_TOPIC), any(Schema.class), any(Struct.class))).thenReturn(value);

        doAnswer(invocation -> {
            ((Callback) invocation.getArgument(2)).onCompletion(null, null);
            return null;
        }).when(kafkaBasedLog).send(eq("status-connector-conn"), eq(value), any(Callback.class));
>>>>>>> 15418db6

        ConnectorStatus status = new ConnectorStatus(CONNECTOR, ConnectorStatus.State.RUNNING, WORKER_ID, 0);
        store.put(status);

        // state is not visible until read back from the log
<<<<<<< HEAD
		assertNull(store.get(CONNECTOR));

        verifyAll();
=======
        assertNull(store.get(CONNECTOR));
>>>>>>> 15418db6
    }

    @Test
    public void putConnectorStateRetriableFailure() {
        byte[] value = new byte[0];
<<<<<<< HEAD
        expect(converter.fromConnectData(eq(STATUS_TOPIC), anyObject(Schema.class), anyObject(Struct.class)))
                .andStubReturn(value);

        final Capture<Callback> callbackCapture = newCapture();
        kafkaBasedLog.send(eq("status-connector-conn"), eq(value), capture(callbackCapture));
		expectLastCall()
				.andAnswer(() -> {
					callbackCapture.getValue().onCompletion(null, new TimeoutException());
					return null;
				})
				.andAnswer(() -> {
					callbackCapture.getValue().onCompletion(null, null);
					return null;
				});
        replayAll();
=======
        when(converter.fromConnectData(eq(STATUS_TOPIC), any(Schema.class), any(Struct.class))).thenReturn(value);

        doAnswer(invocation -> {
            ((Callback) invocation.getArgument(2)).onCompletion(null, new TimeoutException());
            return null;
        }).doAnswer(invocation -> {
            ((Callback) invocation.getArgument(2)).onCompletion(null, null);
            return null;
        })
        .when(kafkaBasedLog).send(eq("status-connector-conn"), eq(value), any(Callback.class));
>>>>>>> 15418db6

        ConnectorStatus status = new ConnectorStatus(CONNECTOR, ConnectorStatus.State.RUNNING, WORKER_ID, 0);
        store.put(status);

        // state is not visible until read back from the log
<<<<<<< HEAD
		assertNull(store.get(CONNECTOR));

        verifyAll();
=======
        assertNull(store.get(CONNECTOR));
>>>>>>> 15418db6
    }

    @Test
    public void putConnectorStateNonRetriableFailure() {
        byte[] value = new byte[0];
<<<<<<< HEAD
        expect(converter.fromConnectData(eq(STATUS_TOPIC), anyObject(Schema.class), anyObject(Struct.class)))
                .andStubReturn(value);

        final Capture<Callback> callbackCapture = newCapture();
        kafkaBasedLog.send(eq("status-connector-conn"), eq(value), capture(callbackCapture));
		expectLastCall()
				.andAnswer(() -> {
					callbackCapture.getValue().onCompletion(null, new UnknownServerException());
					return null;
				});
        replayAll();
=======
        when(converter.fromConnectData(eq(STATUS_TOPIC), any(Schema.class), any(Struct.class))).thenReturn(value);

        doAnswer(invocation -> {
            ((Callback) invocation.getArgument(2)).onCompletion(null, new UnknownServerException());
            return null;
        }).when(kafkaBasedLog).send(eq("status-connector-conn"), eq(value), any(Callback.class));
>>>>>>> 15418db6

        // the error is logged and ignored
        ConnectorStatus status = new ConnectorStatus(CONNECTOR, ConnectorStatus.State.RUNNING, WORKER_ID, 0);
        store.put(status);

        // state is not visible until read back from the log
<<<<<<< HEAD
		assertNull(store.get(CONNECTOR));

        verifyAll();
=======
        assertNull(store.get(CONNECTOR));
>>>>>>> 15418db6
    }

    @Test
    public void putSafeConnectorIgnoresStaleStatus() {
        byte[] value = new byte[0];
        String otherWorkerId = "anotherhost:8083";

        // the persisted came from a different host and has a newer generation
        Map<String, Object> statusMap = new HashMap<>();
        statusMap.put("worker_id", otherWorkerId);
        statusMap.put("state", "RUNNING");
        statusMap.put("generation", 1L);

        when(converter.toConnectData(STATUS_TOPIC, value)).thenReturn(new SchemaAndValue(null, statusMap));

        store.read(consumerRecord(0, "status-connector-conn", value));
        store.putSafe(new ConnectorStatus(CONNECTOR, ConnectorStatus.State.UNASSIGNED, WORKER_ID, 0));

        verify(kafkaBasedLog, never()).send(anyString(), any(), any(Callback.class));
        ConnectorStatus status = new ConnectorStatus(CONNECTOR, ConnectorStatus.State.RUNNING, otherWorkerId, 1);
        assertEquals(status, store.get(CONNECTOR));
    }

    @Test
    public void putSafeWithNoPreviousValueIsPropagated() {
        final byte[] value = new byte[0];
        ArgumentCaptor<Struct> captor = ArgumentCaptor.forClass(Struct.class);

        kafkaBasedLog.send(eq("status-connector-" + CONNECTOR), eq(value), any(Callback.class));
        final ConnectorStatus status = new ConnectorStatus(CONNECTOR, ConnectorStatus.State.FAILED, WORKER_ID, 0);
        store.putSafe(status);

        verify(converter).fromConnectData(eq(STATUS_TOPIC), any(Schema.class), captor.capture());
        assertEquals(status.state().toString(), captor.getValue().get(KafkaStatusBackingStore.STATE_KEY_NAME));
        assertEquals(status.workerId(), captor.getValue().get(KafkaStatusBackingStore.WORKER_ID_KEY_NAME));
        assertEquals(status.generation(), captor.getValue().get(KafkaStatusBackingStore.GENERATION_KEY_NAME));
    }

    @Test
    public void putSafeOverridesValueSetBySameWorker() {
        final byte[] value = new byte[0];

        // the persisted came from the same host, but has a newer generation
        Map<String, Object> firstStatusRead = new HashMap<>();
        firstStatusRead.put("worker_id", WORKER_ID);
        firstStatusRead.put("state", "RUNNING");
        firstStatusRead.put("generation", 1L);

        Map<String, Object> secondStatusRead = new HashMap<>();
        secondStatusRead.put("worker_id", WORKER_ID);
        secondStatusRead.put("state", "UNASSIGNED");
        secondStatusRead.put("generation", 0L);

        when(converter.toConnectData(STATUS_TOPIC, value))
                .thenReturn(new SchemaAndValue(null, firstStatusRead))
                .thenReturn(new SchemaAndValue(null, secondStatusRead));

<<<<<<< HEAD
        final Capture<Callback> callbackCapture = newCapture();
        kafkaBasedLog.send(eq("status-connector-conn"), eq(value), capture(callbackCapture));
		expectLastCall()
				.andAnswer(() -> {
					callbackCapture.getValue().onCompletion(null, null);
					store.read(consumerRecord(1, "status-connector-conn", value));
					return null;
				});
=======
        when(converter.fromConnectData(eq(STATUS_TOPIC), any(Schema.class), any(Struct.class)))
                .thenReturn(value);
>>>>>>> 15418db6

        doAnswer(invocation -> {
            ((Callback) invocation.getArgument(2)).onCompletion(null, null);
            store.read(consumerRecord(1, "status-connector-conn", value));
            return null;
        }).when(kafkaBasedLog).send(eq("status-connector-conn"), eq(value), any(Callback.class));

        store.read(consumerRecord(0, "status-connector-conn", value));
        store.putSafe(new ConnectorStatus(CONNECTOR, ConnectorStatus.State.UNASSIGNED, WORKER_ID, 0));

        ConnectorStatus status = new ConnectorStatus(CONNECTOR, ConnectorStatus.State.UNASSIGNED, WORKER_ID, 0);
        assertEquals(status, store.get(CONNECTOR));
    }

    @Test
    public void putConnectorStateShouldOverride() {
        final byte[] value = new byte[0];
        String otherWorkerId = "anotherhost:8083";

        // the persisted came from a different host and has a newer generation
        Map<String, Object> firstStatusRead = new HashMap<>();
        firstStatusRead.put("worker_id", otherWorkerId);
        firstStatusRead.put("state", "RUNNING");
        firstStatusRead.put("generation", 1L);

        Map<String, Object> secondStatusRead = new HashMap<>();
        secondStatusRead.put("worker_id", WORKER_ID);
        secondStatusRead.put("state", "UNASSIGNED");
        secondStatusRead.put("generation", 0L);

        when(converter.toConnectData(STATUS_TOPIC, value))
                .thenReturn(new SchemaAndValue(null, firstStatusRead))
                .thenReturn(new SchemaAndValue(null, secondStatusRead));

        when(converter.fromConnectData(eq(STATUS_TOPIC), any(Schema.class), any(Struct.class)))
                .thenReturn(value);

<<<<<<< HEAD
        final Capture<Callback> callbackCapture = newCapture();
        kafkaBasedLog.send(eq("status-connector-conn"), eq(value), capture(callbackCapture));
		expectLastCall()
				.andAnswer(() -> {
					callbackCapture.getValue().onCompletion(null, null);
					store.read(consumerRecord(1, "status-connector-conn", value));
					return null;
				});
        replayAll();
=======
        doAnswer(invocation -> {
            ((Callback) invocation.getArgument(2)).onCompletion(null, null);
            store.read(consumerRecord(1, "status-connector-conn", value));
            return null;
        }).when(kafkaBasedLog).send(eq("status-connector-conn"), eq(value), any(Callback.class));
>>>>>>> 15418db6

        store.read(consumerRecord(0, "status-connector-conn", value));

        ConnectorStatus status = new ConnectorStatus(CONNECTOR, ConnectorStatus.State.UNASSIGNED, WORKER_ID, 0);
        store.put(status);
        assertEquals(status, store.get(CONNECTOR));
    }

    @Test
    public void readConnectorState() {
        byte[] value = new byte[0];

        Map<String, Object> statusMap = new HashMap<>();
        statusMap.put("worker_id", WORKER_ID);
        statusMap.put("state", "RUNNING");
        statusMap.put("generation", 0L);

        when(converter.toConnectData(STATUS_TOPIC, value))
                .thenReturn(new SchemaAndValue(null, statusMap));

        store.read(consumerRecord(0, "status-connector-conn", value));

        ConnectorStatus status = new ConnectorStatus(CONNECTOR, ConnectorStatus.State.RUNNING, WORKER_ID, 0);
        assertEquals(status, store.get(CONNECTOR));
    }

    @Test
    public void putTaskState() {
        byte[] value = new byte[0];
<<<<<<< HEAD
        expect(converter.fromConnectData(eq(STATUS_TOPIC), anyObject(Schema.class), anyObject(Struct.class)))
                .andStubReturn(value);

        final Capture<Callback> callbackCapture = newCapture();
        kafkaBasedLog.send(eq("status-task-conn-0"), eq(value), capture(callbackCapture));
		expectLastCall()
				.andAnswer(() -> {
					callbackCapture.getValue().onCompletion(null, null);
					return null;
				});
        replayAll();
=======
        when(converter.fromConnectData(eq(STATUS_TOPIC), any(Schema.class), any(Struct.class)))
                .thenReturn(value);

        doAnswer(invocation -> {
            ((Callback) invocation.getArgument(2)).onCompletion(null, null);
            store.read(consumerRecord(1, "status-connector-conn", value));
            return null;
        }).when(kafkaBasedLog).send(eq("status-task-conn-0"), eq(value), any(Callback.class));
>>>>>>> 15418db6

        TaskStatus status = new TaskStatus(TASK, TaskStatus.State.RUNNING, WORKER_ID, 0);
        store.put(status);

        // state is not visible until read back from the log
<<<<<<< HEAD
		assertNull(store.get(TASK));
=======
        assertNull(store.get(TASK));
    }

    @Test
    public void readTaskState() {
        byte[] value = new byte[0];

        Map<String, Object> statusMap = new HashMap<>();
        statusMap.put("worker_id", WORKER_ID);
        statusMap.put("state", "RUNNING");
        statusMap.put("generation", 0L);

        when(converter.toConnectData(STATUS_TOPIC, value))
                .thenReturn(new SchemaAndValue(null, statusMap));

        store.read(consumerRecord(0, "status-task-conn-0", value));

        TaskStatus status = new TaskStatus(TASK, TaskStatus.State.RUNNING, WORKER_ID, 0);
        assertEquals(status, store.get(TASK));
    }

    @Test
    public void readTaskStateShouldIgnoreStaleStatusesFromOtherWorkers() {
        byte[] value = new byte[0];
        String otherWorkerId = "anotherhost:8083";
        String yetAnotherWorkerId = "yetanotherhost:8083";

        // This worker sends a RUNNING status in the most recent generation
        Map<String, Object> firstStatusRead = new HashMap<>();
        firstStatusRead.put("worker_id", otherWorkerId);
        firstStatusRead.put("state", "RUNNING");
        firstStatusRead.put("generation", 10L);

        // Another worker still ends up producing an UNASSIGNED status before it could
        // read the newer RUNNING status from above belonging to an older generation.
        Map<String, Object> secondStatusRead = new HashMap<>();
        secondStatusRead.put("worker_id", WORKER_ID);
        secondStatusRead.put("state", "UNASSIGNED");
        secondStatusRead.put("generation", 9L);

        Map<String, Object> thirdStatusRead = new HashMap<>();
        thirdStatusRead.put("worker_id", yetAnotherWorkerId);
        thirdStatusRead.put("state", "RUNNING");
        thirdStatusRead.put("generation", 1L);

        when(converter.toConnectData(STATUS_TOPIC, value))
                .thenReturn(new SchemaAndValue(null, firstStatusRead))
                .thenReturn(new SchemaAndValue(null, secondStatusRead))
                .thenReturn(new SchemaAndValue(null, thirdStatusRead));

        when(converter.fromConnectData(eq(STATUS_TOPIC), any(Schema.class), any(Struct.class)))
                .thenReturn(value);

        doAnswer(invocation -> {
            ((Callback) invocation.getArgument(2)).onCompletion(null, null);
            store.read(consumerRecord(2, "status-task-conn-0", value));
            return null;
        }).when(kafkaBasedLog).send(eq("status-task-conn-0"), eq(value), any(Callback.class));

        store.read(consumerRecord(0, "status-task-conn-0", value));
        store.read(consumerRecord(1, "status-task-conn-0", value));

        // The latest task status should reflect RUNNING status from the newer generation
        TaskStatus status = new TaskStatus(TASK, TaskStatus.State.RUNNING, otherWorkerId, 10);
        assertEquals(status, store.get(TASK));
>>>>>>> 15418db6

        // This  status is from the another worker not necessarily belonging to the above group.
        // In this case, the status should get updated irrespective of whatever status info was present before.
        TaskStatus latestStatus = new TaskStatus(TASK, TaskStatus.State.RUNNING, yetAnotherWorkerId, 1);
        store.put(latestStatus);
        assertEquals(latestStatus, store.get(TASK));
    }

    @Test
<<<<<<< HEAD
	public void readTaskState() {
		byte[] value = new byte[0];

		Map<String, Object> statusMap = new HashMap<>();
		statusMap.put("worker_id", WORKER_ID);
		statusMap.put("state", "RUNNING");
		statusMap.put("generation", 0L);

		expect(converter.toConnectData(STATUS_TOPIC, value))
				.andReturn(new SchemaAndValue(null, statusMap));

		replayAll();

		store.read(consumerRecord(0, "status-task-conn-0", value));

		TaskStatus status = new TaskStatus(TASK, TaskStatus.State.RUNNING, WORKER_ID, 0);
		assertEquals(status, store.get(TASK));

		verifyAll();
	}

	@Test
	public void deleteConnectorState() {
		final byte[] value = new byte[0];
		Map<String, Object> statusMap = new HashMap<>();
		statusMap.put("worker_id", WORKER_ID);
		statusMap.put("state", "RUNNING");
		statusMap.put("generation", 0L);

		converter.fromConnectData(eq(STATUS_TOPIC), anyObject(Schema.class), anyObject(Struct.class));
		EasyMock.expectLastCall().andReturn(value);
		kafkaBasedLog.send(eq("status-connector-" + CONNECTOR), eq(value), anyObject(Callback.class));
		expectLastCall();

		converter.fromConnectData(eq(STATUS_TOPIC), anyObject(Schema.class), anyObject(Struct.class));
		EasyMock.expectLastCall().andReturn(value);
		kafkaBasedLog.send(eq("status-task-conn-0"), eq(value), anyObject(Callback.class));
		expectLastCall();

		expect(converter.toConnectData(STATUS_TOPIC, value)).andReturn(new SchemaAndValue(null, statusMap));

		replayAll();

		ConnectorStatus connectorStatus = new ConnectorStatus(CONNECTOR, ConnectorStatus.State.RUNNING, WORKER_ID, 0);
		store.put(connectorStatus);
		TaskStatus taskStatus = new TaskStatus(TASK, TaskStatus.State.RUNNING, WORKER_ID, 0);
		store.put(taskStatus);
		store.read(consumerRecord(0, "status-task-conn-0", value));

		assertEquals(new HashSet<>(Collections.singletonList(CONNECTOR)), store.connectors());
		assertEquals(new HashSet<>(Collections.singletonList(taskStatus)), new HashSet<>(store.getAll(CONNECTOR)));
		store.read(consumerRecord(0, "status-connector-conn", null));
		assertTrue(store.connectors().isEmpty());
		assertTrue(store.getAll(CONNECTOR).isEmpty());
		verifyAll();
	}

	@Test
	public void deleteTaskState() {
		final byte[] value = new byte[0];
		Map<String, Object> statusMap = new HashMap<>();
		statusMap.put("worker_id", WORKER_ID);
		statusMap.put("state", "RUNNING");
		statusMap.put("generation", 0L);

		converter.fromConnectData(eq(STATUS_TOPIC), anyObject(Schema.class), anyObject(Struct.class));
		EasyMock.expectLastCall().andReturn(value);
		kafkaBasedLog.send(eq("status-task-conn-0"), eq(value), anyObject(Callback.class));
		expectLastCall();

		expect(converter.toConnectData(STATUS_TOPIC, value)).andReturn(new SchemaAndValue(null, statusMap));

		replayAll();

		TaskStatus taskStatus = new TaskStatus(TASK, TaskStatus.State.RUNNING, WORKER_ID, 0);
		store.put(taskStatus);
		store.read(consumerRecord(0, "status-task-conn-0", value));

		assertEquals(new HashSet<>(Collections.singletonList(taskStatus)), new HashSet<>(store.getAll(CONNECTOR)));
		store.read(consumerRecord(0, "status-task-conn-0", null));
		assertTrue(store.getAll(CONNECTOR).isEmpty());
		verifyAll();
	}

	private static ConsumerRecord<String, byte[]> consumerRecord(long offset, String key, byte[] value) {
		return new ConsumerRecord<>(STATUS_TOPIC, 0, offset, System.currentTimeMillis(),
				TimestampType.CREATE_TIME, 0, 0, key, value, new RecordHeaders(), Optional.empty());
	}
=======
    public void deleteConnectorState() {
        final byte[] value = new byte[0];
        Map<String, Object> statusMap = new HashMap<>();
        statusMap.put("worker_id", WORKER_ID);
        statusMap.put("state", "RUNNING");
        statusMap.put("generation", 0L);

        when(converter.fromConnectData(eq(STATUS_TOPIC), any(Schema.class), any(Struct.class))).thenReturn(value);
        when(converter.fromConnectData(eq(STATUS_TOPIC), any(Schema.class), any(Struct.class))).thenReturn(value);
        when(converter.toConnectData(STATUS_TOPIC, value)).thenReturn(new SchemaAndValue(null, statusMap));

        ConnectorStatus connectorStatus = new ConnectorStatus(CONNECTOR, ConnectorStatus.State.RUNNING, WORKER_ID, 0);
        store.put(connectorStatus);
        TaskStatus taskStatus = new TaskStatus(TASK, TaskStatus.State.RUNNING, WORKER_ID, 0);
        store.put(taskStatus);
        store.read(consumerRecord(0, "status-task-conn-0", value));

        verify(kafkaBasedLog).send(eq("status-connector-" + CONNECTOR), eq(value), any(Callback.class));
        verify(kafkaBasedLog).send(eq("status-task-conn-0"), eq(value), any(Callback.class));

        assertEquals(new HashSet<>(Collections.singletonList(CONNECTOR)), store.connectors());
        assertEquals(new HashSet<>(Collections.singletonList(taskStatus)), new HashSet<>(store.getAll(CONNECTOR)));
        store.read(consumerRecord(0, "status-connector-conn", null));
        assertTrue(store.connectors().isEmpty());
        assertTrue(store.getAll(CONNECTOR).isEmpty());
    }

    @Test
    public void deleteTaskState() {
        final byte[] value = new byte[0];
        Map<String, Object> statusMap = new HashMap<>();
        statusMap.put("worker_id", WORKER_ID);
        statusMap.put("state", "RUNNING");
        statusMap.put("generation", 0L);

        when(converter.fromConnectData(eq(STATUS_TOPIC), any(Schema.class), any(Struct.class))).thenReturn(value);
        when(converter.toConnectData(STATUS_TOPIC, value)).thenReturn(new SchemaAndValue(null, statusMap));

        TaskStatus taskStatus = new TaskStatus(TASK, TaskStatus.State.RUNNING, WORKER_ID, 0);
        store.put(taskStatus);
        store.read(consumerRecord(0, "status-task-conn-0", value));

        verify(kafkaBasedLog).send(eq("status-task-conn-0"), eq(value), any(Callback.class));

        assertEquals(new HashSet<>(Collections.singletonList(taskStatus)), new HashSet<>(store.getAll(CONNECTOR)));
        store.read(consumerRecord(0, "status-task-conn-0", null));
        assertTrue(store.getAll(CONNECTOR).isEmpty());
    }

    @Test
    public void testClientIds() {
        String clientIdBase = "test-client-id-";
        Supplier<TopicAdmin> topicAdminSupplier = () -> mock(TopicAdmin.class);

        ArgumentCaptor<Map<String, Object>> capturedProducerProps = ArgumentCaptor.forClass(Map.class);
        ArgumentCaptor<Map<String, Object>> capturedConsumerProps = ArgumentCaptor.forClass(Map.class);

        store = spy(new KafkaStatusBackingStore(new MockTime(), converter, topicAdminSupplier, clientIdBase));
        KafkaBasedLog<String, byte[]> kafkaLog = mock(KafkaBasedLog.class);
        doReturn(kafkaLog).when(store).createKafkaBasedLog(any(), capturedProducerProps.capture(),
                capturedConsumerProps.capture(), any(),
                any(), any(), any(), any());


        when(workerConfig.getString(DistributedConfig.STATUS_STORAGE_TOPIC_CONFIG)).thenReturn("connect-statuses");
        store.configure(workerConfig);

        final String expectedClientId = clientIdBase + "statuses";
        assertEquals(expectedClientId, capturedProducerProps.getValue().get(CLIENT_ID_CONFIG));
        assertEquals(expectedClientId, capturedConsumerProps.getValue().get(CLIENT_ID_CONFIG));
    }

    private static ConsumerRecord<String, byte[]> consumerRecord(long offset, String key, byte[] value) {
        return new ConsumerRecord<>(STATUS_TOPIC, 0, offset, System.currentTimeMillis(),
                TimestampType.CREATE_TIME, 0, 0, key, value, new RecordHeaders(), Optional.empty());
    }
>>>>>>> 15418db6

}<|MERGE_RESOLUTION|>--- conflicted
+++ resolved
@@ -38,79 +38,17 @@
 import org.junit.Test;
 import org.mockito.ArgumentCaptor;
 
-import java.util.Collections;
-import java.util.HashMap;
-import java.util.HashSet;
-import java.util.Map;
-import java.util.Optional;
+import java.util.*;
 import java.util.function.Supplier;
 
 import static org.apache.kafka.clients.CommonClientConfigs.CLIENT_ID_CONFIG;
-import static org.junit.Assert.assertEquals;
-import static org.junit.Assert.assertNull;
-import static org.junit.Assert.assertThrows;
-import static org.junit.Assert.assertTrue;
+import static org.junit.Assert.*;
 import static org.mockito.ArgumentMatchers.anyString;
-import static org.mockito.Mockito.any;
-import static org.mockito.Mockito.doAnswer;
-import static org.mockito.Mockito.doReturn;
-import static org.mockito.Mockito.eq;
-import static org.mockito.Mockito.mock;
-import static org.mockito.Mockito.never;
-import static org.mockito.Mockito.spy;
-import static org.mockito.Mockito.verify;
-import static org.mockito.Mockito.when;
+import static org.mockito.Mockito.*;
 
 @SuppressWarnings("unchecked")
 public class KafkaStatusBackingStoreTest {
 
-<<<<<<< HEAD
-	private static final String STATUS_TOPIC = "status-topic";
-	private static final String WORKER_ID = "localhost:8083";
-	private static final String CONNECTOR = "conn";
-	private static final ConnectorTaskId TASK = new ConnectorTaskId(CONNECTOR, 0);
-
-	private KafkaStatusBackingStore store;
-	@Mock
-	Converter converter;
-	@Mock
-	private KafkaBasedLog<String, byte[]> kafkaBasedLog;
-	@Mock
-	WorkerConfig workerConfig;
-
-	@Before
-	public void setup() {
-		store = new KafkaStatusBackingStore(new MockTime(), converter, STATUS_TOPIC, kafkaBasedLog);
-	}
-
-	@Test
-	public void misconfigurationOfStatusBackingStore() {
-		expect(workerConfig.getString(DistributedConfig.STATUS_STORAGE_TOPIC_CONFIG)).andReturn(null);
-		expect(workerConfig.getString(DistributedConfig.STATUS_STORAGE_TOPIC_CONFIG)).andReturn("   ");
-		replayAll();
-
-		Exception e = assertThrows(ConfigException.class, () -> store.configure(workerConfig));
-		assertEquals("Must specify topic for connector status.", e.getMessage());
-		e = assertThrows(ConfigException.class, () -> store.configure(workerConfig));
-		assertEquals("Must specify topic for connector status.", e.getMessage());
-		verifyAll();
-	}
-
-	@Test
-	public void putConnectorState() {
-		byte[] value = new byte[0];
-		expect(converter.fromConnectData(eq(STATUS_TOPIC), anyObject(Schema.class), anyObject(Struct.class)))
-				.andStubReturn(value);
-
-		final Capture<Callback> callbackCapture = newCapture();
-		kafkaBasedLog.send(eq("status-connector-conn"), eq(value), capture(callbackCapture));
-		expectLastCall()
-				.andAnswer(() -> {
-					callbackCapture.getValue().onCompletion(null, null);
-					return null;
-				});
-        replayAll();
-=======
     private static final String STATUS_TOPIC = "status-topic";
     private static final String WORKER_ID = "localhost:8083";
     private static final String CONNECTOR = "conn";
@@ -147,41 +85,17 @@
             ((Callback) invocation.getArgument(2)).onCompletion(null, null);
             return null;
         }).when(kafkaBasedLog).send(eq("status-connector-conn"), eq(value), any(Callback.class));
->>>>>>> 15418db6
 
         ConnectorStatus status = new ConnectorStatus(CONNECTOR, ConnectorStatus.State.RUNNING, WORKER_ID, 0);
         store.put(status);
 
         // state is not visible until read back from the log
-<<<<<<< HEAD
-		assertNull(store.get(CONNECTOR));
-
-        verifyAll();
-=======
         assertNull(store.get(CONNECTOR));
->>>>>>> 15418db6
     }
 
     @Test
     public void putConnectorStateRetriableFailure() {
         byte[] value = new byte[0];
-<<<<<<< HEAD
-        expect(converter.fromConnectData(eq(STATUS_TOPIC), anyObject(Schema.class), anyObject(Struct.class)))
-                .andStubReturn(value);
-
-        final Capture<Callback> callbackCapture = newCapture();
-        kafkaBasedLog.send(eq("status-connector-conn"), eq(value), capture(callbackCapture));
-		expectLastCall()
-				.andAnswer(() -> {
-					callbackCapture.getValue().onCompletion(null, new TimeoutException());
-					return null;
-				})
-				.andAnswer(() -> {
-					callbackCapture.getValue().onCompletion(null, null);
-					return null;
-				});
-        replayAll();
-=======
         when(converter.fromConnectData(eq(STATUS_TOPIC), any(Schema.class), any(Struct.class))).thenReturn(value);
 
         doAnswer(invocation -> {
@@ -190,59 +104,31 @@
         }).doAnswer(invocation -> {
             ((Callback) invocation.getArgument(2)).onCompletion(null, null);
             return null;
-        })
-        .when(kafkaBasedLog).send(eq("status-connector-conn"), eq(value), any(Callback.class));
->>>>>>> 15418db6
+        }).when(kafkaBasedLog).send(eq("status-connector-conn"), eq(value), any(Callback.class));
 
         ConnectorStatus status = new ConnectorStatus(CONNECTOR, ConnectorStatus.State.RUNNING, WORKER_ID, 0);
         store.put(status);
 
         // state is not visible until read back from the log
-<<<<<<< HEAD
-		assertNull(store.get(CONNECTOR));
-
-        verifyAll();
-=======
         assertNull(store.get(CONNECTOR));
->>>>>>> 15418db6
     }
 
     @Test
     public void putConnectorStateNonRetriableFailure() {
         byte[] value = new byte[0];
-<<<<<<< HEAD
-        expect(converter.fromConnectData(eq(STATUS_TOPIC), anyObject(Schema.class), anyObject(Struct.class)))
-                .andStubReturn(value);
-
-        final Capture<Callback> callbackCapture = newCapture();
-        kafkaBasedLog.send(eq("status-connector-conn"), eq(value), capture(callbackCapture));
-		expectLastCall()
-				.andAnswer(() -> {
-					callbackCapture.getValue().onCompletion(null, new UnknownServerException());
-					return null;
-				});
-        replayAll();
-=======
         when(converter.fromConnectData(eq(STATUS_TOPIC), any(Schema.class), any(Struct.class))).thenReturn(value);
 
         doAnswer(invocation -> {
             ((Callback) invocation.getArgument(2)).onCompletion(null, new UnknownServerException());
             return null;
         }).when(kafkaBasedLog).send(eq("status-connector-conn"), eq(value), any(Callback.class));
->>>>>>> 15418db6
 
         // the error is logged and ignored
         ConnectorStatus status = new ConnectorStatus(CONNECTOR, ConnectorStatus.State.RUNNING, WORKER_ID, 0);
         store.put(status);
 
         // state is not visible until read back from the log
-<<<<<<< HEAD
-		assertNull(store.get(CONNECTOR));
-
-        verifyAll();
-=======
         assertNull(store.get(CONNECTOR));
->>>>>>> 15418db6
     }
 
     @Test
@@ -296,23 +182,9 @@
         secondStatusRead.put("state", "UNASSIGNED");
         secondStatusRead.put("generation", 0L);
 
-        when(converter.toConnectData(STATUS_TOPIC, value))
-                .thenReturn(new SchemaAndValue(null, firstStatusRead))
-                .thenReturn(new SchemaAndValue(null, secondStatusRead));
-
-<<<<<<< HEAD
-        final Capture<Callback> callbackCapture = newCapture();
-        kafkaBasedLog.send(eq("status-connector-conn"), eq(value), capture(callbackCapture));
-		expectLastCall()
-				.andAnswer(() -> {
-					callbackCapture.getValue().onCompletion(null, null);
-					store.read(consumerRecord(1, "status-connector-conn", value));
-					return null;
-				});
-=======
-        when(converter.fromConnectData(eq(STATUS_TOPIC), any(Schema.class), any(Struct.class)))
-                .thenReturn(value);
->>>>>>> 15418db6
+        when(converter.toConnectData(STATUS_TOPIC, value)).thenReturn(new SchemaAndValue(null, firstStatusRead)).thenReturn(new SchemaAndValue(null, secondStatusRead));
+
+        when(converter.fromConnectData(eq(STATUS_TOPIC), any(Schema.class), any(Struct.class))).thenReturn(value);
 
         doAnswer(invocation -> {
             ((Callback) invocation.getArgument(2)).onCompletion(null, null);
@@ -343,30 +215,15 @@
         secondStatusRead.put("state", "UNASSIGNED");
         secondStatusRead.put("generation", 0L);
 
-        when(converter.toConnectData(STATUS_TOPIC, value))
-                .thenReturn(new SchemaAndValue(null, firstStatusRead))
-                .thenReturn(new SchemaAndValue(null, secondStatusRead));
-
-        when(converter.fromConnectData(eq(STATUS_TOPIC), any(Schema.class), any(Struct.class)))
-                .thenReturn(value);
-
-<<<<<<< HEAD
-        final Capture<Callback> callbackCapture = newCapture();
-        kafkaBasedLog.send(eq("status-connector-conn"), eq(value), capture(callbackCapture));
-		expectLastCall()
-				.andAnswer(() -> {
-					callbackCapture.getValue().onCompletion(null, null);
-					store.read(consumerRecord(1, "status-connector-conn", value));
-					return null;
-				});
-        replayAll();
-=======
+        when(converter.toConnectData(STATUS_TOPIC, value)).thenReturn(new SchemaAndValue(null, firstStatusRead)).thenReturn(new SchemaAndValue(null, secondStatusRead));
+
+        when(converter.fromConnectData(eq(STATUS_TOPIC), any(Schema.class), any(Struct.class))).thenReturn(value);
+
         doAnswer(invocation -> {
             ((Callback) invocation.getArgument(2)).onCompletion(null, null);
             store.read(consumerRecord(1, "status-connector-conn", value));
             return null;
         }).when(kafkaBasedLog).send(eq("status-connector-conn"), eq(value), any(Callback.class));
->>>>>>> 15418db6
 
         store.read(consumerRecord(0, "status-connector-conn", value));
 
@@ -384,8 +241,7 @@
         statusMap.put("state", "RUNNING");
         statusMap.put("generation", 0L);
 
-        when(converter.toConnectData(STATUS_TOPIC, value))
-                .thenReturn(new SchemaAndValue(null, statusMap));
+        when(converter.toConnectData(STATUS_TOPIC, value)).thenReturn(new SchemaAndValue(null, statusMap));
 
         store.read(consumerRecord(0, "status-connector-conn", value));
 
@@ -396,36 +252,18 @@
     @Test
     public void putTaskState() {
         byte[] value = new byte[0];
-<<<<<<< HEAD
-        expect(converter.fromConnectData(eq(STATUS_TOPIC), anyObject(Schema.class), anyObject(Struct.class)))
-                .andStubReturn(value);
-
-        final Capture<Callback> callbackCapture = newCapture();
-        kafkaBasedLog.send(eq("status-task-conn-0"), eq(value), capture(callbackCapture));
-		expectLastCall()
-				.andAnswer(() -> {
-					callbackCapture.getValue().onCompletion(null, null);
-					return null;
-				});
-        replayAll();
-=======
-        when(converter.fromConnectData(eq(STATUS_TOPIC), any(Schema.class), any(Struct.class)))
-                .thenReturn(value);
+        when(converter.fromConnectData(eq(STATUS_TOPIC), any(Schema.class), any(Struct.class))).thenReturn(value);
 
         doAnswer(invocation -> {
             ((Callback) invocation.getArgument(2)).onCompletion(null, null);
             store.read(consumerRecord(1, "status-connector-conn", value));
             return null;
         }).when(kafkaBasedLog).send(eq("status-task-conn-0"), eq(value), any(Callback.class));
->>>>>>> 15418db6
 
         TaskStatus status = new TaskStatus(TASK, TaskStatus.State.RUNNING, WORKER_ID, 0);
         store.put(status);
 
         // state is not visible until read back from the log
-<<<<<<< HEAD
-		assertNull(store.get(TASK));
-=======
         assertNull(store.get(TASK));
     }
 
@@ -438,8 +276,7 @@
         statusMap.put("state", "RUNNING");
         statusMap.put("generation", 0L);
 
-        when(converter.toConnectData(STATUS_TOPIC, value))
-                .thenReturn(new SchemaAndValue(null, statusMap));
+        when(converter.toConnectData(STATUS_TOPIC, value)).thenReturn(new SchemaAndValue(null, statusMap));
 
         store.read(consumerRecord(0, "status-task-conn-0", value));
 
@@ -471,13 +308,9 @@
         thirdStatusRead.put("state", "RUNNING");
         thirdStatusRead.put("generation", 1L);
 
-        when(converter.toConnectData(STATUS_TOPIC, value))
-                .thenReturn(new SchemaAndValue(null, firstStatusRead))
-                .thenReturn(new SchemaAndValue(null, secondStatusRead))
-                .thenReturn(new SchemaAndValue(null, thirdStatusRead));
-
-        when(converter.fromConnectData(eq(STATUS_TOPIC), any(Schema.class), any(Struct.class)))
-                .thenReturn(value);
+        when(converter.toConnectData(STATUS_TOPIC, value)).thenReturn(new SchemaAndValue(null, firstStatusRead)).thenReturn(new SchemaAndValue(null, secondStatusRead)).thenReturn(new SchemaAndValue(null, thirdStatusRead));
+
+        when(converter.fromConnectData(eq(STATUS_TOPIC), any(Schema.class), any(Struct.class))).thenReturn(value);
 
         doAnswer(invocation -> {
             ((Callback) invocation.getArgument(2)).onCompletion(null, null);
@@ -491,7 +324,6 @@
         // The latest task status should reflect RUNNING status from the newer generation
         TaskStatus status = new TaskStatus(TASK, TaskStatus.State.RUNNING, otherWorkerId, 10);
         assertEquals(status, store.get(TASK));
->>>>>>> 15418db6
 
         // This  status is from the another worker not necessarily belonging to the above group.
         // In this case, the status should get updated irrespective of whatever status info was present before.
@@ -501,96 +333,6 @@
     }
 
     @Test
-<<<<<<< HEAD
-	public void readTaskState() {
-		byte[] value = new byte[0];
-
-		Map<String, Object> statusMap = new HashMap<>();
-		statusMap.put("worker_id", WORKER_ID);
-		statusMap.put("state", "RUNNING");
-		statusMap.put("generation", 0L);
-
-		expect(converter.toConnectData(STATUS_TOPIC, value))
-				.andReturn(new SchemaAndValue(null, statusMap));
-
-		replayAll();
-
-		store.read(consumerRecord(0, "status-task-conn-0", value));
-
-		TaskStatus status = new TaskStatus(TASK, TaskStatus.State.RUNNING, WORKER_ID, 0);
-		assertEquals(status, store.get(TASK));
-
-		verifyAll();
-	}
-
-	@Test
-	public void deleteConnectorState() {
-		final byte[] value = new byte[0];
-		Map<String, Object> statusMap = new HashMap<>();
-		statusMap.put("worker_id", WORKER_ID);
-		statusMap.put("state", "RUNNING");
-		statusMap.put("generation", 0L);
-
-		converter.fromConnectData(eq(STATUS_TOPIC), anyObject(Schema.class), anyObject(Struct.class));
-		EasyMock.expectLastCall().andReturn(value);
-		kafkaBasedLog.send(eq("status-connector-" + CONNECTOR), eq(value), anyObject(Callback.class));
-		expectLastCall();
-
-		converter.fromConnectData(eq(STATUS_TOPIC), anyObject(Schema.class), anyObject(Struct.class));
-		EasyMock.expectLastCall().andReturn(value);
-		kafkaBasedLog.send(eq("status-task-conn-0"), eq(value), anyObject(Callback.class));
-		expectLastCall();
-
-		expect(converter.toConnectData(STATUS_TOPIC, value)).andReturn(new SchemaAndValue(null, statusMap));
-
-		replayAll();
-
-		ConnectorStatus connectorStatus = new ConnectorStatus(CONNECTOR, ConnectorStatus.State.RUNNING, WORKER_ID, 0);
-		store.put(connectorStatus);
-		TaskStatus taskStatus = new TaskStatus(TASK, TaskStatus.State.RUNNING, WORKER_ID, 0);
-		store.put(taskStatus);
-		store.read(consumerRecord(0, "status-task-conn-0", value));
-
-		assertEquals(new HashSet<>(Collections.singletonList(CONNECTOR)), store.connectors());
-		assertEquals(new HashSet<>(Collections.singletonList(taskStatus)), new HashSet<>(store.getAll(CONNECTOR)));
-		store.read(consumerRecord(0, "status-connector-conn", null));
-		assertTrue(store.connectors().isEmpty());
-		assertTrue(store.getAll(CONNECTOR).isEmpty());
-		verifyAll();
-	}
-
-	@Test
-	public void deleteTaskState() {
-		final byte[] value = new byte[0];
-		Map<String, Object> statusMap = new HashMap<>();
-		statusMap.put("worker_id", WORKER_ID);
-		statusMap.put("state", "RUNNING");
-		statusMap.put("generation", 0L);
-
-		converter.fromConnectData(eq(STATUS_TOPIC), anyObject(Schema.class), anyObject(Struct.class));
-		EasyMock.expectLastCall().andReturn(value);
-		kafkaBasedLog.send(eq("status-task-conn-0"), eq(value), anyObject(Callback.class));
-		expectLastCall();
-
-		expect(converter.toConnectData(STATUS_TOPIC, value)).andReturn(new SchemaAndValue(null, statusMap));
-
-		replayAll();
-
-		TaskStatus taskStatus = new TaskStatus(TASK, TaskStatus.State.RUNNING, WORKER_ID, 0);
-		store.put(taskStatus);
-		store.read(consumerRecord(0, "status-task-conn-0", value));
-
-		assertEquals(new HashSet<>(Collections.singletonList(taskStatus)), new HashSet<>(store.getAll(CONNECTOR)));
-		store.read(consumerRecord(0, "status-task-conn-0", null));
-		assertTrue(store.getAll(CONNECTOR).isEmpty());
-		verifyAll();
-	}
-
-	private static ConsumerRecord<String, byte[]> consumerRecord(long offset, String key, byte[] value) {
-		return new ConsumerRecord<>(STATUS_TOPIC, 0, offset, System.currentTimeMillis(),
-				TimestampType.CREATE_TIME, 0, 0, key, value, new RecordHeaders(), Optional.empty());
-	}
-=======
     public void deleteConnectorState() {
         final byte[] value = new byte[0];
         Map<String, Object> statusMap = new HashMap<>();
@@ -650,9 +392,7 @@
 
         store = spy(new KafkaStatusBackingStore(new MockTime(), converter, topicAdminSupplier, clientIdBase));
         KafkaBasedLog<String, byte[]> kafkaLog = mock(KafkaBasedLog.class);
-        doReturn(kafkaLog).when(store).createKafkaBasedLog(any(), capturedProducerProps.capture(),
-                capturedConsumerProps.capture(), any(),
-                any(), any(), any(), any());
+        doReturn(kafkaLog).when(store).createKafkaBasedLog(any(), capturedProducerProps.capture(), capturedConsumerProps.capture(), any(), any(), any(), any(), any());
 
 
         when(workerConfig.getString(DistributedConfig.STATUS_STORAGE_TOPIC_CONFIG)).thenReturn("connect-statuses");
@@ -664,9 +404,7 @@
     }
 
     private static ConsumerRecord<String, byte[]> consumerRecord(long offset, String key, byte[] value) {
-        return new ConsumerRecord<>(STATUS_TOPIC, 0, offset, System.currentTimeMillis(),
-                TimestampType.CREATE_TIME, 0, 0, key, value, new RecordHeaders(), Optional.empty());
-    }
->>>>>>> 15418db6
+        return new ConsumerRecord<>(STATUS_TOPIC, 0, offset, System.currentTimeMillis(), TimestampType.CREATE_TIME, 0, 0, key, value, new RecordHeaders(), Optional.empty());
+    }
 
 }