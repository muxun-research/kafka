/*
 * Licensed to the Apache Software Foundation (ASF) under one or more
 * contributor license agreements. See the NOTICE file distributed with
 * this work for additional information regarding copyright ownership.
 * The ASF licenses this file to You under the Apache License, Version 2.0
 * (the "License"); you may not use this file except in compliance with
 * the License. You may obtain a copy of the License at
 *
 *    http://www.apache.org/licenses/LICENSE-2.0
 *
 * Unless required by applicable law or agreed to in writing, software
 * distributed under the License is distributed on an "AS IS" BASIS,
 * WITHOUT WARRANTIES OR CONDITIONS OF ANY KIND, either express or implied.
 * See the License for the specific language governing permissions and
 * limitations under the License.
 */
package org.apache.kafka.connect.util;

import org.apache.kafka.common.errors.TimeoutException;
import org.apache.kafka.common.errors.WakeupException;
import org.apache.kafka.common.utils.MockTime;
import org.apache.kafka.common.utils.Time;
import org.apache.kafka.connect.errors.ConnectException;

import org.junit.jupiter.api.BeforeEach;
import org.junit.jupiter.api.Test;
import org.junit.jupiter.api.extension.ExtendWith;
import org.mockito.Mockito;
import org.mockito.junit.jupiter.MockitoExtension;
import org.mockito.junit.jupiter.MockitoSettings;
import org.mockito.quality.Strictness;

import java.time.Duration;
import java.util.concurrent.Callable;
import java.util.function.Supplier;

<<<<<<< HEAD
import static org.junit.Assert.assertEquals;
import static org.junit.Assert.assertTrue;
import static org.junit.jupiter.api.Assertions.assertThrows;

@RunWith(PowerMockRunner.class)
=======
import static org.junit.jupiter.api.Assertions.assertEquals;
import static org.junit.jupiter.api.Assertions.assertThrows;
import static org.junit.jupiter.api.Assertions.assertTrue;

@ExtendWith(MockitoExtension.class)
@MockitoSettings(strictness = Strictness.STRICT_STUBS)
>>>>>>> 9494bebe
public class RetryUtilTest {

    private final Time mockTime = new MockTime(10);

    private Callable<String> mockCallable;
    private final Supplier<String> testMsg = () -> "Test";

    @SuppressWarnings("unchecked")
    @BeforeEach
    public void setUp() throws Exception {
        mockCallable = Mockito.mock(Callable.class);
    }

    @Test
    public void testSuccess() throws Exception {
        Mockito.when(mockCallable.call()).thenReturn("success");
        assertEquals("success", RetryUtil.retryUntilTimeout(mockCallable, testMsg, Duration.ofMillis(100), 1, mockTime));
        Mockito.verify(mockCallable, Mockito.times(1)).call();
    }

    @Test
    public void testExhaustingRetries() throws Exception {
        Mockito.when(mockCallable.call()).thenThrow(new TimeoutException("timeout exception"));
        ConnectException e = assertThrows(ConnectException.class, () -> RetryUtil.retryUntilTimeout(mockCallable, testMsg, Duration.ofMillis(50), 10, mockTime));
        Mockito.verify(mockCallable, Mockito.atLeastOnce()).call();
        assertTrue(e.getMessage().contains("Reason: timeout exception"));
    }

    @Test
    public void retriesEventuallySucceed() throws Exception {
        Mockito.when(mockCallable.call()).thenThrow(new TimeoutException()).thenThrow(new TimeoutException()).thenThrow(new TimeoutException()).thenReturn("success");

        assertEquals("success", RetryUtil.retryUntilTimeout(mockCallable, testMsg, Duration.ofMillis(100), 1, mockTime));
        Mockito.verify(mockCallable, Mockito.times(4)).call();
    }

    @Test
    public void failWithNonRetriableException() throws Exception {
        Mockito.when(mockCallable.call()).thenThrow(new TimeoutException("timeout")).thenThrow(new TimeoutException("timeout")).thenThrow(new TimeoutException("timeout")).thenThrow(new TimeoutException("timeout")).thenThrow(new TimeoutException("timeout")).thenThrow(new NullPointerException("Non retriable"));
        NullPointerException e = assertThrows(NullPointerException.class, () -> RetryUtil.retryUntilTimeout(mockCallable, testMsg, Duration.ofMillis(100), 0, mockTime));
        assertEquals("Non retriable", e.getMessage());
        Mockito.verify(mockCallable, Mockito.times(6)).call();
    }

    @Test
    public void noRetryAndSucceed() throws Exception {
        Mockito.when(mockCallable.call()).thenReturn("success");

        assertEquals("success", RetryUtil.retryUntilTimeout(mockCallable, testMsg, Duration.ofMillis(0), 100, mockTime));
        Mockito.verify(mockCallable, Mockito.times(1)).call();
    }

    @Test
    public void noRetryAndFailed() throws Exception {
        Mockito.when(mockCallable.call()).thenThrow(new TimeoutException("timeout exception"));

        TimeoutException e = assertThrows(TimeoutException.class, () -> RetryUtil.retryUntilTimeout(mockCallable, testMsg, Duration.ofMillis(0), 100, mockTime));
        Mockito.verify(mockCallable, Mockito.times(1)).call();
        assertEquals("timeout exception", e.getMessage());
    }

    @Test
    public void testNoBackoffTimeAndSucceed() throws Exception {
        Mockito.when(mockCallable.call()).thenThrow(new TimeoutException()).thenThrow(new TimeoutException()).thenThrow(new TimeoutException()).thenReturn("success");

        assertEquals("success", RetryUtil.retryUntilTimeout(mockCallable, testMsg, Duration.ofMillis(100), 0, mockTime));
        Mockito.verify(mockCallable, Mockito.times(4)).call();
    }

    @Test
    public void testNoBackoffTimeAndFail() throws Exception {
        Mockito.when(mockCallable.call()).thenThrow(new TimeoutException("timeout exception"));

        ConnectException e = assertThrows(ConnectException.class, () -> RetryUtil.retryUntilTimeout(mockCallable, testMsg, Duration.ofMillis(80), 0, mockTime));
        Mockito.verify(mockCallable, Mockito.atLeastOnce()).call();
        assertTrue(e.getMessage().contains("Reason: timeout exception"));
    }

    @Test
    public void testBackoffMoreThanTimeoutWillOnlyExecuteOnce() throws Exception {
        Mockito.when(mockCallable.call()).thenThrow(new TimeoutException("timeout exception"));

<<<<<<< HEAD
        TimeoutException e = assertThrows(TimeoutException.class, () -> RetryUtil.retryUntilTimeout(mockCallable, testMsg, Duration.ofMillis(50), 100, mockTime));
=======
        assertThrows(TimeoutException.class,
                () -> RetryUtil.retryUntilTimeout(mockCallable, testMsg, Duration.ofMillis(50), 100, mockTime));
>>>>>>> 9494bebe
        Mockito.verify(mockCallable, Mockito.times(1)).call();
    }

    @Test
    public void testInvalidTimeDuration() throws Exception {
        Mockito.when(mockCallable.call()).thenReturn("success");

        assertEquals("success", RetryUtil.retryUntilTimeout(mockCallable, testMsg, null, 10, mockTime));
        assertEquals("success", RetryUtil.retryUntilTimeout(mockCallable, testMsg, Duration.ofMillis(-1), 10, mockTime));
        Mockito.verify(mockCallable, Mockito.times(2)).call();
    }

    @Test
    public void testInvalidRetryTimeout() throws Exception {
        Mockito.when(mockCallable.call()).thenThrow(new TimeoutException("timeout")).thenReturn("success");
        assertEquals("success", RetryUtil.retryUntilTimeout(mockCallable, testMsg, Duration.ofMillis(100), -1, mockTime));
        Mockito.verify(mockCallable, Mockito.times(2)).call();
    }

    @Test
    public void testSupplier() throws Exception {
        Mockito.when(mockCallable.call()).thenThrow(new TimeoutException("timeout exception"));

        ConnectException e = assertThrows(ConnectException.class, () -> RetryUtil.retryUntilTimeout(mockCallable, null, Duration.ofMillis(100), 10, mockTime));
        assertTrue(e.getMessage().startsWith("Fail to callable"));

        e = assertThrows(ConnectException.class, () -> RetryUtil.retryUntilTimeout(mockCallable, () -> null, Duration.ofMillis(100), 10, mockTime));
        assertTrue(e.getMessage().startsWith("Fail to callable"));

        e = assertThrows(ConnectException.class, () -> RetryUtil.retryUntilTimeout(mockCallable, () -> "execute lambda", Duration.ofMillis(500), 10, mockTime));
        assertTrue(e.getMessage().startsWith("Fail to execute lambda"));
        Mockito.verify(mockCallable, Mockito.atLeast(3)).call();
    }

    @Test
    public void testWakeupException() throws Exception {
        Mockito.when(mockCallable.call()).thenThrow(new WakeupException());

<<<<<<< HEAD
        ConnectException e = assertThrows(ConnectException.class, () -> RetryUtil.retryUntilTimeout(mockCallable, testMsg, Duration.ofMillis(50), 10, mockTime));
=======
        assertThrows(ConnectException.class,
                () -> RetryUtil.retryUntilTimeout(mockCallable, testMsg, Duration.ofMillis(50), 10, mockTime));
>>>>>>> 9494bebe
        Mockito.verify(mockCallable, Mockito.atLeastOnce()).call();
    }
}<|MERGE_RESOLUTION|>--- conflicted
+++ resolved
@@ -34,20 +34,12 @@
 import java.util.concurrent.Callable;
 import java.util.function.Supplier;
 
-<<<<<<< HEAD
-import static org.junit.Assert.assertEquals;
-import static org.junit.Assert.assertTrue;
-import static org.junit.jupiter.api.Assertions.assertThrows;
-
-@RunWith(PowerMockRunner.class)
-=======
 import static org.junit.jupiter.api.Assertions.assertEquals;
 import static org.junit.jupiter.api.Assertions.assertThrows;
 import static org.junit.jupiter.api.Assertions.assertTrue;
 
 @ExtendWith(MockitoExtension.class)
 @MockitoSettings(strictness = Strictness.STRICT_STUBS)
->>>>>>> 9494bebe
 public class RetryUtilTest {
 
     private final Time mockTime = new MockTime(10);
@@ -71,14 +63,19 @@
     @Test
     public void testExhaustingRetries() throws Exception {
         Mockito.when(mockCallable.call()).thenThrow(new TimeoutException("timeout exception"));
-        ConnectException e = assertThrows(ConnectException.class, () -> RetryUtil.retryUntilTimeout(mockCallable, testMsg, Duration.ofMillis(50), 10, mockTime));
+        ConnectException e = assertThrows(ConnectException.class,
+                () -> RetryUtil.retryUntilTimeout(mockCallable, testMsg, Duration.ofMillis(50), 10, mockTime));
         Mockito.verify(mockCallable, Mockito.atLeastOnce()).call();
         assertTrue(e.getMessage().contains("Reason: timeout exception"));
     }
 
     @Test
     public void retriesEventuallySucceed() throws Exception {
-        Mockito.when(mockCallable.call()).thenThrow(new TimeoutException()).thenThrow(new TimeoutException()).thenThrow(new TimeoutException()).thenReturn("success");
+        Mockito.when(mockCallable.call())
+                .thenThrow(new TimeoutException())
+                .thenThrow(new TimeoutException())
+                .thenThrow(new TimeoutException())
+                .thenReturn("success");
 
         assertEquals("success", RetryUtil.retryUntilTimeout(mockCallable, testMsg, Duration.ofMillis(100), 1, mockTime));
         Mockito.verify(mockCallable, Mockito.times(4)).call();
@@ -86,8 +83,15 @@
 
     @Test
     public void failWithNonRetriableException() throws Exception {
-        Mockito.when(mockCallable.call()).thenThrow(new TimeoutException("timeout")).thenThrow(new TimeoutException("timeout")).thenThrow(new TimeoutException("timeout")).thenThrow(new TimeoutException("timeout")).thenThrow(new TimeoutException("timeout")).thenThrow(new NullPointerException("Non retriable"));
-        NullPointerException e = assertThrows(NullPointerException.class, () -> RetryUtil.retryUntilTimeout(mockCallable, testMsg, Duration.ofMillis(100), 0, mockTime));
+        Mockito.when(mockCallable.call())
+                .thenThrow(new TimeoutException("timeout"))
+                .thenThrow(new TimeoutException("timeout"))
+                .thenThrow(new TimeoutException("timeout"))
+                .thenThrow(new TimeoutException("timeout"))
+                .thenThrow(new TimeoutException("timeout"))
+                .thenThrow(new NullPointerException("Non retriable"));
+        NullPointerException e = assertThrows(NullPointerException.class,
+                () -> RetryUtil.retryUntilTimeout(mockCallable, testMsg, Duration.ofMillis(100), 0, mockTime));
         assertEquals("Non retriable", e.getMessage());
         Mockito.verify(mockCallable, Mockito.times(6)).call();
     }
@@ -104,14 +108,19 @@
     public void noRetryAndFailed() throws Exception {
         Mockito.when(mockCallable.call()).thenThrow(new TimeoutException("timeout exception"));
 
-        TimeoutException e = assertThrows(TimeoutException.class, () -> RetryUtil.retryUntilTimeout(mockCallable, testMsg, Duration.ofMillis(0), 100, mockTime));
+        TimeoutException e = assertThrows(TimeoutException.class,
+                () -> RetryUtil.retryUntilTimeout(mockCallable, testMsg, Duration.ofMillis(0), 100, mockTime));
         Mockito.verify(mockCallable, Mockito.times(1)).call();
         assertEquals("timeout exception", e.getMessage());
     }
 
     @Test
     public void testNoBackoffTimeAndSucceed() throws Exception {
-        Mockito.when(mockCallable.call()).thenThrow(new TimeoutException()).thenThrow(new TimeoutException()).thenThrow(new TimeoutException()).thenReturn("success");
+        Mockito.when(mockCallable.call())
+                .thenThrow(new TimeoutException())
+                .thenThrow(new TimeoutException())
+                .thenThrow(new TimeoutException())
+                .thenReturn("success");
 
         assertEquals("success", RetryUtil.retryUntilTimeout(mockCallable, testMsg, Duration.ofMillis(100), 0, mockTime));
         Mockito.verify(mockCallable, Mockito.times(4)).call();
@@ -121,7 +130,8 @@
     public void testNoBackoffTimeAndFail() throws Exception {
         Mockito.when(mockCallable.call()).thenThrow(new TimeoutException("timeout exception"));
 
-        ConnectException e = assertThrows(ConnectException.class, () -> RetryUtil.retryUntilTimeout(mockCallable, testMsg, Duration.ofMillis(80), 0, mockTime));
+        ConnectException e = assertThrows(ConnectException.class,
+                () -> RetryUtil.retryUntilTimeout(mockCallable, testMsg, Duration.ofMillis(80), 0, mockTime));
         Mockito.verify(mockCallable, Mockito.atLeastOnce()).call();
         assertTrue(e.getMessage().contains("Reason: timeout exception"));
     }
@@ -130,12 +140,8 @@
     public void testBackoffMoreThanTimeoutWillOnlyExecuteOnce() throws Exception {
         Mockito.when(mockCallable.call()).thenThrow(new TimeoutException("timeout exception"));
 
-<<<<<<< HEAD
-        TimeoutException e = assertThrows(TimeoutException.class, () -> RetryUtil.retryUntilTimeout(mockCallable, testMsg, Duration.ofMillis(50), 100, mockTime));
-=======
         assertThrows(TimeoutException.class,
                 () -> RetryUtil.retryUntilTimeout(mockCallable, testMsg, Duration.ofMillis(50), 100, mockTime));
->>>>>>> 9494bebe
         Mockito.verify(mockCallable, Mockito.times(1)).call();
     }
 
@@ -150,7 +156,9 @@
 
     @Test
     public void testInvalidRetryTimeout() throws Exception {
-        Mockito.when(mockCallable.call()).thenThrow(new TimeoutException("timeout")).thenReturn("success");
+        Mockito.when(mockCallable.call())
+                .thenThrow(new TimeoutException("timeout"))
+                .thenReturn("success");
         assertEquals("success", RetryUtil.retryUntilTimeout(mockCallable, testMsg, Duration.ofMillis(100), -1, mockTime));
         Mockito.verify(mockCallable, Mockito.times(2)).call();
     }
@@ -159,13 +167,16 @@
     public void testSupplier() throws Exception {
         Mockito.when(mockCallable.call()).thenThrow(new TimeoutException("timeout exception"));
 
-        ConnectException e = assertThrows(ConnectException.class, () -> RetryUtil.retryUntilTimeout(mockCallable, null, Duration.ofMillis(100), 10, mockTime));
+        ConnectException e = assertThrows(ConnectException.class,
+                () -> RetryUtil.retryUntilTimeout(mockCallable, null, Duration.ofMillis(100), 10, mockTime));
         assertTrue(e.getMessage().startsWith("Fail to callable"));
 
-        e = assertThrows(ConnectException.class, () -> RetryUtil.retryUntilTimeout(mockCallable, () -> null, Duration.ofMillis(100), 10, mockTime));
+        e = assertThrows(ConnectException.class,
+                () -> RetryUtil.retryUntilTimeout(mockCallable, () -> null, Duration.ofMillis(100), 10, mockTime));
         assertTrue(e.getMessage().startsWith("Fail to callable"));
 
-        e = assertThrows(ConnectException.class, () -> RetryUtil.retryUntilTimeout(mockCallable, () -> "execute lambda", Duration.ofMillis(500), 10, mockTime));
+        e = assertThrows(ConnectException.class,
+                () -> RetryUtil.retryUntilTimeout(mockCallable, () -> "execute lambda", Duration.ofMillis(500), 10, mockTime));
         assertTrue(e.getMessage().startsWith("Fail to execute lambda"));
         Mockito.verify(mockCallable, Mockito.atLeast(3)).call();
     }
@@ -174,12 +185,8 @@
     public void testWakeupException() throws Exception {
         Mockito.when(mockCallable.call()).thenThrow(new WakeupException());
 
-<<<<<<< HEAD
-        ConnectException e = assertThrows(ConnectException.class, () -> RetryUtil.retryUntilTimeout(mockCallable, testMsg, Duration.ofMillis(50), 10, mockTime));
-=======
         assertThrows(ConnectException.class,
                 () -> RetryUtil.retryUntilTimeout(mockCallable, testMsg, Duration.ofMillis(50), 10, mockTime));
->>>>>>> 9494bebe
         Mockito.verify(mockCallable, Mockito.atLeastOnce()).call();
     }
 }