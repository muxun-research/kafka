/*
 * Licensed to the Apache Software Foundation (ASF) under one or more
 * contributor license agreements. See the NOTICE file distributed with
 * this work for additional information regarding copyright ownership.
 * The ASF licenses this file to You under the Apache License, Version 2.0
 * (the "License"); you may not use this file except in compliance with
 * the License. You may obtain a copy of the License at
 *
 *    http://www.apache.org/licenses/LICENSE-2.0
 *
 * Unless required by applicable law or agreed to in writing, software
 * distributed under the License is distributed on an "AS IS" BASIS,
 * WITHOUT WARRANTIES OR CONDITIONS OF ANY KIND, either express or implied.
 * See the License for the specific language governing permissions and
 * limitations under the License.
 */

package org.apache.kafka.connect.runtime.errors;

import org.apache.kafka.clients.consumer.ConsumerRecord;
import org.apache.kafka.common.TopicPartition;
import org.apache.kafka.common.utils.Time;
import org.apache.kafka.connect.errors.ConnectException;
import org.apache.kafka.connect.runtime.ConnectorConfig;
import org.apache.kafka.connect.runtime.InternalSinkRecord;
import org.apache.kafka.connect.storage.Converter;
import org.apache.kafka.connect.storage.HeaderConverter;
import org.junit.Test;
import org.junit.runner.RunWith;
import org.mockito.Mock;
import org.mockito.junit.MockitoJUnitRunner;

import java.util.ArrayList;
import java.util.Collection;
import java.util.Collections;
import java.util.concurrent.CompletableFuture;

import static org.junit.Assert.assertFalse;
import static org.junit.Assert.assertThrows;
import static org.junit.Assert.assertTrue;
import static org.mockito.ArgumentMatchers.any;
import static org.mockito.Mockito.mock;
import static org.mockito.Mockito.verify;
import static org.mockito.Mockito.when;

@RunWith(MockitoJUnitRunner.StrictStubs.class)
public class WorkerErrantRecordReporterTest {

	private WorkerErrantRecordReporter reporter;

<<<<<<< HEAD
	@Mock
	private RetryWithToleranceOperator retryWithToleranceOperator;

	@Mock
	private Converter converter;

	@Mock
	private HeaderConverter headerConverter;

	@Mock
	private SinkRecord record;

	@Before
	public void setup() {
		reporter = new WorkerErrantRecordReporter(
				retryWithToleranceOperator,
				converter,
				converter,
				headerConverter
		);
	}

	@Test
	public void testGetAllFutures() {
		assertTrue(reporter.futures.isEmpty());
		for (int i = 0; i < 4; i++) {
			reporter.futures.add(CompletableFuture.completedFuture(null));
		}
		assertFalse(reporter.futures.isEmpty());
		reporter.awaitAllFutures();
		assertTrue(reporter.futures.isEmpty());
	}
=======
    @Mock private Converter converter;
    @Mock private HeaderConverter headerConverter;
    @Mock private InternalSinkRecord record;
    @Mock private ErrorHandlingMetrics errorHandlingMetrics;
    @Mock private ErrorReporter errorReporter;

    @Test
    public void testGetFutures() {
        initializeReporter(true);
        Collection<TopicPartition> topicPartitions = new ArrayList<>();
        assertTrue(reporter.futures.isEmpty());
        for (int i = 0; i < 4; i++) {
            TopicPartition topicPartition = new TopicPartition("topic", i);
            topicPartitions.add(topicPartition);
            reporter.futures.put(topicPartition, Collections.singletonList(CompletableFuture.completedFuture(null)));
        }
        assertFalse(reporter.futures.isEmpty());
        reporter.awaitFutures(topicPartitions);
        assertTrue(reporter.futures.isEmpty());
    }

    @Test
    public void testReportErrorsTolerated() {
        testReport(true);
    }

    @Test
    public void testReportNoToleratedErrors() {
        testReport(false);
    }

    private void testReport(boolean errorsTolerated) {
        initializeReporter(errorsTolerated);
        when(errorReporter.report(any())).thenReturn(CompletableFuture.completedFuture(null));
        @SuppressWarnings("unchecked") ConsumerRecord<byte[], byte[]> consumerRecord = mock(ConsumerRecord.class);
        when(record.originalRecord()).thenReturn(consumerRecord);

        if (errorsTolerated) {
            reporter.report(record, new Throwable());
        } else {
            assertThrows(ConnectException.class, () -> reporter.report(record, new Throwable()));
        }

        verify(errorReporter).report(any());
    }

    private void initializeReporter(boolean errorsTolerated) {
        RetryWithToleranceOperator retryWithToleranceOperator = new RetryWithToleranceOperator(
                5000,
                ConnectorConfig.ERRORS_RETRY_MAX_DELAY_DEFAULT,
                errorsTolerated ? ToleranceType.ALL : ToleranceType.NONE,
                Time.SYSTEM,
                errorHandlingMetrics
        );
        retryWithToleranceOperator.reporters(Collections.singletonList(errorReporter));
        reporter = new WorkerErrantRecordReporter(
                retryWithToleranceOperator,
                converter,
                converter,
                headerConverter
        );
    }
>>>>>>> 15418db6
}<|MERGE_RESOLUTION|>--- conflicted
+++ resolved
@@ -35,58 +35,25 @@
 import java.util.Collections;
 import java.util.concurrent.CompletableFuture;
 
-import static org.junit.Assert.assertFalse;
-import static org.junit.Assert.assertThrows;
-import static org.junit.Assert.assertTrue;
+import static org.junit.Assert.*;
 import static org.mockito.ArgumentMatchers.any;
-import static org.mockito.Mockito.mock;
-import static org.mockito.Mockito.verify;
-import static org.mockito.Mockito.when;
+import static org.mockito.Mockito.*;
 
 @RunWith(MockitoJUnitRunner.StrictStubs.class)
 public class WorkerErrantRecordReporterTest {
 
-	private WorkerErrantRecordReporter reporter;
+    private WorkerErrantRecordReporter reporter;
 
-<<<<<<< HEAD
-	@Mock
-	private RetryWithToleranceOperator retryWithToleranceOperator;
-
-	@Mock
-	private Converter converter;
-
-	@Mock
-	private HeaderConverter headerConverter;
-
-	@Mock
-	private SinkRecord record;
-
-	@Before
-	public void setup() {
-		reporter = new WorkerErrantRecordReporter(
-				retryWithToleranceOperator,
-				converter,
-				converter,
-				headerConverter
-		);
-	}
-
-	@Test
-	public void testGetAllFutures() {
-		assertTrue(reporter.futures.isEmpty());
-		for (int i = 0; i < 4; i++) {
-			reporter.futures.add(CompletableFuture.completedFuture(null));
-		}
-		assertFalse(reporter.futures.isEmpty());
-		reporter.awaitAllFutures();
-		assertTrue(reporter.futures.isEmpty());
-	}
-=======
-    @Mock private Converter converter;
-    @Mock private HeaderConverter headerConverter;
-    @Mock private InternalSinkRecord record;
-    @Mock private ErrorHandlingMetrics errorHandlingMetrics;
-    @Mock private ErrorReporter errorReporter;
+    @Mock
+    private Converter converter;
+    @Mock
+    private HeaderConverter headerConverter;
+    @Mock
+    private InternalSinkRecord record;
+    @Mock
+    private ErrorHandlingMetrics errorHandlingMetrics;
+    @Mock
+    private ErrorReporter errorReporter;
 
     @Test
     public void testGetFutures() {
@@ -129,20 +96,8 @@
     }
 
     private void initializeReporter(boolean errorsTolerated) {
-        RetryWithToleranceOperator retryWithToleranceOperator = new RetryWithToleranceOperator(
-                5000,
-                ConnectorConfig.ERRORS_RETRY_MAX_DELAY_DEFAULT,
-                errorsTolerated ? ToleranceType.ALL : ToleranceType.NONE,
-                Time.SYSTEM,
-                errorHandlingMetrics
-        );
+        RetryWithToleranceOperator retryWithToleranceOperator = new RetryWithToleranceOperator(5000, ConnectorConfig.ERRORS_RETRY_MAX_DELAY_DEFAULT, errorsTolerated ? ToleranceType.ALL : ToleranceType.NONE, Time.SYSTEM, errorHandlingMetrics);
         retryWithToleranceOperator.reporters(Collections.singletonList(errorReporter));
-        reporter = new WorkerErrantRecordReporter(
-                retryWithToleranceOperator,
-                converter,
-                converter,
-                headerConverter
-        );
+        reporter = new WorkerErrantRecordReporter(retryWithToleranceOperator, converter, converter, headerConverter);
     }
->>>>>>> 15418db6
 }