/*
 * Licensed to the Apache Software Foundation (ASF) under one or more
 * contributor license agreements. See the NOTICE file distributed with
 * this work for additional information regarding copyright ownership.
 * The ASF licenses this file to You under the Apache License, Version 2.0
 * (the "License"); you may not use this file except in compliance with
 * the License. You may obtain a copy of the License at
 *
 *    http://www.apache.org/licenses/LICENSE-2.0
 *
 * Unless required by applicable law or agreed to in writing, software
 * distributed under the License is distributed on an "AS IS" BASIS,
 * WITHOUT WARRANTIES OR CONDITIONS OF ANY KIND, either express or implied.
 * See the License for the specific language governing permissions and
 * limitations under the License.
 */

package org.apache.kafka.connect.runtime;

import org.apache.kafka.common.config.ConfigException;
import org.junit.Test;

import java.util.HashMap;
import java.util.Map;
import java.util.Objects;
import java.util.concurrent.TimeUnit;
import java.util.stream.Collectors;

import static org.apache.kafka.common.config.TopicConfig.CLEANUP_POLICY_COMPACT;
import static org.apache.kafka.common.config.TopicConfig.CLEANUP_POLICY_CONFIG;
import static org.apache.kafka.common.config.TopicConfig.COMPRESSION_TYPE_CONFIG;
import static org.apache.kafka.common.config.TopicConfig.RETENTION_MS_CONFIG;
import static org.apache.kafka.connect.runtime.ConnectorConfig.CONNECTOR_CLASS_CONFIG;
import static org.apache.kafka.connect.runtime.ConnectorConfig.NAME_CONFIG;
import static org.apache.kafka.connect.runtime.ConnectorConfigTest.MOCK_PLUGINS;
import static org.apache.kafka.connect.runtime.SourceConnectorConfig.TOPIC_CREATION_GROUPS_CONFIG;
import static org.apache.kafka.connect.runtime.TopicCreationConfig.DEFAULT_TOPIC_CREATION_GROUP;
import static org.apache.kafka.connect.runtime.TopicCreationConfig.DEFAULT_TOPIC_CREATION_PREFIX;
import static org.apache.kafka.connect.runtime.TopicCreationConfig.PARTITIONS_CONFIG;
import static org.apache.kafka.connect.runtime.TopicCreationConfig.REPLICATION_FACTOR_CONFIG;
import static org.hamcrest.CoreMatchers.containsString;
import static org.hamcrest.MatcherAssert.assertThat;
import static org.junit.Assert.assertEquals;
import static org.junit.Assert.assertFalse;
import static org.junit.Assert.assertThrows;
import static org.junit.Assert.assertTrue;

public class SourceConnectorConfigTest {

<<<<<<< HEAD
	private static final String FOO_CONNECTOR = "foo-source";
	private static final short DEFAULT_REPLICATION_FACTOR = -1;
	private static final int DEFAULT_PARTITIONS = -1;

	public Map<String, String> defaultConnectorProps() {
		Map<String, String> props = new HashMap<>();
		props.put(NAME_CONFIG, FOO_CONNECTOR);
		props.put(CONNECTOR_CLASS_CONFIG, ConnectorConfigTest.TestConnector.class.getName());
		return props;
	}

	public Map<String, String> defaultConnectorPropsWithTopicCreation() {
		Map<String, String> props = defaultConnectorProps();
		props.put(DEFAULT_TOPIC_CREATION_PREFIX + REPLICATION_FACTOR_CONFIG, String.valueOf(DEFAULT_REPLICATION_FACTOR));
		props.put(DEFAULT_TOPIC_CREATION_PREFIX + PARTITIONS_CONFIG, String.valueOf(DEFAULT_PARTITIONS));
		return props;
	}

	@Test
	public void noTopicCreation() {
		Map<String, String> props = defaultConnectorProps();
		SourceConnectorConfig config = new SourceConnectorConfig(MOCK_PLUGINS, props, false);
		assertFalse(config.usesTopicCreation());
	}

	@Test
	public void shouldNotAllowZeroPartitionsOrReplicationFactor() {
		Map<String, String> props = defaultConnectorPropsWithTopicCreation();
		props.put(DEFAULT_TOPIC_CREATION_PREFIX + PARTITIONS_CONFIG, String.valueOf(0));
		Exception e = assertThrows(ConfigException.class, () -> new SourceConnectorConfig(MOCK_PLUGINS, props, true));
		assertThat(e.getMessage(), containsString("Number of partitions must be positive, or -1"));

		props.put(DEFAULT_TOPIC_CREATION_PREFIX + PARTITIONS_CONFIG, String.valueOf(DEFAULT_PARTITIONS));
		props.put(DEFAULT_TOPIC_CREATION_PREFIX + REPLICATION_FACTOR_CONFIG, String.valueOf(0));

		e = assertThrows(ConfigException.class, () -> new SourceConnectorConfig(MOCK_PLUGINS, props, true));
		assertThat(e.getMessage(), containsString("Replication factor must be positive and not "
				+ "larger than the number of brokers in the Kafka cluster, or -1 to use the "
				+ "broker's default"));
	}

	@Test
	public void shouldNotAllowPartitionsOrReplicationFactorLessThanNegativeOne() {
		Map<String, String> props = defaultConnectorPropsWithTopicCreation();
		for (int i = -2; i > -100; --i) {
			props.put(DEFAULT_TOPIC_CREATION_PREFIX + PARTITIONS_CONFIG, String.valueOf(i));
			props.put(DEFAULT_TOPIC_CREATION_PREFIX + REPLICATION_FACTOR_CONFIG, String.valueOf(DEFAULT_REPLICATION_FACTOR));
			Exception e = assertThrows(ConfigException.class, () -> new SourceConnectorConfig(MOCK_PLUGINS, props, true));
			assertThat(e.getMessage(), containsString("Number of partitions must be positive, or -1"));

			props.put(DEFAULT_TOPIC_CREATION_PREFIX + PARTITIONS_CONFIG, String.valueOf(DEFAULT_PARTITIONS));
			props.put(DEFAULT_TOPIC_CREATION_PREFIX + REPLICATION_FACTOR_CONFIG, String.valueOf(i));
			e = assertThrows(ConfigException.class, () -> new SourceConnectorConfig(MOCK_PLUGINS, props, true));
			assertThat(e.getMessage(), containsString("Replication factor must be positive and not "
					+ "larger than the number of brokers in the Kafka cluster, or -1 to use the "
					+ "broker's default"));
		}
	}

	@Test
	public void shouldAllowNegativeOneAndPositiveForReplicationFactor() {
		Map<String, String> props = defaultConnectorPropsWithTopicCreation();
		SourceConnectorConfig config = new SourceConnectorConfig(MOCK_PLUGINS, props, true);
		assertTrue(config.usesTopicCreation());

		for (int i = 1; i <= 100; ++i) {
			props.put(DEFAULT_TOPIC_CREATION_PREFIX + PARTITIONS_CONFIG, String.valueOf(i));
			props.put(DEFAULT_TOPIC_CREATION_PREFIX + REPLICATION_FACTOR_CONFIG, String.valueOf(DEFAULT_REPLICATION_FACTOR));
			config = new SourceConnectorConfig(MOCK_PLUGINS, props, true);
			assertTrue(config.usesTopicCreation());

			props.put(DEFAULT_TOPIC_CREATION_PREFIX + PARTITIONS_CONFIG, String.valueOf(DEFAULT_PARTITIONS));
			props.put(DEFAULT_TOPIC_CREATION_PREFIX + REPLICATION_FACTOR_CONFIG, String.valueOf(i));
			config = new SourceConnectorConfig(MOCK_PLUGINS, props, true);
			assertTrue(config.usesTopicCreation());
		}
	}

	@Test
	public void shouldAllowSettingTopicProperties() {
		Map<String, String> topicProps = new HashMap<>();
		topicProps.put(CLEANUP_POLICY_CONFIG, CLEANUP_POLICY_COMPACT);
		topicProps.put(COMPRESSION_TYPE_CONFIG, "lz4");
		topicProps.put(RETENTION_MS_CONFIG, String.valueOf(TimeUnit.DAYS.toMillis(30)));

		Map<String, String> props = defaultConnectorPropsWithTopicCreation();
		topicProps.forEach((k, v) -> props.put(DEFAULT_TOPIC_CREATION_PREFIX + k, v));

		SourceConnectorConfig config = new SourceConnectorConfig(MOCK_PLUGINS, props, true);
		assertEquals(topicProps,
				convertToStringValues(config.topicCreationOtherConfigs(DEFAULT_TOPIC_CREATION_GROUP)));
	}

	private static Map<String, String> convertToStringValues(Map<String, Object> config) {
		// null values are not allowed
		return config.entrySet().stream()
				.collect(Collectors.toMap(Map.Entry::getKey, e -> {
					Objects.requireNonNull(e.getValue());
					return e.getValue().toString();
				}));
	}
=======
    private static final String FOO_CONNECTOR = "foo-source";
    private static final String TOPIC_CREATION_GROUP_1 = "group1";
    private static final String TOPIC_CREATION_GROUP_2 = "group2";
    private static final short DEFAULT_REPLICATION_FACTOR = -1;
    private static final int DEFAULT_PARTITIONS = -1;

    public Map<String, String> defaultConnectorProps() {
        Map<String, String> props = new HashMap<>();
        props.put(NAME_CONFIG, FOO_CONNECTOR);
        props.put(CONNECTOR_CLASS_CONFIG, ConnectorConfigTest.TestConnector.class.getName());
        return props;
    }

    public Map<String, String> defaultConnectorPropsWithTopicCreation() {
        Map<String, String> props = defaultConnectorProps();
        props.put(DEFAULT_TOPIC_CREATION_PREFIX + REPLICATION_FACTOR_CONFIG, String.valueOf(DEFAULT_REPLICATION_FACTOR));
        props.put(DEFAULT_TOPIC_CREATION_PREFIX + PARTITIONS_CONFIG, String.valueOf(DEFAULT_PARTITIONS));
        return props;
    }

    @Test
    public void shouldNotFailWithExplicitlySpecifiedDefaultTopicCreationGroup() {
        Map<String, String> props = defaultConnectorProps();
        props.put(TOPIC_CREATION_GROUPS_CONFIG, String.join(",", DEFAULT_TOPIC_CREATION_GROUP,
            TOPIC_CREATION_GROUP_1, TOPIC_CREATION_GROUP_2));
        props.put(DEFAULT_TOPIC_CREATION_PREFIX + REPLICATION_FACTOR_CONFIG, "1");
        props.put(DEFAULT_TOPIC_CREATION_PREFIX + PARTITIONS_CONFIG, "1");
        SourceConnectorConfig config = new SourceConnectorConfig(MOCK_PLUGINS, props, true);
    }

    @Test
    public void noTopicCreation() {
        Map<String, String> props = defaultConnectorProps();
        SourceConnectorConfig config = new SourceConnectorConfig(MOCK_PLUGINS, props, false);
        assertFalse(config.usesTopicCreation());
    }

    @Test
    public void shouldNotAllowZeroPartitionsOrReplicationFactor() {
        Map<String, String> props = defaultConnectorPropsWithTopicCreation();
        props.put(DEFAULT_TOPIC_CREATION_PREFIX + PARTITIONS_CONFIG, String.valueOf(0));
        Exception e = assertThrows(ConfigException.class, () -> new SourceConnectorConfig(MOCK_PLUGINS, props, true));
        assertThat(e.getMessage(), containsString("Number of partitions must be positive, or -1"));

        props.put(DEFAULT_TOPIC_CREATION_PREFIX + PARTITIONS_CONFIG, String.valueOf(DEFAULT_PARTITIONS));
        props.put(DEFAULT_TOPIC_CREATION_PREFIX + REPLICATION_FACTOR_CONFIG, String.valueOf(0));

        e = assertThrows(ConfigException.class, () -> new SourceConnectorConfig(MOCK_PLUGINS, props, true));
        assertThat(e.getMessage(), containsString("Replication factor must be positive and not "
                + "larger than the number of brokers in the Kafka cluster, or -1 to use the "
                + "broker's default"));
    }

    @Test
    public void shouldNotAllowPartitionsOrReplicationFactorLessThanNegativeOne() {
        Map<String, String> props = defaultConnectorPropsWithTopicCreation();
        for (int i = -2; i > -100; --i) {
            props.put(DEFAULT_TOPIC_CREATION_PREFIX + PARTITIONS_CONFIG, String.valueOf(i));
            props.put(DEFAULT_TOPIC_CREATION_PREFIX + REPLICATION_FACTOR_CONFIG, String.valueOf(DEFAULT_REPLICATION_FACTOR));
            Exception e = assertThrows(ConfigException.class, () -> new SourceConnectorConfig(MOCK_PLUGINS, props, true));
            assertThat(e.getMessage(), containsString("Number of partitions must be positive, or -1"));

            props.put(DEFAULT_TOPIC_CREATION_PREFIX + PARTITIONS_CONFIG, String.valueOf(DEFAULT_PARTITIONS));
            props.put(DEFAULT_TOPIC_CREATION_PREFIX + REPLICATION_FACTOR_CONFIG, String.valueOf(i));
            e = assertThrows(ConfigException.class, () -> new SourceConnectorConfig(MOCK_PLUGINS, props, true));
            assertThat(e.getMessage(), containsString("Replication factor must be positive and not "
                    + "larger than the number of brokers in the Kafka cluster, or -1 to use the "
                    + "broker's default"));
        }
    }

    @Test
    public void shouldAllowNegativeOneAndPositiveForReplicationFactor() {
        Map<String, String> props = defaultConnectorPropsWithTopicCreation();
        SourceConnectorConfig config = new SourceConnectorConfig(MOCK_PLUGINS, props, true);
        assertTrue(config.usesTopicCreation());

        for (int i = 1; i <= 100; ++i) {
            props.put(DEFAULT_TOPIC_CREATION_PREFIX + PARTITIONS_CONFIG, String.valueOf(i));
            props.put(DEFAULT_TOPIC_CREATION_PREFIX + REPLICATION_FACTOR_CONFIG, String.valueOf(DEFAULT_REPLICATION_FACTOR));
            config = new SourceConnectorConfig(MOCK_PLUGINS, props, true);
            assertTrue(config.usesTopicCreation());

            props.put(DEFAULT_TOPIC_CREATION_PREFIX + PARTITIONS_CONFIG, String.valueOf(DEFAULT_PARTITIONS));
            props.put(DEFAULT_TOPIC_CREATION_PREFIX + REPLICATION_FACTOR_CONFIG, String.valueOf(i));
            config = new SourceConnectorConfig(MOCK_PLUGINS, props, true);
            assertTrue(config.usesTopicCreation());
        }
    }

    @Test
    public void shouldAllowSettingTopicProperties() {
        Map<String, String> topicProps = new HashMap<>();
        topicProps.put(CLEANUP_POLICY_CONFIG, CLEANUP_POLICY_COMPACT);
        topicProps.put(COMPRESSION_TYPE_CONFIG, "lz4");
        topicProps.put(RETENTION_MS_CONFIG, String.valueOf(TimeUnit.DAYS.toMillis(30)));

        Map<String, String> props = defaultConnectorPropsWithTopicCreation();
        topicProps.forEach((k, v) -> props.put(DEFAULT_TOPIC_CREATION_PREFIX + k, v));

        SourceConnectorConfig config = new SourceConnectorConfig(MOCK_PLUGINS, props, true);
        assertEquals(topicProps,
                convertToStringValues(config.topicCreationOtherConfigs(DEFAULT_TOPIC_CREATION_GROUP)));
    }

    private static Map<String, String> convertToStringValues(Map<String, Object> config) {
        // null values are not allowed
        return config.entrySet().stream()
                .collect(Collectors.toMap(Map.Entry::getKey, e -> {
                    Objects.requireNonNull(e.getValue());
                    return e.getValue().toString();
                }));
    }
>>>>>>> 15418db6
}<|MERGE_RESOLUTION|>--- conflicted
+++ resolved
@@ -26,130 +26,18 @@
 import java.util.concurrent.TimeUnit;
 import java.util.stream.Collectors;
 
-import static org.apache.kafka.common.config.TopicConfig.CLEANUP_POLICY_COMPACT;
-import static org.apache.kafka.common.config.TopicConfig.CLEANUP_POLICY_CONFIG;
-import static org.apache.kafka.common.config.TopicConfig.COMPRESSION_TYPE_CONFIG;
-import static org.apache.kafka.common.config.TopicConfig.RETENTION_MS_CONFIG;
+import static org.apache.kafka.common.config.TopicConfig.*;
 import static org.apache.kafka.connect.runtime.ConnectorConfig.CONNECTOR_CLASS_CONFIG;
 import static org.apache.kafka.connect.runtime.ConnectorConfig.NAME_CONFIG;
 import static org.apache.kafka.connect.runtime.ConnectorConfigTest.MOCK_PLUGINS;
 import static org.apache.kafka.connect.runtime.SourceConnectorConfig.TOPIC_CREATION_GROUPS_CONFIG;
-import static org.apache.kafka.connect.runtime.TopicCreationConfig.DEFAULT_TOPIC_CREATION_GROUP;
-import static org.apache.kafka.connect.runtime.TopicCreationConfig.DEFAULT_TOPIC_CREATION_PREFIX;
-import static org.apache.kafka.connect.runtime.TopicCreationConfig.PARTITIONS_CONFIG;
-import static org.apache.kafka.connect.runtime.TopicCreationConfig.REPLICATION_FACTOR_CONFIG;
+import static org.apache.kafka.connect.runtime.TopicCreationConfig.*;
 import static org.hamcrest.CoreMatchers.containsString;
 import static org.hamcrest.MatcherAssert.assertThat;
-import static org.junit.Assert.assertEquals;
-import static org.junit.Assert.assertFalse;
-import static org.junit.Assert.assertThrows;
-import static org.junit.Assert.assertTrue;
+import static org.junit.Assert.*;
 
 public class SourceConnectorConfigTest {
 
-<<<<<<< HEAD
-	private static final String FOO_CONNECTOR = "foo-source";
-	private static final short DEFAULT_REPLICATION_FACTOR = -1;
-	private static final int DEFAULT_PARTITIONS = -1;
-
-	public Map<String, String> defaultConnectorProps() {
-		Map<String, String> props = new HashMap<>();
-		props.put(NAME_CONFIG, FOO_CONNECTOR);
-		props.put(CONNECTOR_CLASS_CONFIG, ConnectorConfigTest.TestConnector.class.getName());
-		return props;
-	}
-
-	public Map<String, String> defaultConnectorPropsWithTopicCreation() {
-		Map<String, String> props = defaultConnectorProps();
-		props.put(DEFAULT_TOPIC_CREATION_PREFIX + REPLICATION_FACTOR_CONFIG, String.valueOf(DEFAULT_REPLICATION_FACTOR));
-		props.put(DEFAULT_TOPIC_CREATION_PREFIX + PARTITIONS_CONFIG, String.valueOf(DEFAULT_PARTITIONS));
-		return props;
-	}
-
-	@Test
-	public void noTopicCreation() {
-		Map<String, String> props = defaultConnectorProps();
-		SourceConnectorConfig config = new SourceConnectorConfig(MOCK_PLUGINS, props, false);
-		assertFalse(config.usesTopicCreation());
-	}
-
-	@Test
-	public void shouldNotAllowZeroPartitionsOrReplicationFactor() {
-		Map<String, String> props = defaultConnectorPropsWithTopicCreation();
-		props.put(DEFAULT_TOPIC_CREATION_PREFIX + PARTITIONS_CONFIG, String.valueOf(0));
-		Exception e = assertThrows(ConfigException.class, () -> new SourceConnectorConfig(MOCK_PLUGINS, props, true));
-		assertThat(e.getMessage(), containsString("Number of partitions must be positive, or -1"));
-
-		props.put(DEFAULT_TOPIC_CREATION_PREFIX + PARTITIONS_CONFIG, String.valueOf(DEFAULT_PARTITIONS));
-		props.put(DEFAULT_TOPIC_CREATION_PREFIX + REPLICATION_FACTOR_CONFIG, String.valueOf(0));
-
-		e = assertThrows(ConfigException.class, () -> new SourceConnectorConfig(MOCK_PLUGINS, props, true));
-		assertThat(e.getMessage(), containsString("Replication factor must be positive and not "
-				+ "larger than the number of brokers in the Kafka cluster, or -1 to use the "
-				+ "broker's default"));
-	}
-
-	@Test
-	public void shouldNotAllowPartitionsOrReplicationFactorLessThanNegativeOne() {
-		Map<String, String> props = defaultConnectorPropsWithTopicCreation();
-		for (int i = -2; i > -100; --i) {
-			props.put(DEFAULT_TOPIC_CREATION_PREFIX + PARTITIONS_CONFIG, String.valueOf(i));
-			props.put(DEFAULT_TOPIC_CREATION_PREFIX + REPLICATION_FACTOR_CONFIG, String.valueOf(DEFAULT_REPLICATION_FACTOR));
-			Exception e = assertThrows(ConfigException.class, () -> new SourceConnectorConfig(MOCK_PLUGINS, props, true));
-			assertThat(e.getMessage(), containsString("Number of partitions must be positive, or -1"));
-
-			props.put(DEFAULT_TOPIC_CREATION_PREFIX + PARTITIONS_CONFIG, String.valueOf(DEFAULT_PARTITIONS));
-			props.put(DEFAULT_TOPIC_CREATION_PREFIX + REPLICATION_FACTOR_CONFIG, String.valueOf(i));
-			e = assertThrows(ConfigException.class, () -> new SourceConnectorConfig(MOCK_PLUGINS, props, true));
-			assertThat(e.getMessage(), containsString("Replication factor must be positive and not "
-					+ "larger than the number of brokers in the Kafka cluster, or -1 to use the "
-					+ "broker's default"));
-		}
-	}
-
-	@Test
-	public void shouldAllowNegativeOneAndPositiveForReplicationFactor() {
-		Map<String, String> props = defaultConnectorPropsWithTopicCreation();
-		SourceConnectorConfig config = new SourceConnectorConfig(MOCK_PLUGINS, props, true);
-		assertTrue(config.usesTopicCreation());
-
-		for (int i = 1; i <= 100; ++i) {
-			props.put(DEFAULT_TOPIC_CREATION_PREFIX + PARTITIONS_CONFIG, String.valueOf(i));
-			props.put(DEFAULT_TOPIC_CREATION_PREFIX + REPLICATION_FACTOR_CONFIG, String.valueOf(DEFAULT_REPLICATION_FACTOR));
-			config = new SourceConnectorConfig(MOCK_PLUGINS, props, true);
-			assertTrue(config.usesTopicCreation());
-
-			props.put(DEFAULT_TOPIC_CREATION_PREFIX + PARTITIONS_CONFIG, String.valueOf(DEFAULT_PARTITIONS));
-			props.put(DEFAULT_TOPIC_CREATION_PREFIX + REPLICATION_FACTOR_CONFIG, String.valueOf(i));
-			config = new SourceConnectorConfig(MOCK_PLUGINS, props, true);
-			assertTrue(config.usesTopicCreation());
-		}
-	}
-
-	@Test
-	public void shouldAllowSettingTopicProperties() {
-		Map<String, String> topicProps = new HashMap<>();
-		topicProps.put(CLEANUP_POLICY_CONFIG, CLEANUP_POLICY_COMPACT);
-		topicProps.put(COMPRESSION_TYPE_CONFIG, "lz4");
-		topicProps.put(RETENTION_MS_CONFIG, String.valueOf(TimeUnit.DAYS.toMillis(30)));
-
-		Map<String, String> props = defaultConnectorPropsWithTopicCreation();
-		topicProps.forEach((k, v) -> props.put(DEFAULT_TOPIC_CREATION_PREFIX + k, v));
-
-		SourceConnectorConfig config = new SourceConnectorConfig(MOCK_PLUGINS, props, true);
-		assertEquals(topicProps,
-				convertToStringValues(config.topicCreationOtherConfigs(DEFAULT_TOPIC_CREATION_GROUP)));
-	}
-
-	private static Map<String, String> convertToStringValues(Map<String, Object> config) {
-		// null values are not allowed
-		return config.entrySet().stream()
-				.collect(Collectors.toMap(Map.Entry::getKey, e -> {
-					Objects.requireNonNull(e.getValue());
-					return e.getValue().toString();
-				}));
-	}
-=======
     private static final String FOO_CONNECTOR = "foo-source";
     private static final String TOPIC_CREATION_GROUP_1 = "group1";
     private static final String TOPIC_CREATION_GROUP_2 = "group2";
@@ -173,8 +61,7 @@
     @Test
     public void shouldNotFailWithExplicitlySpecifiedDefaultTopicCreationGroup() {
         Map<String, String> props = defaultConnectorProps();
-        props.put(TOPIC_CREATION_GROUPS_CONFIG, String.join(",", DEFAULT_TOPIC_CREATION_GROUP,
-            TOPIC_CREATION_GROUP_1, TOPIC_CREATION_GROUP_2));
+        props.put(TOPIC_CREATION_GROUPS_CONFIG, String.join(",", DEFAULT_TOPIC_CREATION_GROUP, TOPIC_CREATION_GROUP_1, TOPIC_CREATION_GROUP_2));
         props.put(DEFAULT_TOPIC_CREATION_PREFIX + REPLICATION_FACTOR_CONFIG, "1");
         props.put(DEFAULT_TOPIC_CREATION_PREFIX + PARTITIONS_CONFIG, "1");
         SourceConnectorConfig config = new SourceConnectorConfig(MOCK_PLUGINS, props, true);
@@ -198,9 +85,7 @@
         props.put(DEFAULT_TOPIC_CREATION_PREFIX + REPLICATION_FACTOR_CONFIG, String.valueOf(0));
 
         e = assertThrows(ConfigException.class, () -> new SourceConnectorConfig(MOCK_PLUGINS, props, true));
-        assertThat(e.getMessage(), containsString("Replication factor must be positive and not "
-                + "larger than the number of brokers in the Kafka cluster, or -1 to use the "
-                + "broker's default"));
+        assertThat(e.getMessage(), containsString("Replication factor must be positive and not " + "larger than the number of brokers in the Kafka cluster, or -1 to use the " + "broker's default"));
     }
 
     @Test
@@ -215,9 +100,7 @@
             props.put(DEFAULT_TOPIC_CREATION_PREFIX + PARTITIONS_CONFIG, String.valueOf(DEFAULT_PARTITIONS));
             props.put(DEFAULT_TOPIC_CREATION_PREFIX + REPLICATION_FACTOR_CONFIG, String.valueOf(i));
             e = assertThrows(ConfigException.class, () -> new SourceConnectorConfig(MOCK_PLUGINS, props, true));
-            assertThat(e.getMessage(), containsString("Replication factor must be positive and not "
-                    + "larger than the number of brokers in the Kafka cluster, or -1 to use the "
-                    + "broker's default"));
+            assertThat(e.getMessage(), containsString("Replication factor must be positive and not " + "larger than the number of brokers in the Kafka cluster, or -1 to use the " + "broker's default"));
         }
     }
 
@@ -251,17 +134,14 @@
         topicProps.forEach((k, v) -> props.put(DEFAULT_TOPIC_CREATION_PREFIX + k, v));
 
         SourceConnectorConfig config = new SourceConnectorConfig(MOCK_PLUGINS, props, true);
-        assertEquals(topicProps,
-                convertToStringValues(config.topicCreationOtherConfigs(DEFAULT_TOPIC_CREATION_GROUP)));
+        assertEquals(topicProps, convertToStringValues(config.topicCreationOtherConfigs(DEFAULT_TOPIC_CREATION_GROUP)));
     }
 
     private static Map<String, String> convertToStringValues(Map<String, Object> config) {
         // null values are not allowed
-        return config.entrySet().stream()
-                .collect(Collectors.toMap(Map.Entry::getKey, e -> {
-                    Objects.requireNonNull(e.getValue());
-                    return e.getValue().toString();
-                }));
+        return config.entrySet().stream().collect(Collectors.toMap(Map.Entry::getKey, e -> {
+            Objects.requireNonNull(e.getValue());
+            return e.getValue().toString();
+        }));
     }
->>>>>>> 15418db6
 }