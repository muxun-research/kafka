--- conflicted
+++ resolved
@@ -25,29 +25,13 @@
 import org.apache.kafka.connect.sink.SinkConnectorContext;
 import org.apache.kafka.connect.source.SourceConnector;
 import org.apache.kafka.connect.source.SourceConnectorContext;
-<<<<<<< HEAD
-import org.apache.kafka.connect.storage.OffsetStorageReader;
-import org.apache.kafka.connect.util.Callback;
-import org.easymock.Capture;
-import org.easymock.EasyMock;
-import org.easymock.EasyMockRunner;
-import org.easymock.EasyMockSupport;
-import org.easymock.Mock;
-=======
 import org.apache.kafka.connect.storage.CloseableOffsetStorageReader;
 import org.apache.kafka.connect.storage.ConnectorOffsetBackingStore;
 import org.apache.kafka.connect.util.Callback;
->>>>>>> 15418db6
 import org.junit.After;
 import org.junit.Before;
 import org.junit.Rule;
 import org.junit.Test;
-
-
-import java.util.Arrays;
-import java.util.Collection;
-import java.util.HashMap;
-import java.util.Map;
 import org.junit.runner.RunWith;
 import org.junit.runners.Parameterized;
 import org.mockito.ArgumentCaptor;
@@ -57,81 +41,42 @@
 import org.mockito.junit.MockitoRule;
 import org.mockito.quality.Strictness;
 
-import static org.junit.Assert.assertEquals;
-import static org.junit.Assert.assertFalse;
-import static org.junit.Assert.assertNotNull;
-import static org.junit.Assert.assertTrue;
-import static org.mockito.ArgumentMatchers.any;
-import static org.mockito.ArgumentMatchers.eq;
-import static org.mockito.ArgumentMatchers.isNull;
-import static org.mockito.Mockito.doThrow;
-import static org.mockito.Mockito.inOrder;
-import static org.mockito.Mockito.mock;
-import static org.mockito.Mockito.times;
-import static org.mockito.Mockito.verify;
-import static org.mockito.Mockito.verifyNoMoreInteractions;
-import static org.mockito.Mockito.when;
+import java.util.Arrays;
+import java.util.Collection;
+import java.util.HashMap;
+import java.util.Map;
+
+import static org.junit.Assert.*;
+import static org.mockito.ArgumentMatchers.*;
+import static org.mockito.Mockito.*;
 
 @RunWith(Parameterized.class)
 public class WorkerConnectorTest {
 
     private static final String VERSION = "1.1";
     public static final String CONNECTOR = "connector";
-<<<<<<< HEAD
-	public static final Map<String, String> CONFIG = new HashMap<>();
-
-	static {
-		CONFIG.put(ConnectorConfig.CONNECTOR_CLASS_CONFIG, TestConnector.class.getName());
-		CONFIG.put(ConnectorConfig.NAME_CONFIG, CONNECTOR);
-		CONFIG.put(SinkConnectorConfig.TOPICS_CONFIG, "my-topic");
-	}
-
-	public ConnectorConfig connectorConfig;
-	public MockConnectMetrics metrics;
-
-	@Mock
-	Plugins plugins;
-	@Mock
-	SourceConnector sourceConnector;
-	@Mock
-	SinkConnector sinkConnector;
-	@Mock
-	Connector connector;
-	@Mock
-	CloseableConnectorContext ctx;
-	@Mock
-	ConnectorStatus.Listener listener;
-	@Mock
-	OffsetStorageReader offsetStorageReader;
-	@Mock
-	ClassLoader classLoader;
-
-	@Before
-	public void setup() {
-		connectorConfig = new ConnectorConfig(plugins, CONFIG);
-		metrics = new MockConnectMetrics();
-	}
-
-	@After
-	public void tearDown() {
-		if (metrics != null) metrics.stop();
-=======
     public static final Map<String, String> CONFIG = new HashMap<>();
+
     static {
         CONFIG.put(ConnectorConfig.CONNECTOR_CLASS_CONFIG, TestConnector.class.getName());
         CONFIG.put(ConnectorConfig.NAME_CONFIG, CONNECTOR);
         CONFIG.put(SinkConnectorConfig.TOPICS_CONFIG, "my-topic");
     }
+
     public ConnectorConfig connectorConfig;
     public MockConnectMetrics metrics;
 
     @Rule
     public MockitoRule rule = MockitoJUnit.rule().strictness(Strictness.STRICT_STUBS);
 
-    @Mock private Plugins plugins;
-    @Mock private CloseableConnectorContext ctx;
-    @Mock private ConnectorStatus.Listener listener;
-    @Mock private ClassLoader classLoader;
+    @Mock
+    private Plugins plugins;
+    @Mock
+    private CloseableConnectorContext ctx;
+    @Mock
+    private ConnectorStatus.Listener listener;
+    @Mock
+    private ClassLoader classLoader;
 
     private final ConnectorType connectorType;
     private final Connector connector;
@@ -165,40 +110,14 @@
     public void setup() {
         connectorConfig = new ConnectorConfig(plugins, CONFIG);
         metrics = new MockConnectMetrics();
->>>>>>> 15418db6
-    }
-
-	@Test
-	public void testInitializeFailure() throws InterruptedException {
-		RuntimeException exception = new RuntimeException();
-		connector = sourceConnector;
-
-<<<<<<< HEAD
-		connector.version();
-		expectLastCall().andReturn(VERSION);
-
-		connector.initialize(EasyMock.notNull(SourceConnectorContext.class));
-		expectLastCall().andThrow(exception);
-
-		listener.onFailure(CONNECTOR, exception);
-		expectLastCall();
-
-		listener.onShutdown(CONNECTOR);
-		expectLastCall();
-
-		ctx.close();
-		expectLastCall();
-
-		replayAll();
-
-		WorkerConnector workerConnector = new WorkerConnector(CONNECTOR, connector, connectorConfig, ctx, metrics, listener, offsetStorageReader, classLoader);
-
-		workerConnector.initialize();
-		assertFailedMetric(workerConnector);
-		workerConnector.shutdown();
-		workerConnector.doShutdown();
-		assertStoppedMetric(workerConnector);
-=======
+    }
+
+    @After
+    public void tearDown() {
+        if (metrics != null)
+            metrics.stop();
+    }
+
     @Test
     public void testInitializeFailure() {
         RuntimeException exception = new RuntimeException();
@@ -213,7 +132,6 @@
         workerConnector.shutdown();
         workerConnector.doShutdown();
         assertDestroyedMetric(workerConnector);
->>>>>>> 15418db6
 
         verifyInitialize();
         verify(listener).onFailure(CONNECTOR, exception);
@@ -223,42 +141,6 @@
     @Test
     public void testFailureIsFinalState() {
         RuntimeException exception = new RuntimeException();
-<<<<<<< HEAD
-		connector = sinkConnector;
-
-        connector.version();
-        expectLastCall().andReturn(VERSION);
-
-		connector.initialize(EasyMock.notNull(SinkConnectorContext.class));
-		expectLastCall().andThrow(exception);
-
-		listener.onFailure(CONNECTOR, exception);
-		expectLastCall();
-
-		// expect no call to onStartup() after failure
-
-		listener.onShutdown(CONNECTOR);
-		expectLastCall();
-
-		ctx.close();
-		expectLastCall();
-
-		Callback<TargetState> onStateChange = createStrictMock(Callback.class);
-		onStateChange.onCompletion(EasyMock.anyObject(Exception.class), EasyMock.isNull());
-		expectLastCall();
-
-		replayAll();
-
-		WorkerConnector workerConnector = new WorkerConnector(CONNECTOR, connector, connectorConfig, ctx, metrics, listener, offsetStorageReader, classLoader);
-
-		workerConnector.initialize();
-		assertFailedMetric(workerConnector);
-		workerConnector.doTransitionTo(TargetState.STARTED, onStateChange);
-		assertFailedMetric(workerConnector);
-		workerConnector.shutdown();
-		workerConnector.doShutdown();
-		assertStoppedMetric(workerConnector);
-=======
 
         when(connector.version()).thenReturn(VERSION);
         doThrow(exception).when(connector).initialize(any());
@@ -273,7 +155,6 @@
         workerConnector.shutdown();
         workerConnector.doShutdown();
         assertDestroyedMetric(workerConnector);
->>>>>>> 15418db6
 
         verifyInitialize();
         verify(listener).onFailure(CONNECTOR, exception);
@@ -286,229 +167,6 @@
 
     @Test
     public void testStartupAndShutdown() {
-<<<<<<< HEAD
-		connector = sourceConnector;
-		connector.version();
-        expectLastCall().andReturn(VERSION);
-
-		connector.initialize(EasyMock.notNull(SourceConnectorContext.class));
-		expectLastCall();
-
-        connector.start(CONFIG);
-        expectLastCall();
-
-		listener.onStartup(CONNECTOR);
-		expectLastCall();
-
-		connector.stop();
-		expectLastCall();
-
-		listener.onShutdown(CONNECTOR);
-		expectLastCall();
-
-		ctx.close();
-		expectLastCall();
-
-		Callback<TargetState> onStateChange = createStrictMock(Callback.class);
-		onStateChange.onCompletion(EasyMock.isNull(), EasyMock.eq(TargetState.STARTED));
-		expectLastCall();
-
-		replayAll();
-
-		WorkerConnector workerConnector = new WorkerConnector(CONNECTOR, connector, connectorConfig, ctx, metrics, listener, offsetStorageReader, classLoader);
-
-		workerConnector.initialize();
-		assertInitializedSourceMetric(workerConnector);
-		workerConnector.doTransitionTo(TargetState.STARTED, onStateChange);
-		assertRunningMetric(workerConnector);
-		workerConnector.shutdown();
-		workerConnector.doShutdown();
-		assertStoppedMetric(workerConnector);
-
-		verifyAll();
-	}
-
-    @Test
-    public void testStartupAndPause() {
-		connector = sinkConnector;
-		connector.version();
-        expectLastCall().andReturn(VERSION);
-
-		connector.initialize(EasyMock.notNull(SinkConnectorContext.class));
-		expectLastCall();
-
-        connector.start(CONFIG);
-        expectLastCall();
-
-        listener.onStartup(CONNECTOR);
-        expectLastCall();
-
-		connector.stop();
-		expectLastCall();
-
-		listener.onPause(CONNECTOR);
-		expectLastCall();
-
-		listener.onShutdown(CONNECTOR);
-		expectLastCall();
-
-		ctx.close();
-		expectLastCall();
-
-		Callback<TargetState> onStateChange = createStrictMock(Callback.class);
-		onStateChange.onCompletion(EasyMock.isNull(), EasyMock.eq(TargetState.STARTED));
-		expectLastCall();
-		onStateChange.onCompletion(EasyMock.isNull(), EasyMock.eq(TargetState.PAUSED));
-		expectLastCall();
-
-		replayAll();
-
-		WorkerConnector workerConnector = new WorkerConnector(CONNECTOR, connector, connectorConfig, ctx, metrics, listener, offsetStorageReader, classLoader);
-
-		workerConnector.initialize();
-		assertInitializedSinkMetric(workerConnector);
-		workerConnector.doTransitionTo(TargetState.STARTED, onStateChange);
-		assertRunningMetric(workerConnector);
-		workerConnector.doTransitionTo(TargetState.PAUSED, onStateChange);
-		assertPausedMetric(workerConnector);
-		workerConnector.shutdown();
-		workerConnector.doShutdown();
-		assertStoppedMetric(workerConnector);
-
-		verifyAll();
-	}
-
-    @Test
-    public void testOnResume() {
-		connector = sourceConnector;
-		connector.version();
-        expectLastCall().andReturn(VERSION);
-
-		connector.initialize(EasyMock.notNull(SourceConnectorContext.class));
-		expectLastCall();
-
-        listener.onPause(CONNECTOR);
-        expectLastCall();
-
-        connector.start(CONFIG);
-		expectLastCall();
-
-		listener.onResume(CONNECTOR);
-		expectLastCall();
-
-		connector.stop();
-		expectLastCall();
-
-		listener.onShutdown(CONNECTOR);
-		expectLastCall();
-
-		ctx.close();
-		expectLastCall();
-
-		Callback<TargetState> onStateChange = createStrictMock(Callback.class);
-		onStateChange.onCompletion(EasyMock.isNull(), EasyMock.eq(TargetState.PAUSED));
-		expectLastCall();
-		onStateChange.onCompletion(EasyMock.isNull(), EasyMock.eq(TargetState.STARTED));
-		expectLastCall();
-
-		replayAll();
-
-		WorkerConnector workerConnector = new WorkerConnector(CONNECTOR, connector, connectorConfig, ctx, metrics, listener, offsetStorageReader, classLoader);
-
-		workerConnector.initialize();
-		assertInitializedSourceMetric(workerConnector);
-		workerConnector.doTransitionTo(TargetState.PAUSED, onStateChange);
-		assertPausedMetric(workerConnector);
-		workerConnector.doTransitionTo(TargetState.STARTED, onStateChange);
-		assertRunningMetric(workerConnector);
-		workerConnector.shutdown();
-		workerConnector.doShutdown();
-		assertStoppedMetric(workerConnector);
-
-		verifyAll();
-	}
-
-    @Test
-    public void testStartupPaused() {
-		connector = sinkConnector;
-		connector.version();
-        expectLastCall().andReturn(VERSION);
-
-		connector.initialize(EasyMock.notNull(SinkConnectorContext.class));
-		expectLastCall();
-
-		// connector never gets started
-
-		listener.onPause(CONNECTOR);
-		expectLastCall();
-
-		listener.onShutdown(CONNECTOR);
-		expectLastCall();
-
-		ctx.close();
-		expectLastCall();
-
-		Callback<TargetState> onStateChange = createStrictMock(Callback.class);
-		onStateChange.onCompletion(EasyMock.isNull(), EasyMock.eq(TargetState.PAUSED));
-		expectLastCall();
-
-		replayAll();
-
-		WorkerConnector workerConnector = new WorkerConnector(CONNECTOR, connector, connectorConfig, ctx, metrics, listener, offsetStorageReader, classLoader);
-
-		workerConnector.initialize();
-		assertInitializedSinkMetric(workerConnector);
-		workerConnector.doTransitionTo(TargetState.PAUSED, onStateChange);
-		assertPausedMetric(workerConnector);
-		workerConnector.shutdown();
-		workerConnector.doShutdown();
-		assertStoppedMetric(workerConnector);
-
-		verifyAll();
-	}
-
-    @Test
-    public void testStartupFailure() {
-        RuntimeException exception = new RuntimeException();
-
-		connector = sinkConnector;
-		connector.version();
-        expectLastCall().andReturn(VERSION);
-
-		connector.initialize(EasyMock.notNull(SinkConnectorContext.class));
-		expectLastCall();
-
-		connector.start(CONFIG);
-		expectLastCall().andThrow(exception);
-
-		listener.onFailure(CONNECTOR, exception);
-		expectLastCall();
-
-		listener.onShutdown(CONNECTOR);
-		expectLastCall();
-
-		ctx.close();
-		expectLastCall();
-
-		Callback<TargetState> onStateChange = createStrictMock(Callback.class);
-		onStateChange.onCompletion(EasyMock.anyObject(Exception.class), EasyMock.isNull());
-		expectLastCall();
-
-		replayAll();
-
-		WorkerConnector workerConnector = new WorkerConnector(CONNECTOR, connector, connectorConfig, ctx, metrics, listener, offsetStorageReader, classLoader);
-
-		workerConnector.initialize();
-		assertInitializedSinkMetric(workerConnector);
-		workerConnector.doTransitionTo(TargetState.STARTED, onStateChange);
-		assertFailedMetric(workerConnector);
-		workerConnector.shutdown();
-		workerConnector.doShutdown();
-		assertStoppedMetric(workerConnector);
-
-		verifyAll();
-	}
-=======
         when(connector.version()).thenReturn(VERSION);
 
         Callback<TargetState> onStateChange = mockCallback();
@@ -694,183 +352,10 @@
         verify(onStateChange).onCompletion(any(Exception.class), isNull());
         verifyNoMoreInteractions(onStateChange);
     }
->>>>>>> 15418db6
 
     @Test
     public void testStopFailure() {
         RuntimeException exception = new RuntimeException();
-<<<<<<< HEAD
-		connector = sourceConnector;
-
-        connector.version();
-        expectLastCall().andReturn(VERSION);
-
-		connector.initialize(EasyMock.notNull(SourceConnectorContext.class));
-		expectLastCall();
-
-		connector.start(CONFIG);
-		expectLastCall();
-
-		listener.onStartup(CONNECTOR);
-		expectLastCall();
-
-		connector.stop();
-		expectLastCall().andThrow(exception);
-
-		Callback<TargetState> onStateChange = createStrictMock(Callback.class);
-		onStateChange.onCompletion(EasyMock.isNull(), EasyMock.eq(TargetState.STARTED));
-		expectLastCall();
-
-		listener.onFailure(CONNECTOR, exception);
-		expectLastCall();
-
-		ctx.close();
-		expectLastCall();
-
-		replayAll();
-
-		WorkerConnector workerConnector = new WorkerConnector(CONNECTOR, connector, connectorConfig, ctx, metrics, listener, offsetStorageReader, classLoader);
-
-		workerConnector.initialize();
-		assertInitializedSourceMetric(workerConnector);
-		workerConnector.doTransitionTo(TargetState.STARTED, onStateChange);
-		assertRunningMetric(workerConnector);
-		workerConnector.shutdown();
-		workerConnector.doShutdown();
-		assertFailedMetric(workerConnector);
-
-		verifyAll();
-	}
-
-    @Test
-    public void testTransitionStartedToStarted() {
-		connector = sourceConnector;
-		connector.version();
-        expectLastCall().andReturn(VERSION);
-
-		connector.initialize(EasyMock.notNull(SourceConnectorContext.class));
-		expectLastCall();
-
-        connector.start(CONFIG);
-        expectLastCall();
-
-		// expect only one call to onStartup()
-		listener.onStartup(CONNECTOR);
-		expectLastCall();
-
-		connector.stop();
-		expectLastCall();
-
-		listener.onShutdown(CONNECTOR);
-		expectLastCall();
-
-		ctx.close();
-		expectLastCall();
-
-		Callback<TargetState> onStateChange = createStrictMock(Callback.class);
-		onStateChange.onCompletion(EasyMock.isNull(), EasyMock.eq(TargetState.STARTED));
-		expectLastCall().times(2);
-
-		replayAll();
-
-		WorkerConnector workerConnector = new WorkerConnector(CONNECTOR, connector, connectorConfig, ctx, metrics, listener, offsetStorageReader, classLoader);
-
-		workerConnector.initialize();
-		assertInitializedSourceMetric(workerConnector);
-		workerConnector.doTransitionTo(TargetState.STARTED, onStateChange);
-		assertRunningMetric(workerConnector);
-		workerConnector.doTransitionTo(TargetState.STARTED, onStateChange);
-		assertRunningMetric(workerConnector);
-		workerConnector.shutdown();
-		workerConnector.doShutdown();
-		assertStoppedMetric(workerConnector);
-
-		verifyAll();
-	}
-
-    @Test
-    public void testTransitionPausedToPaused() {
-		connector = sourceConnector;
-		connector.version();
-        expectLastCall().andReturn(VERSION);
-
-		connector.initialize(EasyMock.notNull(SourceConnectorContext.class));
-		expectLastCall();
-
-        connector.start(CONFIG);
-        expectLastCall();
-
-        listener.onStartup(CONNECTOR);
-        expectLastCall();
-
-		connector.stop();
-		expectLastCall();
-
-		listener.onPause(CONNECTOR);
-		expectLastCall();
-
-		listener.onShutdown(CONNECTOR);
-		expectLastCall();
-
-		ctx.close();
-		expectLastCall();
-
-		Callback<TargetState> onStateChange = createStrictMock(Callback.class);
-		onStateChange.onCompletion(EasyMock.isNull(), EasyMock.eq(TargetState.STARTED));
-		expectLastCall();
-		onStateChange.onCompletion(EasyMock.isNull(), EasyMock.eq(TargetState.PAUSED));
-		expectLastCall().times(2);
-
-		replayAll();
-
-		WorkerConnector workerConnector = new WorkerConnector(CONNECTOR, connector, connectorConfig, ctx, metrics, listener, offsetStorageReader, classLoader);
-
-		workerConnector.initialize();
-		assertInitializedSourceMetric(workerConnector);
-		workerConnector.doTransitionTo(TargetState.STARTED, onStateChange);
-		assertRunningMetric(workerConnector);
-		workerConnector.doTransitionTo(TargetState.PAUSED, onStateChange);
-		assertPausedMetric(workerConnector);
-		workerConnector.doTransitionTo(TargetState.PAUSED, onStateChange);
-		assertPausedMetric(workerConnector);
-		workerConnector.shutdown();
-		workerConnector.doShutdown();
-		assertStoppedMetric(workerConnector);
-
-		verifyAll();
-	}
-
-	@Test
-	public void testFailConnectorThatIsNeitherSourceNorSink() {
-		connector.version();
-		expectLastCall().andReturn(VERSION);
-
-		Capture<Throwable> exceptionCapture = Capture.newInstance();
-		listener.onFailure(EasyMock.eq(CONNECTOR), EasyMock.capture(exceptionCapture));
-		expectLastCall();
-
-		replayAll();
-
-		WorkerConnector workerConnector = new WorkerConnector(CONNECTOR, connector, connectorConfig, ctx, metrics, listener, offsetStorageReader, classLoader);
-
-		workerConnector.initialize();
-		Throwable e = exceptionCapture.getValue();
-		assertTrue(e instanceof ConnectException);
-		assertTrue(e.getMessage().contains("must be a subclass of"));
-
-		verifyAll();
-	}
-
-	protected void assertFailedMetric(WorkerConnector workerConnector) {
-		assertFalse(workerConnector.metrics().isUnassigned());
-		assertTrue(workerConnector.metrics().isFailed());
-		assertFalse(workerConnector.metrics().isPaused());
-		assertFalse(workerConnector.metrics().isRunning());
-	}
-
-	protected void assertPausedMetric(WorkerConnector workerConnector) {
-		assertFalse(workerConnector.metrics().isUnassigned());
-=======
 
         when(connector.version()).thenReturn(VERSION);
 
@@ -1061,7 +546,6 @@
 
     protected void assertPausedMetric(WorkerConnector workerConnector) {
         assertFalse(workerConnector.metrics().isUnassigned());
->>>>>>> 15418db6
         assertFalse(workerConnector.metrics().isFailed());
         assertFalse(workerConnector.metrics().isStopped());
         assertTrue(workerConnector.metrics().isPaused());
@@ -1073,38 +557,6 @@
         assertFalse(workerConnector.metrics().isFailed());
         assertFalse(workerConnector.metrics().isStopped());
         assertFalse(workerConnector.metrics().isPaused());
-<<<<<<< HEAD
-		assertTrue(workerConnector.metrics().isRunning());
-	}
-
-	protected void assertStoppedMetric(WorkerConnector workerConnector) {
-		assertTrue(workerConnector.metrics().isUnassigned());
-		assertFalse(workerConnector.metrics().isFailed());
-		assertFalse(workerConnector.metrics().isPaused());
-		assertFalse(workerConnector.metrics().isRunning());
-	}
-
-	protected void assertInitializedSinkMetric(WorkerConnector workerConnector) {
-		assertInitializedMetric(workerConnector, "sink");
-	}
-
-	protected void assertInitializedSourceMetric(WorkerConnector workerConnector) {
-		assertInitializedMetric(workerConnector, "source");
-	}
-
-	protected void assertInitializedMetric(WorkerConnector workerConnector, String expectedType) {
-		assertTrue(workerConnector.metrics().isUnassigned());
-		assertFalse(workerConnector.metrics().isFailed());
-		assertFalse(workerConnector.metrics().isPaused());
-		assertFalse(workerConnector.metrics().isRunning());
-		MetricGroup metricGroup = workerConnector.metrics().metricGroup();
-		String status = metrics.currentMetricValueAsString(metricGroup, "status");
-		String type = metrics.currentMetricValueAsString(metricGroup, "connector-type");
-		String clazz = metrics.currentMetricValueAsString(metricGroup, "connector-class");
-		String version = metrics.currentMetricValueAsString(metricGroup, "connector-version");
-		assertEquals(expectedType, type);
-		assertNotNull(clazz);
-=======
         assertTrue(workerConnector.metrics().isRunning());
     }
 
@@ -1144,7 +596,6 @@
         String version = metrics.currentMetricValueAsString(metricGroup, "connector-version");
         assertEquals(expectedType, type);
         assertNotNull(clazz);
->>>>>>> 15418db6
         assertEquals(VERSION, version);
     }
 
