--- conflicted
+++ resolved
@@ -28,20 +28,11 @@
 import org.apache.kafka.connect.storage.CloseableOffsetStorageReader;
 import org.apache.kafka.connect.storage.ConnectorOffsetBackingStore;
 import org.apache.kafka.connect.util.Callback;
-<<<<<<< HEAD
-import org.junit.After;
-import org.junit.Before;
-import org.junit.Rule;
-import org.junit.Test;
-import org.junit.runner.RunWith;
-import org.junit.runners.Parameterized;
-=======
 
 import org.junit.jupiter.api.AfterEach;
 import org.junit.jupiter.api.extension.ExtendWith;
 import org.junit.jupiter.params.ParameterizedTest;
 import org.junit.jupiter.params.provider.EnumSource;
->>>>>>> 9494bebe
 import org.mockito.ArgumentCaptor;
 import org.mockito.InOrder;
 import org.mockito.Mock;
@@ -49,16 +40,6 @@
 import org.mockito.junit.jupiter.MockitoSettings;
 import org.mockito.quality.Strictness;
 
-<<<<<<< HEAD
-import java.util.Arrays;
-import java.util.Collection;
-import java.util.HashMap;
-import java.util.Map;
-
-import static org.junit.Assert.*;
-import static org.mockito.ArgumentMatchers.*;
-import static org.mockito.Mockito.*;
-=======
 import java.util.HashMap;
 import java.util.Map;
 
@@ -77,7 +58,6 @@
 import static org.mockito.Mockito.verify;
 import static org.mockito.Mockito.verifyNoMoreInteractions;
 import static org.mockito.Mockito.when;
->>>>>>> 9494bebe
 
 @ExtendWith(MockitoExtension.class)
 @MockitoSettings(strictness = Strictness.STRICT_STUBS)
@@ -92,19 +72,14 @@
         CONFIG.put(ConnectorConfig.NAME_CONFIG, CONNECTOR);
         CONFIG.put(SinkConnectorConfig.TOPICS_CONFIG, "my-topic");
     }
-
     public ConnectorConfig connectorConfig;
     public MockConnectMetrics metrics;
 
 
-    @Mock
-    private Plugins plugins;
-    @Mock
-    private CloseableConnectorContext ctx;
-    @Mock
-    private ConnectorStatus.Listener listener;
-    @Mock
-    private ClassLoader classLoader;
+    @Mock private Plugins plugins;
+    @Mock private CloseableConnectorContext ctx;
+    @Mock private ConnectorStatus.Listener listener;
+    @Mock private ClassLoader classLoader;
 
     private ConnectorType connectorType;
     private Connector connector;
@@ -137,8 +112,7 @@
 
     @AfterEach
     public void tearDown() {
-        if (metrics != null)
-            metrics.stop();
+        if (metrics != null) metrics.stop();
     }
 
     @ParameterizedTest
