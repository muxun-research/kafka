--- conflicted
+++ resolved
@@ -24,36 +24,18 @@
 import org.apache.kafka.connect.errors.AlreadyExistsException;
 import org.apache.kafka.connect.errors.ConnectException;
 import org.apache.kafka.connect.errors.NotFoundException;
-import org.apache.kafka.connect.runtime.AbstractStatus;
-import org.apache.kafka.connect.runtime.ConnectorConfig;
-import org.apache.kafka.connect.runtime.ConnectorStatus;
-import org.apache.kafka.connect.runtime.Herder;
-import org.apache.kafka.connect.runtime.HerderConnectorContext;
-import org.apache.kafka.connect.runtime.RestartPlan;
-import org.apache.kafka.connect.runtime.RestartRequest;
-import org.apache.kafka.connect.runtime.SinkConnectorConfig;
-import org.apache.kafka.connect.runtime.SourceConnectorConfig;
-import org.apache.kafka.connect.runtime.TargetState;
-import org.apache.kafka.connect.runtime.TaskConfig;
-import org.apache.kafka.connect.runtime.TaskStatus;
-import org.apache.kafka.connect.runtime.Worker;
-import org.apache.kafka.connect.runtime.WorkerConfigTransformer;
-import org.apache.kafka.connect.runtime.WorkerConnector;
+import org.apache.kafka.connect.runtime.*;
 import org.apache.kafka.connect.runtime.distributed.SampleConnectorClientConfigOverridePolicy;
 import org.apache.kafka.connect.runtime.isolation.LoaderSwap;
-import org.apache.kafka.connect.runtime.rest.entities.Message;
-import org.apache.kafka.connect.storage.ClusterConfigState;
 import org.apache.kafka.connect.runtime.isolation.PluginClassLoader;
 import org.apache.kafka.connect.runtime.isolation.Plugins;
-import org.apache.kafka.connect.runtime.rest.entities.ConnectorInfo;
-import org.apache.kafka.connect.runtime.rest.entities.ConnectorStateInfo;
-import org.apache.kafka.connect.runtime.rest.entities.ConnectorType;
-import org.apache.kafka.connect.runtime.rest.entities.TaskInfo;
+import org.apache.kafka.connect.runtime.rest.entities.*;
 import org.apache.kafka.connect.runtime.rest.errors.BadRequestException;
 import org.apache.kafka.connect.sink.SinkConnector;
 import org.apache.kafka.connect.sink.SinkTask;
 import org.apache.kafka.connect.source.SourceConnector;
 import org.apache.kafka.connect.source.SourceTask;
+import org.apache.kafka.connect.storage.ClusterConfigState;
 import org.apache.kafka.connect.storage.MemoryConfigBackingStore;
 import org.apache.kafka.connect.storage.StatusBackingStore;
 import org.apache.kafka.connect.util.Callback;
@@ -69,33 +51,14 @@
 import org.powermock.core.classloader.annotations.PrepareForTest;
 import org.powermock.modules.junit4.PowerMockRunner;
 
-import java.util.ArrayList;
-import java.util.Arrays;
-import java.util.Collection;
-import java.util.Collections;
-import java.util.HashMap;
-import java.util.HashSet;
-import java.util.List;
-import java.util.Map;
-import java.util.Optional;
+import java.util.*;
 import java.util.concurrent.ExecutionException;
 import java.util.concurrent.TimeUnit;
 
-import static java.util.Collections.singleton;
-import static java.util.Collections.singletonList;
-import static java.util.Collections.singletonMap;
-import static org.apache.kafka.connect.runtime.TopicCreationConfig.DEFAULT_TOPIC_CREATION_PREFIX;
-import static org.apache.kafka.connect.runtime.TopicCreationConfig.PARTITIONS_CONFIG;
-import static org.apache.kafka.connect.runtime.TopicCreationConfig.REPLICATION_FACTOR_CONFIG;
-import static org.easymock.EasyMock.anyObject;
-import static org.easymock.EasyMock.capture;
-import static org.easymock.EasyMock.eq;
-import static org.easymock.EasyMock.isNull;
-import static org.junit.Assert.assertEquals;
-import static org.junit.Assert.assertNotNull;
-import static org.junit.Assert.assertThrows;
-import static org.junit.Assert.assertTrue;
-import static org.junit.Assert.fail;
+import static java.util.Collections.*;
+import static org.apache.kafka.connect.runtime.TopicCreationConfig.*;
+import static org.easymock.EasyMock.*;
+import static org.junit.Assert.*;
 
 @RunWith(PowerMockRunner.class)
 @SuppressWarnings("unchecked")
@@ -113,45 +76,28 @@
     private StandaloneHerder herder;
 
     private Connector connector;
-    @Mock protected Worker worker;
-    @Mock protected WorkerConfigTransformer transformer;
-    @Mock private Plugins plugins;
+    @Mock
+    protected Worker worker;
+    @Mock
+    protected WorkerConfigTransformer transformer;
+    @Mock
+    private Plugins plugins;
     @Mock
     private PluginClassLoader pluginLoader;
-<<<<<<< HEAD
-	@Mock
-	private DelegatingClassLoader delegatingLoader;
-	protected FutureCallback<Herder.Created<ConnectorInfo>> createCallback;
-	@Mock
-	protected StatusBackingStore statusBackingStore;
-
-    private final ConnectorClientConfigOverridePolicy
-        noneConnectorClientConfigOverridePolicy = new NoneConnectorClientConfigOverridePolicy();
-
-=======
     @Mock
     private LoaderSwap loaderSwap;
     protected FutureCallback<Herder.Created<ConnectorInfo>> createCallback;
-    @Mock protected StatusBackingStore statusBackingStore;
-    private final SampleConnectorClientConfigOverridePolicy
-        noneConnectorClientConfigOverridePolicy = new SampleConnectorClientConfigOverridePolicy();
->>>>>>> 15418db6
+    @Mock
+    protected StatusBackingStore statusBackingStore;
+    private final SampleConnectorClientConfigOverridePolicy noneConnectorClientConfigOverridePolicy = new SampleConnectorClientConfigOverridePolicy();
 
     @Before
     public void setup() {
         worker = PowerMock.createMock(Worker.class);
-<<<<<<< HEAD
-		herder = PowerMock.createPartialMock(StandaloneHerder.class, new String[]{"connectorTypeForClass"/*, "validateConnectorConfig"*/},
-				worker, WORKER_ID, KAFKA_CLUSTER_ID, statusBackingStore, new MemoryConfigBackingStore(transformer), noneConnectorClientConfigOverridePolicy);
-		createCallback = new FutureCallback<>();
-		plugins = PowerMock.createMock(Plugins.class);
-=======
         String[] methodNames = new String[]{"connectorType", "buildRestartPlan", "recordRestarting"};
-        herder = PowerMock.createPartialMock(StandaloneHerder.class, methodNames,
-                worker, WORKER_ID, KAFKA_CLUSTER_ID, statusBackingStore, new MemoryConfigBackingStore(transformer), noneConnectorClientConfigOverridePolicy);
+        herder = PowerMock.createPartialMock(StandaloneHerder.class, methodNames, worker, WORKER_ID, KAFKA_CLUSTER_ID, statusBackingStore, new MemoryConfigBackingStore(transformer), noneConnectorClientConfigOverridePolicy);
         createCallback = new FutureCallback<>();
         plugins = PowerMock.createMock(Plugins.class);
->>>>>>> 15418db6
         pluginLoader = PowerMock.createMock(PluginClassLoader.class);
         loaderSwap = PowerMock.createMock(LoaderSwap.class);
         PowerMock.mockStatic(WorkerConnector.class);
@@ -161,105 +107,67 @@
 
     @Test
     public void testCreateSourceConnector() throws Exception {
-		connector = PowerMock.createMock(BogusSourceConnector.class);
-		expectAdd(SourceSink.SOURCE);
-
-		Map<String, String> config = connectorConfig(SourceSink.SOURCE);
-		Connector connectorMock = PowerMock.createMock(SourceConnector.class);
-		expectConfigValidation(connectorMock, true, config);
-
-		PowerMock.replayAll();
-
-		herder.putConnectorConfig(CONNECTOR_NAME, config, false, createCallback);
-		Herder.Created<ConnectorInfo> connectorInfo = createCallback.get(1000L, TimeUnit.SECONDS);
-		assertEquals(createdInfo(SourceSink.SOURCE), connectorInfo.result());
-
-		PowerMock.verifyAll();
-	}
-
-<<<<<<< HEAD
-	@Test
-	public void testCreateConnectorFailedValidation() throws Throwable {
-		// Basic validation should be performed and return an error, but should still evaluate the connector's config
-		connector = PowerMock.createMock(BogusSourceConnector.class);
-=======
+        connector = PowerMock.createMock(BogusSourceConnector.class);
+        expectAdd(SourceSink.SOURCE);
+
+        Map<String, String> config = connectorConfig(SourceSink.SOURCE);
+        Connector connectorMock = PowerMock.createMock(SourceConnector.class);
+        expectConfigValidation(connectorMock, true, config);
+
+        PowerMock.replayAll();
+
+        herder.putConnectorConfig(CONNECTOR_NAME, config, false, createCallback);
+        Herder.Created<ConnectorInfo> connectorInfo = createCallback.get(1000L, TimeUnit.SECONDS);
+        assertEquals(createdInfo(SourceSink.SOURCE), connectorInfo.result());
+
+        PowerMock.verifyAll();
+    }
+
     @Test
     public void testCreateConnectorFailedValidation() {
         // Basic validation should be performed and return an error, but should still evaluate the connector's config
         connector = PowerMock.createMock(BogusSourceConnector.class);
->>>>>>> 15418db6
-
-		Map<String, String> config = connectorConfig(SourceSink.SOURCE);
-		config.remove(ConnectorConfig.NAME_CONFIG);
-
-<<<<<<< HEAD
-		Connector connectorMock = PowerMock.createMock(SourceConnector.class);
-		EasyMock.expect(worker.configTransformer()).andReturn(transformer).times(2);
-		final Capture<Map<String, String>> configCapture = EasyMock.newCapture();
-		EasyMock.expect(transformer.transform(EasyMock.capture(configCapture))).andAnswer(configCapture::getValue);
-        EasyMock.expect(worker.getPlugins()).andReturn(plugins).times(3);
-        EasyMock.expect(plugins.compareAndSwapLoaders(connectorMock)).andReturn(delegatingLoader);
-=======
+
+        Map<String, String> config = connectorConfig(SourceSink.SOURCE);
+        config.remove(ConnectorConfig.NAME_CONFIG);
+
         Connector connectorMock = PowerMock.createMock(SourceConnector.class);
         EasyMock.expect(worker.configTransformer()).andReturn(transformer).times(2);
         final Capture<Map<String, String>> configCapture = EasyMock.newCapture();
         EasyMock.expect(transformer.transform(EasyMock.capture(configCapture))).andAnswer(configCapture::getValue);
         EasyMock.expect(worker.getPlugins()).andReturn(plugins).times(4);
->>>>>>> 15418db6
         EasyMock.expect(plugins.newConnector(EasyMock.anyString())).andReturn(connectorMock);
         EasyMock.expect(plugins.connectorLoader(EasyMock.anyString())).andReturn(pluginLoader);
         EasyMock.expect(plugins.withClassLoader(pluginLoader)).andReturn(loaderSwap);
 
-		EasyMock.expect(connectorMock.config()).andStubReturn(new ConfigDef());
-
-<<<<<<< HEAD
-		ConfigValue validatedValue = new ConfigValue("foo.bar");
-		EasyMock.expect(connectorMock.validate(config)).andReturn(new Config(singletonList(validatedValue)));
-		EasyMock.expect(Plugins.compareAndSwapLoaders(delegatingLoader)).andReturn(pluginLoader);
-=======
+        EasyMock.expect(connectorMock.config()).andStubReturn(new ConfigDef());
+
         ConfigValue validatedValue = new ConfigValue("foo.bar");
         EasyMock.expect(connectorMock.validate(config)).andReturn(new Config(singletonList(validatedValue)));
         loaderSwap.close();
         EasyMock.expectLastCall();
->>>>>>> 15418db6
-
-		PowerMock.replayAll();
-
-		herder.putConnectorConfig(CONNECTOR_NAME, config, false, createCallback);
-
-<<<<<<< HEAD
-		ExecutionException exception = assertThrows(ExecutionException.class, () -> createCallback.get(1000L, TimeUnit.SECONDS));
-		assertEquals(BadRequestException.class, exception.getCause().getClass());
-		PowerMock.verifyAll();
-	}
-=======
+
+        PowerMock.replayAll();
+
+        herder.putConnectorConfig(CONNECTOR_NAME, config, false, createCallback);
+
         ExecutionException exception = assertThrows(ExecutionException.class, () -> createCallback.get(1000L, TimeUnit.SECONDS));
         if (BadRequestException.class != exception.getCause().getClass()) {
             throw new AssertionError(exception.getCause());
         }
         PowerMock.verifyAll();
     }
->>>>>>> 15418db6
-
-	@Test
-	public void testCreateConnectorAlreadyExists() throws Throwable {
-		connector = PowerMock.createMock(BogusSourceConnector.class);
-		// First addition should succeed
-		expectAdd(SourceSink.SOURCE);
-
-		Map<String, String> config = connectorConfig(SourceSink.SOURCE);
-		Connector connectorMock = PowerMock.createMock(SourceConnector.class);
-		expectConfigValidation(connectorMock, true, config, config);
-
-<<<<<<< HEAD
-		EasyMock.expect(worker.configTransformer()).andReturn(transformer).times(2);
-		final Capture<Map<String, String>> configCapture = EasyMock.newCapture();
-		EasyMock.expect(transformer.transform(EasyMock.capture(configCapture))).andAnswer(configCapture::getValue);
-		EasyMock.expect(worker.getPlugins()).andReturn(plugins).times(2);
-		EasyMock.expect(plugins.compareAndSwapLoaders(connectorMock)).andReturn(delegatingLoader);
-		// No new connector is created
-		EasyMock.expect(Plugins.compareAndSwapLoaders(delegatingLoader)).andReturn(pluginLoader);
-=======
+
+    @Test
+    public void testCreateConnectorAlreadyExists() throws Throwable {
+        connector = PowerMock.createMock(BogusSourceConnector.class);
+        // First addition should succeed
+        expectAdd(SourceSink.SOURCE);
+
+        Map<String, String> config = connectorConfig(SourceSink.SOURCE);
+        Connector connectorMock = PowerMock.createMock(SourceConnector.class);
+        expectConfigValidation(connectorMock, true, config, config);
+
         EasyMock.expect(worker.configTransformer()).andReturn(transformer).times(2);
         final Capture<Map<String, String>> configCapture = EasyMock.newCapture();
         EasyMock.expect(transformer.transform(EasyMock.capture(configCapture))).andAnswer(configCapture::getValue);
@@ -269,23 +177,13 @@
         // No new connector is created
         loaderSwap.close();
         EasyMock.expectLastCall();
->>>>>>> 15418db6
-
-		PowerMock.replayAll();
-
-		herder.putConnectorConfig(CONNECTOR_NAME, config, false, createCallback);
-		Herder.Created<ConnectorInfo> connectorInfo = createCallback.get(1000L, TimeUnit.SECONDS);
-		assertEquals(createdInfo(SourceSink.SOURCE), connectorInfo.result());
-
-<<<<<<< HEAD
-		// Second should fail
-		FutureCallback<Herder.Created<ConnectorInfo>> failedCreateCallback = new FutureCallback<>();
-		herder.putConnectorConfig(CONNECTOR_NAME, config, false, failedCreateCallback);
-		ExecutionException exception = assertThrows(ExecutionException.class, () -> failedCreateCallback.get(1000L, TimeUnit.SECONDS));
-		assertEquals(AlreadyExistsException.class, exception.getCause().getClass());
-		PowerMock.verifyAll();
-	}
-=======
+
+        PowerMock.replayAll();
+
+        herder.putConnectorConfig(CONNECTOR_NAME, config, false, createCallback);
+        Herder.Created<ConnectorInfo> connectorInfo = createCallback.get(1000L, TimeUnit.SECONDS);
+        assertEquals(createdInfo(SourceSink.SOURCE), connectorInfo.result());
+
         // Second should fail
         FutureCallback<Herder.Created<ConnectorInfo>> failedCreateCallback = new FutureCallback<>();
         herder.putConnectorConfig(CONNECTOR_NAME, config, false, failedCreateCallback);
@@ -295,24 +193,23 @@
         }
         PowerMock.verifyAll();
     }
->>>>>>> 15418db6
 
     @Test
     public void testCreateSinkConnector() throws Exception {
-		connector = PowerMock.createMock(BogusSinkConnector.class);
-		expectAdd(SourceSink.SINK);
-
-		Map<String, String> config = connectorConfig(SourceSink.SINK);
-		Connector connectorMock = PowerMock.createMock(SinkConnector.class);
-		expectConfigValidation(connectorMock, true, config);
-		PowerMock.replayAll();
-
-		herder.putConnectorConfig(CONNECTOR_NAME, config, false, createCallback);
-		Herder.Created<ConnectorInfo> connectorInfo = createCallback.get(1000L, TimeUnit.SECONDS);
-		assertEquals(createdInfo(SourceSink.SINK), connectorInfo.result());
-
-		PowerMock.verifyAll();
-	}
+        connector = PowerMock.createMock(BogusSinkConnector.class);
+        expectAdd(SourceSink.SINK);
+
+        Map<String, String> config = connectorConfig(SourceSink.SINK);
+        Connector connectorMock = PowerMock.createMock(SinkConnector.class);
+        expectConfigValidation(connectorMock, true, config);
+        PowerMock.replayAll();
+
+        herder.putConnectorConfig(CONNECTOR_NAME, config, false, createCallback);
+        Herder.Created<ConnectorInfo> connectorInfo = createCallback.get(1000L, TimeUnit.SECONDS);
+        assertEquals(createdInfo(SourceSink.SINK), connectorInfo.result());
+
+        PowerMock.verifyAll();
+    }
 
     @Test
     public void testDestroyConnector() throws Exception {
@@ -323,44 +220,36 @@
         Connector connectorMock = PowerMock.createMock(SourceConnector.class);
         expectConfigValidation(connectorMock, true, config);
 
-		EasyMock.expect(statusBackingStore.getAll(CONNECTOR_NAME)).andReturn(Collections.emptyList());
-		statusBackingStore.put(new ConnectorStatus(CONNECTOR_NAME, AbstractStatus.State.DESTROYED, WORKER_ID, 0));
-		statusBackingStore.put(new TaskStatus(new ConnectorTaskId(CONNECTOR_NAME, 0), TaskStatus.State.DESTROYED, WORKER_ID, 0));
-
-		expectDestroy();
-
-		PowerMock.replayAll();
-
-		herder.putConnectorConfig(CONNECTOR_NAME, config, false, createCallback);
-		Herder.Created<ConnectorInfo> connectorInfo = createCallback.get(1000L, TimeUnit.SECONDS);
-		assertEquals(createdInfo(SourceSink.SOURCE), connectorInfo.result());
-
-		FutureCallback<Herder.Created<ConnectorInfo>> deleteCallback = new FutureCallback<>();
-		herder.deleteConnectorConfig(CONNECTOR_NAME, deleteCallback);
-		deleteCallback.get(1000L, TimeUnit.MILLISECONDS);
-
-		// Second deletion should fail since the connector is gone
-		FutureCallback<Herder.Created<ConnectorInfo>> failedDeleteCallback = new FutureCallback<>();
-		herder.deleteConnectorConfig(CONNECTOR_NAME, failedDeleteCallback);
-		try {
-			failedDeleteCallback.get(1000L, TimeUnit.MILLISECONDS);
-			fail("Should have thrown NotFoundException");
-		} catch (ExecutionException e) {
-			assertTrue(e.getCause() instanceof NotFoundException);
-		}
-
-		PowerMock.verifyAll();
-	}
-
-    @Test
-<<<<<<< HEAD
-    public void testRestartConnector() throws Exception {
-		expectAdd(SourceSink.SOURCE);
-
-		Map<String, String> config = connectorConfig(SourceSink.SOURCE);
-		Connector connectorMock = PowerMock.createMock(SourceConnector.class);
-		expectConfigValidation(connectorMock, true, config);
-=======
+        EasyMock.expect(statusBackingStore.getAll(CONNECTOR_NAME)).andReturn(Collections.emptyList());
+        statusBackingStore.put(new ConnectorStatus(CONNECTOR_NAME, AbstractStatus.State.DESTROYED, WORKER_ID, 0));
+        statusBackingStore.put(new TaskStatus(new ConnectorTaskId(CONNECTOR_NAME, 0), TaskStatus.State.DESTROYED, WORKER_ID, 0));
+
+        expectDestroy();
+
+        PowerMock.replayAll();
+
+        herder.putConnectorConfig(CONNECTOR_NAME, config, false, createCallback);
+        Herder.Created<ConnectorInfo> connectorInfo = createCallback.get(1000L, TimeUnit.SECONDS);
+        assertEquals(createdInfo(SourceSink.SOURCE), connectorInfo.result());
+
+        FutureCallback<Herder.Created<ConnectorInfo>> deleteCallback = new FutureCallback<>();
+        herder.deleteConnectorConfig(CONNECTOR_NAME, deleteCallback);
+        deleteCallback.get(1000L, TimeUnit.MILLISECONDS);
+
+        // Second deletion should fail since the connector is gone
+        FutureCallback<Herder.Created<ConnectorInfo>> failedDeleteCallback = new FutureCallback<>();
+        herder.deleteConnectorConfig(CONNECTOR_NAME, failedDeleteCallback);
+        try {
+            failedDeleteCallback.get(1000L, TimeUnit.MILLISECONDS);
+            fail("Should have thrown NotFoundException");
+        } catch (ExecutionException e) {
+            assertTrue(e.getCause() instanceof NotFoundException);
+        }
+
+        PowerMock.verifyAll();
+    }
+
+    @Test
     public void testRestartConnectorSameTaskConfigs() throws Exception {
         expectAdd(SourceSink.SOURCE);
 
@@ -372,8 +261,7 @@
         EasyMock.expectLastCall();
 
         Capture<Callback<TargetState>> onStart = EasyMock.newCapture();
-        worker.startConnector(eq(CONNECTOR_NAME), eq(config), EasyMock.anyObject(HerderConnectorContext.class),
-            eq(herder), eq(TargetState.STARTED), EasyMock.capture(onStart));
+        worker.startConnector(eq(CONNECTOR_NAME), eq(config), EasyMock.anyObject(HerderConnectorContext.class), eq(herder), eq(TargetState.STARTED), EasyMock.capture(onStart));
         EasyMock.expectLastCall().andAnswer(() -> {
             onStart.getValue().onCompletion(null, TargetState.STARTED);
             return true;
@@ -405,25 +293,12 @@
         ConnectorTaskId taskId = new ConnectorTaskId(CONNECTOR_NAME, 0);
         Connector connectorMock = PowerMock.createMock(SourceConnector.class);
         expectConfigValidation(connectorMock, true, config);
->>>>>>> 15418db6
-
-		worker.stopAndAwaitConnector(CONNECTOR_NAME);
-		EasyMock.expectLastCall();
-
-<<<<<<< HEAD
-		Capture<Callback<TargetState>> onStart = EasyMock.newCapture();
-		worker.startConnector(EasyMock.eq(CONNECTOR_NAME), EasyMock.eq(config), EasyMock.anyObject(HerderConnectorContext.class),
-				EasyMock.eq(herder), EasyMock.eq(TargetState.STARTED), EasyMock.capture(onStart));
-		EasyMock.expectLastCall().andAnswer(() -> {
-			onStart.getValue().onCompletion(null, TargetState.STARTED);
-			return true;
-		});
-
-		PowerMock.replayAll();
-=======
+
+        worker.stopAndAwaitConnector(CONNECTOR_NAME);
+        EasyMock.expectLastCall();
+
         Capture<Callback<TargetState>> onStart = EasyMock.newCapture();
-        worker.startConnector(eq(CONNECTOR_NAME), eq(config), EasyMock.anyObject(HerderConnectorContext.class),
-                eq(herder), eq(TargetState.STARTED), EasyMock.capture(onStart));
+        worker.startConnector(eq(CONNECTOR_NAME), eq(config), EasyMock.anyObject(HerderConnectorContext.class), eq(herder), eq(TargetState.STARTED), EasyMock.capture(onStart));
         EasyMock.expectLastCall().andAnswer(() -> {
             onStart.getValue().onCompletion(null, TargetState.STARTED);
             return true;
@@ -444,58 +319,20 @@
         EasyMock.expectLastCall().andReturn(true);
 
         PowerMock.replayAll();
->>>>>>> 15418db6
-
-		herder.putConnectorConfig(CONNECTOR_NAME, config, false, createCallback);
-		Herder.Created<ConnectorInfo> connectorInfo = createCallback.get(1000L, TimeUnit.SECONDS);
-		assertEquals(createdInfo(SourceSink.SOURCE), connectorInfo.result());
-
-		FutureCallback<Void> restartCallback = new FutureCallback<>();
-		herder.restartConnector(CONNECTOR_NAME, restartCallback);
-		restartCallback.get(1000L, TimeUnit.MILLISECONDS);
-
-		PowerMock.verifyAll();
-	}
+
+        herder.putConnectorConfig(CONNECTOR_NAME, config, false, createCallback);
+        Herder.Created<ConnectorInfo> connectorInfo = createCallback.get(1000L, TimeUnit.SECONDS);
+        assertEquals(createdInfo(SourceSink.SOURCE), connectorInfo.result());
+
+        FutureCallback<Void> restartCallback = new FutureCallback<>();
+        herder.restartConnector(CONNECTOR_NAME, restartCallback);
+        restartCallback.get(1000L, TimeUnit.MILLISECONDS);
+
+        PowerMock.verifyAll();
+    }
 
     @Test
     public void testRestartConnectorFailureOnStart() throws Exception {
-<<<<<<< HEAD
-		expectAdd(SourceSink.SOURCE);
-
-		Map<String, String> config = connectorConfig(SourceSink.SOURCE);
-		Connector connectorMock = PowerMock.createMock(SourceConnector.class);
-		expectConfigValidation(connectorMock, true, config);
-
-		worker.stopAndAwaitConnector(CONNECTOR_NAME);
-		EasyMock.expectLastCall();
-
-		Capture<Callback<TargetState>> onStart = EasyMock.newCapture();
-		worker.startConnector(EasyMock.eq(CONNECTOR_NAME), EasyMock.eq(config), EasyMock.anyObject(HerderConnectorContext.class),
-				EasyMock.eq(herder), EasyMock.eq(TargetState.STARTED), EasyMock.capture(onStart));
-		Exception exception = new ConnectException("Failed to start connector");
-		EasyMock.expectLastCall().andAnswer(() -> {
-			onStart.getValue().onCompletion(exception, null);
-			return true;
-		});
-
-		PowerMock.replayAll();
-
-		herder.putConnectorConfig(CONNECTOR_NAME, config, false, createCallback);
-		Herder.Created<ConnectorInfo> connectorInfo = createCallback.get(1000L, TimeUnit.SECONDS);
-		assertEquals(createdInfo(SourceSink.SOURCE), connectorInfo.result());
-
-		FutureCallback<Void> restartCallback = new FutureCallback<>();
-		herder.restartConnector(CONNECTOR_NAME, restartCallback);
-		try {
-			restartCallback.get(1000L, TimeUnit.MILLISECONDS);
-			fail();
-		} catch (ExecutionException e) {
-			assertEquals(exception, e.getCause());
-		}
-
-		PowerMock.verifyAll();
-	}
-=======
         expectAdd(SourceSink.SOURCE);
 
         Map<String, String> config = connectorConfig(SourceSink.SOURCE);
@@ -506,8 +343,7 @@
         EasyMock.expectLastCall();
 
         Capture<Callback<TargetState>> onStart = EasyMock.newCapture();
-        worker.startConnector(eq(CONNECTOR_NAME), eq(config), EasyMock.anyObject(HerderConnectorContext.class),
-            eq(herder), eq(TargetState.STARTED), EasyMock.capture(onStart));
+        worker.startConnector(eq(CONNECTOR_NAME), eq(config), EasyMock.anyObject(HerderConnectorContext.class), eq(herder), eq(TargetState.STARTED), EasyMock.capture(onStart));
         Exception exception = new ConnectException("Failed to start connector");
         EasyMock.expectLastCall().andAnswer(() -> {
             onStart.getValue().onCompletion(exception, null);
@@ -531,7 +367,6 @@
 
         PowerMock.verifyAll();
     }
->>>>>>> 15418db6
 
     @Test
     public void testRestartTask() throws Exception {
@@ -545,44 +380,7 @@
         worker.stopAndAwaitTask(taskId);
         EasyMock.expectLastCall();
 
-        ClusterConfigState configState = new ClusterConfigState(
-<<<<<<< HEAD
-				-1,
-				null,
-				Collections.singletonMap(CONNECTOR_NAME, 1),
-				Collections.singletonMap(CONNECTOR_NAME, connectorConfig),
-				Collections.singletonMap(CONNECTOR_NAME, TargetState.STARTED),
-				Collections.singletonMap(taskId, taskConfig(SourceSink.SOURCE)),
-				new HashSet<>(),
-				transformer);
-		worker.startTask(taskId, configState, connectorConfig, taskConfig(SourceSink.SOURCE), herder, TargetState.STARTED);
-		EasyMock.expectLastCall().andReturn(true);
-
-		PowerMock.replayAll();
-
-		herder.putConnectorConfig(CONNECTOR_NAME, connectorConfig, false, createCallback);
-		Herder.Created<ConnectorInfo> connectorInfo = createCallback.get(1000L, TimeUnit.SECONDS);
-		createCallback.get(1000L, TimeUnit.SECONDS);
-		assertEquals(createdInfo(SourceSink.SOURCE), connectorInfo.result());
-
-		FutureCallback<Void> restartTaskCallback = new FutureCallback<>();
-		herder.restartTask(taskId, restartTaskCallback);
-		restartTaskCallback.get(1000L, TimeUnit.MILLISECONDS);
-
-		PowerMock.verifyAll();
-	}
-=======
-                -1,
-                null,
-                Collections.singletonMap(CONNECTOR_NAME, 1),
-                Collections.singletonMap(CONNECTOR_NAME, connectorConfig),
-                Collections.singletonMap(CONNECTOR_NAME, TargetState.STARTED),
-                Collections.singletonMap(taskId, taskConfig(SourceSink.SOURCE)),
-                Collections.emptyMap(),
-                Collections.emptyMap(),
-                new HashSet<>(),
-                new HashSet<>(),
-                transformer);
+        ClusterConfigState configState = new ClusterConfigState(-1, null, Collections.singletonMap(CONNECTOR_NAME, 1), Collections.singletonMap(CONNECTOR_NAME, connectorConfig), Collections.singletonMap(CONNECTOR_NAME, TargetState.STARTED), Collections.singletonMap(taskId, taskConfig(SourceSink.SOURCE)), Collections.emptyMap(), Collections.emptyMap(), new HashSet<>(), new HashSet<>(), transformer);
         worker.startSourceTask(taskId, configState, connectorConfig, taskConfig(SourceSink.SOURCE), herder, TargetState.STARTED);
         EasyMock.expectLastCall().andReturn(true);
 
@@ -599,7 +397,6 @@
 
         PowerMock.verifyAll();
     }
->>>>>>> 15418db6
 
     @Test
     public void testRestartTaskFailureOnStart() throws Exception {
@@ -613,45 +410,7 @@
         worker.stopAndAwaitTask(taskId);
         EasyMock.expectLastCall();
 
-        ClusterConfigState configState = new ClusterConfigState(
-<<<<<<< HEAD
-				-1,
-				null,
-				Collections.singletonMap(CONNECTOR_NAME, 1),
-				Collections.singletonMap(CONNECTOR_NAME, connectorConfig),
-				Collections.singletonMap(CONNECTOR_NAME, TargetState.STARTED),
-				Collections.singletonMap(new ConnectorTaskId(CONNECTOR_NAME, 0), taskConfig(SourceSink.SOURCE)),
-				new HashSet<>(),
-				transformer);
-		worker.startTask(taskId, configState, connectorConfig, taskConfig(SourceSink.SOURCE), herder, TargetState.STARTED);
-		EasyMock.expectLastCall().andReturn(false);
-
-		PowerMock.replayAll();
-
-		herder.putConnectorConfig(CONNECTOR_NAME, connectorConfig, false, createCallback);
-		Herder.Created<ConnectorInfo> connectorInfo = createCallback.get(1000L, TimeUnit.MILLISECONDS);
-		assertEquals(createdInfo(SourceSink.SOURCE), connectorInfo.result());
-
-		FutureCallback<Void> cb = new FutureCallback<>();
-		herder.restartTask(taskId, cb);
-		try {
-			cb.get(1000L, TimeUnit.MILLISECONDS);
-			fail("Expected restart callback to raise an exception");
-		} catch (ExecutionException exception) {
-			assertEquals(ConnectException.class, exception.getCause().getClass());
-		}
-=======
-                -1,
-                null,
-                Collections.singletonMap(CONNECTOR_NAME, 1),
-                Collections.singletonMap(CONNECTOR_NAME, connectorConfig),
-                Collections.singletonMap(CONNECTOR_NAME, TargetState.STARTED),
-                Collections.singletonMap(new ConnectorTaskId(CONNECTOR_NAME, 0), taskConfig(SourceSink.SOURCE)),
-                Collections.emptyMap(),
-                Collections.emptyMap(),
-                new HashSet<>(),
-                new HashSet<>(),
-                transformer);
+        ClusterConfigState configState = new ClusterConfigState(-1, null, Collections.singletonMap(CONNECTOR_NAME, 1), Collections.singletonMap(CONNECTOR_NAME, connectorConfig), Collections.singletonMap(CONNECTOR_NAME, TargetState.STARTED), Collections.singletonMap(new ConnectorTaskId(CONNECTOR_NAME, 0), taskConfig(SourceSink.SOURCE)), Collections.emptyMap(), Collections.emptyMap(), new HashSet<>(), new HashSet<>(), transformer);
         worker.startSourceTask(taskId, configState, connectorConfig, taskConfig(SourceSink.SOURCE), herder, TargetState.STARTED);
         EasyMock.expectLastCall().andReturn(false);
 
@@ -669,7 +428,6 @@
         } catch (ExecutionException exception) {
             assertEquals(ConnectException.class, exception.getCause().getClass());
         }
->>>>>>> 15418db6
 
         PowerMock.verifyAll();
     }
@@ -720,8 +478,7 @@
         EasyMock.expect(restartPlan.shouldRestartConnector()).andReturn(false).anyTimes();
         EasyMock.expect(restartPlan.shouldRestartTasks()).andReturn(false).anyTimes();
         EasyMock.expect(restartPlan.restartConnectorStateInfo()).andReturn(connectorStateInfo).anyTimes();
-        EasyMock.expect(herder.buildRestartPlan(restartRequest))
-                .andReturn(Optional.of(restartPlan)).anyTimes();
+        EasyMock.expect(herder.buildRestartPlan(restartRequest)).andReturn(Optional.of(restartPlan)).anyTimes();
 
         connector = PowerMock.createMock(BogusSinkConnector.class);
         expectAdd(SourceSink.SINK);
@@ -750,8 +507,7 @@
         EasyMock.expect(restartPlan.shouldRestartConnector()).andReturn(true).anyTimes();
         EasyMock.expect(restartPlan.shouldRestartTasks()).andReturn(false).anyTimes();
         EasyMock.expect(restartPlan.restartConnectorStateInfo()).andReturn(connectorStateInfo).anyTimes();
-        EasyMock.expect(herder.buildRestartPlan(restartRequest))
-                .andReturn(Optional.of(restartPlan)).anyTimes();
+        EasyMock.expect(herder.buildRestartPlan(restartRequest)).andReturn(Optional.of(restartPlan)).anyTimes();
 
         herder.onRestart(CONNECTOR_NAME);
         EasyMock.expectLastCall();
@@ -767,8 +523,7 @@
         EasyMock.expectLastCall();
 
         Capture<Callback<TargetState>> onStart = EasyMock.newCapture();
-        worker.startConnector(eq(CONNECTOR_NAME), eq(connectorConfig), EasyMock.anyObject(HerderConnectorContext.class),
-                eq(herder), eq(TargetState.STARTED), EasyMock.capture(onStart));
+        worker.startConnector(eq(CONNECTOR_NAME), eq(connectorConfig), EasyMock.anyObject(HerderConnectorContext.class), eq(herder), eq(TargetState.STARTED), EasyMock.capture(onStart));
         EasyMock.expectLastCall().andAnswer(() -> {
             onStart.getValue().onCompletion(null, TargetState.STARTED);
             return true;
@@ -798,8 +553,7 @@
         EasyMock.expect(restartPlan.totalTaskCount()).andReturn(1).anyTimes();
         EasyMock.expect(restartPlan.taskIdsToRestart()).andReturn(Collections.singletonList(taskId)).anyTimes();
         EasyMock.expect(restartPlan.restartConnectorStateInfo()).andReturn(connectorStateInfo).anyTimes();
-        EasyMock.expect(herder.buildRestartPlan(restartRequest))
-                .andReturn(Optional.of(restartPlan)).anyTimes();
+        EasyMock.expect(herder.buildRestartPlan(restartRequest)).andReturn(Optional.of(restartPlan)).anyTimes();
 
         herder.onRestart(taskId);
         EasyMock.expectLastCall();
@@ -814,18 +568,7 @@
         worker.stopAndAwaitTasks(Collections.singletonList(taskId));
         EasyMock.expectLastCall();
 
-        ClusterConfigState configState = new ClusterConfigState(
-                -1,
-                null,
-                Collections.singletonMap(CONNECTOR_NAME, 1),
-                Collections.singletonMap(CONNECTOR_NAME, connectorConfig),
-                Collections.singletonMap(CONNECTOR_NAME, TargetState.STARTED),
-                Collections.singletonMap(taskId, taskConfig(SourceSink.SINK)),
-                Collections.emptyMap(),
-                Collections.emptyMap(),
-                new HashSet<>(),
-                new HashSet<>(),
-                transformer);
+        ClusterConfigState configState = new ClusterConfigState(-1, null, Collections.singletonMap(CONNECTOR_NAME, 1), Collections.singletonMap(CONNECTOR_NAME, connectorConfig), Collections.singletonMap(CONNECTOR_NAME, TargetState.STARTED), Collections.singletonMap(taskId, taskConfig(SourceSink.SINK)), Collections.emptyMap(), Collections.emptyMap(), new HashSet<>(), new HashSet<>(), transformer);
         worker.startSinkTask(taskId, configState, connectorConfig, taskConfig(SourceSink.SINK), herder, TargetState.STARTED);
         EasyMock.expectLastCall().andReturn(true);
         PowerMock.replayAll();
@@ -852,8 +595,7 @@
         EasyMock.expect(restartPlan.totalTaskCount()).andReturn(1).anyTimes();
         EasyMock.expect(restartPlan.taskIdsToRestart()).andReturn(Collections.singletonList(taskId)).anyTimes();
         EasyMock.expect(restartPlan.restartConnectorStateInfo()).andReturn(connectorStateInfo).anyTimes();
-        EasyMock.expect(herder.buildRestartPlan(restartRequest))
-                .andReturn(Optional.of(restartPlan)).anyTimes();
+        EasyMock.expect(herder.buildRestartPlan(restartRequest)).andReturn(Optional.of(restartPlan)).anyTimes();
 
         herder.onRestart(CONNECTOR_NAME);
         EasyMock.expectLastCall();
@@ -873,25 +615,13 @@
         EasyMock.expectLastCall();
 
         Capture<Callback<TargetState>> onStart = EasyMock.newCapture();
-        worker.startConnector(eq(CONNECTOR_NAME), eq(connectorConfig), EasyMock.anyObject(HerderConnectorContext.class),
-                eq(herder), eq(TargetState.STARTED), EasyMock.capture(onStart));
+        worker.startConnector(eq(CONNECTOR_NAME), eq(connectorConfig), EasyMock.anyObject(HerderConnectorContext.class), eq(herder), eq(TargetState.STARTED), EasyMock.capture(onStart));
         EasyMock.expectLastCall().andAnswer(() -> {
             onStart.getValue().onCompletion(null, TargetState.STARTED);
             return true;
         });
 
-        ClusterConfigState configState = new ClusterConfigState(
-                -1,
-                null,
-                Collections.singletonMap(CONNECTOR_NAME, 1),
-                Collections.singletonMap(CONNECTOR_NAME, connectorConfig),
-                Collections.singletonMap(CONNECTOR_NAME, TargetState.STARTED),
-                Collections.singletonMap(taskId, taskConfig(SourceSink.SINK)),
-                Collections.emptyMap(),
-                Collections.emptyMap(),
-                new HashSet<>(),
-                new HashSet<>(),
-                transformer);
+        ClusterConfigState configState = new ClusterConfigState(-1, null, Collections.singletonMap(CONNECTOR_NAME, 1), Collections.singletonMap(CONNECTOR_NAME, connectorConfig), Collections.singletonMap(CONNECTOR_NAME, TargetState.STARTED), Collections.singletonMap(taskId, taskConfig(SourceSink.SINK)), Collections.emptyMap(), Collections.emptyMap(), new HashSet<>(), new HashSet<>(), transformer);
         worker.startSinkTask(taskId, configState, connectorConfig, taskConfig(SourceSink.SINK), herder, TargetState.STARTED);
         EasyMock.expectLastCall().andReturn(true);
         PowerMock.replayAll();
@@ -908,43 +638,35 @@
 
     @Test
     public void testCreateAndStop() throws Exception {
-		connector = PowerMock.createMock(BogusSourceConnector.class);
-		expectAdd(SourceSink.SOURCE);
-
-		Map<String, String> connectorConfig = connectorConfig(SourceSink.SOURCE);
-		Connector connectorMock = PowerMock.createMock(SourceConnector.class);
-		expectConfigValidation(connectorMock, true, connectorConfig);
-
-		// herder.stop() should stop any running connectors and tasks even if destroyConnector was not invoked
-		expectStop();
-
-<<<<<<< HEAD
-		statusBackingStore.put(new TaskStatus(new ConnectorTaskId(CONNECTOR_NAME, 0), AbstractStatus.State.DESTROYED, WORKER_ID, 0));
-=======
+        connector = PowerMock.createMock(BogusSourceConnector.class);
+        expectAdd(SourceSink.SOURCE);
+
+        Map<String, String> connectorConfig = connectorConfig(SourceSink.SOURCE);
+        Connector connectorMock = PowerMock.createMock(SourceConnector.class);
+        expectConfigValidation(connectorMock, true, connectorConfig);
+
+        // herder.stop() should stop any running connectors and tasks even if destroyConnector was not invoked
+        expectStop();
+
         statusBackingStore.put(new TaskStatus(new ConnectorTaskId(CONNECTOR_NAME, 0), AbstractStatus.State.DESTROYED, WORKER_ID, 0));
         EasyMock.expectLastCall();
->>>>>>> 15418db6
-
-		statusBackingStore.stop();
-		EasyMock.expectLastCall();
-		worker.stop();
-		EasyMock.expectLastCall();
-
-		PowerMock.replayAll();
-
-		herder.putConnectorConfig(CONNECTOR_NAME, connectorConfig, false, createCallback);
-		Herder.Created<ConnectorInfo> connectorInfo = createCallback.get(1000L, TimeUnit.SECONDS);
-		assertEquals(createdInfo(SourceSink.SOURCE), connectorInfo.result());
-
-<<<<<<< HEAD
-		herder.stop();
-=======
+
+        statusBackingStore.stop();
+        EasyMock.expectLastCall();
+        worker.stop();
+        EasyMock.expectLastCall();
+
+        PowerMock.replayAll();
+
+        herder.putConnectorConfig(CONNECTOR_NAME, connectorConfig, false, createCallback);
+        Herder.Created<ConnectorInfo> connectorInfo = createCallback.get(1000L, TimeUnit.SECONDS);
+        assertEquals(createdInfo(SourceSink.SOURCE), connectorInfo.result());
+
         herder.stop();
         assertTrue(noneConnectorClientConfigOverridePolicy.isClosed());
->>>>>>> 15418db6
-
-		PowerMock.verifyAll();
-	}
+
+        PowerMock.verifyAll();
+    }
 
     @Test
     public void testAccessors() throws Exception {
@@ -958,13 +680,13 @@
 
         // Check accessors with empty worker
         listConnectorsCb.onCompletion(null, Collections.EMPTY_SET);
-		EasyMock.expectLastCall();
-		connectorInfoCb.onCompletion(EasyMock.<NotFoundException>anyObject(), EasyMock.isNull());
-		EasyMock.expectLastCall();
-		connectorConfigCb.onCompletion(EasyMock.<NotFoundException>anyObject(), EasyMock.isNull());
-		EasyMock.expectLastCall();
-		taskConfigsCb.onCompletion(EasyMock.<NotFoundException>anyObject(), EasyMock.isNull());
-		EasyMock.expectLastCall();
+        EasyMock.expectLastCall();
+        connectorInfoCb.onCompletion(EasyMock.<NotFoundException>anyObject(), EasyMock.isNull());
+        EasyMock.expectLastCall();
+        connectorConfigCb.onCompletion(EasyMock.<NotFoundException>anyObject(), EasyMock.isNull());
+        EasyMock.expectLastCall();
+        taskConfigsCb.onCompletion(EasyMock.<NotFoundException>anyObject(), EasyMock.isNull());
+        EasyMock.expectLastCall();
 
         // Create connector
         connector = PowerMock.createMock(BogusSourceConnector.class);
@@ -986,35 +708,25 @@
         EasyMock.expectLastCall();
 
 
-		PowerMock.replayAll();
-
-		// All operations are synchronous for StandaloneHerder, so we don't need to actually wait after making each call
-		herder.connectors(listConnectorsCb);
-		herder.connectorInfo(CONNECTOR_NAME, connectorInfoCb);
-		herder.connectorConfig(CONNECTOR_NAME, connectorConfigCb);
-		herder.taskConfigs(CONNECTOR_NAME, taskConfigsCb);
-
-		herder.putConnectorConfig(CONNECTOR_NAME, connConfig, false, createCallback);
-		Herder.Created<ConnectorInfo> connectorInfo = createCallback.get(1000L, TimeUnit.SECONDS);
-		assertEquals(createdInfo(SourceSink.SOURCE), connectorInfo.result());
-
-<<<<<<< HEAD
-		EasyMock.reset(transformer);
-		EasyMock.expect(transformer.transform(EasyMock.eq(CONNECTOR_NAME), EasyMock.anyObject()))
-				.andThrow(new AssertionError("Config transformation should not occur when requesting connector or task info"))
-				.anyTimes();
-		EasyMock.replay(transformer);
-=======
+        PowerMock.replayAll();
+
+        // All operations are synchronous for StandaloneHerder, so we don't need to actually wait after making each call
+        herder.connectors(listConnectorsCb);
+        herder.connectorInfo(CONNECTOR_NAME, connectorInfoCb);
+        herder.connectorConfig(CONNECTOR_NAME, connectorConfigCb);
+        herder.taskConfigs(CONNECTOR_NAME, taskConfigsCb);
+
+        herder.putConnectorConfig(CONNECTOR_NAME, connConfig, false, createCallback);
+        Herder.Created<ConnectorInfo> connectorInfo = createCallback.get(1000L, TimeUnit.SECONDS);
+        assertEquals(createdInfo(SourceSink.SOURCE), connectorInfo.result());
+
         EasyMock.reset(transformer);
-        EasyMock.expect(transformer.transform(eq(CONNECTOR_NAME), EasyMock.anyObject()))
-            .andThrow(new AssertionError("Config transformation should not occur when requesting connector or task info"))
-            .anyTimes();
+        EasyMock.expect(transformer.transform(eq(CONNECTOR_NAME), EasyMock.anyObject())).andThrow(new AssertionError("Config transformation should not occur when requesting connector or task info")).anyTimes();
         EasyMock.replay(transformer);
->>>>>>> 15418db6
-
-		herder.connectors(listConnectorsCb);
-		herder.connectorInfo(CONNECTOR_NAME, connectorInfoCb);
-		herder.connectorConfig(CONNECTOR_NAME, connectorConfigCb);
+
+        herder.connectors(listConnectorsCb);
+        herder.connectorInfo(CONNECTOR_NAME, connectorInfoCb);
+        herder.connectorConfig(CONNECTOR_NAME, connectorConfigCb);
         herder.taskConfigs(CONNECTOR_NAME, taskConfigsCb);
 
         PowerMock.verifyAll();
@@ -1027,65 +739,6 @@
         newConnConfig.put("foo", "bar");
 
         Callback<Map<String, String>> connectorConfigCb = PowerMock.createMock(Callback.class);
-<<<<<<< HEAD
-		// Callback<Herder.Created<ConnectorInfo>> putConnectorConfigCb = PowerMock.createMock(Callback.class);
-
-		// Create
-		connector = PowerMock.createMock(BogusSourceConnector.class);
-		expectAdd(SourceSink.SOURCE);
-		Connector connectorMock = PowerMock.createMock(SourceConnector.class);
-		expectConfigValidation(connectorMock, true, connConfig);
-
-		// Should get first config
-		connectorConfigCb.onCompletion(null, connConfig);
-		EasyMock.expectLastCall();
-		// Update config, which requires stopping and restarting
-		worker.stopAndAwaitConnector(CONNECTOR_NAME);
-		EasyMock.expectLastCall();
-		Capture<Map<String, String>> capturedConfig = EasyMock.newCapture();
-		Capture<Callback<TargetState>> onStart = EasyMock.newCapture();
-		worker.startConnector(EasyMock.eq(CONNECTOR_NAME), EasyMock.capture(capturedConfig), EasyMock.anyObject(),
-				EasyMock.eq(herder), EasyMock.eq(TargetState.STARTED), EasyMock.capture(onStart));
-		EasyMock.expectLastCall().andAnswer(() -> {
-			onStart.getValue().onCompletion(null, TargetState.STARTED);
-			return true;
-		});
-		EasyMock.expect(worker.isRunning(CONNECTOR_NAME)).andReturn(true);
-		EasyMock.expect(worker.isTopicCreationEnabled()).andReturn(true);
-		// Generate same task config, which should result in no additional action to restart tasks
-		EasyMock.expect(worker.connectorTaskConfigs(CONNECTOR_NAME, new SourceConnectorConfig(plugins, newConnConfig, true)))
-				.andReturn(singletonList(taskConfig(SourceSink.SOURCE)));
-		worker.isSinkConnector(CONNECTOR_NAME);
-		EasyMock.expectLastCall().andReturn(false);
-
-		expectConfigValidation(connectorMock, false, newConnConfig);
-		connectorConfigCb.onCompletion(null, newConnConfig);
-		EasyMock.expectLastCall();
-		EasyMock.expect(worker.getPlugins()).andReturn(plugins).anyTimes();
-
-		PowerMock.replayAll();
-
-		herder.putConnectorConfig(CONNECTOR_NAME, connConfig, false, createCallback);
-		Herder.Created<ConnectorInfo> connectorInfo = createCallback.get(1000L, TimeUnit.SECONDS);
-		assertEquals(createdInfo(SourceSink.SOURCE), connectorInfo.result());
-
-		herder.connectorConfig(CONNECTOR_NAME, connectorConfigCb);
-
-		FutureCallback<Herder.Created<ConnectorInfo>> reconfigureCallback = new FutureCallback<>();
-		herder.putConnectorConfig(CONNECTOR_NAME, newConnConfig, true, reconfigureCallback);
-		Herder.Created<ConnectorInfo> newConnectorInfo = reconfigureCallback.get(1000L, TimeUnit.SECONDS);
-		ConnectorInfo newConnInfo = new ConnectorInfo(CONNECTOR_NAME, newConnConfig, Arrays.asList(new ConnectorTaskId(CONNECTOR_NAME, 0)),
-				ConnectorType.SOURCE);
-		assertEquals(newConnInfo, newConnectorInfo.result());
-
-		assertEquals("bar", capturedConfig.getValue().get("foo"));
-		herder.connectorConfig(CONNECTOR_NAME, connectorConfigCb);
-
-		PowerMock.verifyAll();
-	}
-
-	@Test
-=======
         // Callback<Herder.Created<ConnectorInfo>> putConnectorConfigCb = PowerMock.createMock(Callback.class);
 
         // Create
@@ -1102,15 +755,13 @@
         EasyMock.expectLastCall();
         Capture<Map<String, String>> capturedConfig = EasyMock.newCapture();
         Capture<Callback<TargetState>> onStart = EasyMock.newCapture();
-        worker.startConnector(eq(CONNECTOR_NAME), EasyMock.capture(capturedConfig), EasyMock.anyObject(),
-                eq(herder), eq(TargetState.STARTED), EasyMock.capture(onStart));
+        worker.startConnector(eq(CONNECTOR_NAME), EasyMock.capture(capturedConfig), EasyMock.anyObject(), eq(herder), eq(TargetState.STARTED), EasyMock.capture(onStart));
         EasyMock.expectLastCall().andAnswer(() -> {
             onStart.getValue().onCompletion(null, TargetState.STARTED);
             return true;
         });
         // Generate same task config, which should result in no additional action to restart tasks
-        EasyMock.expect(worker.connectorTaskConfigs(CONNECTOR_NAME, new SourceConnectorConfig(plugins, newConnConfig, true)))
-                .andReturn(singletonList(taskConfig(SourceSink.SOURCE)));
+        EasyMock.expect(worker.connectorTaskConfigs(CONNECTOR_NAME, new SourceConnectorConfig(plugins, newConnConfig, true))).andReturn(singletonList(taskConfig(SourceSink.SOURCE)));
 
         expectConfigValidation(connectorMock, false, newConnConfig);
         connectorConfigCb.onCompletion(null, newConnConfig);
@@ -1128,8 +779,7 @@
         FutureCallback<Herder.Created<ConnectorInfo>> reconfigureCallback = new FutureCallback<>();
         herder.putConnectorConfig(CONNECTOR_NAME, newConnConfig, true, reconfigureCallback);
         Herder.Created<ConnectorInfo> newConnectorInfo = reconfigureCallback.get(1000L, TimeUnit.SECONDS);
-        ConnectorInfo newConnInfo = new ConnectorInfo(CONNECTOR_NAME, newConnConfig, Arrays.asList(new ConnectorTaskId(CONNECTOR_NAME, 0)),
-            ConnectorType.SOURCE);
+        ConnectorInfo newConnInfo = new ConnectorInfo(CONNECTOR_NAME, newConnConfig, Arrays.asList(new ConnectorTaskId(CONNECTOR_NAME, 0)), ConnectorType.SOURCE);
         assertEquals(newConnInfo, newConnectorInfo.result());
 
         assertEquals("bar", capturedConfig.getValue().get("foo"));
@@ -1139,66 +789,30 @@
     }
 
     @Test
->>>>>>> 15418db6
     public void testPutTaskConfigs() {
-		Callback<Void> cb = PowerMock.createMock(Callback.class);
-
-		PowerMock.replayAll();
-
-		assertThrows(UnsupportedOperationException.class, () -> herder.putTaskConfigs(CONNECTOR_NAME,
-				singletonList(singletonMap("config", "value")), cb, null));
-		PowerMock.verifyAll();
-	}
-
-	@Test
-	public void testCorruptConfig() throws Throwable {
-		Map<String, String> config = new HashMap<>();
-		config.put(ConnectorConfig.NAME_CONFIG, CONNECTOR_NAME);
-		config.put(ConnectorConfig.CONNECTOR_CLASS_CONFIG, BogusSinkConnector.class.getName());
-		config.put(SinkConnectorConfig.TOPICS_CONFIG, TOPICS_LIST_STR);
-		Connector connectorMock = PowerMock.createMock(SinkConnector.class);
-		String error = "This is an error in your config!";
-		List<String> errors = new ArrayList<>(singletonList(error));
-		String key = "foo.invalid.key";
-		EasyMock.expect(connectorMock.validate(config)).andReturn(
-				new Config(
-                Arrays.asList(new ConfigValue(key, null, Collections.emptyList(), errors))
-            )
-        );
+        Callback<Void> cb = PowerMock.createMock(Callback.class);
+
+        PowerMock.replayAll();
+
+        assertThrows(UnsupportedOperationException.class, () -> herder.putTaskConfigs(CONNECTOR_NAME, singletonList(singletonMap("config", "value")), cb, null));
+        PowerMock.verifyAll();
+    }
+
+    @Test
+    public void testCorruptConfig() throws Throwable {
+        Map<String, String> config = new HashMap<>();
+        config.put(ConnectorConfig.NAME_CONFIG, CONNECTOR_NAME);
+        config.put(ConnectorConfig.CONNECTOR_CLASS_CONFIG, BogusSinkConnector.class.getName());
+        config.put(SinkConnectorConfig.TOPICS_CONFIG, TOPICS_LIST_STR);
+        Connector connectorMock = PowerMock.createMock(SinkConnector.class);
+        String error = "This is an error in your config!";
+        List<String> errors = new ArrayList<>(singletonList(error));
+        String key = "foo.invalid.key";
+        EasyMock.expect(connectorMock.validate(config)).andReturn(new Config(Arrays.asList(new ConfigValue(key, null, Collections.emptyList(), errors))));
         ConfigDef configDef = new ConfigDef();
         configDef.define(key, ConfigDef.Type.STRING, ConfigDef.Importance.HIGH, "");
         EasyMock.expect(worker.configTransformer()).andReturn(transformer).times(2);
         final Capture<Map<String, String>> configCapture = EasyMock.newCapture();
-<<<<<<< HEAD
-		EasyMock.expect(transformer.transform(EasyMock.capture(configCapture))).andAnswer(configCapture::getValue);
-		EasyMock.expect(worker.getPlugins()).andReturn(plugins).times(3);
-		EasyMock.expect(plugins.compareAndSwapLoaders(connectorMock)).andReturn(delegatingLoader);
-		EasyMock.expect(worker.getPlugins()).andStubReturn(plugins);
-		EasyMock.expect(plugins.newConnector(EasyMock.anyString())).andReturn(connectorMock);
-		EasyMock.expect(connectorMock.config()).andStubReturn(configDef);
-		EasyMock.expect(Plugins.compareAndSwapLoaders(delegatingLoader)).andReturn(pluginLoader);
-
-		PowerMock.replayAll();
-
-		herder.putConnectorConfig(CONNECTOR_NAME, config, true, createCallback);
-		try {
-			createCallback.get(1000L, TimeUnit.SECONDS);
-			fail("Should have failed to configure connector");
-		} catch (ExecutionException e) {
-			assertNotNull(e.getCause());
-			Throwable cause = e.getCause();
-			assertTrue(cause instanceof BadRequestException);
-			assertEquals(
-					cause.getMessage(),
-					"Connector configuration is invalid and contains the following 1 error(s):\n" +
-							error + "\n" +
-							"You can also find the above list of errors at the endpoint `/connector-plugins/{connectorType}/config/validate`"
-			);
-		}
-
-		PowerMock.verifyAll();
-	}
-=======
         EasyMock.expect(transformer.transform(EasyMock.capture(configCapture))).andAnswer(configCapture::getValue);
         EasyMock.expect(worker.getPlugins()).andReturn(plugins).times(3);
         EasyMock.expect(plugins.connectorLoader(EasyMock.anyString())).andReturn(pluginLoader);
@@ -1219,17 +833,11 @@
             assertNotNull(e.getCause());
             Throwable cause = e.getCause();
             assertTrue(cause instanceof BadRequestException);
-            assertEquals(
-                cause.getMessage(),
-                "Connector configuration is invalid and contains the following 1 error(s):\n" +
-                    error + "\n" +
-                    "You can also find the above list of errors at the endpoint `/connector-plugins/{connectorType}/config/validate`"
-            );
+            assertEquals(cause.getMessage(), "Connector configuration is invalid and contains the following 1 error(s):\n" + error + "\n" + "You can also find the above list of errors at the endpoint `/connector-plugins/{connectorType}/config/validate`");
         }
 
         PowerMock.verifyAll();
     }
->>>>>>> 15418db6
 
     @Test
     public void testTargetStates() throws Exception {
@@ -1280,9 +888,7 @@
         PowerMock.replayAll();
 
         FutureCallback<Message> alterOffsetsCallback = new FutureCallback<>();
-        herder.alterConnectorOffsets("unknown-connector",
-                Collections.singletonMap(Collections.singletonMap("partitionKey", "partitionValue"), Collections.singletonMap("offsetKey", "offsetValue")),
-                alterOffsetsCallback);
+        herder.alterConnectorOffsets("unknown-connector", Collections.singletonMap(Collections.singletonMap("partitionKey", "partitionValue"), Collections.singletonMap("offsetKey", "offsetValue")), alterOffsetsCallback);
         ExecutionException e = assertThrows(ExecutionException.class, () -> alterOffsetsCallback.get(1000L, TimeUnit.MILLISECONDS));
         assertTrue(e.getCause() instanceof NotFoundException);
 
@@ -1298,23 +904,10 @@
     public void testModifyConnectorOffsetsConnectorNotInStoppedState() {
         PowerMock.replayAll();
 
-        herder.configState = new ClusterConfigState(
-                10,
-                null,
-                Collections.singletonMap(CONNECTOR_NAME, 3),
-                Collections.singletonMap(CONNECTOR_NAME, connectorConfig(SourceSink.SOURCE)),
-                Collections.singletonMap(CONNECTOR_NAME, TargetState.PAUSED),
-                Collections.emptyMap(),
-                Collections.emptyMap(),
-                Collections.emptyMap(),
-                Collections.emptySet(),
-                Collections.emptySet()
-        );
+        herder.configState = new ClusterConfigState(10, null, Collections.singletonMap(CONNECTOR_NAME, 3), Collections.singletonMap(CONNECTOR_NAME, connectorConfig(SourceSink.SOURCE)), Collections.singletonMap(CONNECTOR_NAME, TargetState.PAUSED), Collections.emptyMap(), Collections.emptyMap(), Collections.emptyMap(), Collections.emptySet(), Collections.emptySet());
 
         FutureCallback<Message> alterOffsetsCallback = new FutureCallback<>();
-        herder.alterConnectorOffsets(CONNECTOR_NAME,
-                Collections.singletonMap(Collections.singletonMap("partitionKey", "partitionValue"), Collections.singletonMap("offsetKey", "offsetValue")),
-                alterOffsetsCallback);
+        herder.alterConnectorOffsets(CONNECTOR_NAME, Collections.singletonMap(Collections.singletonMap("partitionKey", "partitionValue"), Collections.singletonMap("offsetKey", "offsetValue")), alterOffsetsCallback);
         ExecutionException e = assertThrows(ExecutionException.class, () -> alterOffsetsCallback.get(1000L, TimeUnit.MILLISECONDS));
         assertTrue(e.getCause() instanceof BadRequestException);
 
@@ -1337,22 +930,9 @@
         });
         PowerMock.replayAll();
 
-        herder.configState = new ClusterConfigState(
-                10,
-                null,
-                Collections.singletonMap(CONNECTOR_NAME, 0),
-                Collections.singletonMap(CONNECTOR_NAME, connectorConfig(SourceSink.SOURCE)),
-                Collections.singletonMap(CONNECTOR_NAME, TargetState.STOPPED),
-                Collections.emptyMap(),
-                Collections.emptyMap(),
-                Collections.emptyMap(),
-                Collections.emptySet(),
-                Collections.emptySet()
-        );
+        herder.configState = new ClusterConfigState(10, null, Collections.singletonMap(CONNECTOR_NAME, 0), Collections.singletonMap(CONNECTOR_NAME, connectorConfig(SourceSink.SOURCE)), Collections.singletonMap(CONNECTOR_NAME, TargetState.STOPPED), Collections.emptyMap(), Collections.emptyMap(), Collections.emptyMap(), Collections.emptySet(), Collections.emptySet());
         FutureCallback<Message> alterOffsetsCallback = new FutureCallback<>();
-        herder.alterConnectorOffsets(CONNECTOR_NAME,
-                Collections.singletonMap(Collections.singletonMap("partitionKey", "partitionValue"), Collections.singletonMap("offsetKey", "offsetValue")),
-                alterOffsetsCallback);
+        herder.alterConnectorOffsets(CONNECTOR_NAME, Collections.singletonMap(Collections.singletonMap("partitionKey", "partitionValue"), Collections.singletonMap("offsetKey", "offsetValue")), alterOffsetsCallback);
         assertEquals(msg, alterOffsetsCallback.get(1000, TimeUnit.MILLISECONDS));
         PowerMock.verifyAll();
     }
@@ -1368,18 +948,7 @@
         });
         PowerMock.replayAll();
 
-        herder.configState = new ClusterConfigState(
-                10,
-                null,
-                Collections.singletonMap(CONNECTOR_NAME, 0),
-                Collections.singletonMap(CONNECTOR_NAME, connectorConfig(SourceSink.SOURCE)),
-                Collections.singletonMap(CONNECTOR_NAME, TargetState.STOPPED),
-                Collections.emptyMap(),
-                Collections.emptyMap(),
-                Collections.emptyMap(),
-                Collections.emptySet(),
-                Collections.emptySet()
-        );
+        herder.configState = new ClusterConfigState(10, null, Collections.singletonMap(CONNECTOR_NAME, 0), Collections.singletonMap(CONNECTOR_NAME, connectorConfig(SourceSink.SOURCE)), Collections.singletonMap(CONNECTOR_NAME, TargetState.STOPPED), Collections.emptyMap(), Collections.emptyMap(), Collections.emptyMap(), Collections.emptySet(), Collections.emptySet());
         FutureCallback<Message> resetOffsetsCallback = new FutureCallback<>();
         herder.resetConnectorOffsets(CONNECTOR_NAME, resetOffsetsCallback);
         assertEquals(msg, resetOffsetsCallback.get(1000, TimeUnit.MILLISECONDS));
@@ -1387,76 +956,11 @@
     }
 
     private void expectAdd(SourceSink sourceSink) {
-<<<<<<< HEAD
-		Map<String, String> connectorProps = connectorConfig(sourceSink);
-		ConnectorConfig connConfig = sourceSink == SourceSink.SOURCE ?
-				new SourceConnectorConfig(plugins, connectorProps, true) :
-				new SinkConnectorConfig(plugins, connectorProps);
-
-		Capture<Callback<TargetState>> onStart = EasyMock.newCapture();
-		worker.startConnector(EasyMock.eq(CONNECTOR_NAME), EasyMock.eq(connectorProps), EasyMock.anyObject(HerderConnectorContext.class),
-				EasyMock.eq(herder), EasyMock.eq(TargetState.STARTED), EasyMock.capture(onStart));
-		// EasyMock.expectLastCall().andReturn(true);
-		EasyMock.expectLastCall().andAnswer(() -> {
-			onStart.getValue().onCompletion(null, TargetState.STARTED);
-			return true;
-		});
-		EasyMock.expect(worker.isRunning(CONNECTOR_NAME)).andReturn(true);
-		if (sourceSink == SourceSink.SOURCE) {
-			EasyMock.expect(worker.isTopicCreationEnabled()).andReturn(true);
-		}
-
-		// And we should instantiate the tasks. For a sink task, we should see added properties for the input topic partitions
-
-		Map<String, String> generatedTaskProps = taskConfig(sourceSink);
-
-		EasyMock.expect(worker.connectorTaskConfigs(CONNECTOR_NAME, connConfig))
-				.andReturn(singletonList(generatedTaskProps));
-
-		ClusterConfigState configState = new ClusterConfigState(
-				-1,
-				null,
-				Collections.singletonMap(CONNECTOR_NAME, 1),
-				Collections.singletonMap(CONNECTOR_NAME, connectorConfig(sourceSink)),
-				Collections.singletonMap(CONNECTOR_NAME, TargetState.STARTED),
-				Collections.singletonMap(new ConnectorTaskId(CONNECTOR_NAME, 0), generatedTaskProps),
-				new HashSet<>(),
-				transformer);
-        worker.startTask(new ConnectorTaskId(CONNECTOR_NAME, 0), configState, connectorConfig(sourceSink), generatedTaskProps, herder, TargetState.STARTED);
-		EasyMock.expectLastCall().andReturn(true);
-
-		EasyMock.expect(herder.connectorTypeForClass(BogusSourceConnector.class.getName()))
-				.andReturn(ConnectorType.SOURCE).anyTimes();
-		EasyMock.expect(herder.connectorTypeForClass(BogusSinkConnector.class.getName()))
-				.andReturn(ConnectorType.SINK).anyTimes();
-		worker.isSinkConnector(CONNECTOR_NAME);
-		PowerMock.expectLastCall().andReturn(sourceSink == SourceSink.SINK);
-	}
-
-	private ConnectorInfo createdInfo(SourceSink sourceSink) {
-		return new ConnectorInfo(CONNECTOR_NAME, connectorConfig(sourceSink),
-				Arrays.asList(new ConnectorTaskId(CONNECTOR_NAME, 0)),
-				SourceSink.SOURCE == sourceSink ? ConnectorType.SOURCE : ConnectorType.SINK);
-	}
-
-	private void expectStop() {
-		ConnectorTaskId task = new ConnectorTaskId(CONNECTOR_NAME, 0);
-		worker.stopAndAwaitTasks(singletonList(task));
-		EasyMock.expectLastCall();
-		worker.stopAndAwaitConnector(CONNECTOR_NAME);
-		EasyMock.expectLastCall();
-	}
-
-	private void expectDestroy() {
-=======
         Map<String, String> connectorProps = connectorConfig(sourceSink);
-        ConnectorConfig connConfig = sourceSink == SourceSink.SOURCE ?
-            new SourceConnectorConfig(plugins, connectorProps, true) :
-            new SinkConnectorConfig(plugins, connectorProps);
+        ConnectorConfig connConfig = sourceSink == SourceSink.SOURCE ? new SourceConnectorConfig(plugins, connectorProps, true) : new SinkConnectorConfig(plugins, connectorProps);
 
         Capture<Callback<TargetState>> onStart = EasyMock.newCapture();
-        worker.startConnector(eq(CONNECTOR_NAME), eq(connectorProps), EasyMock.anyObject(HerderConnectorContext.class),
-                eq(herder), eq(TargetState.STARTED), EasyMock.capture(onStart));
+        worker.startConnector(eq(CONNECTOR_NAME), eq(connectorProps), EasyMock.anyObject(HerderConnectorContext.class), eq(herder), eq(TargetState.STARTED), EasyMock.capture(onStart));
         EasyMock.expectLastCall().andAnswer(() -> {
             onStart.getValue().onCompletion(null, TargetState.STARTED);
             return true;
@@ -1470,21 +974,9 @@
 
         Map<String, String> generatedTaskProps = taskConfig(sourceSink);
 
-        EasyMock.expect(worker.connectorTaskConfigs(CONNECTOR_NAME, connConfig))
-            .andReturn(singletonList(generatedTaskProps));
-
-        ClusterConfigState configState = new ClusterConfigState(
-                -1,
-                null,
-                Collections.singletonMap(CONNECTOR_NAME, 1),
-                Collections.singletonMap(CONNECTOR_NAME, connectorConfig(sourceSink)),
-                Collections.singletonMap(CONNECTOR_NAME, TargetState.STARTED),
-                Collections.singletonMap(new ConnectorTaskId(CONNECTOR_NAME, 0), generatedTaskProps),
-                Collections.emptyMap(),
-                Collections.emptyMap(),
-                new HashSet<>(),
-                new HashSet<>(),
-                transformer);
+        EasyMock.expect(worker.connectorTaskConfigs(CONNECTOR_NAME, connConfig)).andReturn(singletonList(generatedTaskProps));
+
+        ClusterConfigState configState = new ClusterConfigState(-1, null, Collections.singletonMap(CONNECTOR_NAME, 1), Collections.singletonMap(CONNECTOR_NAME, connectorConfig(sourceSink)), Collections.singletonMap(CONNECTOR_NAME, TargetState.STARTED), Collections.singletonMap(new ConnectorTaskId(CONNECTOR_NAME, 0), generatedTaskProps), Collections.emptyMap(), Collections.emptyMap(), new HashSet<>(), new HashSet<>(), transformer);
         if (sourceSink.equals(SourceSink.SOURCE)) {
             worker.startSourceTask(new ConnectorTaskId(CONNECTOR_NAME, 0), configState, connectorConfig(sourceSink), generatedTaskProps, herder, TargetState.STARTED);
         } else {
@@ -1493,16 +985,15 @@
         EasyMock.expectLastCall().andReturn(true);
 
         Capture<Map<String, String>> configCapture = EasyMock.newCapture();
-        EasyMock.expect(herder.connectorType(EasyMock.capture(configCapture)))
-            .andStubAnswer(() -> {
-                String connectorClass = configCapture.getValue().get(ConnectorConfig.CONNECTOR_CLASS_CONFIG);
-                if (BogusSourceConnector.class.getName().equals(connectorClass)) {
-                    return ConnectorType.SOURCE;
-                } else if (BogusSinkConnector.class.getName().equals(connectorClass)) {
-                    return ConnectorType.SINK;
-                }
-                return ConnectorType.UNKNOWN;
-            });
+        EasyMock.expect(herder.connectorType(EasyMock.capture(configCapture))).andStubAnswer(() -> {
+            String connectorClass = configCapture.getValue().get(ConnectorConfig.CONNECTOR_CLASS_CONFIG);
+            if (BogusSourceConnector.class.getName().equals(connectorClass)) {
+                return ConnectorType.SOURCE;
+            } else if (BogusSinkConnector.class.getName().equals(connectorClass)) {
+                return ConnectorType.SINK;
+            }
+            return ConnectorType.UNKNOWN;
+        });
         worker.isSinkConnector(CONNECTOR_NAME);
         PowerMock.expectLastCall().andReturn(sourceSink == SourceSink.SINK).anyTimes();
     }
@@ -1517,9 +1008,7 @@
     }
 
     private ConnectorInfo createdInfo(SourceSink sourceSink) {
-        return new ConnectorInfo(CONNECTOR_NAME, connectorConfig(sourceSink),
-            Arrays.asList(new ConnectorTaskId(CONNECTOR_NAME, 0)),
-            SourceSink.SOURCE == sourceSink ? ConnectorType.SOURCE : ConnectorType.SINK);
+        return new ConnectorInfo(CONNECTOR_NAME, connectorConfig(sourceSink), Arrays.asList(new ConnectorTaskId(CONNECTOR_NAME, 0)), SourceSink.SOURCE == sourceSink ? ConnectorType.SOURCE : ConnectorType.SINK);
     }
 
     private void expectStop() {
@@ -1531,7 +1020,6 @@
     }
 
     private void expectDestroy() {
->>>>>>> 15418db6
         expectStop();
     }
 
@@ -1541,12 +1029,12 @@
         Class<? extends Connector> connectorClass = sourceSink == SourceSink.SINK ? BogusSinkConnector.class : BogusSourceConnector.class;
         props.put(ConnectorConfig.CONNECTOR_CLASS_CONFIG, connectorClass.getName());
         props.put(ConnectorConfig.TASKS_MAX_CONFIG, "1");
-		if (sourceSink == SourceSink.SINK) {
-			props.put(SinkTask.TOPICS_CONFIG, TOPICS_LIST_STR);
-		} else {
-			props.put(DEFAULT_TOPIC_CREATION_PREFIX + REPLICATION_FACTOR_CONFIG, String.valueOf(1));
-			props.put(DEFAULT_TOPIC_CREATION_PREFIX + PARTITIONS_CONFIG, String.valueOf(1));
-		}
+        if (sourceSink == SourceSink.SINK) {
+            props.put(SinkTask.TOPICS_CONFIG, TOPICS_LIST_STR);
+        } else {
+            props.put(DEFAULT_TOPIC_CREATION_PREFIX + REPLICATION_FACTOR_CONFIG, String.valueOf(1));
+            props.put(DEFAULT_TOPIC_CREATION_PREFIX + PARTITIONS_CONFIG, String.valueOf(1));
+        }
         return props;
     }
 
@@ -1580,14 +1068,9 @@
         EasyMock.expect(connectorMock.config()).andStubReturn(new ConfigDef());
 
         for (Map<String, String> config : configs)
-<<<<<<< HEAD
-			EasyMock.expect(connectorMock.validate(config)).andReturn(new Config(Collections.emptyList()));
-        EasyMock.expect(Plugins.compareAndSwapLoaders(delegatingLoader)).andReturn(pluginLoader);
-=======
             EasyMock.expect(connectorMock.validate(config)).andReturn(new Config(Collections.emptyList()));
         loaderSwap.close();
         EasyMock.expectLastCall();
->>>>>>> 15418db6
     }
 
     // We need to use a real class here due to some issue with mocking java.lang.Class
