/*
 * Licensed to the Apache Software Foundation (ASF) under one or more
 * contributor license agreements. See the NOTICE file distributed with
 * this work for additional information regarding copyright ownership.
 * The ASF licenses this file to You under the Apache License, Version 2.0
 * (the "License"); you may not use this file except in compliance with
 * the License. You may obtain a copy of the License at
 *
 *    http://www.apache.org/licenses/LICENSE-2.0
 *
 * Unless required by applicable law or agreed to in writing, software
 * distributed under the License is distributed on an "AS IS" BASIS,
 * WITHOUT WARRANTIES OR CONDITIONS OF ANY KIND, either express or implied.
 * See the License for the specific language governing permissions and
 * limitations under the License.
 */
package org.apache.kafka.connect.runtime.standalone;

import org.apache.kafka.common.config.Config;
import org.apache.kafka.common.config.ConfigDef;
import org.apache.kafka.common.config.ConfigValue;
import org.apache.kafka.common.utils.MockTime;
import org.apache.kafka.connect.connector.Connector;
import org.apache.kafka.connect.connector.Task;
import org.apache.kafka.connect.errors.AlreadyExistsException;
import org.apache.kafka.connect.errors.ConnectException;
import org.apache.kafka.connect.errors.NotFoundException;
<<<<<<< HEAD
import org.apache.kafka.connect.runtime.*;
=======
import org.apache.kafka.connect.runtime.AbstractStatus;
import org.apache.kafka.connect.runtime.ConnectorConfig;
import org.apache.kafka.connect.runtime.ConnectorStatus;
import org.apache.kafka.connect.runtime.Herder;
import org.apache.kafka.connect.runtime.HerderConnectorContext;
import org.apache.kafka.connect.runtime.MockConnectMetrics;
import org.apache.kafka.connect.runtime.RestartPlan;
import org.apache.kafka.connect.runtime.RestartRequest;
import org.apache.kafka.connect.runtime.SinkConnectorConfig;
import org.apache.kafka.connect.runtime.SourceConnectorConfig;
import org.apache.kafka.connect.runtime.TargetState;
import org.apache.kafka.connect.runtime.TaskConfig;
import org.apache.kafka.connect.runtime.TaskStatus;
import org.apache.kafka.connect.runtime.Worker;
import org.apache.kafka.connect.runtime.WorkerConfig;
import org.apache.kafka.connect.runtime.WorkerConfigTransformer;
>>>>>>> 9494bebe
import org.apache.kafka.connect.runtime.distributed.SampleConnectorClientConfigOverridePolicy;
import org.apache.kafka.connect.runtime.isolation.LoaderSwap;
import org.apache.kafka.connect.runtime.isolation.PluginClassLoader;
import org.apache.kafka.connect.runtime.isolation.Plugins;
<<<<<<< HEAD
import org.apache.kafka.connect.runtime.rest.entities.*;
=======
import org.apache.kafka.connect.runtime.rest.entities.ConnectorInfo;
import org.apache.kafka.connect.runtime.rest.entities.ConnectorStateInfo;
import org.apache.kafka.connect.runtime.rest.entities.ConnectorType;
import org.apache.kafka.connect.runtime.rest.entities.Message;
import org.apache.kafka.connect.runtime.rest.entities.TaskInfo;
>>>>>>> 9494bebe
import org.apache.kafka.connect.runtime.rest.errors.BadRequestException;
import org.apache.kafka.connect.sink.SinkConnector;
import org.apache.kafka.connect.sink.SinkTask;
import org.apache.kafka.connect.source.SourceConnector;
import org.apache.kafka.connect.source.SourceTask;
<<<<<<< HEAD
=======
import org.apache.kafka.connect.storage.AppliedConnectorConfig;
>>>>>>> 9494bebe
import org.apache.kafka.connect.storage.ClusterConfigState;
import org.apache.kafka.connect.storage.MemoryConfigBackingStore;
import org.apache.kafka.connect.storage.SimpleHeaderConverter;
import org.apache.kafka.connect.storage.StatusBackingStore;
import org.apache.kafka.connect.util.Callback;
import org.apache.kafka.connect.util.ConnectorTaskId;
import org.apache.kafka.connect.util.FutureCallback;

import org.junit.jupiter.api.AfterEach;
import org.junit.jupiter.api.Test;
import org.junit.jupiter.api.extension.ExtendWith;
import org.mockito.ArgumentCaptor;
import org.mockito.Mock;
import org.mockito.junit.jupiter.MockitoExtension;
import org.mockito.junit.jupiter.MockitoSettings;
import org.mockito.quality.Strictness;

<<<<<<< HEAD
import java.util.*;
=======
import java.util.ArrayList;
import java.util.Collection;
import java.util.Collections;
import java.util.HashMap;
import java.util.HashSet;
import java.util.List;
import java.util.Map;
import java.util.Optional;
>>>>>>> 9494bebe
import java.util.concurrent.ExecutionException;
import java.util.concurrent.TimeUnit;
import java.util.concurrent.TimeoutException;

<<<<<<< HEAD
import static java.util.Collections.*;
import static org.apache.kafka.connect.runtime.TopicCreationConfig.*;
import static org.easymock.EasyMock.*;
import static org.junit.Assert.*;

@RunWith(PowerMockRunner.class)
=======
import static java.util.Collections.emptyList;
import static java.util.Collections.singleton;
import static java.util.Collections.singletonList;
import static java.util.Collections.singletonMap;
import static org.apache.kafka.connect.runtime.TopicCreationConfig.DEFAULT_TOPIC_CREATION_PREFIX;
import static org.apache.kafka.connect.runtime.TopicCreationConfig.PARTITIONS_CONFIG;
import static org.apache.kafka.connect.runtime.TopicCreationConfig.REPLICATION_FACTOR_CONFIG;
import static org.junit.jupiter.api.Assertions.assertEquals;
import static org.junit.jupiter.api.Assertions.assertInstanceOf;
import static org.junit.jupiter.api.Assertions.assertNotNull;
import static org.junit.jupiter.api.Assertions.assertThrows;
import static org.junit.jupiter.api.Assertions.assertTrue;
import static org.mockito.ArgumentMatchers.any;
import static org.mockito.ArgumentMatchers.anyString;
import static org.mockito.ArgumentMatchers.eq;
import static org.mockito.Mockito.CALLS_REAL_METHODS;
import static org.mockito.Mockito.doAnswer;
import static org.mockito.Mockito.doNothing;
import static org.mockito.Mockito.doReturn;
import static org.mockito.Mockito.isNull;
import static org.mockito.Mockito.mock;
import static org.mockito.Mockito.never;
import static org.mockito.Mockito.reset;
import static org.mockito.Mockito.times;
import static org.mockito.Mockito.verify;
import static org.mockito.Mockito.verifyNoMoreInteractions;
import static org.mockito.Mockito.when;
import static org.mockito.Mockito.withSettings;

@ExtendWith(MockitoExtension.class)
@MockitoSettings(strictness = Strictness.STRICT_STUBS)
>>>>>>> 9494bebe
@SuppressWarnings("unchecked")
public class StandaloneHerderTest {
    private static final String CONNECTOR_NAME = "test";
    private static final String TOPICS_LIST_STR = "topic1,topic2";
    private static final String WORKER_ID = "localhost:8083";
    private static final String KAFKA_CLUSTER_ID = "I4ZmrWqfT2e-upky_4fdPA";
    private static final Long WAIT_TIME_MS = 15000L;

    private enum SourceSink {
        SOURCE, SINK
    }

    private StandaloneHerder herder;

<<<<<<< HEAD
    private Connector connector;
    @Mock
    protected Worker worker;
    @Mock
=======
    @Mock
    protected Worker worker;
    @Mock
    protected WorkerConfig workerConfig;
    @Mock
>>>>>>> 9494bebe
    protected WorkerConfigTransformer transformer;
    @Mock
    private Plugins plugins;
    @Mock
    private PluginClassLoader pluginLoader;
    @Mock
    private LoaderSwap loaderSwap;
    protected FutureCallback<Herder.Created<ConnectorInfo>> createCallback;
    @Mock
    protected StatusBackingStore statusBackingStore;
<<<<<<< HEAD
    private final SampleConnectorClientConfigOverridePolicy noneConnectorClientConfigOverridePolicy = new SampleConnectorClientConfigOverridePolicy();

    @Before
    public void setup() {
        worker = PowerMock.createMock(Worker.class);
        String[] methodNames = new String[]{"connectorType", "buildRestartPlan", "recordRestarting"};
        herder = PowerMock.createPartialMock(StandaloneHerder.class, methodNames, worker, WORKER_ID, KAFKA_CLUSTER_ID, statusBackingStore, new MemoryConfigBackingStore(transformer), noneConnectorClientConfigOverridePolicy);
=======
    private final SampleConnectorClientConfigOverridePolicy
        noneConnectorClientConfigOverridePolicy = new SampleConnectorClientConfigOverridePolicy();

    public void initialize(boolean mockTransform) {
        when(worker.getPlugins()).thenReturn(plugins);
        when(worker.metrics()).thenReturn(new MockConnectMetrics());
        herder = mock(StandaloneHerder.class, withSettings()
            .useConstructor(worker, WORKER_ID, KAFKA_CLUSTER_ID, statusBackingStore, new MemoryConfigBackingStore(transformer), noneConnectorClientConfigOverridePolicy, new MockTime())
            .defaultAnswer(CALLS_REAL_METHODS));
        verify(worker).getPlugins();
>>>>>>> 9494bebe
        createCallback = new FutureCallback<>();
        final ArgumentCaptor<Map<String, String>> configCapture = ArgumentCaptor.forClass(Map.class);
        if (mockTransform)
            when(transformer.transform(eq(CONNECTOR_NAME), configCapture.capture())).thenAnswer(invocation -> configCapture.getValue());
    }

    @AfterEach
    public void tearDown() {
        verifyNoMoreInteractions(worker, statusBackingStore);
        herder.stop();
    }

    @Test
    public void testCreateSourceConnector() throws Exception {
        initialize(true);
        expectAdd(SourceSink.SOURCE);

        Map<String, String> config = connectorConfig(SourceSink.SOURCE);
        expectConfigValidation(SourceSink.SOURCE, config);

        herder.putConnectorConfig(CONNECTOR_NAME, config, false, createCallback);
        Herder.Created<ConnectorInfo> connectorInfo = createCallback.get(WAIT_TIME_MS, TimeUnit.MILLISECONDS);
        assertEquals(createdInfo(SourceSink.SOURCE), connectorInfo.result());
    }

    @Test
    @SuppressWarnings("rawtypes")
    public void testCreateConnectorFailedValidation() {
        initialize(false);
        // Basic validation should be performed and return an error, but should still evaluate the connector's config

        Map<String, String> config = connectorConfig(SourceSink.SOURCE);
        config.remove(ConnectorConfig.NAME_CONFIG);

        Connector connectorMock = mock(SourceConnector.class);
        when(worker.configTransformer()).thenReturn(transformer);
        final ArgumentCaptor<Map<String, String>> configCapture = ArgumentCaptor.forClass(Map.class);
        when(transformer.transform(configCapture.capture())).thenAnswer(invocation -> configCapture.getValue());
        when(worker.getPlugins()).thenReturn(plugins);
        when(worker.config()).thenReturn(workerConfig);
        when(workerConfig.getClass(WorkerConfig.HEADER_CONVERTER_CLASS_CONFIG)).thenReturn((Class) SimpleHeaderConverter.class);
        when(plugins.newConnector(anyString(), any())).thenReturn(connectorMock);
        when(plugins.pluginLoader(anyString(), any())).thenReturn(pluginLoader);
        when(plugins.withClassLoader(pluginLoader)).thenReturn(loaderSwap);

        when(connectorMock.config()).thenReturn(new ConfigDef());
        ConfigValue validatedValue = new ConfigValue("foo.bar");
        when(connectorMock.validate(config)).thenReturn(new Config(singletonList(validatedValue)));

        herder.putConnectorConfig(CONNECTOR_NAME, config, false, createCallback);

        ExecutionException exception = assertThrows(ExecutionException.class, () -> createCallback.get(WAIT_TIME_MS, TimeUnit.MILLISECONDS));
        if (BadRequestException.class != exception.getCause().getClass()) {
            throw new AssertionError(exception.getCause());
        }
        verify(loaderSwap).close();
    }

    @Test
    public void testCreateConnectorAlreadyExists() throws Throwable {
        initialize(true);
        // First addition should succeed
        expectAdd(SourceSink.SOURCE);

        Map<String, String> config = connectorConfig(SourceSink.SOURCE);
        expectConfigValidation(SourceSink.SOURCE, config, config);

        herder.putConnectorConfig(CONNECTOR_NAME, config, false, createCallback);
        Herder.Created<ConnectorInfo> connectorInfo = createCallback.get(WAIT_TIME_MS, TimeUnit.MILLISECONDS);
        assertEquals(createdInfo(SourceSink.SOURCE), connectorInfo.result());

        // Second should fail
        FutureCallback<Herder.Created<ConnectorInfo>> failedCreateCallback = new FutureCallback<>();
        // No new connector is created
        herder.putConnectorConfig(CONNECTOR_NAME, config, false, failedCreateCallback);
        ExecutionException exception = assertThrows(ExecutionException.class, () -> failedCreateCallback.get(WAIT_TIME_MS, TimeUnit.MILLISECONDS));
        if (AlreadyExistsException.class != exception.getCause().getClass()) {
            throw new AssertionError(exception.getCause());
        }
        verify(loaderSwap, times(2)).close();
    }

    @Test
    public void testCreateSinkConnector() throws Exception {
        initialize(true);
        expectAdd(SourceSink.SINK);

        Map<String, String> config = connectorConfig(SourceSink.SINK);
        expectConfigValidation(SourceSink.SINK, config);

        herder.putConnectorConfig(CONNECTOR_NAME, config, false, createCallback);
        Herder.Created<ConnectorInfo> connectorInfo = createCallback.get(WAIT_TIME_MS, TimeUnit.MILLISECONDS);
        assertEquals(createdInfo(SourceSink.SINK), connectorInfo.result());
    }

    @Test
    public void testCreateConnectorWithStoppedInitialState() throws Exception {
        initialize(true);
        Map<String, String> config = connectorConfig(SourceSink.SINK);
        expectConfigValidation(SourceSink.SINK, config);

        // Only the connector should be created; we expect no tasks to be spawned for a connector created with a paused or stopped initial state
        mockStartConnector(config, null, TargetState.STOPPED, null);

        when(worker.isRunning(CONNECTOR_NAME)).thenReturn(true);
        when(herder.connectorType(any())).thenReturn(ConnectorType.SINK);

        herder.putConnectorConfig(CONNECTOR_NAME, config, TargetState.STOPPED, false, createCallback);
        Herder.Created<ConnectorInfo> connectorInfo = createCallback.get(WAIT_TIME_MS, TimeUnit.MILLISECONDS);
        assertEquals(
            new ConnectorInfo(CONNECTOR_NAME, connectorConfig(SourceSink.SINK), Collections.emptyList(), ConnectorType.SINK),
            connectorInfo.result()
        );
        verify(loaderSwap).close();
    }

    @Test
    public void testDestroyConnector() throws Exception {
        initialize(true);
        expectAdd(SourceSink.SOURCE);

        Map<String, String> config = connectorConfig(SourceSink.SOURCE);
        expectConfigValidation(SourceSink.SOURCE, config);

        when(statusBackingStore.getAll(CONNECTOR_NAME)).thenReturn(Collections.emptyList());

        herder.putConnectorConfig(CONNECTOR_NAME, config, false, createCallback);
        Herder.Created<ConnectorInfo> connectorInfo = createCallback.get(WAIT_TIME_MS, TimeUnit.MILLISECONDS);
        assertEquals(createdInfo(SourceSink.SOURCE), connectorInfo.result());

        FutureCallback<Herder.Created<ConnectorInfo>> deleteCallback = new FutureCallback<>();
        expectDestroy();
        herder.deleteConnectorConfig(CONNECTOR_NAME, deleteCallback);
        verify(herder).onDeletion(CONNECTOR_NAME);
        verify(statusBackingStore).put(new TaskStatus(new ConnectorTaskId(CONNECTOR_NAME, 0), TaskStatus.State.DESTROYED, WORKER_ID, 0));
        verify(statusBackingStore).put(new ConnectorStatus(CONNECTOR_NAME, ConnectorStatus.State.DESTROYED, WORKER_ID, 0));
        deleteCallback.get(WAIT_TIME_MS, TimeUnit.MILLISECONDS);

        // Second deletion should fail since the connector is gone
        FutureCallback<Herder.Created<ConnectorInfo>> failedDeleteCallback = new FutureCallback<>();
        herder.deleteConnectorConfig(CONNECTOR_NAME, failedDeleteCallback);
        ExecutionException e = assertThrows(
            ExecutionException.class,
            () -> failedDeleteCallback.get(WAIT_TIME_MS, TimeUnit.MILLISECONDS),
            "Should have thrown NotFoundException"
        );
        assertInstanceOf(NotFoundException.class, e.getCause());
    }

    @Test
    public void testRestartConnectorSameTaskConfigs() throws Exception {
        initialize(true);
        expectAdd(SourceSink.SOURCE, false);

        Map<String, String> config = connectorConfig(SourceSink.SOURCE);
        expectConfigValidation(SourceSink.SOURCE, config);

<<<<<<< HEAD
        Capture<Callback<TargetState>> onStart = EasyMock.newCapture();
        worker.startConnector(eq(CONNECTOR_NAME), eq(config), EasyMock.anyObject(HerderConnectorContext.class), eq(herder), eq(TargetState.STARTED), EasyMock.capture(onStart));
        EasyMock.expectLastCall().andAnswer(() -> {
            onStart.getValue().onCompletion(null, TargetState.STARTED);
            return true;
        });
=======
        mockStartConnector(config, TargetState.STARTED, TargetState.STARTED, null);
>>>>>>> 9494bebe

        when(worker.connectorNames()).thenReturn(Collections.singleton(CONNECTOR_NAME));
        when(worker.getPlugins()).thenReturn(plugins);
        // same task configs as earlier, so don't expect a new set of tasks to be brought up
        when(worker.connectorTaskConfigs(CONNECTOR_NAME, new SourceConnectorConfig(plugins, config, true)))
            .thenReturn(Collections.singletonList(taskConfig(SourceSink.SOURCE)));

        herder.putConnectorConfig(CONNECTOR_NAME, config, false, createCallback);
        Herder.Created<ConnectorInfo> connectorInfo = createCallback.get(WAIT_TIME_MS, TimeUnit.MILLISECONDS);
        assertEquals(createdInfo(SourceSink.SOURCE), connectorInfo.result());

        FutureCallback<Void> restartCallback = new FutureCallback<>();
        herder.restartConnector(CONNECTOR_NAME, restartCallback);
        restartCallback.get(WAIT_TIME_MS, TimeUnit.MILLISECONDS);
        verify(worker).stopAndAwaitConnector(eq(CONNECTOR_NAME));
    }

    @Test
    public void testRestartConnectorNewTaskConfigs() throws Exception {
        initialize(true);
        expectAdd(SourceSink.SOURCE);

        Map<String, String> config = connectorConfig(SourceSink.SOURCE);
        ConnectorTaskId taskId = new ConnectorTaskId(CONNECTOR_NAME, 0);
        expectConfigValidation(SourceSink.SOURCE, config);

        herder.putConnectorConfig(CONNECTOR_NAME, config, false, createCallback);
        Herder.Created<ConnectorInfo> connectorInfo = createCallback.get(WAIT_TIME_MS, TimeUnit.MILLISECONDS);
        assertEquals(createdInfo(SourceSink.SOURCE), connectorInfo.result());

<<<<<<< HEAD
        Capture<Callback<TargetState>> onStart = EasyMock.newCapture();
        worker.startConnector(eq(CONNECTOR_NAME), eq(config), EasyMock.anyObject(HerderConnectorContext.class), eq(herder), eq(TargetState.STARTED), EasyMock.capture(onStart));
        EasyMock.expectLastCall().andAnswer(() -> {
            onStart.getValue().onCompletion(null, TargetState.STARTED);
            return true;
        });
=======
        mockStartConnector(config, TargetState.STARTED, TargetState.STARTED, null);
>>>>>>> 9494bebe

        when(worker.connectorNames()).thenReturn(Collections.singleton(CONNECTOR_NAME));
        when(worker.getPlugins()).thenReturn(plugins);
        // changed task configs, expect a new set of tasks to be brought up (and the old ones to be stopped)
        Map<String, String> taskConfigs = taskConfig(SourceSink.SOURCE);
        taskConfigs.put("k", "v");
        when(worker.connectorTaskConfigs(CONNECTOR_NAME, new SourceConnectorConfig(plugins, config, true)))
            .thenReturn(Collections.singletonList(taskConfigs));

        when(worker.startSourceTask(eq(new ConnectorTaskId(CONNECTOR_NAME, 0)), any(), eq(connectorConfig(SourceSink.SOURCE)), eq(taskConfigs), eq(herder), eq(TargetState.STARTED))).thenReturn(true);

        FutureCallback<Void> restartCallback = new FutureCallback<>();
        expectStop();
        herder.restartConnector(CONNECTOR_NAME, restartCallback);
        verify(statusBackingStore).put(new TaskStatus(taskId, TaskStatus.State.DESTROYED, WORKER_ID, 0));
        restartCallback.get(WAIT_TIME_MS, TimeUnit.MILLISECONDS);
    }

    @Test
    public void testRestartConnectorFailureOnStart() throws Exception {
        initialize(true);
        expectAdd(SourceSink.SOURCE);

        Map<String, String> config = connectorConfig(SourceSink.SOURCE);
        expectConfigValidation(SourceSink.SOURCE, config);

        doNothing().when(worker).stopAndAwaitConnector(CONNECTOR_NAME);

<<<<<<< HEAD
        Capture<Callback<TargetState>> onStart = EasyMock.newCapture();
        worker.startConnector(eq(CONNECTOR_NAME), eq(config), EasyMock.anyObject(HerderConnectorContext.class), eq(herder), eq(TargetState.STARTED), EasyMock.capture(onStart));
        Exception exception = new ConnectException("Failed to start connector");
        EasyMock.expectLastCall().andAnswer(() -> {
            onStart.getValue().onCompletion(exception, null);
            return true;
        });
=======
>>>>>>> 9494bebe

        Exception exception = new ConnectException("Failed to start connector");

        herder.putConnectorConfig(CONNECTOR_NAME, config, false, createCallback);
        Herder.Created<ConnectorInfo> connectorInfo = createCallback.get(WAIT_TIME_MS, TimeUnit.MILLISECONDS);
        assertEquals(createdInfo(SourceSink.SOURCE), connectorInfo.result());
        FutureCallback<Void> restartCallback = new FutureCallback<>();
        mockStartConnector(config, null, TargetState.STARTED, exception);
        herder.restartConnector(CONNECTOR_NAME, restartCallback);
        ExecutionException e = assertThrows(ExecutionException.class, () -> restartCallback.get(WAIT_TIME_MS, TimeUnit.MILLISECONDS));
        assertEquals(exception, e.getCause());
    }

    @Test
    public void testRestartTask() throws Exception {
        initialize(true);
        ConnectorTaskId taskId = new ConnectorTaskId(CONNECTOR_NAME, 0);
        expectAdd(SourceSink.SOURCE);

        Map<String, String> connectorConfig = connectorConfig(SourceSink.SOURCE);

        expectConfigValidation(SourceSink.SOURCE, connectorConfig);

        doNothing().when(worker).stopAndAwaitTask(taskId);

<<<<<<< HEAD
        ClusterConfigState configState = new ClusterConfigState(-1, null, Collections.singletonMap(CONNECTOR_NAME, 1), Collections.singletonMap(CONNECTOR_NAME, connectorConfig), Collections.singletonMap(CONNECTOR_NAME, TargetState.STARTED), Collections.singletonMap(taskId, taskConfig(SourceSink.SOURCE)), Collections.emptyMap(), Collections.emptyMap(), new HashSet<>(), new HashSet<>(), transformer);
        worker.startSourceTask(taskId, configState, connectorConfig, taskConfig(SourceSink.SOURCE), herder, TargetState.STARTED);
        EasyMock.expectLastCall().andReturn(true);

        PowerMock.replayAll();
=======
        ClusterConfigState configState = new ClusterConfigState(
            -1,
            null,
            Collections.singletonMap(CONNECTOR_NAME, 1),
            Collections.singletonMap(CONNECTOR_NAME, connectorConfig),
            Collections.singletonMap(CONNECTOR_NAME, TargetState.STARTED),
            Collections.singletonMap(taskId, taskConfig(SourceSink.SOURCE)),
            Collections.emptyMap(),
            Collections.emptyMap(),
            Collections.singletonMap(CONNECTOR_NAME, new AppliedConnectorConfig(connectorConfig)),
            new HashSet<>(),
            new HashSet<>(),
            transformer);
        when(worker.startSourceTask(taskId, configState, connectorConfig, taskConfig(SourceSink.SOURCE), herder, TargetState.STARTED))
            .thenReturn(true);
>>>>>>> 9494bebe

        herder.putConnectorConfig(CONNECTOR_NAME, connectorConfig, false, createCallback);
        Herder.Created<ConnectorInfo> connectorInfo = createCallback.get(WAIT_TIME_MS, TimeUnit.MILLISECONDS);
        createCallback.get(WAIT_TIME_MS, TimeUnit.MILLISECONDS);
        assertEquals(createdInfo(SourceSink.SOURCE), connectorInfo.result());

        FutureCallback<Void> restartTaskCallback = new FutureCallback<>();
        herder.restartTask(taskId, restartTaskCallback);
        restartTaskCallback.get(WAIT_TIME_MS, TimeUnit.MILLISECONDS);
    }

    @Test
    public void testRestartTaskFailureOnStart() throws Exception {
        initialize(true);
        ConnectorTaskId taskId = new ConnectorTaskId(CONNECTOR_NAME, 0);
        expectAdd(SourceSink.SOURCE);

        Map<String, String> connectorConfig = connectorConfig(SourceSink.SOURCE);
        expectConfigValidation(SourceSink.SOURCE, connectorConfig);

<<<<<<< HEAD
        ClusterConfigState configState = new ClusterConfigState(-1, null, Collections.singletonMap(CONNECTOR_NAME, 1), Collections.singletonMap(CONNECTOR_NAME, connectorConfig), Collections.singletonMap(CONNECTOR_NAME, TargetState.STARTED), Collections.singletonMap(new ConnectorTaskId(CONNECTOR_NAME, 0), taskConfig(SourceSink.SOURCE)), Collections.emptyMap(), Collections.emptyMap(), new HashSet<>(), new HashSet<>(), transformer);
        worker.startSourceTask(taskId, configState, connectorConfig, taskConfig(SourceSink.SOURCE), herder, TargetState.STARTED);
        EasyMock.expectLastCall().andReturn(false);

        PowerMock.replayAll();
=======
        ClusterConfigState configState = new ClusterConfigState(
            -1,
            null,
            Collections.singletonMap(CONNECTOR_NAME, 1),
            Collections.singletonMap(CONNECTOR_NAME, connectorConfig),
            Collections.singletonMap(CONNECTOR_NAME, TargetState.STARTED),
            Collections.singletonMap(new ConnectorTaskId(CONNECTOR_NAME, 0), taskConfig(SourceSink.SOURCE)),
            Collections.emptyMap(),
            Collections.emptyMap(),
            Collections.singletonMap(CONNECTOR_NAME, new AppliedConnectorConfig(connectorConfig)),
            new HashSet<>(),
            new HashSet<>(),
            transformer);
        when(worker.startSourceTask(taskId, configState, connectorConfig, taskConfig(SourceSink.SOURCE), herder, TargetState.STARTED))
            .thenReturn(false);
>>>>>>> 9494bebe

        herder.putConnectorConfig(CONNECTOR_NAME, connectorConfig, false, createCallback);
        Herder.Created<ConnectorInfo> connectorInfo = createCallback.get(WAIT_TIME_MS, TimeUnit.MILLISECONDS);
        assertEquals(createdInfo(SourceSink.SOURCE), connectorInfo.result());

        FutureCallback<Void> cb = new FutureCallback<>();
        herder.restartTask(taskId, cb);
        verify(worker).stopAndAwaitTask(taskId);
        ExecutionException exception = assertThrows(ExecutionException.class, () -> cb.get(WAIT_TIME_MS, TimeUnit.MILLISECONDS));
        assertEquals(ConnectException.class, exception.getCause().getClass());
    }

    @Test
    public void testRestartConnectorAndTasksUnknownConnector() {
        initialize(false);
        FutureCallback<ConnectorStateInfo> restartCallback = new FutureCallback<>();
        RestartRequest restartRequest = new RestartRequest("UnknownConnector", false, true);
        herder.restartConnectorAndTasks(restartRequest, restartCallback);
        ExecutionException ee = assertThrows(ExecutionException.class, () -> restartCallback.get(WAIT_TIME_MS, TimeUnit.MILLISECONDS));
        assertInstanceOf(NotFoundException.class, ee.getCause());
    }

    @Test
    public void testRestartConnectorAndTasksNoStatus() throws Exception {
        initialize(true);
        RestartRequest restartRequest = new RestartRequest(CONNECTOR_NAME, false, true);
        doReturn(Optional.empty()).when(herder).buildRestartPlan(restartRequest);

        expectAdd(SourceSink.SINK);

        Map<String, String> connectorConfig = connectorConfig(SourceSink.SINK);
        expectConfigValidation(SourceSink.SINK, connectorConfig);

        herder.putConnectorConfig(CONNECTOR_NAME, connectorConfig, false, createCallback);
        Herder.Created<ConnectorInfo> connectorInfo = createCallback.get(WAIT_TIME_MS, TimeUnit.MILLISECONDS);
        assertEquals(createdInfo(SourceSink.SINK), connectorInfo.result());

        FutureCallback<ConnectorStateInfo> restartCallback = new FutureCallback<>();
        herder.restartConnectorAndTasks(restartRequest, restartCallback);
        ExecutionException ee = assertThrows(ExecutionException.class, () -> restartCallback.get(WAIT_TIME_MS, TimeUnit.MILLISECONDS));
        assertInstanceOf(NotFoundException.class, ee.getCause());
        assertTrue(ee.getMessage().contains("Status for connector"));
    }

    @Test
    public void testRestartConnectorAndTasksNoRestarts() throws Exception {
        initialize(true);
        RestartRequest restartRequest = new RestartRequest(CONNECTOR_NAME, false, true);
<<<<<<< HEAD
        RestartPlan restartPlan = PowerMock.createMock(RestartPlan.class);
        ConnectorStateInfo connectorStateInfo = PowerMock.createMock(ConnectorStateInfo.class);
        EasyMock.expect(restartPlan.shouldRestartConnector()).andReturn(false).anyTimes();
        EasyMock.expect(restartPlan.shouldRestartTasks()).andReturn(false).anyTimes();
        EasyMock.expect(restartPlan.restartConnectorStateInfo()).andReturn(connectorStateInfo).anyTimes();
        EasyMock.expect(herder.buildRestartPlan(restartRequest)).andReturn(Optional.of(restartPlan)).anyTimes();

        connector = PowerMock.createMock(BogusSinkConnector.class);
=======
        RestartPlan restartPlan = mock(RestartPlan.class);
        ConnectorStateInfo connectorStateInfo = mock(ConnectorStateInfo.class);
        when(restartPlan.shouldRestartConnector()).thenReturn(false);
        when(restartPlan.shouldRestartTasks()).thenReturn(false);
        when(restartPlan.restartConnectorStateInfo()).thenReturn(connectorStateInfo);
        doReturn(Optional.of(restartPlan)).when(herder).buildRestartPlan(restartRequest);

>>>>>>> 9494bebe
        expectAdd(SourceSink.SINK);

        Map<String, String> connectorConfig = connectorConfig(SourceSink.SINK);
        expectConfigValidation(SourceSink.SINK, connectorConfig);

        herder.putConnectorConfig(CONNECTOR_NAME, connectorConfig, false, createCallback);
        Herder.Created<ConnectorInfo> connectorInfo = createCallback.get(WAIT_TIME_MS, TimeUnit.MILLISECONDS);
        assertEquals(createdInfo(SourceSink.SINK), connectorInfo.result());

        FutureCallback<ConnectorStateInfo> restartCallback = new FutureCallback<>();
        herder.restartConnectorAndTasks(restartRequest, restartCallback);
        assertEquals(connectorStateInfo, restartCallback.get(WAIT_TIME_MS, TimeUnit.MILLISECONDS));
    }

    @Test
    public void testRestartConnectorAndTasksOnlyConnector() throws Exception {
        initialize(true);
        RestartRequest restartRequest = new RestartRequest(CONNECTOR_NAME, false, true);
<<<<<<< HEAD
        RestartPlan restartPlan = PowerMock.createMock(RestartPlan.class);
        ConnectorStateInfo connectorStateInfo = PowerMock.createMock(ConnectorStateInfo.class);
        EasyMock.expect(restartPlan.shouldRestartConnector()).andReturn(true).anyTimes();
        EasyMock.expect(restartPlan.shouldRestartTasks()).andReturn(false).anyTimes();
        EasyMock.expect(restartPlan.restartConnectorStateInfo()).andReturn(connectorStateInfo).anyTimes();
        EasyMock.expect(herder.buildRestartPlan(restartRequest)).andReturn(Optional.of(restartPlan)).anyTimes();

        herder.onRestart(CONNECTOR_NAME);
        EasyMock.expectLastCall();

        connector = PowerMock.createMock(BogusSinkConnector.class);
        expectAdd(SourceSink.SINK);
=======
        RestartPlan restartPlan = mock(RestartPlan.class);
        ConnectorStateInfo connectorStateInfo = mock(ConnectorStateInfo.class);
        when(restartPlan.shouldRestartConnector()).thenReturn(true);
        when(restartPlan.shouldRestartTasks()).thenReturn(false);
        when(restartPlan.restartConnectorStateInfo()).thenReturn(connectorStateInfo);
        doReturn(Optional.of(restartPlan)).when(herder).buildRestartPlan(restartRequest);
>>>>>>> 9494bebe

        expectAdd(SourceSink.SINK, false);

        Map<String, String> connectorConfig = connectorConfig(SourceSink.SINK);
        expectConfigValidation(SourceSink.SINK, connectorConfig);

<<<<<<< HEAD
        Capture<Callback<TargetState>> onStart = EasyMock.newCapture();
        worker.startConnector(eq(CONNECTOR_NAME), eq(connectorConfig), EasyMock.anyObject(HerderConnectorContext.class), eq(herder), eq(TargetState.STARTED), EasyMock.capture(onStart));
        EasyMock.expectLastCall().andAnswer(() -> {
            onStart.getValue().onCompletion(null, TargetState.STARTED);
            return true;
        });
=======
        doNothing().when(worker).stopAndAwaitConnector(CONNECTOR_NAME);
>>>>>>> 9494bebe

        mockStartConnector(connectorConfig, null, TargetState.STARTED, null);

        herder.putConnectorConfig(CONNECTOR_NAME, connectorConfig, false, createCallback);
        Herder.Created<ConnectorInfo> connectorInfo = createCallback.get(WAIT_TIME_MS, TimeUnit.MILLISECONDS);
        assertEquals(createdInfo(SourceSink.SINK), connectorInfo.result());

        FutureCallback<ConnectorStateInfo> restartCallback = new FutureCallback<>();
        herder.restartConnectorAndTasks(restartRequest, restartCallback);
        assertEquals(connectorStateInfo, restartCallback.get(WAIT_TIME_MS, TimeUnit.MILLISECONDS));

        verifyConnectorStatusRestart();
    }

    @Test
    public void testRestartConnectorAndTasksOnlyTasks() throws Exception {
        initialize(true);
        ConnectorTaskId taskId = new ConnectorTaskId(CONNECTOR_NAME, 0);
        RestartRequest restartRequest = new RestartRequest(CONNECTOR_NAME, false, true);
<<<<<<< HEAD
        RestartPlan restartPlan = PowerMock.createMock(RestartPlan.class);
        ConnectorStateInfo connectorStateInfo = PowerMock.createMock(ConnectorStateInfo.class);
        EasyMock.expect(restartPlan.shouldRestartConnector()).andReturn(false).anyTimes();
        EasyMock.expect(restartPlan.shouldRestartTasks()).andReturn(true).anyTimes();
        EasyMock.expect(restartPlan.restartTaskCount()).andReturn(1).anyTimes();
        EasyMock.expect(restartPlan.totalTaskCount()).andReturn(1).anyTimes();
        EasyMock.expect(restartPlan.taskIdsToRestart()).andReturn(Collections.singletonList(taskId)).anyTimes();
        EasyMock.expect(restartPlan.restartConnectorStateInfo()).andReturn(connectorStateInfo).anyTimes();
        EasyMock.expect(herder.buildRestartPlan(restartRequest)).andReturn(Optional.of(restartPlan)).anyTimes();

        herder.onRestart(taskId);
        EasyMock.expectLastCall();

        connector = PowerMock.createMock(BogusSinkConnector.class);
=======
        RestartPlan restartPlan = mock(RestartPlan.class);
        ConnectorStateInfo connectorStateInfo = mock(ConnectorStateInfo.class);
        when(restartPlan.shouldRestartConnector()).thenReturn(false);
        when(restartPlan.shouldRestartTasks()).thenReturn(true);
        when(restartPlan.restartTaskCount()).thenReturn(1);
        when(restartPlan.totalTaskCount()).thenReturn(1);
        when(restartPlan.taskIdsToRestart()).thenReturn(Collections.singletonList(taskId));
        when(restartPlan.restartConnectorStateInfo()).thenReturn(connectorStateInfo);
        doReturn(Optional.of(restartPlan)).when(herder).buildRestartPlan(restartRequest);

>>>>>>> 9494bebe
        expectAdd(SourceSink.SINK);

        Map<String, String> connectorConfig = connectorConfig(SourceSink.SINK);
        expectConfigValidation(SourceSink.SINK, connectorConfig);

        doNothing().when(worker).stopAndAwaitTasks(Collections.singletonList(taskId));

<<<<<<< HEAD
        ClusterConfigState configState = new ClusterConfigState(-1, null, Collections.singletonMap(CONNECTOR_NAME, 1), Collections.singletonMap(CONNECTOR_NAME, connectorConfig), Collections.singletonMap(CONNECTOR_NAME, TargetState.STARTED), Collections.singletonMap(taskId, taskConfig(SourceSink.SINK)), Collections.emptyMap(), Collections.emptyMap(), new HashSet<>(), new HashSet<>(), transformer);
        worker.startSinkTask(taskId, configState, connectorConfig, taskConfig(SourceSink.SINK), herder, TargetState.STARTED);
        EasyMock.expectLastCall().andReturn(true);
        PowerMock.replayAll();
=======
        ClusterConfigState configState = new ClusterConfigState(
            -1,
            null,
            Collections.singletonMap(CONNECTOR_NAME, 1),
            Collections.singletonMap(CONNECTOR_NAME, connectorConfig),
            Collections.singletonMap(CONNECTOR_NAME, TargetState.STARTED),
            Collections.singletonMap(taskId, taskConfig(SourceSink.SINK)),
            Collections.emptyMap(),
            Collections.emptyMap(),
            Collections.singletonMap(CONNECTOR_NAME, new AppliedConnectorConfig(connectorConfig)),
            new HashSet<>(),
            new HashSet<>(),
            transformer);
        when(worker.startSinkTask(taskId, configState, connectorConfig, taskConfig(SourceSink.SINK), herder, TargetState.STARTED))
            .thenReturn(true);
>>>>>>> 9494bebe

        herder.putConnectorConfig(CONNECTOR_NAME, connectorConfig, false, createCallback);
        Herder.Created<ConnectorInfo> connectorInfo = createCallback.get(WAIT_TIME_MS, TimeUnit.MILLISECONDS);
        assertEquals(createdInfo(SourceSink.SINK), connectorInfo.result());

        FutureCallback<ConnectorStateInfo> restartCallback = new FutureCallback<>();
        herder.restartConnectorAndTasks(restartRequest, restartCallback);
        assertEquals(connectorStateInfo, restartCallback.get(WAIT_TIME_MS, TimeUnit.MILLISECONDS));
        ArgumentCaptor<TaskStatus> taskStatus = ArgumentCaptor.forClass(TaskStatus.class);
        verify(statusBackingStore).put(taskStatus.capture());
        assertEquals(AbstractStatus.State.RESTARTING, taskStatus.getValue().state());
        assertEquals(taskId, taskStatus.getValue().id());
    }

    @Test
    public void testRestartConnectorAndTasksBoth() throws Exception {
        initialize(true);
        ConnectorTaskId taskId = new ConnectorTaskId(CONNECTOR_NAME, 0);
        RestartRequest restartRequest = new RestartRequest(CONNECTOR_NAME, false, true);
<<<<<<< HEAD
        RestartPlan restartPlan = PowerMock.createMock(RestartPlan.class);
        ConnectorStateInfo connectorStateInfo = PowerMock.createMock(ConnectorStateInfo.class);
        EasyMock.expect(restartPlan.shouldRestartConnector()).andReturn(true).anyTimes();
        EasyMock.expect(restartPlan.shouldRestartTasks()).andReturn(true).anyTimes();
        EasyMock.expect(restartPlan.restartTaskCount()).andReturn(1).anyTimes();
        EasyMock.expect(restartPlan.totalTaskCount()).andReturn(1).anyTimes();
        EasyMock.expect(restartPlan.taskIdsToRestart()).andReturn(Collections.singletonList(taskId)).anyTimes();
        EasyMock.expect(restartPlan.restartConnectorStateInfo()).andReturn(connectorStateInfo).anyTimes();
        EasyMock.expect(herder.buildRestartPlan(restartRequest)).andReturn(Optional.of(restartPlan)).anyTimes();

        herder.onRestart(CONNECTOR_NAME);
        EasyMock.expectLastCall();
        herder.onRestart(taskId);
        EasyMock.expectLastCall();

        connector = PowerMock.createMock(BogusSinkConnector.class);
        expectAdd(SourceSink.SINK);

        Map<String, String> connectorConfig = connectorConfig(SourceSink.SINK);
        Connector connectorMock = PowerMock.createMock(SinkConnector.class);
        expectConfigValidation(connectorMock, true, connectorConfig);

        worker.stopAndAwaitConnector(CONNECTOR_NAME);
        EasyMock.expectLastCall();
        worker.stopAndAwaitTasks(Collections.singletonList(taskId));
        EasyMock.expectLastCall();

        Capture<Callback<TargetState>> onStart = EasyMock.newCapture();
        worker.startConnector(eq(CONNECTOR_NAME), eq(connectorConfig), EasyMock.anyObject(HerderConnectorContext.class), eq(herder), eq(TargetState.STARTED), EasyMock.capture(onStart));
        EasyMock.expectLastCall().andAnswer(() -> {
            onStart.getValue().onCompletion(null, TargetState.STARTED);
            return true;
        });

        ClusterConfigState configState = new ClusterConfigState(-1, null, Collections.singletonMap(CONNECTOR_NAME, 1), Collections.singletonMap(CONNECTOR_NAME, connectorConfig), Collections.singletonMap(CONNECTOR_NAME, TargetState.STARTED), Collections.singletonMap(taskId, taskConfig(SourceSink.SINK)), Collections.emptyMap(), Collections.emptyMap(), new HashSet<>(), new HashSet<>(), transformer);
        worker.startSinkTask(taskId, configState, connectorConfig, taskConfig(SourceSink.SINK), herder, TargetState.STARTED);
        EasyMock.expectLastCall().andReturn(true);
        PowerMock.replayAll();
=======
        RestartPlan restartPlan = mock(RestartPlan.class);
        ConnectorStateInfo connectorStateInfo = mock(ConnectorStateInfo.class);
        when(restartPlan.shouldRestartConnector()).thenReturn(true);
        when(restartPlan.shouldRestartTasks()).thenReturn(true);
        when(restartPlan.restartTaskCount()).thenReturn(1);
        when(restartPlan.totalTaskCount()).thenReturn(1);
        when(restartPlan.taskIdsToRestart()).thenReturn(Collections.singletonList(taskId));
        when(restartPlan.restartConnectorStateInfo()).thenReturn(connectorStateInfo);
        doReturn(Optional.of(restartPlan)).when(herder).buildRestartPlan(restartRequest);

        ArgumentCaptor<TaskStatus> taskStatus = ArgumentCaptor.forClass(TaskStatus.class);

        expectAdd(SourceSink.SINK, false);

        Map<String, String> connectorConfig = connectorConfig(SourceSink.SINK);
        expectConfigValidation(SourceSink.SINK, connectorConfig);

        doNothing().when(worker).stopAndAwaitConnector(CONNECTOR_NAME);
        doNothing().when(worker).stopAndAwaitTasks(Collections.singletonList(taskId));

        mockStartConnector(connectorConfig, null, TargetState.STARTED, null);

        ClusterConfigState configState = new ClusterConfigState(
            -1,
            null,
            Collections.singletonMap(CONNECTOR_NAME, 1),
            Collections.singletonMap(CONNECTOR_NAME, connectorConfig),
            Collections.singletonMap(CONNECTOR_NAME, TargetState.STARTED),
            Collections.singletonMap(taskId, taskConfig(SourceSink.SINK)),
            Collections.emptyMap(),
            Collections.emptyMap(),
            Collections.singletonMap(CONNECTOR_NAME, new AppliedConnectorConfig(connectorConfig)),
            new HashSet<>(),
            new HashSet<>(),
            transformer);
        when(worker.startSinkTask(taskId, configState, connectorConfig, taskConfig(SourceSink.SINK), herder, TargetState.STARTED))
            .thenReturn(true);
>>>>>>> 9494bebe

        herder.putConnectorConfig(CONNECTOR_NAME, connectorConfig, false, createCallback);
        Herder.Created<ConnectorInfo> connectorInfo = createCallback.get(WAIT_TIME_MS, TimeUnit.MILLISECONDS);
        assertEquals(createdInfo(SourceSink.SINK), connectorInfo.result());

        FutureCallback<ConnectorStateInfo> restartCallback = new FutureCallback<>();
        herder.restartConnectorAndTasks(restartRequest, restartCallback);
        assertEquals(connectorStateInfo, restartCallback.get(WAIT_TIME_MS, TimeUnit.MILLISECONDS));

        verifyConnectorStatusRestart();
        verify(statusBackingStore).put(taskStatus.capture());
        assertEquals(AbstractStatus.State.RESTARTING, taskStatus.getValue().state());
        assertEquals(taskId, taskStatus.getValue().id());
    }

    @Test
    public void testCreateAndStop() throws Exception {
        initialize(true);
        expectAdd(SourceSink.SOURCE);

        Map<String, String> connectorConfig = connectorConfig(SourceSink.SOURCE);
        expectConfigValidation(SourceSink.SOURCE, connectorConfig);

        expectStop();

        herder.putConnectorConfig(CONNECTOR_NAME, connectorConfig, false, createCallback);
        Herder.Created<ConnectorInfo> connectorInfo = createCallback.get(WAIT_TIME_MS, TimeUnit.MILLISECONDS);
        assertEquals(createdInfo(SourceSink.SOURCE), connectorInfo.result());

        // herder.stop() should stop any running connectors and tasks even if destroyConnector was not invoked
        herder.stop();
        assertTrue(noneConnectorClientConfigOverridePolicy.isClosed());
        verify(worker).stop();
        verify(statusBackingStore).stop();
        verify(statusBackingStore).put(new TaskStatus(new ConnectorTaskId(CONNECTOR_NAME, 0), AbstractStatus.State.DESTROYED, WORKER_ID, 0));
    }

    @Test
    public void testAccessors() throws Exception {
        initialize(true);
        Map<String, String> connConfig = connectorConfig(SourceSink.SOURCE);
        System.out.println(connConfig);

        Callback<Collection<String>> listConnectorsCb = mock(Callback.class);
        Callback<ConnectorInfo> connectorInfoCb = mock(Callback.class);
        Callback<Map<String, String>> connectorConfigCb = mock(Callback.class);
        Callback<List<TaskInfo>> taskConfigsCb = mock(Callback.class);

        // Check accessors with empty worker
        doNothing().when(listConnectorsCb).onCompletion(null, Collections.EMPTY_SET);
        doNothing().when(connectorInfoCb).onCompletion(any(NotFoundException.class), isNull());
        doNothing().when(taskConfigsCb).onCompletion(any(NotFoundException.class), isNull());
        doNothing().when(connectorConfigCb).onCompletion(any(NotFoundException.class), isNull());

        expectAdd(SourceSink.SOURCE);
        expectConfigValidation(SourceSink.SOURCE, connConfig);

        // Validate accessors with 1 connector
        doNothing().when(listConnectorsCb).onCompletion(null, singleton(CONNECTOR_NAME));
        ConnectorInfo connInfo = new ConnectorInfo(CONNECTOR_NAME, connConfig, singletonList(new ConnectorTaskId(CONNECTOR_NAME, 0)),
            ConnectorType.SOURCE);
        doNothing().when(connectorInfoCb).onCompletion(null, connInfo);

        TaskInfo taskInfo = new TaskInfo(new ConnectorTaskId(CONNECTOR_NAME, 0), taskConfig(SourceSink.SOURCE));
        doNothing().when(taskConfigsCb).onCompletion(null, singletonList(taskInfo));

        // All operations are synchronous for StandaloneHerder, so we don't need to actually wait after making each call
        herder.connectors(listConnectorsCb);
        herder.connectorInfo(CONNECTOR_NAME, connectorInfoCb);
        herder.connectorConfig(CONNECTOR_NAME, connectorConfigCb);
        herder.taskConfigs(CONNECTOR_NAME, taskConfigsCb);

        herder.putConnectorConfig(CONNECTOR_NAME, connConfig, false, createCallback);
        Herder.Created<ConnectorInfo> connectorInfo = createCallback.get(WAIT_TIME_MS, TimeUnit.MILLISECONDS);
        assertEquals(createdInfo(SourceSink.SOURCE), connectorInfo.result());

<<<<<<< HEAD
        EasyMock.reset(transformer);
        EasyMock.expect(transformer.transform(eq(CONNECTOR_NAME), EasyMock.anyObject())).andThrow(new AssertionError("Config transformation should not occur when requesting connector or task info")).anyTimes();
        EasyMock.replay(transformer);

=======
        reset(transformer);
>>>>>>> 9494bebe
        herder.connectors(listConnectorsCb);
        herder.connectorInfo(CONNECTOR_NAME, connectorInfoCb);
        herder.connectorConfig(CONNECTOR_NAME, connectorConfigCb);
        herder.taskConfigs(CONNECTOR_NAME, taskConfigsCb);
        // Config transformation should not occur when requesting connector or task info
        verify(transformer, never()).transform(eq(CONNECTOR_NAME), any());
    }

    @Test
    public void testPutConnectorConfig() throws Exception {
        initialize(true);
        Map<String, String> connConfig = connectorConfig(SourceSink.SOURCE);
        Map<String, String> newConnConfig = new HashMap<>(connConfig);
        newConnConfig.put("foo", "bar");

        Callback<Map<String, String>> connectorConfigCb = mock(Callback.class);


        expectAdd(SourceSink.SOURCE, false);
        expectConfigValidation(SourceSink.SOURCE, connConfig, newConnConfig);

        // Should get first config
        doNothing().when(connectorConfigCb).onCompletion(null, connConfig);
        // Update config, which requires stopping and restarting
<<<<<<< HEAD
        worker.stopAndAwaitConnector(CONNECTOR_NAME);
        EasyMock.expectLastCall();
        Capture<Map<String, String>> capturedConfig = EasyMock.newCapture();
        Capture<Callback<TargetState>> onStart = EasyMock.newCapture();
        worker.startConnector(eq(CONNECTOR_NAME), EasyMock.capture(capturedConfig), EasyMock.anyObject(), eq(herder), eq(TargetState.STARTED), EasyMock.capture(onStart));
        EasyMock.expectLastCall().andAnswer(() -> {
            onStart.getValue().onCompletion(null, TargetState.STARTED);
            return true;
        });
        // Generate same task config, which should result in no additional action to restart tasks
        EasyMock.expect(worker.connectorTaskConfigs(CONNECTOR_NAME, new SourceConnectorConfig(plugins, newConnConfig, true))).andReturn(singletonList(taskConfig(SourceSink.SOURCE)));

        expectConfigValidation(connectorMock, false, newConnConfig);
        connectorConfigCb.onCompletion(null, newConnConfig);
        EasyMock.expectLastCall();
        EasyMock.expect(worker.getPlugins()).andReturn(plugins).anyTimes();

        PowerMock.replayAll();
=======
        doNothing().when(worker).stopAndAwaitConnector(CONNECTOR_NAME);
        final ArgumentCaptor<Map<String, String>> capturedConfig = ArgumentCaptor.forClass(Map.class);
        final ArgumentCaptor<Callback<TargetState>> onStart = ArgumentCaptor.forClass(Callback.class);
        doAnswer(invocation -> {
            onStart.getValue().onCompletion(null, TargetState.STARTED);
            return true;
        }).when(worker).startConnector(eq(CONNECTOR_NAME), capturedConfig.capture(), any(),
            eq(herder), eq(TargetState.STARTED), onStart.capture());
        ConnectorTaskId taskId = new ConnectorTaskId(CONNECTOR_NAME, 0);
        // Generate same task config, but from different connector config, resulting
        // in task restarts
        when(worker.connectorTaskConfigs(CONNECTOR_NAME, new SourceConnectorConfig(plugins, newConnConfig, true)))
            .thenReturn(singletonList(taskConfig(SourceSink.SOURCE)));
        doNothing().when(worker).stopAndAwaitTasks(Collections.singletonList(taskId));
        doNothing().when(statusBackingStore).put(new TaskStatus(taskId, TaskStatus.State.DESTROYED, WORKER_ID, 0));
        when(worker.startSourceTask(eq(taskId), any(), eq(newConnConfig), eq(taskConfig(SourceSink.SOURCE)), eq(herder), eq(TargetState.STARTED))).thenReturn(true);
>>>>>>> 9494bebe

        herder.putConnectorConfig(CONNECTOR_NAME, connConfig, false, createCallback);
        Herder.Created<ConnectorInfo> connectorInfo = createCallback.get(WAIT_TIME_MS, TimeUnit.MILLISECONDS);
        assertEquals(createdInfo(SourceSink.SOURCE), connectorInfo.result());

        herder.connectorConfig(CONNECTOR_NAME, connectorConfigCb);

        FutureCallback<Herder.Created<ConnectorInfo>> reconfigureCallback = new FutureCallback<>();
        doNothing().when(connectorConfigCb).onCompletion(null, newConnConfig);
        herder.putConnectorConfig(CONNECTOR_NAME, newConnConfig, true, reconfigureCallback);
        Herder.Created<ConnectorInfo> newConnectorInfo = reconfigureCallback.get(1000L, TimeUnit.SECONDS);
<<<<<<< HEAD
        ConnectorInfo newConnInfo = new ConnectorInfo(CONNECTOR_NAME, newConnConfig, Arrays.asList(new ConnectorTaskId(CONNECTOR_NAME, 0)), ConnectorType.SOURCE);
=======
        ConnectorInfo newConnInfo = new ConnectorInfo(CONNECTOR_NAME, newConnConfig, singletonList(new ConnectorTaskId(CONNECTOR_NAME, 0)),
            ConnectorType.SOURCE);
>>>>>>> 9494bebe
        assertEquals(newConnInfo, newConnectorInfo.result());

        assertEquals("bar", capturedConfig.getValue().get("foo"));
        herder.connectorConfig(CONNECTOR_NAME, connectorConfigCb);
        verifyNoMoreInteractions(connectorConfigCb);
    }

    @Test
    public void testPatchConnectorConfigNotFound() {
        initialize(false);
        Map<String, String> connConfigPatch = new HashMap<>();
        connConfigPatch.put("foo1", "baz1");

        Callback<Herder.Created<ConnectorInfo>> patchCallback = mock(Callback.class);
        herder.patchConnectorConfig(CONNECTOR_NAME, connConfigPatch, patchCallback);

        ArgumentCaptor<NotFoundException> exceptionCaptor = ArgumentCaptor.forClass(NotFoundException.class);
        verify(patchCallback).onCompletion(exceptionCaptor.capture(), isNull());
        assertEquals(exceptionCaptor.getValue().getMessage(), "Connector " + CONNECTOR_NAME + " not found");
    }

    @Test
    public void testPatchConnectorConfig() throws ExecutionException, InterruptedException, TimeoutException {
        initialize(true);
        // Create the connector.
        Map<String, String> originalConnConfig = connectorConfig(SourceSink.SOURCE);
        originalConnConfig.put("foo0", "unaffected");
        originalConnConfig.put("foo1", "will-be-changed");
        originalConnConfig.put("foo2", "will-be-removed");

        Map<String, String> connConfigPatch = new HashMap<>();
        connConfigPatch.put("foo1", "changed");
        connConfigPatch.put("foo2", null);
        connConfigPatch.put("foo3", "added");

        Map<String, String> patchedConnConfig = new HashMap<>(originalConnConfig);
        patchedConnConfig.put("foo0", "unaffected");
        patchedConnConfig.put("foo1", "changed");
        patchedConnConfig.remove("foo2");
        patchedConnConfig.put("foo3", "added");

        expectAdd(SourceSink.SOURCE, false, false, false);
        expectConfigValidation(SourceSink.SOURCE, originalConnConfig, patchedConnConfig);

        expectConnectorStartingWithoutTasks(originalConnConfig, true);

        herder.putConnectorConfig(CONNECTOR_NAME, originalConnConfig, false, createCallback);
        createCallback.get(1000L, TimeUnit.SECONDS);

        expectConnectorStartingWithoutTasks(patchedConnConfig, false);

        FutureCallback<Herder.Created<ConnectorInfo>> patchCallback = new FutureCallback<>();
        herder.patchConnectorConfig(CONNECTOR_NAME, connConfigPatch, patchCallback);

        Map<String, String> returnedConfig = patchCallback.get(1000L, TimeUnit.SECONDS).result().config();
        assertEquals(patchedConnConfig, returnedConfig);

        // Also check the returned config when requested.
        FutureCallback<Map<String, String>> configCallback = new FutureCallback<>();
        herder.connectorConfig(CONNECTOR_NAME, configCallback);

        Map<String, String> returnedConfig2 = configCallback.get(1000L, TimeUnit.SECONDS);
        assertEquals(patchedConnConfig, returnedConfig2);
    }

    private void expectConnectorStartingWithoutTasks(Map<String, String> config, boolean mockStop) {
        if (mockStop) {
            doNothing().when(worker).stopAndAwaitConnector(CONNECTOR_NAME);
        }
        final ArgumentCaptor<Callback<TargetState>> onStart = ArgumentCaptor.forClass(Callback.class);
        doAnswer(invocation -> {
            onStart.getValue().onCompletion(null, TargetState.STARTED);
            return true;
        }).when(worker).startConnector(eq(CONNECTOR_NAME), any(Map.class), any(),
            eq(herder), eq(TargetState.STARTED), onStart.capture());
        ConnectorConfig connConfig = new SourceConnectorConfig(plugins, config, true);
        when(worker.connectorTaskConfigs(CONNECTOR_NAME, connConfig))
            .thenReturn(emptyList());
    }

    @Test
    public void testPutTaskConfigs() {
        initialize(false);
        Callback<Void> cb = mock(Callback.class);

<<<<<<< HEAD
        assertThrows(UnsupportedOperationException.class, () -> herder.putTaskConfigs(CONNECTOR_NAME, singletonList(singletonMap("config", "value")), cb, null));
        PowerMock.verifyAll();
=======
        assertThrows(UnsupportedOperationException.class, () -> herder.putTaskConfigs(CONNECTOR_NAME,
            singletonList(singletonMap("config", "value")), cb, null));
>>>>>>> 9494bebe
    }

    @Test
    @SuppressWarnings("rawtypes")
    public void testCorruptConfig() {
        initialize(false);
        Map<String, String> config = new HashMap<>();
        config.put(ConnectorConfig.NAME_CONFIG, CONNECTOR_NAME);
        config.put(ConnectorConfig.CONNECTOR_CLASS_CONFIG, BogusSinkConnector.class.getName());
        config.put(SinkConnectorConfig.TOPICS_CONFIG, TOPICS_LIST_STR);
        Connector connectorMock = mock(SinkConnector.class);
        String error = "This is an error in your config!";
        List<String> errors = new ArrayList<>(singletonList(error));
        String key = "foo.invalid.key";
<<<<<<< HEAD
        EasyMock.expect(connectorMock.validate(config)).andReturn(new Config(Arrays.asList(new ConfigValue(key, null, Collections.emptyList(), errors))));
=======
        when(connectorMock.validate(config)).thenReturn(
            new Config(
                singletonList(new ConfigValue(key, null, Collections.emptyList(), errors))
            )
        );
>>>>>>> 9494bebe
        ConfigDef configDef = new ConfigDef();
        configDef.define(key, ConfigDef.Type.STRING, ConfigDef.Importance.HIGH, "");
        when(worker.configTransformer()).thenReturn(transformer);
        final ArgumentCaptor<Map<String, String>> configCapture = ArgumentCaptor.forClass(Map.class);
        when(transformer.transform(configCapture.capture())).thenAnswer(invocation -> configCapture.getValue());
        when(worker.config()).thenReturn(workerConfig);
        when(worker.getPlugins()).thenReturn(plugins);
        when(workerConfig.getClass(WorkerConfig.HEADER_CONVERTER_CLASS_CONFIG)).thenReturn((Class) SimpleHeaderConverter.class);
        when(plugins.pluginLoader(anyString(), any())).thenReturn(pluginLoader);
        when(plugins.withClassLoader(pluginLoader)).thenReturn(loaderSwap);
        when(plugins.newConnector(anyString(), any())).thenReturn(connectorMock);
        when(connectorMock.config()).thenReturn(configDef);

        herder.putConnectorConfig(CONNECTOR_NAME, config, true, createCallback);
<<<<<<< HEAD
        try {
            createCallback.get(1000L, TimeUnit.SECONDS);
            fail("Should have failed to configure connector");
        } catch (ExecutionException e) {
            assertNotNull(e.getCause());
            Throwable cause = e.getCause();
            assertTrue(cause instanceof BadRequestException);
            assertEquals(cause.getMessage(), "Connector configuration is invalid and contains the following 1 error(s):\n" + error + "\n" + "You can also find the above list of errors at the endpoint `/connector-plugins/{connectorType}/config/validate`");
        }

        PowerMock.verifyAll();
=======
        ExecutionException e = assertThrows(
            ExecutionException.class,
            () -> createCallback.get(WAIT_TIME_MS, TimeUnit.MILLISECONDS),
            "Should have failed to configure connector"
        );
        assertNotNull(e.getCause());
        Throwable cause = e.getCause();
        assertInstanceOf(BadRequestException.class, cause);
        assertEquals(
            cause.getMessage(),
            "Connector configuration is invalid and contains the following 1 error(s):\n" +
                error + "\n" +
                "You can also find the above list of errors at the endpoint `/connector-plugins/{connectorType}/config/validate`"
        );
        verify(loaderSwap).close();
>>>>>>> 9494bebe
    }

    @Test
    public void testTargetStates() throws Exception {
        initialize(true);
        expectAdd(SourceSink.SOURCE);

        Map<String, String> connectorConfig = connectorConfig(SourceSink.SOURCE);
        expectConfigValidation(SourceSink.SOURCE, connectorConfig);

        // We pause, then stop, the connector
        expectTargetState(CONNECTOR_NAME, TargetState.PAUSED);
        expectTargetState(CONNECTOR_NAME, TargetState.STOPPED);

        expectStop();


        FutureCallback<Void> stopCallback = new FutureCallback<>();
        FutureCallback<List<TaskInfo>> taskConfigsCallback = new FutureCallback<>();

        herder.putConnectorConfig(CONNECTOR_NAME, connectorConfig, false, createCallback);
        Herder.Created<ConnectorInfo> connectorInfo = createCallback.get(WAIT_TIME_MS, TimeUnit.MILLISECONDS);
        assertEquals(createdInfo(SourceSink.SOURCE), connectorInfo.result());
        herder.pauseConnector(CONNECTOR_NAME);
        herder.stopConnector(CONNECTOR_NAME, stopCallback);
        verify(statusBackingStore).put(new TaskStatus(new ConnectorTaskId(CONNECTOR_NAME, 0), AbstractStatus.State.DESTROYED, WORKER_ID, 0));
        stopCallback.get(WAIT_TIME_MS, TimeUnit.MILLISECONDS);
        herder.taskConfigs(CONNECTOR_NAME, taskConfigsCallback);
        assertEquals(Collections.emptyList(), taskConfigsCallback.get(WAIT_TIME_MS, TimeUnit.MILLISECONDS));

        // herder.stop() should stop any running connectors and tasks even if destroyConnector was not invoked
        herder.stop();
        assertTrue(noneConnectorClientConfigOverridePolicy.isClosed());
        verify(worker).stop();
        verify(statusBackingStore).put(new TaskStatus(new ConnectorTaskId(CONNECTOR_NAME, 0), AbstractStatus.State.DESTROYED, WORKER_ID, 0));
        verify(statusBackingStore).stop();
    }

    @Test
    public void testModifyConnectorOffsetsUnknownConnector() {
        initialize(false);
        FutureCallback<Message> alterOffsetsCallback = new FutureCallback<>();
<<<<<<< HEAD
        herder.alterConnectorOffsets("unknown-connector", Collections.singletonMap(Collections.singletonMap("partitionKey", "partitionValue"), Collections.singletonMap("offsetKey", "offsetValue")), alterOffsetsCallback);
        ExecutionException e = assertThrows(ExecutionException.class, () -> alterOffsetsCallback.get(1000L, TimeUnit.MILLISECONDS));
        assertTrue(e.getCause() instanceof NotFoundException);
=======
        herder.alterConnectorOffsets("unknown-connector",
            Collections.singletonMap(Collections.singletonMap("partitionKey", "partitionValue"), Collections.singletonMap("offsetKey", "offsetValue")),
            alterOffsetsCallback);
        ExecutionException e = assertThrows(ExecutionException.class, () -> alterOffsetsCallback.get(WAIT_TIME_MS, TimeUnit.MILLISECONDS));
        assertInstanceOf(NotFoundException.class, e.getCause());
>>>>>>> 9494bebe

        FutureCallback<Message> resetOffsetsCallback = new FutureCallback<>();
        herder.resetConnectorOffsets("unknown-connector", resetOffsetsCallback);
        e = assertThrows(ExecutionException.class, () -> resetOffsetsCallback.get(WAIT_TIME_MS, TimeUnit.MILLISECONDS));
        assertInstanceOf(NotFoundException.class, e.getCause());
    }

    @Test
    public void testModifyConnectorOffsetsConnectorNotInStoppedState() {
        initialize(false);
        Map<String, String> connectorConfig = connectorConfig(SourceSink.SOURCE);

<<<<<<< HEAD
        herder.configState = new ClusterConfigState(10, null, Collections.singletonMap(CONNECTOR_NAME, 3), Collections.singletonMap(CONNECTOR_NAME, connectorConfig(SourceSink.SOURCE)), Collections.singletonMap(CONNECTOR_NAME, TargetState.PAUSED), Collections.emptyMap(), Collections.emptyMap(), Collections.emptyMap(), Collections.emptySet(), Collections.emptySet());

        FutureCallback<Message> alterOffsetsCallback = new FutureCallback<>();
        herder.alterConnectorOffsets(CONNECTOR_NAME, Collections.singletonMap(Collections.singletonMap("partitionKey", "partitionValue"), Collections.singletonMap("offsetKey", "offsetValue")), alterOffsetsCallback);
        ExecutionException e = assertThrows(ExecutionException.class, () -> alterOffsetsCallback.get(1000L, TimeUnit.MILLISECONDS));
        assertTrue(e.getCause() instanceof BadRequestException);
=======
        herder.configState = new ClusterConfigState(
            10,
            null,
            Collections.singletonMap(CONNECTOR_NAME, 3),
            Collections.singletonMap(CONNECTOR_NAME, connectorConfig(SourceSink.SOURCE)),
            Collections.singletonMap(CONNECTOR_NAME, TargetState.PAUSED),
            Collections.emptyMap(),
            Collections.emptyMap(),
            Collections.emptyMap(),
            Collections.singletonMap(CONNECTOR_NAME, new AppliedConnectorConfig(connectorConfig)),
            Collections.emptySet(),
            Collections.emptySet()
        );

        FutureCallback<Message> alterOffsetsCallback = new FutureCallback<>();
        herder.alterConnectorOffsets(CONNECTOR_NAME,
            Collections.singletonMap(Collections.singletonMap("partitionKey", "partitionValue"), Collections.singletonMap("offsetKey", "offsetValue")),
            alterOffsetsCallback);
        ExecutionException e = assertThrows(ExecutionException.class, () -> alterOffsetsCallback.get(WAIT_TIME_MS, TimeUnit.MILLISECONDS));
        assertInstanceOf(BadRequestException.class, e.getCause());
>>>>>>> 9494bebe

        FutureCallback<Message> resetOffsetsCallback = new FutureCallback<>();
        herder.resetConnectorOffsets(CONNECTOR_NAME, resetOffsetsCallback);
        e = assertThrows(ExecutionException.class, () -> resetOffsetsCallback.get(WAIT_TIME_MS, TimeUnit.MILLISECONDS));
        assertInstanceOf(BadRequestException.class, e.getCause());
    }

    @Test
    public void testAlterConnectorOffsets() throws Exception {
        initialize(false);
        ArgumentCaptor<Callback<Message>> workerCallbackCapture = ArgumentCaptor.forClass(Callback.class);
        Message msg = new Message("The offsets for this connector have been altered successfully");
        doAnswer(invocation -> {
            workerCallbackCapture.getValue().onCompletion(null, msg);
            return null;
        }).when(worker).modifyConnectorOffsets(eq(CONNECTOR_NAME), eq(connectorConfig(SourceSink.SOURCE)), any(Map.class), workerCallbackCapture.capture());

        Map<String, String> connectorConfig = connectorConfig(SourceSink.SOURCE);

<<<<<<< HEAD
        herder.configState = new ClusterConfigState(10, null, Collections.singletonMap(CONNECTOR_NAME, 0), Collections.singletonMap(CONNECTOR_NAME, connectorConfig(SourceSink.SOURCE)), Collections.singletonMap(CONNECTOR_NAME, TargetState.STOPPED), Collections.emptyMap(), Collections.emptyMap(), Collections.emptyMap(), Collections.emptySet(), Collections.emptySet());
        FutureCallback<Message> alterOffsetsCallback = new FutureCallback<>();
        herder.alterConnectorOffsets(CONNECTOR_NAME, Collections.singletonMap(Collections.singletonMap("partitionKey", "partitionValue"), Collections.singletonMap("offsetKey", "offsetValue")), alterOffsetsCallback);
=======
        herder.configState = new ClusterConfigState(
            10,
            null,
            Collections.singletonMap(CONNECTOR_NAME, 0),
            Collections.singletonMap(CONNECTOR_NAME, connectorConfig(SourceSink.SOURCE)),
            Collections.singletonMap(CONNECTOR_NAME, TargetState.STOPPED),
            Collections.emptyMap(),
            Collections.emptyMap(),
            Collections.emptyMap(),
            Collections.singletonMap(CONNECTOR_NAME, new AppliedConnectorConfig(connectorConfig)),
            Collections.emptySet(),
            Collections.emptySet()
        );
        FutureCallback<Message> alterOffsetsCallback = new FutureCallback<>();
        herder.alterConnectorOffsets(CONNECTOR_NAME,
            Collections.singletonMap(Collections.singletonMap("partitionKey", "partitionValue"), Collections.singletonMap("offsetKey", "offsetValue")),
            alterOffsetsCallback);
>>>>>>> 9494bebe
        assertEquals(msg, alterOffsetsCallback.get(1000, TimeUnit.MILLISECONDS));
    }

    @Test
    public void testResetConnectorOffsets() throws Exception {
        initialize(false);
        ArgumentCaptor<Callback<Message>> workerCallbackCapture = ArgumentCaptor.forClass(Callback.class);
        Message msg = new Message("The offsets for this connector have been reset successfully");

        doAnswer(invocation -> {
            workerCallbackCapture.getValue().onCompletion(null, msg);
            return null;
        }).when(worker).modifyConnectorOffsets(eq(CONNECTOR_NAME), eq(connectorConfig(SourceSink.SOURCE)), isNull(), workerCallbackCapture.capture());

        Map<String, String> connectorConfig = connectorConfig(SourceSink.SOURCE);

<<<<<<< HEAD
        herder.configState = new ClusterConfigState(10, null, Collections.singletonMap(CONNECTOR_NAME, 0), Collections.singletonMap(CONNECTOR_NAME, connectorConfig(SourceSink.SOURCE)), Collections.singletonMap(CONNECTOR_NAME, TargetState.STOPPED), Collections.emptyMap(), Collections.emptyMap(), Collections.emptyMap(), Collections.emptySet(), Collections.emptySet());
=======
        herder.configState = new ClusterConfigState(
            10,
            null,
            Collections.singletonMap(CONNECTOR_NAME, 0),
            Collections.singletonMap(CONNECTOR_NAME, connectorConfig(SourceSink.SOURCE)),
            Collections.singletonMap(CONNECTOR_NAME, TargetState.STOPPED),
            Collections.emptyMap(),
            Collections.emptyMap(),
            Collections.emptyMap(),
            Collections.singletonMap(CONNECTOR_NAME, new AppliedConnectorConfig(connectorConfig)),
            Collections.emptySet(),
            Collections.emptySet()
        );
>>>>>>> 9494bebe
        FutureCallback<Message> resetOffsetsCallback = new FutureCallback<>();
        herder.resetConnectorOffsets(CONNECTOR_NAME, resetOffsetsCallback);
        assertEquals(msg, resetOffsetsCallback.get(1000, TimeUnit.MILLISECONDS));
    }

    @Test
    public void testRequestTaskReconfigurationDoesNotDeadlock() throws Exception {
        initialize(true);
        expectAdd(SourceSink.SOURCE);

        // Start the connector
        Map<String, String> config = connectorConfig(SourceSink.SOURCE);
        // Prepare for connector and task config update
        Map<String, String> newConfig = connectorConfig(SourceSink.SOURCE);
        newConfig.put("dummy-connector-property", "yes");
        expectConfigValidation(SourceSink.SOURCE, config, newConfig);
        mockStartConnector(newConfig, TargetState.STARTED, TargetState.STARTED, null);
        herder.putConnectorConfig(CONNECTOR_NAME, config, false, createCallback);

        // Wait on connector to start
        Herder.Created<ConnectorInfo> connectorInfo = createCallback.get(WAIT_TIME_MS, TimeUnit.MILLISECONDS);
        assertEquals(createdInfo(SourceSink.SOURCE), connectorInfo.result());

        // Prepare for task config update
        when(worker.connectorNames()).thenReturn(Collections.singleton(CONNECTOR_NAME));
        expectStop();


        // Common invocations
        when(worker.startSourceTask(eq(new ConnectorTaskId(CONNECTOR_NAME, 0)), any(), any(), any(), eq(herder), eq(TargetState.STARTED))).thenReturn(true);
        Map<String, String> updatedTaskConfig1 = taskConfig(SourceSink.SOURCE);
        updatedTaskConfig1.put("dummy-task-property", "1");
        Map<String, String> updatedTaskConfig2 = taskConfig(SourceSink.SOURCE);
        updatedTaskConfig2.put("dummy-task-property", "2");
        when(worker.connectorTaskConfigs(eq(CONNECTOR_NAME), any()))
            .thenReturn(
                Collections.singletonList(updatedTaskConfig1),
                Collections.singletonList(updatedTaskConfig2));

        // Set new config on the connector and tasks
        FutureCallback<Herder.Created<ConnectorInfo>> reconfigureCallback = new FutureCallback<>();
        herder.putConnectorConfig(CONNECTOR_NAME, newConfig, true, reconfigureCallback);

        // Reconfigure the tasks
        herder.requestTaskReconfiguration(CONNECTOR_NAME);

        // Wait on connector update
        Herder.Created<ConnectorInfo> updatedConnectorInfo = reconfigureCallback.get(WAIT_TIME_MS, TimeUnit.MILLISECONDS);
        ConnectorInfo expectedConnectorInfo = new ConnectorInfo(CONNECTOR_NAME, newConfig, singletonList(new ConnectorTaskId(CONNECTOR_NAME, 0)), ConnectorType.SOURCE);
        assertEquals(expectedConnectorInfo, updatedConnectorInfo.result());

        verify(statusBackingStore, times(2)).put(new TaskStatus(new ConnectorTaskId(CONNECTOR_NAME, 0), TaskStatus.State.DESTROYED, WORKER_ID, 0));
    }

    private void expectAdd(SourceSink sourceSink) {
        expectAdd(sourceSink, true);
    }
    private void expectAdd(SourceSink sourceSink, boolean mockStartConnector) {
        expectAdd(sourceSink, mockStartConnector, true, true);
    }

    private void expectAdd(SourceSink sourceSink,
                           boolean mockStartConnector,
                           boolean mockConnectorTaskConfigs,
                           boolean mockStartSourceTask) {
        Map<String, String> connectorProps = connectorConfig(sourceSink);
        ConnectorConfig connConfig = sourceSink == SourceSink.SOURCE ? new SourceConnectorConfig(plugins, connectorProps, true) : new SinkConnectorConfig(plugins, connectorProps);

<<<<<<< HEAD
        Capture<Callback<TargetState>> onStart = EasyMock.newCapture();
        worker.startConnector(eq(CONNECTOR_NAME), eq(connectorProps), EasyMock.anyObject(HerderConnectorContext.class), eq(herder), eq(TargetState.STARTED), EasyMock.capture(onStart));
        EasyMock.expectLastCall().andAnswer(() -> {
            onStart.getValue().onCompletion(null, TargetState.STARTED);
            return true;
        });
        EasyMock.expect(worker.isRunning(CONNECTOR_NAME)).andReturn(true).anyTimes();
=======
        if (mockStartConnector) {
            mockStartConnector(connectorProps, TargetState.STARTED, TargetState.STARTED, null);
        }

        when(worker.isRunning(CONNECTOR_NAME)).thenReturn(true);
>>>>>>> 9494bebe
        if (sourceSink == SourceSink.SOURCE) {
            when(worker.isTopicCreationEnabled()).thenReturn(true);
        }

        // And we should instantiate the tasks. For a sink task, we should see added properties for the input topic partitions

        Map<String, String> connectorConfig = connectorConfig(sourceSink);
        Map<String, String> generatedTaskProps = taskConfig(sourceSink);

<<<<<<< HEAD
        EasyMock.expect(worker.connectorTaskConfigs(CONNECTOR_NAME, connConfig)).andReturn(singletonList(generatedTaskProps));

        ClusterConfigState configState = new ClusterConfigState(-1, null, Collections.singletonMap(CONNECTOR_NAME, 1), Collections.singletonMap(CONNECTOR_NAME, connectorConfig(sourceSink)), Collections.singletonMap(CONNECTOR_NAME, TargetState.STARTED), Collections.singletonMap(new ConnectorTaskId(CONNECTOR_NAME, 0), generatedTaskProps), Collections.emptyMap(), Collections.emptyMap(), new HashSet<>(), new HashSet<>(), transformer);
        if (sourceSink.equals(SourceSink.SOURCE)) {
            worker.startSourceTask(new ConnectorTaskId(CONNECTOR_NAME, 0), configState, connectorConfig(sourceSink), generatedTaskProps, herder, TargetState.STARTED);
        } else {
            worker.startSinkTask(new ConnectorTaskId(CONNECTOR_NAME, 0), configState, connectorConfig(sourceSink), generatedTaskProps, herder, TargetState.STARTED);
        }
        EasyMock.expectLastCall().andReturn(true);

        Capture<Map<String, String>> configCapture = EasyMock.newCapture();
        EasyMock.expect(herder.connectorType(EasyMock.capture(configCapture))).andStubAnswer(() -> {
=======
        if (mockConnectorTaskConfigs) {
            when(worker.connectorTaskConfigs(CONNECTOR_NAME, connConfig)).thenReturn(singletonList(generatedTaskProps));
        }

        ClusterConfigState configState = new ClusterConfigState(
            -1,
            null,
            Collections.singletonMap(CONNECTOR_NAME, 1),
            Collections.singletonMap(CONNECTOR_NAME, connectorConfig),
            Collections.singletonMap(CONNECTOR_NAME, TargetState.STARTED),
            Collections.singletonMap(new ConnectorTaskId(CONNECTOR_NAME, 0), generatedTaskProps),
            Collections.emptyMap(),
            Collections.emptyMap(),
            Collections.singletonMap(CONNECTOR_NAME, new AppliedConnectorConfig(connectorConfig)),
            new HashSet<>(),
            new HashSet<>(),
            transformer);

        if (sourceSink.equals(SourceSink.SOURCE) && mockStartSourceTask) {
            when(worker.startSourceTask(new ConnectorTaskId(CONNECTOR_NAME, 0), configState, connectorConfig(sourceSink), generatedTaskProps, herder, TargetState.STARTED)).thenReturn(true);
        }

        if (sourceSink.equals(SourceSink.SINK)) {
            when(worker.startSinkTask(new ConnectorTaskId(CONNECTOR_NAME, 0), configState, connectorConfig(sourceSink), generatedTaskProps, herder, TargetState.STARTED)).thenReturn(true);
        }

        ArgumentCaptor<Map<String, String>> configCapture = ArgumentCaptor.forClass(Map.class);
        when(herder.connectorType(configCapture.capture())).thenAnswer(invocation -> {
>>>>>>> 9494bebe
            String connectorClass = configCapture.getValue().get(ConnectorConfig.CONNECTOR_CLASS_CONFIG);
            if (BogusSourceConnector.class.getName().equals(connectorClass)) {
                return ConnectorType.SOURCE;
            } else if (BogusSinkConnector.class.getName().equals(connectorClass)) {
                return ConnectorType.SINK;
            }
            return ConnectorType.UNKNOWN;
        });
<<<<<<< HEAD
        worker.isSinkConnector(CONNECTOR_NAME);
        PowerMock.expectLastCall().andReturn(sourceSink == SourceSink.SINK).anyTimes();
=======

        when(worker.isSinkConnector(CONNECTOR_NAME))
            .thenReturn(sourceSink == SourceSink.SINK);
>>>>>>> 9494bebe
    }

    private void expectTargetState(String connector, TargetState state) {
        ArgumentCaptor<Callback<TargetState>> stateChangeCallback = ArgumentCaptor.forClass(Callback.class);

        doAnswer(invocation -> {
            stateChangeCallback.getValue().onCompletion(null, state);
            return null;
        }).when(worker).setTargetState(eq(connector), eq(state), stateChangeCallback.capture());
    }

    private ConnectorInfo createdInfo(SourceSink sourceSink) {
<<<<<<< HEAD
        return new ConnectorInfo(CONNECTOR_NAME, connectorConfig(sourceSink), Arrays.asList(new ConnectorTaskId(CONNECTOR_NAME, 0)), SourceSink.SOURCE == sourceSink ? ConnectorType.SOURCE : ConnectorType.SINK);
=======
        return new ConnectorInfo(CONNECTOR_NAME, connectorConfig(sourceSink),
            singletonList(new ConnectorTaskId(CONNECTOR_NAME, 0)),
            SourceSink.SOURCE == sourceSink ? ConnectorType.SOURCE : ConnectorType.SINK);
>>>>>>> 9494bebe
    }

    private void expectStop() {
        ConnectorTaskId task = new ConnectorTaskId(CONNECTOR_NAME, 0);
        doNothing().when(worker).stopAndAwaitTasks(singletonList(task));
        doNothing().when(worker).stopAndAwaitConnector(CONNECTOR_NAME);
    }

    private void expectDestroy() {
        expectStop();
    }

    private static Map<String, String> connectorConfig(SourceSink sourceSink) {
        Map<String, String> props = new HashMap<>();
        props.put(ConnectorConfig.NAME_CONFIG, CONNECTOR_NAME);
        Class<? extends Connector> connectorClass = sourceSink == SourceSink.SINK ? BogusSinkConnector.class : BogusSourceConnector.class;
        props.put(ConnectorConfig.CONNECTOR_CLASS_CONFIG, connectorClass.getName());
        props.put(ConnectorConfig.TASKS_MAX_CONFIG, "1");
        if (sourceSink == SourceSink.SINK) {
            props.put(SinkTask.TOPICS_CONFIG, TOPICS_LIST_STR);
        } else {
            props.put(DEFAULT_TOPIC_CREATION_PREFIX + REPLICATION_FACTOR_CONFIG, String.valueOf(1));
            props.put(DEFAULT_TOPIC_CREATION_PREFIX + PARTITIONS_CONFIG, String.valueOf(1));
        }
        return props;
    }

    private static Map<String, String> taskConfig(SourceSink sourceSink) {
        HashMap<String, String> generatedTaskProps = new HashMap<>();
        // Connectors can add any settings, so these are arbitrary
        generatedTaskProps.put("foo", "bar");
        Class<? extends Task> taskClass = sourceSink == SourceSink.SINK ? BogusSinkTask.class : BogusSourceTask.class;
        generatedTaskProps.put(TaskConfig.TASK_CLASS_CONFIG, taskClass.getName());
        if (sourceSink == SourceSink.SINK)
            generatedTaskProps.put(SinkTask.TOPICS_CONFIG, TOPICS_LIST_STR);
        return generatedTaskProps;
    }

    @SuppressWarnings("rawtypes")
    private void expectConfigValidation(
        SourceSink sourceSink,
        Map<String, String>... configs
    ) {
        // config validation
        Connector connectorMock = sourceSink == SourceSink.SOURCE ? mock(SourceConnector.class) : mock(SinkConnector.class);
        when(worker.configTransformer()).thenReturn(transformer);
        final ArgumentCaptor<Map<String, String>> configCapture = ArgumentCaptor.forClass(Map.class);
        when(transformer.transform(configCapture.capture())).thenAnswer(invocation -> configCapture.getValue());
        when(worker.config()).thenReturn(workerConfig);
        when(workerConfig.getClass(WorkerConfig.HEADER_CONVERTER_CLASS_CONFIG)).thenReturn((Class) SimpleHeaderConverter.class);
        when(plugins.pluginLoader(anyString(), any())).thenReturn(pluginLoader);
        when(plugins.withClassLoader(pluginLoader)).thenReturn(loaderSwap);
        // Assume the connector should always be created
        when(worker.getPlugins()).thenReturn(plugins);
        when(plugins.newConnector(anyString(), any())).thenReturn(connectorMock);
        when(connectorMock.config()).thenReturn(new ConfigDef());

        // Set up validation for each config
        for (Map<String, String> config : configs) {
            when(connectorMock.validate(config)).thenReturn(new Config(Collections.emptyList()));
        }
    }

    // We need to use a real class here due to some issue with mocking java.lang.Class
    private abstract static class BogusSourceConnector extends SourceConnector {
    }

    private abstract static class BogusSourceTask extends SourceTask {
    }

    private abstract static class BogusSinkConnector extends SinkConnector {
    }

    private abstract static class BogusSinkTask extends SourceTask {
    }

    private void verifyConnectorStatusRestart() {
        ArgumentCaptor<ConnectorStatus> connectorStatus = ArgumentCaptor.forClass(ConnectorStatus.class);
        verify(statusBackingStore).put(connectorStatus.capture());
        assertEquals(CONNECTOR_NAME, connectorStatus.getValue().id());
        assertEquals(AbstractStatus.State.RESTARTING, connectorStatus.getValue().state());
    }

    private void mockStartConnector(Map<String, String> config, TargetState result, TargetState targetState, Exception exception) {
        final ArgumentCaptor<Callback<TargetState>> onStart = ArgumentCaptor.forClass(Callback.class);
        doAnswer(invocation -> {
            onStart.getValue().onCompletion(exception, result);
            return true;
        }).when(worker).startConnector(eq(CONNECTOR_NAME), eq(config),
                any(HerderConnectorContext.class),
                eq(herder), eq(targetState), onStart.capture());
    }
}<|MERGE_RESOLUTION|>--- conflicted
+++ resolved
@@ -25,9 +25,6 @@
 import org.apache.kafka.connect.errors.AlreadyExistsException;
 import org.apache.kafka.connect.errors.ConnectException;
 import org.apache.kafka.connect.errors.NotFoundException;
-<<<<<<< HEAD
-import org.apache.kafka.connect.runtime.*;
-=======
 import org.apache.kafka.connect.runtime.AbstractStatus;
 import org.apache.kafka.connect.runtime.ConnectorConfig;
 import org.apache.kafka.connect.runtime.ConnectorStatus;
@@ -44,29 +41,21 @@
 import org.apache.kafka.connect.runtime.Worker;
 import org.apache.kafka.connect.runtime.WorkerConfig;
 import org.apache.kafka.connect.runtime.WorkerConfigTransformer;
->>>>>>> 9494bebe
 import org.apache.kafka.connect.runtime.distributed.SampleConnectorClientConfigOverridePolicy;
 import org.apache.kafka.connect.runtime.isolation.LoaderSwap;
 import org.apache.kafka.connect.runtime.isolation.PluginClassLoader;
 import org.apache.kafka.connect.runtime.isolation.Plugins;
-<<<<<<< HEAD
-import org.apache.kafka.connect.runtime.rest.entities.*;
-=======
 import org.apache.kafka.connect.runtime.rest.entities.ConnectorInfo;
 import org.apache.kafka.connect.runtime.rest.entities.ConnectorStateInfo;
 import org.apache.kafka.connect.runtime.rest.entities.ConnectorType;
 import org.apache.kafka.connect.runtime.rest.entities.Message;
 import org.apache.kafka.connect.runtime.rest.entities.TaskInfo;
->>>>>>> 9494bebe
 import org.apache.kafka.connect.runtime.rest.errors.BadRequestException;
 import org.apache.kafka.connect.sink.SinkConnector;
 import org.apache.kafka.connect.sink.SinkTask;
 import org.apache.kafka.connect.source.SourceConnector;
 import org.apache.kafka.connect.source.SourceTask;
-<<<<<<< HEAD
-=======
 import org.apache.kafka.connect.storage.AppliedConnectorConfig;
->>>>>>> 9494bebe
 import org.apache.kafka.connect.storage.ClusterConfigState;
 import org.apache.kafka.connect.storage.MemoryConfigBackingStore;
 import org.apache.kafka.connect.storage.SimpleHeaderConverter;
@@ -84,9 +73,6 @@
 import org.mockito.junit.jupiter.MockitoSettings;
 import org.mockito.quality.Strictness;
 
-<<<<<<< HEAD
-import java.util.*;
-=======
 import java.util.ArrayList;
 import java.util.Collection;
 import java.util.Collections;
@@ -95,19 +81,10 @@
 import java.util.List;
 import java.util.Map;
 import java.util.Optional;
->>>>>>> 9494bebe
 import java.util.concurrent.ExecutionException;
 import java.util.concurrent.TimeUnit;
 import java.util.concurrent.TimeoutException;
 
-<<<<<<< HEAD
-import static java.util.Collections.*;
-import static org.apache.kafka.connect.runtime.TopicCreationConfig.*;
-import static org.easymock.EasyMock.*;
-import static org.junit.Assert.*;
-
-@RunWith(PowerMockRunner.class)
-=======
 import static java.util.Collections.emptyList;
 import static java.util.Collections.singleton;
 import static java.util.Collections.singletonList;
@@ -139,7 +116,6 @@
 
 @ExtendWith(MockitoExtension.class)
 @MockitoSettings(strictness = Strictness.STRICT_STUBS)
->>>>>>> 9494bebe
 @SuppressWarnings("unchecked")
 public class StandaloneHerderTest {
     private static final String CONNECTOR_NAME = "test";
@@ -154,18 +130,11 @@
 
     private StandaloneHerder herder;
 
-<<<<<<< HEAD
-    private Connector connector;
-    @Mock
-    protected Worker worker;
-    @Mock
-=======
     @Mock
     protected Worker worker;
     @Mock
     protected WorkerConfig workerConfig;
     @Mock
->>>>>>> 9494bebe
     protected WorkerConfigTransformer transformer;
     @Mock
     private Plugins plugins;
@@ -176,15 +145,6 @@
     protected FutureCallback<Herder.Created<ConnectorInfo>> createCallback;
     @Mock
     protected StatusBackingStore statusBackingStore;
-<<<<<<< HEAD
-    private final SampleConnectorClientConfigOverridePolicy noneConnectorClientConfigOverridePolicy = new SampleConnectorClientConfigOverridePolicy();
-
-    @Before
-    public void setup() {
-        worker = PowerMock.createMock(Worker.class);
-        String[] methodNames = new String[]{"connectorType", "buildRestartPlan", "recordRestarting"};
-        herder = PowerMock.createPartialMock(StandaloneHerder.class, methodNames, worker, WORKER_ID, KAFKA_CLUSTER_ID, statusBackingStore, new MemoryConfigBackingStore(transformer), noneConnectorClientConfigOverridePolicy);
-=======
     private final SampleConnectorClientConfigOverridePolicy
         noneConnectorClientConfigOverridePolicy = new SampleConnectorClientConfigOverridePolicy();
 
@@ -195,7 +155,6 @@
             .useConstructor(worker, WORKER_ID, KAFKA_CLUSTER_ID, statusBackingStore, new MemoryConfigBackingStore(transformer), noneConnectorClientConfigOverridePolicy, new MockTime())
             .defaultAnswer(CALLS_REAL_METHODS));
         verify(worker).getPlugins();
->>>>>>> 9494bebe
         createCallback = new FutureCallback<>();
         final ArgumentCaptor<Map<String, String>> configCapture = ArgumentCaptor.forClass(Map.class);
         if (mockTransform)
@@ -353,16 +312,7 @@
         Map<String, String> config = connectorConfig(SourceSink.SOURCE);
         expectConfigValidation(SourceSink.SOURCE, config);
 
-<<<<<<< HEAD
-        Capture<Callback<TargetState>> onStart = EasyMock.newCapture();
-        worker.startConnector(eq(CONNECTOR_NAME), eq(config), EasyMock.anyObject(HerderConnectorContext.class), eq(herder), eq(TargetState.STARTED), EasyMock.capture(onStart));
-        EasyMock.expectLastCall().andAnswer(() -> {
-            onStart.getValue().onCompletion(null, TargetState.STARTED);
-            return true;
-        });
-=======
         mockStartConnector(config, TargetState.STARTED, TargetState.STARTED, null);
->>>>>>> 9494bebe
 
         when(worker.connectorNames()).thenReturn(Collections.singleton(CONNECTOR_NAME));
         when(worker.getPlugins()).thenReturn(plugins);
@@ -393,16 +343,7 @@
         Herder.Created<ConnectorInfo> connectorInfo = createCallback.get(WAIT_TIME_MS, TimeUnit.MILLISECONDS);
         assertEquals(createdInfo(SourceSink.SOURCE), connectorInfo.result());
 
-<<<<<<< HEAD
-        Capture<Callback<TargetState>> onStart = EasyMock.newCapture();
-        worker.startConnector(eq(CONNECTOR_NAME), eq(config), EasyMock.anyObject(HerderConnectorContext.class), eq(herder), eq(TargetState.STARTED), EasyMock.capture(onStart));
-        EasyMock.expectLastCall().andAnswer(() -> {
-            onStart.getValue().onCompletion(null, TargetState.STARTED);
-            return true;
-        });
-=======
         mockStartConnector(config, TargetState.STARTED, TargetState.STARTED, null);
->>>>>>> 9494bebe
 
         when(worker.connectorNames()).thenReturn(Collections.singleton(CONNECTOR_NAME));
         when(worker.getPlugins()).thenReturn(plugins);
@@ -431,16 +372,6 @@
 
         doNothing().when(worker).stopAndAwaitConnector(CONNECTOR_NAME);
 
-<<<<<<< HEAD
-        Capture<Callback<TargetState>> onStart = EasyMock.newCapture();
-        worker.startConnector(eq(CONNECTOR_NAME), eq(config), EasyMock.anyObject(HerderConnectorContext.class), eq(herder), eq(TargetState.STARTED), EasyMock.capture(onStart));
-        Exception exception = new ConnectException("Failed to start connector");
-        EasyMock.expectLastCall().andAnswer(() -> {
-            onStart.getValue().onCompletion(exception, null);
-            return true;
-        });
-=======
->>>>>>> 9494bebe
 
         Exception exception = new ConnectException("Failed to start connector");
 
@@ -466,13 +397,6 @@
 
         doNothing().when(worker).stopAndAwaitTask(taskId);
 
-<<<<<<< HEAD
-        ClusterConfigState configState = new ClusterConfigState(-1, null, Collections.singletonMap(CONNECTOR_NAME, 1), Collections.singletonMap(CONNECTOR_NAME, connectorConfig), Collections.singletonMap(CONNECTOR_NAME, TargetState.STARTED), Collections.singletonMap(taskId, taskConfig(SourceSink.SOURCE)), Collections.emptyMap(), Collections.emptyMap(), new HashSet<>(), new HashSet<>(), transformer);
-        worker.startSourceTask(taskId, configState, connectorConfig, taskConfig(SourceSink.SOURCE), herder, TargetState.STARTED);
-        EasyMock.expectLastCall().andReturn(true);
-
-        PowerMock.replayAll();
-=======
         ClusterConfigState configState = new ClusterConfigState(
             -1,
             null,
@@ -488,7 +412,6 @@
             transformer);
         when(worker.startSourceTask(taskId, configState, connectorConfig, taskConfig(SourceSink.SOURCE), herder, TargetState.STARTED))
             .thenReturn(true);
->>>>>>> 9494bebe
 
         herder.putConnectorConfig(CONNECTOR_NAME, connectorConfig, false, createCallback);
         Herder.Created<ConnectorInfo> connectorInfo = createCallback.get(WAIT_TIME_MS, TimeUnit.MILLISECONDS);
@@ -509,13 +432,6 @@
         Map<String, String> connectorConfig = connectorConfig(SourceSink.SOURCE);
         expectConfigValidation(SourceSink.SOURCE, connectorConfig);
 
-<<<<<<< HEAD
-        ClusterConfigState configState = new ClusterConfigState(-1, null, Collections.singletonMap(CONNECTOR_NAME, 1), Collections.singletonMap(CONNECTOR_NAME, connectorConfig), Collections.singletonMap(CONNECTOR_NAME, TargetState.STARTED), Collections.singletonMap(new ConnectorTaskId(CONNECTOR_NAME, 0), taskConfig(SourceSink.SOURCE)), Collections.emptyMap(), Collections.emptyMap(), new HashSet<>(), new HashSet<>(), transformer);
-        worker.startSourceTask(taskId, configState, connectorConfig, taskConfig(SourceSink.SOURCE), herder, TargetState.STARTED);
-        EasyMock.expectLastCall().andReturn(false);
-
-        PowerMock.replayAll();
-=======
         ClusterConfigState configState = new ClusterConfigState(
             -1,
             null,
@@ -531,7 +447,6 @@
             transformer);
         when(worker.startSourceTask(taskId, configState, connectorConfig, taskConfig(SourceSink.SOURCE), herder, TargetState.STARTED))
             .thenReturn(false);
->>>>>>> 9494bebe
 
         herder.putConnectorConfig(CONNECTOR_NAME, connectorConfig, false, createCallback);
         Herder.Created<ConnectorInfo> connectorInfo = createCallback.get(WAIT_TIME_MS, TimeUnit.MILLISECONDS);
@@ -580,16 +495,6 @@
     public void testRestartConnectorAndTasksNoRestarts() throws Exception {
         initialize(true);
         RestartRequest restartRequest = new RestartRequest(CONNECTOR_NAME, false, true);
-<<<<<<< HEAD
-        RestartPlan restartPlan = PowerMock.createMock(RestartPlan.class);
-        ConnectorStateInfo connectorStateInfo = PowerMock.createMock(ConnectorStateInfo.class);
-        EasyMock.expect(restartPlan.shouldRestartConnector()).andReturn(false).anyTimes();
-        EasyMock.expect(restartPlan.shouldRestartTasks()).andReturn(false).anyTimes();
-        EasyMock.expect(restartPlan.restartConnectorStateInfo()).andReturn(connectorStateInfo).anyTimes();
-        EasyMock.expect(herder.buildRestartPlan(restartRequest)).andReturn(Optional.of(restartPlan)).anyTimes();
-
-        connector = PowerMock.createMock(BogusSinkConnector.class);
-=======
         RestartPlan restartPlan = mock(RestartPlan.class);
         ConnectorStateInfo connectorStateInfo = mock(ConnectorStateInfo.class);
         when(restartPlan.shouldRestartConnector()).thenReturn(false);
@@ -597,7 +502,6 @@
         when(restartPlan.restartConnectorStateInfo()).thenReturn(connectorStateInfo);
         doReturn(Optional.of(restartPlan)).when(herder).buildRestartPlan(restartRequest);
 
->>>>>>> 9494bebe
         expectAdd(SourceSink.SINK);
 
         Map<String, String> connectorConfig = connectorConfig(SourceSink.SINK);
@@ -616,43 +520,19 @@
     public void testRestartConnectorAndTasksOnlyConnector() throws Exception {
         initialize(true);
         RestartRequest restartRequest = new RestartRequest(CONNECTOR_NAME, false, true);
-<<<<<<< HEAD
-        RestartPlan restartPlan = PowerMock.createMock(RestartPlan.class);
-        ConnectorStateInfo connectorStateInfo = PowerMock.createMock(ConnectorStateInfo.class);
-        EasyMock.expect(restartPlan.shouldRestartConnector()).andReturn(true).anyTimes();
-        EasyMock.expect(restartPlan.shouldRestartTasks()).andReturn(false).anyTimes();
-        EasyMock.expect(restartPlan.restartConnectorStateInfo()).andReturn(connectorStateInfo).anyTimes();
-        EasyMock.expect(herder.buildRestartPlan(restartRequest)).andReturn(Optional.of(restartPlan)).anyTimes();
-
-        herder.onRestart(CONNECTOR_NAME);
-        EasyMock.expectLastCall();
-
-        connector = PowerMock.createMock(BogusSinkConnector.class);
-        expectAdd(SourceSink.SINK);
-=======
         RestartPlan restartPlan = mock(RestartPlan.class);
         ConnectorStateInfo connectorStateInfo = mock(ConnectorStateInfo.class);
         when(restartPlan.shouldRestartConnector()).thenReturn(true);
         when(restartPlan.shouldRestartTasks()).thenReturn(false);
         when(restartPlan.restartConnectorStateInfo()).thenReturn(connectorStateInfo);
         doReturn(Optional.of(restartPlan)).when(herder).buildRestartPlan(restartRequest);
->>>>>>> 9494bebe
 
         expectAdd(SourceSink.SINK, false);
 
         Map<String, String> connectorConfig = connectorConfig(SourceSink.SINK);
         expectConfigValidation(SourceSink.SINK, connectorConfig);
 
-<<<<<<< HEAD
-        Capture<Callback<TargetState>> onStart = EasyMock.newCapture();
-        worker.startConnector(eq(CONNECTOR_NAME), eq(connectorConfig), EasyMock.anyObject(HerderConnectorContext.class), eq(herder), eq(TargetState.STARTED), EasyMock.capture(onStart));
-        EasyMock.expectLastCall().andAnswer(() -> {
-            onStart.getValue().onCompletion(null, TargetState.STARTED);
-            return true;
-        });
-=======
         doNothing().when(worker).stopAndAwaitConnector(CONNECTOR_NAME);
->>>>>>> 9494bebe
 
         mockStartConnector(connectorConfig, null, TargetState.STARTED, null);
 
@@ -672,22 +552,6 @@
         initialize(true);
         ConnectorTaskId taskId = new ConnectorTaskId(CONNECTOR_NAME, 0);
         RestartRequest restartRequest = new RestartRequest(CONNECTOR_NAME, false, true);
-<<<<<<< HEAD
-        RestartPlan restartPlan = PowerMock.createMock(RestartPlan.class);
-        ConnectorStateInfo connectorStateInfo = PowerMock.createMock(ConnectorStateInfo.class);
-        EasyMock.expect(restartPlan.shouldRestartConnector()).andReturn(false).anyTimes();
-        EasyMock.expect(restartPlan.shouldRestartTasks()).andReturn(true).anyTimes();
-        EasyMock.expect(restartPlan.restartTaskCount()).andReturn(1).anyTimes();
-        EasyMock.expect(restartPlan.totalTaskCount()).andReturn(1).anyTimes();
-        EasyMock.expect(restartPlan.taskIdsToRestart()).andReturn(Collections.singletonList(taskId)).anyTimes();
-        EasyMock.expect(restartPlan.restartConnectorStateInfo()).andReturn(connectorStateInfo).anyTimes();
-        EasyMock.expect(herder.buildRestartPlan(restartRequest)).andReturn(Optional.of(restartPlan)).anyTimes();
-
-        herder.onRestart(taskId);
-        EasyMock.expectLastCall();
-
-        connector = PowerMock.createMock(BogusSinkConnector.class);
-=======
         RestartPlan restartPlan = mock(RestartPlan.class);
         ConnectorStateInfo connectorStateInfo = mock(ConnectorStateInfo.class);
         when(restartPlan.shouldRestartConnector()).thenReturn(false);
@@ -698,7 +562,6 @@
         when(restartPlan.restartConnectorStateInfo()).thenReturn(connectorStateInfo);
         doReturn(Optional.of(restartPlan)).when(herder).buildRestartPlan(restartRequest);
 
->>>>>>> 9494bebe
         expectAdd(SourceSink.SINK);
 
         Map<String, String> connectorConfig = connectorConfig(SourceSink.SINK);
@@ -706,12 +569,6 @@
 
         doNothing().when(worker).stopAndAwaitTasks(Collections.singletonList(taskId));
 
-<<<<<<< HEAD
-        ClusterConfigState configState = new ClusterConfigState(-1, null, Collections.singletonMap(CONNECTOR_NAME, 1), Collections.singletonMap(CONNECTOR_NAME, connectorConfig), Collections.singletonMap(CONNECTOR_NAME, TargetState.STARTED), Collections.singletonMap(taskId, taskConfig(SourceSink.SINK)), Collections.emptyMap(), Collections.emptyMap(), new HashSet<>(), new HashSet<>(), transformer);
-        worker.startSinkTask(taskId, configState, connectorConfig, taskConfig(SourceSink.SINK), herder, TargetState.STARTED);
-        EasyMock.expectLastCall().andReturn(true);
-        PowerMock.replayAll();
-=======
         ClusterConfigState configState = new ClusterConfigState(
             -1,
             null,
@@ -727,7 +584,6 @@
             transformer);
         when(worker.startSinkTask(taskId, configState, connectorConfig, taskConfig(SourceSink.SINK), herder, TargetState.STARTED))
             .thenReturn(true);
->>>>>>> 9494bebe
 
         herder.putConnectorConfig(CONNECTOR_NAME, connectorConfig, false, createCallback);
         Herder.Created<ConnectorInfo> connectorInfo = createCallback.get(WAIT_TIME_MS, TimeUnit.MILLISECONDS);
@@ -747,46 +603,6 @@
         initialize(true);
         ConnectorTaskId taskId = new ConnectorTaskId(CONNECTOR_NAME, 0);
         RestartRequest restartRequest = new RestartRequest(CONNECTOR_NAME, false, true);
-<<<<<<< HEAD
-        RestartPlan restartPlan = PowerMock.createMock(RestartPlan.class);
-        ConnectorStateInfo connectorStateInfo = PowerMock.createMock(ConnectorStateInfo.class);
-        EasyMock.expect(restartPlan.shouldRestartConnector()).andReturn(true).anyTimes();
-        EasyMock.expect(restartPlan.shouldRestartTasks()).andReturn(true).anyTimes();
-        EasyMock.expect(restartPlan.restartTaskCount()).andReturn(1).anyTimes();
-        EasyMock.expect(restartPlan.totalTaskCount()).andReturn(1).anyTimes();
-        EasyMock.expect(restartPlan.taskIdsToRestart()).andReturn(Collections.singletonList(taskId)).anyTimes();
-        EasyMock.expect(restartPlan.restartConnectorStateInfo()).andReturn(connectorStateInfo).anyTimes();
-        EasyMock.expect(herder.buildRestartPlan(restartRequest)).andReturn(Optional.of(restartPlan)).anyTimes();
-
-        herder.onRestart(CONNECTOR_NAME);
-        EasyMock.expectLastCall();
-        herder.onRestart(taskId);
-        EasyMock.expectLastCall();
-
-        connector = PowerMock.createMock(BogusSinkConnector.class);
-        expectAdd(SourceSink.SINK);
-
-        Map<String, String> connectorConfig = connectorConfig(SourceSink.SINK);
-        Connector connectorMock = PowerMock.createMock(SinkConnector.class);
-        expectConfigValidation(connectorMock, true, connectorConfig);
-
-        worker.stopAndAwaitConnector(CONNECTOR_NAME);
-        EasyMock.expectLastCall();
-        worker.stopAndAwaitTasks(Collections.singletonList(taskId));
-        EasyMock.expectLastCall();
-
-        Capture<Callback<TargetState>> onStart = EasyMock.newCapture();
-        worker.startConnector(eq(CONNECTOR_NAME), eq(connectorConfig), EasyMock.anyObject(HerderConnectorContext.class), eq(herder), eq(TargetState.STARTED), EasyMock.capture(onStart));
-        EasyMock.expectLastCall().andAnswer(() -> {
-            onStart.getValue().onCompletion(null, TargetState.STARTED);
-            return true;
-        });
-
-        ClusterConfigState configState = new ClusterConfigState(-1, null, Collections.singletonMap(CONNECTOR_NAME, 1), Collections.singletonMap(CONNECTOR_NAME, connectorConfig), Collections.singletonMap(CONNECTOR_NAME, TargetState.STARTED), Collections.singletonMap(taskId, taskConfig(SourceSink.SINK)), Collections.emptyMap(), Collections.emptyMap(), new HashSet<>(), new HashSet<>(), transformer);
-        worker.startSinkTask(taskId, configState, connectorConfig, taskConfig(SourceSink.SINK), herder, TargetState.STARTED);
-        EasyMock.expectLastCall().andReturn(true);
-        PowerMock.replayAll();
-=======
         RestartPlan restartPlan = mock(RestartPlan.class);
         ConnectorStateInfo connectorStateInfo = mock(ConnectorStateInfo.class);
         when(restartPlan.shouldRestartConnector()).thenReturn(true);
@@ -824,7 +640,6 @@
             transformer);
         when(worker.startSinkTask(taskId, configState, connectorConfig, taskConfig(SourceSink.SINK), herder, TargetState.STARTED))
             .thenReturn(true);
->>>>>>> 9494bebe
 
         herder.putConnectorConfig(CONNECTOR_NAME, connectorConfig, false, createCallback);
         Herder.Created<ConnectorInfo> connectorInfo = createCallback.get(WAIT_TIME_MS, TimeUnit.MILLISECONDS);
@@ -901,14 +716,7 @@
         Herder.Created<ConnectorInfo> connectorInfo = createCallback.get(WAIT_TIME_MS, TimeUnit.MILLISECONDS);
         assertEquals(createdInfo(SourceSink.SOURCE), connectorInfo.result());
 
-<<<<<<< HEAD
-        EasyMock.reset(transformer);
-        EasyMock.expect(transformer.transform(eq(CONNECTOR_NAME), EasyMock.anyObject())).andThrow(new AssertionError("Config transformation should not occur when requesting connector or task info")).anyTimes();
-        EasyMock.replay(transformer);
-
-=======
         reset(transformer);
->>>>>>> 9494bebe
         herder.connectors(listConnectorsCb);
         herder.connectorInfo(CONNECTOR_NAME, connectorInfoCb);
         herder.connectorConfig(CONNECTOR_NAME, connectorConfigCb);
@@ -933,26 +741,6 @@
         // Should get first config
         doNothing().when(connectorConfigCb).onCompletion(null, connConfig);
         // Update config, which requires stopping and restarting
-<<<<<<< HEAD
-        worker.stopAndAwaitConnector(CONNECTOR_NAME);
-        EasyMock.expectLastCall();
-        Capture<Map<String, String>> capturedConfig = EasyMock.newCapture();
-        Capture<Callback<TargetState>> onStart = EasyMock.newCapture();
-        worker.startConnector(eq(CONNECTOR_NAME), EasyMock.capture(capturedConfig), EasyMock.anyObject(), eq(herder), eq(TargetState.STARTED), EasyMock.capture(onStart));
-        EasyMock.expectLastCall().andAnswer(() -> {
-            onStart.getValue().onCompletion(null, TargetState.STARTED);
-            return true;
-        });
-        // Generate same task config, which should result in no additional action to restart tasks
-        EasyMock.expect(worker.connectorTaskConfigs(CONNECTOR_NAME, new SourceConnectorConfig(plugins, newConnConfig, true))).andReturn(singletonList(taskConfig(SourceSink.SOURCE)));
-
-        expectConfigValidation(connectorMock, false, newConnConfig);
-        connectorConfigCb.onCompletion(null, newConnConfig);
-        EasyMock.expectLastCall();
-        EasyMock.expect(worker.getPlugins()).andReturn(plugins).anyTimes();
-
-        PowerMock.replayAll();
-=======
         doNothing().when(worker).stopAndAwaitConnector(CONNECTOR_NAME);
         final ArgumentCaptor<Map<String, String>> capturedConfig = ArgumentCaptor.forClass(Map.class);
         final ArgumentCaptor<Callback<TargetState>> onStart = ArgumentCaptor.forClass(Callback.class);
@@ -969,7 +757,6 @@
         doNothing().when(worker).stopAndAwaitTasks(Collections.singletonList(taskId));
         doNothing().when(statusBackingStore).put(new TaskStatus(taskId, TaskStatus.State.DESTROYED, WORKER_ID, 0));
         when(worker.startSourceTask(eq(taskId), any(), eq(newConnConfig), eq(taskConfig(SourceSink.SOURCE)), eq(herder), eq(TargetState.STARTED))).thenReturn(true);
->>>>>>> 9494bebe
 
         herder.putConnectorConfig(CONNECTOR_NAME, connConfig, false, createCallback);
         Herder.Created<ConnectorInfo> connectorInfo = createCallback.get(WAIT_TIME_MS, TimeUnit.MILLISECONDS);
@@ -981,12 +768,8 @@
         doNothing().when(connectorConfigCb).onCompletion(null, newConnConfig);
         herder.putConnectorConfig(CONNECTOR_NAME, newConnConfig, true, reconfigureCallback);
         Herder.Created<ConnectorInfo> newConnectorInfo = reconfigureCallback.get(1000L, TimeUnit.SECONDS);
-<<<<<<< HEAD
-        ConnectorInfo newConnInfo = new ConnectorInfo(CONNECTOR_NAME, newConnConfig, Arrays.asList(new ConnectorTaskId(CONNECTOR_NAME, 0)), ConnectorType.SOURCE);
-=======
         ConnectorInfo newConnInfo = new ConnectorInfo(CONNECTOR_NAME, newConnConfig, singletonList(new ConnectorTaskId(CONNECTOR_NAME, 0)),
             ConnectorType.SOURCE);
->>>>>>> 9494bebe
         assertEquals(newConnInfo, newConnectorInfo.result());
 
         assertEquals("bar", capturedConfig.getValue().get("foo"));
@@ -1072,13 +855,8 @@
         initialize(false);
         Callback<Void> cb = mock(Callback.class);
 
-<<<<<<< HEAD
-        assertThrows(UnsupportedOperationException.class, () -> herder.putTaskConfigs(CONNECTOR_NAME, singletonList(singletonMap("config", "value")), cb, null));
-        PowerMock.verifyAll();
-=======
         assertThrows(UnsupportedOperationException.class, () -> herder.putTaskConfigs(CONNECTOR_NAME,
             singletonList(singletonMap("config", "value")), cb, null));
->>>>>>> 9494bebe
     }
 
     @Test
@@ -1093,15 +871,11 @@
         String error = "This is an error in your config!";
         List<String> errors = new ArrayList<>(singletonList(error));
         String key = "foo.invalid.key";
-<<<<<<< HEAD
-        EasyMock.expect(connectorMock.validate(config)).andReturn(new Config(Arrays.asList(new ConfigValue(key, null, Collections.emptyList(), errors))));
-=======
         when(connectorMock.validate(config)).thenReturn(
             new Config(
                 singletonList(new ConfigValue(key, null, Collections.emptyList(), errors))
             )
         );
->>>>>>> 9494bebe
         ConfigDef configDef = new ConfigDef();
         configDef.define(key, ConfigDef.Type.STRING, ConfigDef.Importance.HIGH, "");
         when(worker.configTransformer()).thenReturn(transformer);
@@ -1116,19 +890,6 @@
         when(connectorMock.config()).thenReturn(configDef);
 
         herder.putConnectorConfig(CONNECTOR_NAME, config, true, createCallback);
-<<<<<<< HEAD
-        try {
-            createCallback.get(1000L, TimeUnit.SECONDS);
-            fail("Should have failed to configure connector");
-        } catch (ExecutionException e) {
-            assertNotNull(e.getCause());
-            Throwable cause = e.getCause();
-            assertTrue(cause instanceof BadRequestException);
-            assertEquals(cause.getMessage(), "Connector configuration is invalid and contains the following 1 error(s):\n" + error + "\n" + "You can also find the above list of errors at the endpoint `/connector-plugins/{connectorType}/config/validate`");
-        }
-
-        PowerMock.verifyAll();
-=======
         ExecutionException e = assertThrows(
             ExecutionException.class,
             () -> createCallback.get(WAIT_TIME_MS, TimeUnit.MILLISECONDS),
@@ -1144,7 +905,6 @@
                 "You can also find the above list of errors at the endpoint `/connector-plugins/{connectorType}/config/validate`"
         );
         verify(loaderSwap).close();
->>>>>>> 9494bebe
     }
 
     @Test
@@ -1187,17 +947,11 @@
     public void testModifyConnectorOffsetsUnknownConnector() {
         initialize(false);
         FutureCallback<Message> alterOffsetsCallback = new FutureCallback<>();
-<<<<<<< HEAD
-        herder.alterConnectorOffsets("unknown-connector", Collections.singletonMap(Collections.singletonMap("partitionKey", "partitionValue"), Collections.singletonMap("offsetKey", "offsetValue")), alterOffsetsCallback);
-        ExecutionException e = assertThrows(ExecutionException.class, () -> alterOffsetsCallback.get(1000L, TimeUnit.MILLISECONDS));
-        assertTrue(e.getCause() instanceof NotFoundException);
-=======
         herder.alterConnectorOffsets("unknown-connector",
             Collections.singletonMap(Collections.singletonMap("partitionKey", "partitionValue"), Collections.singletonMap("offsetKey", "offsetValue")),
             alterOffsetsCallback);
         ExecutionException e = assertThrows(ExecutionException.class, () -> alterOffsetsCallback.get(WAIT_TIME_MS, TimeUnit.MILLISECONDS));
         assertInstanceOf(NotFoundException.class, e.getCause());
->>>>>>> 9494bebe
 
         FutureCallback<Message> resetOffsetsCallback = new FutureCallback<>();
         herder.resetConnectorOffsets("unknown-connector", resetOffsetsCallback);
@@ -1210,14 +964,6 @@
         initialize(false);
         Map<String, String> connectorConfig = connectorConfig(SourceSink.SOURCE);
 
-<<<<<<< HEAD
-        herder.configState = new ClusterConfigState(10, null, Collections.singletonMap(CONNECTOR_NAME, 3), Collections.singletonMap(CONNECTOR_NAME, connectorConfig(SourceSink.SOURCE)), Collections.singletonMap(CONNECTOR_NAME, TargetState.PAUSED), Collections.emptyMap(), Collections.emptyMap(), Collections.emptyMap(), Collections.emptySet(), Collections.emptySet());
-
-        FutureCallback<Message> alterOffsetsCallback = new FutureCallback<>();
-        herder.alterConnectorOffsets(CONNECTOR_NAME, Collections.singletonMap(Collections.singletonMap("partitionKey", "partitionValue"), Collections.singletonMap("offsetKey", "offsetValue")), alterOffsetsCallback);
-        ExecutionException e = assertThrows(ExecutionException.class, () -> alterOffsetsCallback.get(1000L, TimeUnit.MILLISECONDS));
-        assertTrue(e.getCause() instanceof BadRequestException);
-=======
         herder.configState = new ClusterConfigState(
             10,
             null,
@@ -1238,7 +984,6 @@
             alterOffsetsCallback);
         ExecutionException e = assertThrows(ExecutionException.class, () -> alterOffsetsCallback.get(WAIT_TIME_MS, TimeUnit.MILLISECONDS));
         assertInstanceOf(BadRequestException.class, e.getCause());
->>>>>>> 9494bebe
 
         FutureCallback<Message> resetOffsetsCallback = new FutureCallback<>();
         herder.resetConnectorOffsets(CONNECTOR_NAME, resetOffsetsCallback);
@@ -1258,11 +1003,6 @@
 
         Map<String, String> connectorConfig = connectorConfig(SourceSink.SOURCE);
 
-<<<<<<< HEAD
-        herder.configState = new ClusterConfigState(10, null, Collections.singletonMap(CONNECTOR_NAME, 0), Collections.singletonMap(CONNECTOR_NAME, connectorConfig(SourceSink.SOURCE)), Collections.singletonMap(CONNECTOR_NAME, TargetState.STOPPED), Collections.emptyMap(), Collections.emptyMap(), Collections.emptyMap(), Collections.emptySet(), Collections.emptySet());
-        FutureCallback<Message> alterOffsetsCallback = new FutureCallback<>();
-        herder.alterConnectorOffsets(CONNECTOR_NAME, Collections.singletonMap(Collections.singletonMap("partitionKey", "partitionValue"), Collections.singletonMap("offsetKey", "offsetValue")), alterOffsetsCallback);
-=======
         herder.configState = new ClusterConfigState(
             10,
             null,
@@ -1280,7 +1020,6 @@
         herder.alterConnectorOffsets(CONNECTOR_NAME,
             Collections.singletonMap(Collections.singletonMap("partitionKey", "partitionValue"), Collections.singletonMap("offsetKey", "offsetValue")),
             alterOffsetsCallback);
->>>>>>> 9494bebe
         assertEquals(msg, alterOffsetsCallback.get(1000, TimeUnit.MILLISECONDS));
     }
 
@@ -1297,9 +1036,6 @@
 
         Map<String, String> connectorConfig = connectorConfig(SourceSink.SOURCE);
 
-<<<<<<< HEAD
-        herder.configState = new ClusterConfigState(10, null, Collections.singletonMap(CONNECTOR_NAME, 0), Collections.singletonMap(CONNECTOR_NAME, connectorConfig(SourceSink.SOURCE)), Collections.singletonMap(CONNECTOR_NAME, TargetState.STOPPED), Collections.emptyMap(), Collections.emptyMap(), Collections.emptyMap(), Collections.emptySet(), Collections.emptySet());
-=======
         herder.configState = new ClusterConfigState(
             10,
             null,
@@ -1313,7 +1049,6 @@
             Collections.emptySet(),
             Collections.emptySet()
         );
->>>>>>> 9494bebe
         FutureCallback<Message> resetOffsetsCallback = new FutureCallback<>();
         herder.resetConnectorOffsets(CONNECTOR_NAME, resetOffsetsCallback);
         assertEquals(msg, resetOffsetsCallback.get(1000, TimeUnit.MILLISECONDS));
@@ -1380,23 +1115,15 @@
                            boolean mockConnectorTaskConfigs,
                            boolean mockStartSourceTask) {
         Map<String, String> connectorProps = connectorConfig(sourceSink);
-        ConnectorConfig connConfig = sourceSink == SourceSink.SOURCE ? new SourceConnectorConfig(plugins, connectorProps, true) : new SinkConnectorConfig(plugins, connectorProps);
-
-<<<<<<< HEAD
-        Capture<Callback<TargetState>> onStart = EasyMock.newCapture();
-        worker.startConnector(eq(CONNECTOR_NAME), eq(connectorProps), EasyMock.anyObject(HerderConnectorContext.class), eq(herder), eq(TargetState.STARTED), EasyMock.capture(onStart));
-        EasyMock.expectLastCall().andAnswer(() -> {
-            onStart.getValue().onCompletion(null, TargetState.STARTED);
-            return true;
-        });
-        EasyMock.expect(worker.isRunning(CONNECTOR_NAME)).andReturn(true).anyTimes();
-=======
+        ConnectorConfig connConfig = sourceSink == SourceSink.SOURCE ?
+            new SourceConnectorConfig(plugins, connectorProps, true) :
+            new SinkConnectorConfig(plugins, connectorProps);
+
         if (mockStartConnector) {
             mockStartConnector(connectorProps, TargetState.STARTED, TargetState.STARTED, null);
         }
 
         when(worker.isRunning(CONNECTOR_NAME)).thenReturn(true);
->>>>>>> 9494bebe
         if (sourceSink == SourceSink.SOURCE) {
             when(worker.isTopicCreationEnabled()).thenReturn(true);
         }
@@ -1406,20 +1133,6 @@
         Map<String, String> connectorConfig = connectorConfig(sourceSink);
         Map<String, String> generatedTaskProps = taskConfig(sourceSink);
 
-<<<<<<< HEAD
-        EasyMock.expect(worker.connectorTaskConfigs(CONNECTOR_NAME, connConfig)).andReturn(singletonList(generatedTaskProps));
-
-        ClusterConfigState configState = new ClusterConfigState(-1, null, Collections.singletonMap(CONNECTOR_NAME, 1), Collections.singletonMap(CONNECTOR_NAME, connectorConfig(sourceSink)), Collections.singletonMap(CONNECTOR_NAME, TargetState.STARTED), Collections.singletonMap(new ConnectorTaskId(CONNECTOR_NAME, 0), generatedTaskProps), Collections.emptyMap(), Collections.emptyMap(), new HashSet<>(), new HashSet<>(), transformer);
-        if (sourceSink.equals(SourceSink.SOURCE)) {
-            worker.startSourceTask(new ConnectorTaskId(CONNECTOR_NAME, 0), configState, connectorConfig(sourceSink), generatedTaskProps, herder, TargetState.STARTED);
-        } else {
-            worker.startSinkTask(new ConnectorTaskId(CONNECTOR_NAME, 0), configState, connectorConfig(sourceSink), generatedTaskProps, herder, TargetState.STARTED);
-        }
-        EasyMock.expectLastCall().andReturn(true);
-
-        Capture<Map<String, String>> configCapture = EasyMock.newCapture();
-        EasyMock.expect(herder.connectorType(EasyMock.capture(configCapture))).andStubAnswer(() -> {
-=======
         if (mockConnectorTaskConfigs) {
             when(worker.connectorTaskConfigs(CONNECTOR_NAME, connConfig)).thenReturn(singletonList(generatedTaskProps));
         }
@@ -1448,7 +1161,6 @@
 
         ArgumentCaptor<Map<String, String>> configCapture = ArgumentCaptor.forClass(Map.class);
         when(herder.connectorType(configCapture.capture())).thenAnswer(invocation -> {
->>>>>>> 9494bebe
             String connectorClass = configCapture.getValue().get(ConnectorConfig.CONNECTOR_CLASS_CONFIG);
             if (BogusSourceConnector.class.getName().equals(connectorClass)) {
                 return ConnectorType.SOURCE;
@@ -1457,14 +1169,9 @@
             }
             return ConnectorType.UNKNOWN;
         });
-<<<<<<< HEAD
-        worker.isSinkConnector(CONNECTOR_NAME);
-        PowerMock.expectLastCall().andReturn(sourceSink == SourceSink.SINK).anyTimes();
-=======
 
         when(worker.isSinkConnector(CONNECTOR_NAME))
             .thenReturn(sourceSink == SourceSink.SINK);
->>>>>>> 9494bebe
     }
 
     private void expectTargetState(String connector, TargetState state) {
@@ -1477,13 +1184,9 @@
     }
 
     private ConnectorInfo createdInfo(SourceSink sourceSink) {
-<<<<<<< HEAD
-        return new ConnectorInfo(CONNECTOR_NAME, connectorConfig(sourceSink), Arrays.asList(new ConnectorTaskId(CONNECTOR_NAME, 0)), SourceSink.SOURCE == sourceSink ? ConnectorType.SOURCE : ConnectorType.SINK);
-=======
         return new ConnectorInfo(CONNECTOR_NAME, connectorConfig(sourceSink),
             singletonList(new ConnectorTaskId(CONNECTOR_NAME, 0)),
             SourceSink.SOURCE == sourceSink ? ConnectorType.SOURCE : ConnectorType.SINK);
->>>>>>> 9494bebe
     }
 
     private void expectStop() {
