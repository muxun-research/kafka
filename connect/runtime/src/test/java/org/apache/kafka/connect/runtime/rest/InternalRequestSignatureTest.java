/*
 * Licensed to the Apache Software Foundation (ASF) under one or more
 * contributor license agreements. See the NOTICE file distributed with
 * this work for additional information regarding copyright ownership.
 * The ASF licenses this file to You under the Apache License, Version 2.0
 * (the "License"); you may not use this file except in compliance with
 * the License. You may obtain a copy of the License at
 *
 *    http://www.apache.org/licenses/LICENSE-2.0
 *
 * Unless required by applicable law or agreed to in writing, software
 * distributed under the License is distributed on an "AS IS" BASIS,
 * WITHOUT WARRANTIES OR CONDITIONS OF ANY KIND, either express or implied.
 * See the License for the specific language governing permissions and
 * limitations under the License.
 */

package org.apache.kafka.connect.runtime.rest;

import org.apache.kafka.connect.errors.ConnectException;
import org.apache.kafka.connect.runtime.distributed.Crypto;
import org.apache.kafka.connect.runtime.rest.errors.BadRequestException;
import org.eclipse.jetty.client.api.Request;
import org.junit.Test;
import org.mockito.ArgumentCaptor;

import javax.crypto.Mac;
import javax.crypto.SecretKey;
import javax.crypto.spec.SecretKeySpec;
import javax.ws.rs.core.HttpHeaders;
<<<<<<< HEAD
=======

import java.security.NoSuchAlgorithmException;
>>>>>>> 15418db6
import java.util.Base64;

import static org.junit.Assert.assertEquals;
import static org.junit.Assert.assertFalse;
import static org.junit.Assert.assertNotNull;
import static org.junit.Assert.assertNull;
import static org.junit.Assert.assertThrows;
import static org.junit.Assert.assertTrue;
import static org.mockito.ArgumentMatchers.anyString;
import static org.mockito.ArgumentMatchers.eq;
import static org.mockito.Mockito.mock;
import static org.mockito.Mockito.when;

public class InternalRequestSignatureTest {

<<<<<<< HEAD
	private static final byte[] REQUEST_BODY =
			"[{\"config\":\"value\"},{\"config\":\"other_value\"}]".getBytes();
	private static final String SIGNATURE_ALGORITHM = "HmacSHA256";
	private static final SecretKey KEY = new SecretKeySpec(
			new byte[]{
					109, 116, -111, 49, -94, 25, -103, 44, -99, -118, 53, -69, 87, -124, 5, 48,
					89, -105, -2, 58, -92, 87, 67, 49, -125, -79, -39, -126, -51, -53, -85, 57
			}, "HmacSHA256"
	);
	private static final byte[] SIGNATURE = new byte[]{
			42, -3, 127, 57, 43, 49, -51, -43, 72, -62, -10, 120, 123, 125, 26, -65,
			36, 72, 86, -71, -32, 13, -8, 115, 85, 73, -65, -112, 6, 68, 41, -50
	};
	private static final String ENCODED_SIGNATURE = Base64.getEncoder().encodeToString(SIGNATURE);

	@Test
	public void fromHeadersShouldReturnNullOnNullHeaders() {
		assertNull(InternalRequestSignature.fromHeaders(REQUEST_BODY, null));
	}

	@Test
	public void fromHeadersShouldReturnNullIfSignatureHeaderMissing() {
		assertNull(InternalRequestSignature.fromHeaders(REQUEST_BODY, internalRequestHeaders(null, SIGNATURE_ALGORITHM)));
	}

	@Test
	public void fromHeadersShouldReturnNullIfSignatureAlgorithmHeaderMissing() {
		assertNull(InternalRequestSignature.fromHeaders(REQUEST_BODY, internalRequestHeaders(ENCODED_SIGNATURE, null)));
	}

	@Test
	public void fromHeadersShouldThrowExceptionOnInvalidSignatureAlgorithm() {
		assertThrows(BadRequestException.class, () -> InternalRequestSignature.fromHeaders(REQUEST_BODY,
				internalRequestHeaders(ENCODED_SIGNATURE, "doesn'texist")));
	}

	@Test
	public void fromHeadersShouldThrowExceptionOnInvalidBase64Signature() {
		assertThrows(BadRequestException.class, () -> InternalRequestSignature.fromHeaders(REQUEST_BODY,
				internalRequestHeaders("not valid base 64", SIGNATURE_ALGORITHM)));
	}

	@Test
	public void fromHeadersShouldReturnNonNullResultOnValidSignatureAndSignatureAlgorithm() {
		InternalRequestSignature signature =
				InternalRequestSignature.fromHeaders(REQUEST_BODY, internalRequestHeaders(ENCODED_SIGNATURE, SIGNATURE_ALGORITHM));
		assertNotNull(signature);
		assertNotNull(signature.keyAlgorithm());
	}

	@Test
	public void addToRequestShouldThrowExceptionOnInvalidSignatureAlgorithm() {
		Request request = mock(Request.class);
		assertThrows(ConnectException.class, () -> InternalRequestSignature.addToRequest(KEY, REQUEST_BODY, "doesn'texist", request));
	}

	@Test
	public void addToRequestShouldAddHeadersOnValidSignatureAlgorithm() {
		Request request = mock(Request.class);
		ArgumentCaptor<String> signatureCapture = ArgumentCaptor.forClass(String.class);
		ArgumentCaptor<String> signatureAlgorithmCapture = ArgumentCaptor.forClass(String.class);
		when(request.header(
				eq(InternalRequestSignature.SIGNATURE_HEADER),
				signatureCapture.capture()
		)).thenReturn(request);
		when(request.header(
				eq(InternalRequestSignature.SIGNATURE_ALGORITHM_HEADER),
				signatureAlgorithmCapture.capture()
		)).thenReturn(request);

		InternalRequestSignature.addToRequest(KEY, REQUEST_BODY, SIGNATURE_ALGORITHM, request);

		assertEquals(
				"Request should have valid base 64-encoded signature added as header",
				ENCODED_SIGNATURE,
				signatureCapture.getValue()
		);
		assertEquals(
				"Request should have provided signature algorithm added as header",
				SIGNATURE_ALGORITHM,
				signatureAlgorithmCapture.getValue()
		);
	}

	@Test
	public void testSignatureValidation() throws Exception {
		Mac mac = Mac.getInstance(SIGNATURE_ALGORITHM);

		InternalRequestSignature signature = new InternalRequestSignature(REQUEST_BODY, mac, SIGNATURE);
		assertTrue(signature.isValid(KEY));

		signature = InternalRequestSignature.fromHeaders(REQUEST_BODY, internalRequestHeaders(ENCODED_SIGNATURE, SIGNATURE_ALGORITHM));
		assertTrue(signature.isValid(KEY));

		signature = new InternalRequestSignature("[{\"different_config\":\"different_value\"}]".getBytes(), mac, SIGNATURE);
		assertFalse(signature.isValid(KEY));

		signature = new InternalRequestSignature(REQUEST_BODY, mac, "bad signature".getBytes());
		assertFalse(signature.isValid(KEY));
	}

	private static HttpHeaders internalRequestHeaders(String signature, String signatureAlgorithm) {
		HttpHeaders result = mock(HttpHeaders.class);
		when(result.getHeaderString(eq(InternalRequestSignature.SIGNATURE_HEADER)))
				.thenReturn(signature);
		when(result.getHeaderString(eq(InternalRequestSignature.SIGNATURE_ALGORITHM_HEADER)))
				.thenReturn(signatureAlgorithm);
		return result;
	}
=======
    private static final byte[] REQUEST_BODY =
            "[{\"config\":\"value\"},{\"config\":\"other_value\"}]".getBytes();
    private static final String SIGNATURE_ALGORITHM = "HmacSHA256";
    private static final SecretKey KEY = new SecretKeySpec(
        new byte[] {
            109, 116, -111, 49, -94, 25, -103, 44, -99, -118, 53, -69, 87, -124, 5, 48,
            89, -105, -2, 58, -92, 87, 67, 49, -125, -79, -39, -126, -51, -53, -85, 57
        }, "HmacSHA256"
    );
    private static final byte[] SIGNATURE = new byte[] {
        42, -3, 127, 57, 43, 49, -51, -43, 72, -62, -10, 120, 123, 125, 26, -65,
        36, 72, 86, -71, -32, 13, -8, 115, 85, 73, -65, -112, 6, 68, 41, -50
    };
    private static final String ENCODED_SIGNATURE = Base64.getEncoder().encodeToString(SIGNATURE);
    private final Crypto crypto = Crypto.SYSTEM;

    @Test
    public void fromHeadersShouldReturnNullOnNullHeaders() {
        assertNull(InternalRequestSignature.fromHeaders(crypto, REQUEST_BODY, null));
    }

    @Test
    public void fromHeadersShouldReturnNullIfSignatureHeaderMissing() {
        assertNull(InternalRequestSignature.fromHeaders(crypto, REQUEST_BODY, internalRequestHeaders(null, SIGNATURE_ALGORITHM)));
    }

    @Test
    public void fromHeadersShouldReturnNullIfSignatureAlgorithmHeaderMissing() {
        assertNull(InternalRequestSignature.fromHeaders(crypto, REQUEST_BODY, internalRequestHeaders(ENCODED_SIGNATURE, null)));
    }

    @Test
    public void fromHeadersShouldThrowExceptionOnInvalidSignatureAlgorithm() {
        assertThrows(BadRequestException.class, () -> InternalRequestSignature.fromHeaders(crypto, REQUEST_BODY,
            internalRequestHeaders(ENCODED_SIGNATURE, "doesn'texist")));
    }

    @Test
    public void fromHeadersShouldThrowExceptionOnInvalidBase64Signature() {
        assertThrows(BadRequestException.class, () -> InternalRequestSignature.fromHeaders(crypto, REQUEST_BODY,
            internalRequestHeaders("not valid base 64", SIGNATURE_ALGORITHM)));
    }

    @Test
    public void fromHeadersShouldReturnNonNullResultOnValidSignatureAndSignatureAlgorithm() {
        InternalRequestSignature signature =
                InternalRequestSignature.fromHeaders(crypto, REQUEST_BODY, internalRequestHeaders(ENCODED_SIGNATURE, SIGNATURE_ALGORITHM));
        assertNotNull(signature);
        assertNotNull(signature.keyAlgorithm());
    }

    @Test
    public void addToRequestShouldThrowExceptionOnInvalidSignatureAlgorithm() throws NoSuchAlgorithmException {
        Request request = mock(Request.class);
        Crypto crypto = mock(Crypto.class);
        when(crypto.mac(anyString())).thenThrow(new NoSuchAlgorithmException("doesn'texist"));
        assertThrows(ConnectException.class, () -> InternalRequestSignature.addToRequest(crypto, KEY, REQUEST_BODY, "doesn'texist", request));
    }

    @Test
    public void addToRequestShouldAddHeadersOnValidSignatureAlgorithm() {
        Request request = mock(Request.class);
        ArgumentCaptor<String> signatureCapture = ArgumentCaptor.forClass(String.class);
        ArgumentCaptor<String> signatureAlgorithmCapture = ArgumentCaptor.forClass(String.class);
        when(request.header(
                eq(InternalRequestSignature.SIGNATURE_HEADER),
                signatureCapture.capture()
            )).thenReturn(request);
        when(request.header(
                eq(InternalRequestSignature.SIGNATURE_ALGORITHM_HEADER),
                signatureAlgorithmCapture.capture()
            )).thenReturn(request);

        InternalRequestSignature.addToRequest(crypto, KEY, REQUEST_BODY, SIGNATURE_ALGORITHM, request);

        assertEquals(
            "Request should have valid base 64-encoded signature added as header",
            ENCODED_SIGNATURE,
            signatureCapture.getValue()
        );
        assertEquals(
            "Request should have provided signature algorithm added as header",
            SIGNATURE_ALGORITHM,
            signatureAlgorithmCapture.getValue()
        );
    }

    @Test
    public void testSignatureValidation() throws Exception {
        Mac mac = Mac.getInstance(SIGNATURE_ALGORITHM);

        InternalRequestSignature signature = new InternalRequestSignature(REQUEST_BODY, mac, SIGNATURE);
        assertTrue(signature.isValid(KEY));

        signature = InternalRequestSignature.fromHeaders(crypto, REQUEST_BODY, internalRequestHeaders(ENCODED_SIGNATURE, SIGNATURE_ALGORITHM));
        assertTrue(signature.isValid(KEY));

        signature = new InternalRequestSignature("[{\"different_config\":\"different_value\"}]".getBytes(), mac, SIGNATURE);
        assertFalse(signature.isValid(KEY));

        signature = new InternalRequestSignature(REQUEST_BODY, mac, "bad signature".getBytes());
        assertFalse(signature.isValid(KEY));
    }

    private static HttpHeaders internalRequestHeaders(String signature, String signatureAlgorithm) {
        HttpHeaders result = mock(HttpHeaders.class);
        when(result.getHeaderString(eq(InternalRequestSignature.SIGNATURE_HEADER)))
            .thenReturn(signature);
        when(result.getHeaderString(eq(InternalRequestSignature.SIGNATURE_ALGORITHM_HEADER)))
            .thenReturn(signatureAlgorithm);
        return result;
    }
>>>>>>> 15418db6
}<|MERGE_RESOLUTION|>--- conflicted
+++ resolved
@@ -28,19 +28,10 @@
 import javax.crypto.SecretKey;
 import javax.crypto.spec.SecretKeySpec;
 import javax.ws.rs.core.HttpHeaders;
-<<<<<<< HEAD
-=======
-
 import java.security.NoSuchAlgorithmException;
->>>>>>> 15418db6
 import java.util.Base64;
 
-import static org.junit.Assert.assertEquals;
-import static org.junit.Assert.assertFalse;
-import static org.junit.Assert.assertNotNull;
-import static org.junit.Assert.assertNull;
-import static org.junit.Assert.assertThrows;
-import static org.junit.Assert.assertTrue;
+import static org.junit.Assert.*;
 import static org.mockito.ArgumentMatchers.anyString;
 import static org.mockito.ArgumentMatchers.eq;
 import static org.mockito.Mockito.mock;
@@ -48,130 +39,10 @@
 
 public class InternalRequestSignatureTest {
 
-<<<<<<< HEAD
-	private static final byte[] REQUEST_BODY =
-			"[{\"config\":\"value\"},{\"config\":\"other_value\"}]".getBytes();
-	private static final String SIGNATURE_ALGORITHM = "HmacSHA256";
-	private static final SecretKey KEY = new SecretKeySpec(
-			new byte[]{
-					109, 116, -111, 49, -94, 25, -103, 44, -99, -118, 53, -69, 87, -124, 5, 48,
-					89, -105, -2, 58, -92, 87, 67, 49, -125, -79, -39, -126, -51, -53, -85, 57
-			}, "HmacSHA256"
-	);
-	private static final byte[] SIGNATURE = new byte[]{
-			42, -3, 127, 57, 43, 49, -51, -43, 72, -62, -10, 120, 123, 125, 26, -65,
-			36, 72, 86, -71, -32, 13, -8, 115, 85, 73, -65, -112, 6, 68, 41, -50
-	};
-	private static final String ENCODED_SIGNATURE = Base64.getEncoder().encodeToString(SIGNATURE);
-
-	@Test
-	public void fromHeadersShouldReturnNullOnNullHeaders() {
-		assertNull(InternalRequestSignature.fromHeaders(REQUEST_BODY, null));
-	}
-
-	@Test
-	public void fromHeadersShouldReturnNullIfSignatureHeaderMissing() {
-		assertNull(InternalRequestSignature.fromHeaders(REQUEST_BODY, internalRequestHeaders(null, SIGNATURE_ALGORITHM)));
-	}
-
-	@Test
-	public void fromHeadersShouldReturnNullIfSignatureAlgorithmHeaderMissing() {
-		assertNull(InternalRequestSignature.fromHeaders(REQUEST_BODY, internalRequestHeaders(ENCODED_SIGNATURE, null)));
-	}
-
-	@Test
-	public void fromHeadersShouldThrowExceptionOnInvalidSignatureAlgorithm() {
-		assertThrows(BadRequestException.class, () -> InternalRequestSignature.fromHeaders(REQUEST_BODY,
-				internalRequestHeaders(ENCODED_SIGNATURE, "doesn'texist")));
-	}
-
-	@Test
-	public void fromHeadersShouldThrowExceptionOnInvalidBase64Signature() {
-		assertThrows(BadRequestException.class, () -> InternalRequestSignature.fromHeaders(REQUEST_BODY,
-				internalRequestHeaders("not valid base 64", SIGNATURE_ALGORITHM)));
-	}
-
-	@Test
-	public void fromHeadersShouldReturnNonNullResultOnValidSignatureAndSignatureAlgorithm() {
-		InternalRequestSignature signature =
-				InternalRequestSignature.fromHeaders(REQUEST_BODY, internalRequestHeaders(ENCODED_SIGNATURE, SIGNATURE_ALGORITHM));
-		assertNotNull(signature);
-		assertNotNull(signature.keyAlgorithm());
-	}
-
-	@Test
-	public void addToRequestShouldThrowExceptionOnInvalidSignatureAlgorithm() {
-		Request request = mock(Request.class);
-		assertThrows(ConnectException.class, () -> InternalRequestSignature.addToRequest(KEY, REQUEST_BODY, "doesn'texist", request));
-	}
-
-	@Test
-	public void addToRequestShouldAddHeadersOnValidSignatureAlgorithm() {
-		Request request = mock(Request.class);
-		ArgumentCaptor<String> signatureCapture = ArgumentCaptor.forClass(String.class);
-		ArgumentCaptor<String> signatureAlgorithmCapture = ArgumentCaptor.forClass(String.class);
-		when(request.header(
-				eq(InternalRequestSignature.SIGNATURE_HEADER),
-				signatureCapture.capture()
-		)).thenReturn(request);
-		when(request.header(
-				eq(InternalRequestSignature.SIGNATURE_ALGORITHM_HEADER),
-				signatureAlgorithmCapture.capture()
-		)).thenReturn(request);
-
-		InternalRequestSignature.addToRequest(KEY, REQUEST_BODY, SIGNATURE_ALGORITHM, request);
-
-		assertEquals(
-				"Request should have valid base 64-encoded signature added as header",
-				ENCODED_SIGNATURE,
-				signatureCapture.getValue()
-		);
-		assertEquals(
-				"Request should have provided signature algorithm added as header",
-				SIGNATURE_ALGORITHM,
-				signatureAlgorithmCapture.getValue()
-		);
-	}
-
-	@Test
-	public void testSignatureValidation() throws Exception {
-		Mac mac = Mac.getInstance(SIGNATURE_ALGORITHM);
-
-		InternalRequestSignature signature = new InternalRequestSignature(REQUEST_BODY, mac, SIGNATURE);
-		assertTrue(signature.isValid(KEY));
-
-		signature = InternalRequestSignature.fromHeaders(REQUEST_BODY, internalRequestHeaders(ENCODED_SIGNATURE, SIGNATURE_ALGORITHM));
-		assertTrue(signature.isValid(KEY));
-
-		signature = new InternalRequestSignature("[{\"different_config\":\"different_value\"}]".getBytes(), mac, SIGNATURE);
-		assertFalse(signature.isValid(KEY));
-
-		signature = new InternalRequestSignature(REQUEST_BODY, mac, "bad signature".getBytes());
-		assertFalse(signature.isValid(KEY));
-	}
-
-	private static HttpHeaders internalRequestHeaders(String signature, String signatureAlgorithm) {
-		HttpHeaders result = mock(HttpHeaders.class);
-		when(result.getHeaderString(eq(InternalRequestSignature.SIGNATURE_HEADER)))
-				.thenReturn(signature);
-		when(result.getHeaderString(eq(InternalRequestSignature.SIGNATURE_ALGORITHM_HEADER)))
-				.thenReturn(signatureAlgorithm);
-		return result;
-	}
-=======
-    private static final byte[] REQUEST_BODY =
-            "[{\"config\":\"value\"},{\"config\":\"other_value\"}]".getBytes();
+    private static final byte[] REQUEST_BODY = "[{\"config\":\"value\"},{\"config\":\"other_value\"}]".getBytes();
     private static final String SIGNATURE_ALGORITHM = "HmacSHA256";
-    private static final SecretKey KEY = new SecretKeySpec(
-        new byte[] {
-            109, 116, -111, 49, -94, 25, -103, 44, -99, -118, 53, -69, 87, -124, 5, 48,
-            89, -105, -2, 58, -92, 87, 67, 49, -125, -79, -39, -126, -51, -53, -85, 57
-        }, "HmacSHA256"
-    );
-    private static final byte[] SIGNATURE = new byte[] {
-        42, -3, 127, 57, 43, 49, -51, -43, 72, -62, -10, 120, 123, 125, 26, -65,
-        36, 72, 86, -71, -32, 13, -8, 115, 85, 73, -65, -112, 6, 68, 41, -50
-    };
+    private static final SecretKey KEY = new SecretKeySpec(new byte[]{109, 116, -111, 49, -94, 25, -103, 44, -99, -118, 53, -69, 87, -124, 5, 48, 89, -105, -2, 58, -92, 87, 67, 49, -125, -79, -39, -126, -51, -53, -85, 57}, "HmacSHA256");
+    private static final byte[] SIGNATURE = new byte[]{42, -3, 127, 57, 43, 49, -51, -43, 72, -62, -10, 120, 123, 125, 26, -65, 36, 72, 86, -71, -32, 13, -8, 115, 85, 73, -65, -112, 6, 68, 41, -50};
     private static final String ENCODED_SIGNATURE = Base64.getEncoder().encodeToString(SIGNATURE);
     private final Crypto crypto = Crypto.SYSTEM;
 
@@ -192,20 +63,17 @@
 
     @Test
     public void fromHeadersShouldThrowExceptionOnInvalidSignatureAlgorithm() {
-        assertThrows(BadRequestException.class, () -> InternalRequestSignature.fromHeaders(crypto, REQUEST_BODY,
-            internalRequestHeaders(ENCODED_SIGNATURE, "doesn'texist")));
+        assertThrows(BadRequestException.class, () -> InternalRequestSignature.fromHeaders(crypto, REQUEST_BODY, internalRequestHeaders(ENCODED_SIGNATURE, "doesn'texist")));
     }
 
     @Test
     public void fromHeadersShouldThrowExceptionOnInvalidBase64Signature() {
-        assertThrows(BadRequestException.class, () -> InternalRequestSignature.fromHeaders(crypto, REQUEST_BODY,
-            internalRequestHeaders("not valid base 64", SIGNATURE_ALGORITHM)));
+        assertThrows(BadRequestException.class, () -> InternalRequestSignature.fromHeaders(crypto, REQUEST_BODY, internalRequestHeaders("not valid base 64", SIGNATURE_ALGORITHM)));
     }
 
     @Test
     public void fromHeadersShouldReturnNonNullResultOnValidSignatureAndSignatureAlgorithm() {
-        InternalRequestSignature signature =
-                InternalRequestSignature.fromHeaders(crypto, REQUEST_BODY, internalRequestHeaders(ENCODED_SIGNATURE, SIGNATURE_ALGORITHM));
+        InternalRequestSignature signature = InternalRequestSignature.fromHeaders(crypto, REQUEST_BODY, internalRequestHeaders(ENCODED_SIGNATURE, SIGNATURE_ALGORITHM));
         assertNotNull(signature);
         assertNotNull(signature.keyAlgorithm());
     }
@@ -223,27 +91,13 @@
         Request request = mock(Request.class);
         ArgumentCaptor<String> signatureCapture = ArgumentCaptor.forClass(String.class);
         ArgumentCaptor<String> signatureAlgorithmCapture = ArgumentCaptor.forClass(String.class);
-        when(request.header(
-                eq(InternalRequestSignature.SIGNATURE_HEADER),
-                signatureCapture.capture()
-            )).thenReturn(request);
-        when(request.header(
-                eq(InternalRequestSignature.SIGNATURE_ALGORITHM_HEADER),
-                signatureAlgorithmCapture.capture()
-            )).thenReturn(request);
+        when(request.header(eq(InternalRequestSignature.SIGNATURE_HEADER), signatureCapture.capture())).thenReturn(request);
+        when(request.header(eq(InternalRequestSignature.SIGNATURE_ALGORITHM_HEADER), signatureAlgorithmCapture.capture())).thenReturn(request);
 
         InternalRequestSignature.addToRequest(crypto, KEY, REQUEST_BODY, SIGNATURE_ALGORITHM, request);
 
-        assertEquals(
-            "Request should have valid base 64-encoded signature added as header",
-            ENCODED_SIGNATURE,
-            signatureCapture.getValue()
-        );
-        assertEquals(
-            "Request should have provided signature algorithm added as header",
-            SIGNATURE_ALGORITHM,
-            signatureAlgorithmCapture.getValue()
-        );
+        assertEquals("Request should have valid base 64-encoded signature added as header", ENCODED_SIGNATURE, signatureCapture.getValue());
+        assertEquals("Request should have provided signature algorithm added as header", SIGNATURE_ALGORITHM, signatureAlgorithmCapture.getValue());
     }
 
     @Test
@@ -265,11 +119,8 @@
 
     private static HttpHeaders internalRequestHeaders(String signature, String signatureAlgorithm) {
         HttpHeaders result = mock(HttpHeaders.class);
-        when(result.getHeaderString(eq(InternalRequestSignature.SIGNATURE_HEADER)))
-            .thenReturn(signature);
-        when(result.getHeaderString(eq(InternalRequestSignature.SIGNATURE_ALGORITHM_HEADER)))
-            .thenReturn(signatureAlgorithm);
+        when(result.getHeaderString(eq(InternalRequestSignature.SIGNATURE_HEADER))).thenReturn(signature);
+        when(result.getHeaderString(eq(InternalRequestSignature.SIGNATURE_ALGORITHM_HEADER))).thenReturn(signatureAlgorithm);
         return result;
     }
->>>>>>> 15418db6
 }