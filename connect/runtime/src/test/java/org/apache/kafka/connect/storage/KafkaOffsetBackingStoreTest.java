/*
 * Licensed to the Apache Software Foundation (ASF) under one or more
 * contributor license agreements. See the NOTICE file distributed with
 * this work for additional information regarding copyright ownership.
 * The ASF licenses this file to You under the Apache License, Version 2.0
 * (the "License"); you may not use this file except in compliance with
 * the License. You may obtain a copy of the License at
 *
 *    http://www.apache.org/licenses/LICENSE-2.0
 *
 * Unless required by applicable law or agreed to in writing, software
 * distributed under the License is distributed on an "AS IS" BASIS,
 * WITHOUT WARRANTIES OR CONDITIONS OF ANY KIND, either express or implied.
 * See the License for the specific language governing permissions and
 * limitations under the License.
 */
package org.apache.kafka.connect.storage;

import org.apache.kafka.clients.CommonClientConfigs;
import org.apache.kafka.clients.admin.NewTopic;
import org.apache.kafka.clients.consumer.ConsumerConfig;
import org.apache.kafka.clients.consumer.ConsumerRecord;
import org.apache.kafka.clients.producer.ProducerConfig;
import org.apache.kafka.common.IsolationLevel;
import org.apache.kafka.common.KafkaException;
import org.apache.kafka.common.header.internals.RecordHeaders;
import org.apache.kafka.common.record.TimestampType;
import org.apache.kafka.connect.data.SchemaAndValue;
import org.apache.kafka.connect.json.JsonConverter;
import org.apache.kafka.connect.json.JsonConverterConfig;
import org.apache.kafka.connect.runtime.distributed.DistributedConfig;
import org.apache.kafka.connect.util.Callback;
import org.apache.kafka.connect.util.KafkaBasedLog;
import org.apache.kafka.connect.util.TopicAdmin;

import org.junit.jupiter.api.AfterEach;
import org.junit.jupiter.api.Test;
import org.junit.jupiter.api.extension.ExtendWith;
import org.mockito.ArgumentCaptor;
import org.mockito.Captor;
import org.mockito.Mock;
import org.mockito.junit.jupiter.MockitoExtension;
import org.mockito.junit.jupiter.MockitoSettings;
import org.mockito.quality.Strictness;

import java.nio.ByteBuffer;
<<<<<<< HEAD
import java.util.*;
=======
import java.util.Arrays;
import java.util.Collections;
import java.util.HashMap;
import java.util.HashSet;
import java.util.Map;
import java.util.Optional;
import java.util.Set;
>>>>>>> 9494bebe
import java.util.concurrent.ExecutionException;
import java.util.concurrent.Future;
import java.util.concurrent.TimeUnit;
import java.util.concurrent.atomic.AtomicBoolean;
import java.util.function.Supplier;

import static org.apache.kafka.clients.CommonClientConfigs.CLIENT_ID_CONFIG;
import static org.apache.kafka.clients.consumer.ConsumerConfig.ISOLATION_LEVEL_CONFIG;
import static org.apache.kafka.connect.runtime.distributed.DistributedConfig.EXACTLY_ONCE_SOURCE_SUPPORT_CONFIG;
<<<<<<< HEAD
import static org.junit.Assert.*;
=======
import static org.junit.jupiter.api.Assertions.assertEquals;
import static org.junit.jupiter.api.Assertions.assertFalse;
import static org.junit.jupiter.api.Assertions.assertInstanceOf;
import static org.junit.jupiter.api.Assertions.assertNotNull;
import static org.junit.jupiter.api.Assertions.assertNull;
import static org.junit.jupiter.api.Assertions.assertThrows;
import static org.junit.jupiter.api.Assertions.assertTrue;
import static org.junit.jupiter.api.Assertions.fail;
>>>>>>> 9494bebe
import static org.mockito.AdditionalMatchers.aryEq;
import static org.mockito.ArgumentMatchers.any;
import static org.mockito.ArgumentMatchers.isNull;
import static org.mockito.Mockito.*;

@ExtendWith(MockitoExtension.class)
@MockitoSettings(strictness = Strictness.STRICT_STUBS)
public class KafkaOffsetBackingStoreTest {
    private static final String CLIENT_ID_BASE = "test-client-id-";
    private static final String TOPIC = "connect-offsets";
    private static final short TOPIC_PARTITIONS = 2;
    private static final short TOPIC_REPLICATION_FACTOR = 5;
    private static final Map<String, String> DEFAULT_PROPS = new HashMap<>();
    static {
        DEFAULT_PROPS.put(CommonClientConfigs.BOOTSTRAP_SERVERS_CONFIG, "broker1:9092,broker2:9093");
        DEFAULT_PROPS.put(DistributedConfig.OFFSET_STORAGE_TOPIC_CONFIG, TOPIC);
        DEFAULT_PROPS.put(DistributedConfig.OFFSET_STORAGE_REPLICATION_FACTOR_CONFIG, Short.toString(TOPIC_REPLICATION_FACTOR));
        DEFAULT_PROPS.put(DistributedConfig.OFFSET_STORAGE_PARTITIONS_CONFIG, Integer.toString(TOPIC_PARTITIONS));
        DEFAULT_PROPS.put(DistributedConfig.CONFIG_TOPIC_CONFIG, "connect-configs");
        DEFAULT_PROPS.put(DistributedConfig.CONFIG_STORAGE_REPLICATION_FACTOR_CONFIG, Short.toString(TOPIC_REPLICATION_FACTOR));
        DEFAULT_PROPS.put(DistributedConfig.GROUP_ID_CONFIG, "connect");
        DEFAULT_PROPS.put(DistributedConfig.STATUS_STORAGE_TOPIC_CONFIG, "status-topic");
        DEFAULT_PROPS.put(DistributedConfig.KEY_CONVERTER_CLASS_CONFIG, "org.apache.kafka.connect.json.JsonConverter");
        DEFAULT_PROPS.put(DistributedConfig.VALUE_CONVERTER_CLASS_CONFIG, "org.apache.kafka.connect.json.JsonConverter");
    }
    private static final Map<ByteBuffer, ByteBuffer> FIRST_SET = new HashMap<>();
    static {
        FIRST_SET.put(buffer("key"), buffer("value"));
        FIRST_SET.put(null, null);
    }

    private static final ByteBuffer TP0_KEY = buffer("TP0KEY");
    private static final ByteBuffer TP1_KEY = buffer("TP1KEY");
    private static final ByteBuffer TP2_KEY = buffer("TP2KEY");
    private static final ByteBuffer TP0_VALUE = buffer("VAL0");
    private static final ByteBuffer TP1_VALUE = buffer("VAL1");
    private static final ByteBuffer TP2_VALUE = buffer("VAL2");
    private static final ByteBuffer TP0_VALUE_NEW = buffer("VAL0_NEW");
    private static final ByteBuffer TP1_VALUE_NEW = buffer("VAL1_NEW");

    private final Map<String, String> props = new HashMap<>(DEFAULT_PROPS);
    @Mock
    KafkaBasedLog<byte[], byte[]> storeLog;
    @Mock
    Converter keyConverter;
    private KafkaOffsetBackingStore store;

    @Captor
    private ArgumentCaptor<String> capturedTopic;
    @Captor
    private ArgumentCaptor<Map<String, Object>> capturedProducerProps;
    @Captor
    private ArgumentCaptor<Map<String, Object>> capturedConsumerProps;
    @Captor
    private ArgumentCaptor<Supplier<TopicAdmin>> capturedAdminSupplier;
    @Captor
    private ArgumentCaptor<NewTopic> capturedNewTopic;
    @Captor
    private ArgumentCaptor<Callback<ConsumerRecord<byte[], byte[]>>> capturedConsumedCallback;
    @Captor
    private ArgumentCaptor<Callback<Void>> storeLogCallbackArgumentCaptor;

    public void setup(Boolean mockKeyConverter) {
        Supplier<TopicAdmin> adminSupplier = () -> {
            fail("Should not attempt to instantiate admin in these tests");
            // Should never be reached; only add this thrown exception to satisfy the compiler
            throw new AssertionError();
        };
        Supplier<String> clientIdBase = () -> CLIENT_ID_BASE;

<<<<<<< HEAD
        when(keyConverter.toConnectData(any(), any())).thenReturn(new SchemaAndValue(null, Arrays.asList("connector", Collections.singletonMap("partitionKey", "dummy"))));
=======
        if (mockKeyConverter) {
            when(keyConverter.toConnectData(any(), any())).thenReturn(new SchemaAndValue(null,
                    Arrays.asList("connector", Collections.singletonMap("partitionKey", "dummy"))));
        }
>>>>>>> 9494bebe
        store = spy(new KafkaOffsetBackingStore(adminSupplier, clientIdBase, keyConverter));

        doReturn(storeLog).when(store).createKafkaBasedLog(capturedTopic.capture(), capturedProducerProps.capture(), capturedConsumerProps.capture(), capturedConsumedCallback.capture(), capturedNewTopic.capture(), capturedAdminSupplier.capture(), any(), any());
    }

    @AfterEach
    public void tearDown() {
        verifyNoMoreInteractions(storeLog);
    }

    private DistributedConfig mockConfig(Map<String, String> props) {
        DistributedConfig config = spy(new DistributedConfig(props));
        doReturn("test-cluster").when(config).kafkaClusterId();
        return config;
    }

    @Test
    public void testStartStop() {
        setup(false);
        props.put("offset.storage.min.insync.replicas", "3");
        props.put("offset.storage.max.message.bytes", "1001");

        store.configure(mockConfig(props));
        store.start();

        verify(storeLog).start();

        assertEquals(TOPIC, capturedTopic.getValue());
        assertEquals("org.apache.kafka.common.serialization.ByteArraySerializer", capturedProducerProps.getValue().get(ProducerConfig.KEY_SERIALIZER_CLASS_CONFIG));
        assertEquals("org.apache.kafka.common.serialization.ByteArraySerializer", capturedProducerProps.getValue().get(ProducerConfig.VALUE_SERIALIZER_CLASS_CONFIG));
        assertEquals("org.apache.kafka.common.serialization.ByteArrayDeserializer", capturedConsumerProps.getValue().get(ConsumerConfig.KEY_DESERIALIZER_CLASS_CONFIG));
        assertEquals("org.apache.kafka.common.serialization.ByteArrayDeserializer", capturedConsumerProps.getValue().get(ConsumerConfig.VALUE_DESERIALIZER_CLASS_CONFIG));

        assertEquals(TOPIC, capturedNewTopic.getValue().name());
        assertEquals(TOPIC_PARTITIONS, capturedNewTopic.getValue().numPartitions());
        assertEquals(TOPIC_REPLICATION_FACTOR, capturedNewTopic.getValue().replicationFactor());

        store.stop();

        verify(storeLog).stop();
    }

    @Test
    public void testReloadOnStart() {
        setup(true);
        doAnswer(invocation -> {
            capturedConsumedCallback.getValue().onCompletion(null, new ConsumerRecord<>(TOPIC, 0, 0, 0L, TimestampType.CREATE_TIME, 0, 0, TP0_KEY.array(), TP0_VALUE.array(), new RecordHeaders(), Optional.empty()));
            capturedConsumedCallback.getValue().onCompletion(null, new ConsumerRecord<>(TOPIC, 1, 0, 0L, TimestampType.CREATE_TIME, 0, 0, TP1_KEY.array(), TP1_VALUE.array(), new RecordHeaders(), Optional.empty()));
            capturedConsumedCallback.getValue().onCompletion(null, new ConsumerRecord<>(TOPIC, 0, 1, 0L, TimestampType.CREATE_TIME, 0, 0, TP0_KEY.array(), TP0_VALUE_NEW.array(), new RecordHeaders(), Optional.empty()));
            capturedConsumedCallback.getValue().onCompletion(null, new ConsumerRecord<>(TOPIC, 1, 1, 0L, TimestampType.CREATE_TIME, 0, 0, TP1_KEY.array(), TP1_VALUE_NEW.array(), new RecordHeaders(), Optional.empty()));
            return null;
        }).when(storeLog).start();

        store.configure(mockConfig(props));
        store.start();

        HashMap<ByteBuffer, ByteBuffer> data = store.data;
        assertEquals(TP0_VALUE_NEW, data.get(TP0_KEY));
        assertEquals(TP1_VALUE_NEW, data.get(TP1_KEY));

        store.stop();

        verify(storeLog).stop();
    }

    @Test
    public void testGetSet() throws Exception {
        setup(true);
        store.configure(mockConfig(props));
        store.start();

        verify(storeLog).start();

        doAnswer(invocation -> {
            // First get() against an empty store
            storeLogCallbackArgumentCaptor.getValue().onCompletion(null, null);
            return null;
        }).when(storeLog).readToEnd(storeLogCallbackArgumentCaptor.capture());

        // Getting from empty store should return nulls
        Map<ByteBuffer, ByteBuffer> offsets = store.get(Arrays.asList(TP0_KEY, TP1_KEY)).get(10000, TimeUnit.MILLISECONDS);
        // Since we didn't read them yet, these will be null
        assertNull(offsets.get(TP0_KEY));
        assertNull(offsets.get(TP1_KEY));
        // Set some offsets
        Map<ByteBuffer, ByteBuffer> toSet = new HashMap<>();
        toSet.put(TP0_KEY, TP0_VALUE);
        toSet.put(TP1_KEY, TP1_VALUE);
        final AtomicBoolean invoked = new AtomicBoolean(false);
        Future<Void> setFuture = store.set(toSet, (error, result) -> invoked.set(true));
        assertFalse(setFuture.isDone());
        // Set offsets
        ArgumentCaptor<org.apache.kafka.clients.producer.Callback> callback0 = ArgumentCaptor.forClass(org.apache.kafka.clients.producer.Callback.class);
        verify(storeLog).send(aryEq(TP0_KEY.array()), aryEq(TP0_VALUE.array()), callback0.capture());
        ArgumentCaptor<org.apache.kafka.clients.producer.Callback> callback1 = ArgumentCaptor.forClass(org.apache.kafka.clients.producer.Callback.class);
        verify(storeLog).send(aryEq(TP1_KEY.array()), aryEq(TP1_VALUE.array()), callback1.capture());
        // Out of order callbacks shouldn't matter, should still require all to be invoked before invoking the callback
        // for the store's set callback
        callback1.getValue().onCompletion(null, null);
        assertFalse(invoked.get());
        callback0.getValue().onCompletion(null, null);
        setFuture.get(10000, TimeUnit.MILLISECONDS);
        assertTrue(invoked.get());

        doAnswer(invocation -> {
            // Second get() should get the produced data and return the new values
            capturedConsumedCallback.getValue().onCompletion(null, new ConsumerRecord<>(TOPIC, 0, 0, 0L, TimestampType.CREATE_TIME, 0, 0, TP0_KEY.array(), TP0_VALUE.array(), new RecordHeaders(), Optional.empty()));
            capturedConsumedCallback.getValue().onCompletion(null, new ConsumerRecord<>(TOPIC, 1, 0, 0L, TimestampType.CREATE_TIME, 0, 0, TP1_KEY.array(), TP1_VALUE.array(), new RecordHeaders(), Optional.empty()));
            storeLogCallbackArgumentCaptor.getValue().onCompletion(null, null);
            return null;
        }).when(storeLog).readToEnd(storeLogCallbackArgumentCaptor.capture());

        // Getting data should read to end of our published data and return it
        offsets = store.get(Arrays.asList(TP0_KEY, TP1_KEY)).get(10000, TimeUnit.MILLISECONDS);
        assertEquals(TP0_VALUE, offsets.get(TP0_KEY));
        assertEquals(TP1_VALUE, offsets.get(TP1_KEY));

        doAnswer(invocation -> {
            // Third get() should pick up data produced by someone else and return those values
            capturedConsumedCallback.getValue().onCompletion(null, new ConsumerRecord<>(TOPIC, 0, 1, 0L, TimestampType.CREATE_TIME, 0, 0, TP0_KEY.array(), TP0_VALUE_NEW.array(), new RecordHeaders(), Optional.empty()));
            capturedConsumedCallback.getValue().onCompletion(null, new ConsumerRecord<>(TOPIC, 1, 1, 0L, TimestampType.CREATE_TIME, 0, 0, TP1_KEY.array(), TP1_VALUE_NEW.array(), new RecordHeaders(), Optional.empty()));
            storeLogCallbackArgumentCaptor.getValue().onCompletion(null, null);
            return null;
        }).when(storeLog).readToEnd(storeLogCallbackArgumentCaptor.capture());

        // Getting data should read to end of our published data and return it
        offsets = store.get(Arrays.asList(TP0_KEY, TP1_KEY)).get(10000, TimeUnit.MILLISECONDS);
        assertEquals(TP0_VALUE_NEW, offsets.get(TP0_KEY));
        assertEquals(TP1_VALUE_NEW, offsets.get(TP1_KEY));

        store.stop();

        verify(storeLog).stop();
    }

    @Test
    public void testGetSetNull() throws Exception {
        setup(true);
        // Second get() should get the produced data and return the new values
        doAnswer(invocation -> {
            capturedConsumedCallback.getValue().onCompletion(null, new ConsumerRecord<>(TOPIC, 0, 0, 0L, TimestampType.CREATE_TIME, 0, 0, null, TP0_VALUE.array(), new RecordHeaders(), Optional.empty()));
            capturedConsumedCallback.getValue().onCompletion(null, new ConsumerRecord<>(TOPIC, 1, 0, 0L, TimestampType.CREATE_TIME, 0, 0, TP1_KEY.array(), TP1_VALUE.array(), new RecordHeaders(), Optional.empty()));
            storeLogCallbackArgumentCaptor.getValue().onCompletion(null, null);
            return null;
        }).when(storeLog).readToEnd(storeLogCallbackArgumentCaptor.capture());

        store.configure(mockConfig(props));
        store.start();

        verify(storeLog).start();

        // Set some offsets
        Map<ByteBuffer, ByteBuffer> toSet = new HashMap<>();
        toSet.put(null, TP0_VALUE);
        toSet.put(TP1_KEY, TP1_VALUE);
        final AtomicBoolean invoked = new AtomicBoolean(false);
        Future<Void> setFuture = store.set(toSet, (error, result) -> invoked.set(true));
        assertFalse(setFuture.isDone());

        // Set offsets
        ArgumentCaptor<org.apache.kafka.clients.producer.Callback> callback0 = ArgumentCaptor.forClass(org.apache.kafka.clients.producer.Callback.class);
        verify(storeLog).send(isNull(), aryEq(TP0_VALUE.array()), callback0.capture());
        ArgumentCaptor<org.apache.kafka.clients.producer.Callback> callback1 = ArgumentCaptor.forClass(org.apache.kafka.clients.producer.Callback.class);
        verify(storeLog).send(aryEq(TP1_KEY.array()), aryEq(TP1_VALUE.array()), callback1.capture());
        // Out of order callbacks shouldn't matter, should still require all to be invoked before invoking the callback
        // for the store's set callback
        callback1.getValue().onCompletion(null, null);
        assertFalse(invoked.get());
        callback0.getValue().onCompletion(null, null);
        setFuture.get(10000, TimeUnit.MILLISECONDS);
        assertTrue(invoked.get());
        // Getting data should read to end of our published data and return it
        Map<ByteBuffer, ByteBuffer> offsets = store.get(Arrays.asList(null, TP1_KEY)).get(10000, TimeUnit.MILLISECONDS);
        assertEquals(TP0_VALUE, offsets.get(null));
        assertEquals(TP1_VALUE, offsets.get(TP1_KEY));

        // set null offset for TP1_KEY
        toSet.clear();
        toSet.put(TP1_KEY, null);
        invoked.set(false);
        setFuture = store.set(toSet, (error, result) -> invoked.set(true));
        assertFalse(setFuture.isDone());

        callback0 = ArgumentCaptor.forClass(org.apache.kafka.clients.producer.Callback.class);
        verify(storeLog).send(aryEq(TP1_KEY.array()), isNull(), callback0.capture());
        callback0.getValue().onCompletion(null, null);
        assertTrue(invoked.get());

        doAnswer(invocation -> {
            // Read null offset for TP1_KEY (tombstone message)
            capturedConsumedCallback.getValue().onCompletion(null, new ConsumerRecord<>(TOPIC, 0, 1, 0L, TimestampType.CREATE_TIME, 0, 0, TP1_KEY.array(), null, new RecordHeaders(), Optional.empty()));
            storeLogCallbackArgumentCaptor.getValue().onCompletion(null, null);
            return null;
        }).when(storeLog).readToEnd(storeLogCallbackArgumentCaptor.capture());

        // Getting data should read to end of our published data and return it
        offsets = store.get(Collections.singletonList(TP1_KEY)).get(10000, TimeUnit.MILLISECONDS);
        assertNull(offsets.get(TP1_KEY));

        // Just verifying that KafkaOffsetBackingStore::get returns null isn't enough, we also need to verify that the mapping for the source partition key is removed.
        // This is because KafkaOffsetBackingStore::get returns null if either there is no existing offset for the source partition or if there is an offset with null value.
        // We need to make sure that tombstoned offsets are removed completely (i.e. that the mapping for the corresponding source partition is removed).
        assertFalse(store.data.containsKey(TP1_KEY));

        store.stop();

        verify(storeLog).stop();
    }

    @Test
    public void testSetFailure() {
        setup(false);
        store.configure(mockConfig(props));
        store.start();

        verify(storeLog).start();

        // Set some offsets
        Map<ByteBuffer, ByteBuffer> toSet = new HashMap<>();
        toSet.put(TP0_KEY, TP0_VALUE);
        toSet.put(TP1_KEY, TP1_VALUE);
        toSet.put(TP2_KEY, TP2_VALUE);
        final AtomicBoolean invoked = new AtomicBoolean(false);
        final AtomicBoolean invokedFailure = new AtomicBoolean(false);
        Future<Void> setFuture = store.set(toSet, (error, result) -> {
            invoked.set(true);
            if (error != null)
                invokedFailure.set(true);
        });
        assertFalse(setFuture.isDone());
        // Set offsets
        ArgumentCaptor<org.apache.kafka.clients.producer.Callback> callback0 = ArgumentCaptor.forClass(org.apache.kafka.clients.producer.Callback.class);
        verify(storeLog).send(aryEq(TP0_KEY.array()), aryEq(TP0_VALUE.array()), callback0.capture());
        ArgumentCaptor<org.apache.kafka.clients.producer.Callback> callback1 = ArgumentCaptor.forClass(org.apache.kafka.clients.producer.Callback.class);
        verify(storeLog).send(aryEq(TP1_KEY.array()), aryEq(TP1_VALUE.array()), callback1.capture());
        ArgumentCaptor<org.apache.kafka.clients.producer.Callback> callback2 = ArgumentCaptor.forClass(org.apache.kafka.clients.producer.Callback.class);
        verify(storeLog).send(aryEq(TP2_KEY.array()), aryEq(TP2_VALUE.array()), callback2.capture());
        // Out of order callbacks shouldn't matter, should still require all to be invoked before invoking the callback
        // for the store's set callback
        callback1.getValue().onCompletion(null, null);
        assertFalse(invoked.get());
        callback2.getValue().onCompletion(null, new KafkaException("bogus error"));
        assertTrue(invoked.get());
        assertTrue(invokedFailure.get());
        callback0.getValue().onCompletion(null, null);
        ExecutionException e = assertThrows(ExecutionException.class, () -> setFuture.get(10000, TimeUnit.MILLISECONDS));
        assertNotNull(e.getCause());
        assertInstanceOf(KafkaException.class, e.getCause());

        store.stop();

        verify(storeLog).stop();
    }

    @Test
    public void testConsumerPropertiesInsertedByDefaultWithExactlyOnceSourceEnabled() {
        setup(false);
        props.put(EXACTLY_ONCE_SOURCE_SUPPORT_CONFIG, "enabled");
        props.remove(ISOLATION_LEVEL_CONFIG);

        store.configure(mockConfig(props));

<<<<<<< HEAD
        assertEquals(IsolationLevel.READ_COMMITTED.name().toLowerCase(Locale.ROOT), capturedConsumerProps.getValue().get(ISOLATION_LEVEL_CONFIG));
=======
        assertEquals(
                IsolationLevel.READ_COMMITTED.toString(),
                capturedConsumerProps.getValue().get(ISOLATION_LEVEL_CONFIG)
        );
>>>>>>> 9494bebe
    }

    @Test
    public void testConsumerPropertiesOverrideUserSuppliedValuesWithExactlyOnceSourceEnabled() {
        setup(false);
        props.put(EXACTLY_ONCE_SOURCE_SUPPORT_CONFIG, "enabled");
        props.put(ISOLATION_LEVEL_CONFIG, IsolationLevel.READ_UNCOMMITTED.toString());

        store.configure(mockConfig(props));

<<<<<<< HEAD
        assertEquals(IsolationLevel.READ_COMMITTED.name().toLowerCase(Locale.ROOT), capturedConsumerProps.getValue().get(ISOLATION_LEVEL_CONFIG));
=======
        assertEquals(
                IsolationLevel.READ_COMMITTED.toString(),
                capturedConsumerProps.getValue().get(ISOLATION_LEVEL_CONFIG)
        );
>>>>>>> 9494bebe
    }

    @Test
    public void testConsumerPropertiesNotInsertedByDefaultWithoutExactlyOnceSourceEnabled() {
        setup(false);
        props.put(EXACTLY_ONCE_SOURCE_SUPPORT_CONFIG, "disabled");
        props.remove(ISOLATION_LEVEL_CONFIG);

        store.configure(mockConfig(props));

        assertNull(capturedConsumerProps.getValue().get(ISOLATION_LEVEL_CONFIG));
    }

    @Test
    public void testConsumerPropertiesDoNotOverrideUserSuppliedValuesWithoutExactlyOnceSourceEnabled() {
        setup(false);
        props.put(EXACTLY_ONCE_SOURCE_SUPPORT_CONFIG, "disabled");
        props.put(ISOLATION_LEVEL_CONFIG, IsolationLevel.READ_UNCOMMITTED.toString());

        store.configure(mockConfig(props));

<<<<<<< HEAD
        assertEquals(IsolationLevel.READ_UNCOMMITTED.name().toLowerCase(Locale.ROOT), capturedConsumerProps.getValue().get(ISOLATION_LEVEL_CONFIG));
=======
        assertEquals(
                IsolationLevel.READ_UNCOMMITTED.toString(),
                capturedConsumerProps.getValue().get(ISOLATION_LEVEL_CONFIG)
        );
>>>>>>> 9494bebe

    }

    @Test
    public void testClientIds() {
        setup(false);
        store.configure(mockConfig(props));

        final String expectedClientId = CLIENT_ID_BASE + "offsets";
        assertEquals(expectedClientId, capturedProducerProps.getValue().get(CLIENT_ID_CONFIG));
        assertEquals(expectedClientId, capturedConsumerProps.getValue().get(CLIENT_ID_CONFIG));
    }

    @Test
    public void testConnectorPartitions() throws Exception {
        JsonConverter jsonConverter = new JsonConverter();
        jsonConverter.configure(Collections.singletonMap(JsonConverterConfig.SCHEMAS_ENABLE_CONFIG, "false"), true);
        store = spy(new KafkaOffsetBackingStore(() -> {
            fail("Should not attempt to instantiate admin in these tests");
            return null;
        }, () -> CLIENT_ID_BASE, jsonConverter));

        doReturn(storeLog).when(store).createKafkaBasedLog(capturedTopic.capture(), capturedProducerProps.capture(), capturedConsumerProps.capture(), capturedConsumedCallback.capture(), capturedNewTopic.capture(), capturedAdminSupplier.capture(), any(), any());

        store.configure(mockConfig(props));
        store.start();

        verify(storeLog).start();

        doAnswer(invocation -> {
            capturedConsumedCallback.getValue().onCompletion(null, new ConsumerRecord<>(TOPIC, 0, 0, 0L, TimestampType.CREATE_TIME, 0, 0, jsonConverter.fromConnectData("", null, Arrays.asList("connector1", Collections.singletonMap("partitionKey", "partitionValue1"))), TP0_VALUE.array(), new RecordHeaders(), Optional.empty()));
            capturedConsumedCallback.getValue().onCompletion(null, new ConsumerRecord<>(TOPIC, 0, 1, 0L, TimestampType.CREATE_TIME, 0, 0, jsonConverter.fromConnectData("", null, Arrays.asList("connector1", Collections.singletonMap("partitionKey", "partitionValue1"))), TP1_VALUE.array(), new RecordHeaders(), Optional.empty()));
            capturedConsumedCallback.getValue().onCompletion(null, new ConsumerRecord<>(TOPIC, 0, 2, 0L, TimestampType.CREATE_TIME, 0, 0, jsonConverter.fromConnectData("", null, Arrays.asList("connector1", Collections.singletonMap("partitionKey", "partitionValue2"))), TP2_VALUE.array(), new RecordHeaders(), Optional.empty()));
            capturedConsumedCallback.getValue().onCompletion(null, new ConsumerRecord<>(TOPIC, 0, 3, 0L, TimestampType.CREATE_TIME, 0, 0, jsonConverter.fromConnectData("", null, Arrays.asList("connector2", Collections.singletonMap("partitionKey", "partitionValue"))), TP1_VALUE.array(), new RecordHeaders(), Optional.empty()));
            storeLogCallbackArgumentCaptor.getValue().onCompletion(null, null);
            return null;
        }).when(storeLog).readToEnd(storeLogCallbackArgumentCaptor.capture());

        // Trigger a read to the end of the log
        store.get(Collections.emptyList()).get(10000, TimeUnit.MILLISECONDS);

        Set<Map<String, Object>> connectorPartitions1 = store.connectorPartitions("connector1");
        Set<Map<String, Object>> expectedConnectorPartition1 = new HashSet<>();
        expectedConnectorPartition1.add(Collections.singletonMap("partitionKey", "partitionValue1"));
        expectedConnectorPartition1.add(Collections.singletonMap("partitionKey", "partitionValue2"));
        assertEquals(expectedConnectorPartition1, connectorPartitions1);

        Set<Map<String, Object>> connectorPartitions2 = store.connectorPartitions("connector2");
        Set<Map<String, Object>> expectedConnectorPartition2 = Collections.singleton(Collections.singletonMap("partitionKey", "partitionValue"));
        assertEquals(expectedConnectorPartition2, connectorPartitions2);

        doAnswer(invocation -> {
            capturedConsumedCallback.getValue().onCompletion(null, new ConsumerRecord<>(TOPIC, 0, 4, 0L, TimestampType.CREATE_TIME, 0, 0, jsonConverter.fromConnectData("", null, Arrays.asList("connector1", Collections.singletonMap("partitionKey", "partitionValue1"))), null, new RecordHeaders(), Optional.empty()));
            storeLogCallbackArgumentCaptor.getValue().onCompletion(null, null);
            return null;
        }).when(storeLog).readToEnd(storeLogCallbackArgumentCaptor.capture());

        // Trigger a read to the end of the log
        store.get(Collections.emptyList()).get(10000, TimeUnit.MILLISECONDS);

        // Null valued offset for a partition key should remove that partition for the connector
        connectorPartitions1 = store.connectorPartitions("connector1");
        assertEquals(Collections.singleton(Collections.singletonMap("partitionKey", "partitionValue2")), connectorPartitions1);

        store.stop();
        verify(storeLog).stop();
    }

    private static ByteBuffer buffer(String v) {
        return ByteBuffer.wrap(v.getBytes());
    }

}<|MERGE_RESOLUTION|>--- conflicted
+++ resolved
@@ -44,9 +44,6 @@
 import org.mockito.quality.Strictness;
 
 import java.nio.ByteBuffer;
-<<<<<<< HEAD
-import java.util.*;
-=======
 import java.util.Arrays;
 import java.util.Collections;
 import java.util.HashMap;
@@ -54,7 +51,6 @@
 import java.util.Map;
 import java.util.Optional;
 import java.util.Set;
->>>>>>> 9494bebe
 import java.util.concurrent.ExecutionException;
 import java.util.concurrent.Future;
 import java.util.concurrent.TimeUnit;
@@ -64,9 +60,6 @@
 import static org.apache.kafka.clients.CommonClientConfigs.CLIENT_ID_CONFIG;
 import static org.apache.kafka.clients.consumer.ConsumerConfig.ISOLATION_LEVEL_CONFIG;
 import static org.apache.kafka.connect.runtime.distributed.DistributedConfig.EXACTLY_ONCE_SOURCE_SUPPORT_CONFIG;
-<<<<<<< HEAD
-import static org.junit.Assert.*;
-=======
 import static org.junit.jupiter.api.Assertions.assertEquals;
 import static org.junit.jupiter.api.Assertions.assertFalse;
 import static org.junit.jupiter.api.Assertions.assertInstanceOf;
@@ -75,11 +68,15 @@
 import static org.junit.jupiter.api.Assertions.assertThrows;
 import static org.junit.jupiter.api.Assertions.assertTrue;
 import static org.junit.jupiter.api.Assertions.fail;
->>>>>>> 9494bebe
 import static org.mockito.AdditionalMatchers.aryEq;
 import static org.mockito.ArgumentMatchers.any;
 import static org.mockito.ArgumentMatchers.isNull;
-import static org.mockito.Mockito.*;
+import static org.mockito.Mockito.doAnswer;
+import static org.mockito.Mockito.doReturn;
+import static org.mockito.Mockito.spy;
+import static org.mockito.Mockito.verify;
+import static org.mockito.Mockito.verifyNoMoreInteractions;
+import static org.mockito.Mockito.when;
 
 @ExtendWith(MockitoExtension.class)
 @MockitoSettings(strictness = Strictness.STRICT_STUBS)
@@ -146,17 +143,15 @@
         };
         Supplier<String> clientIdBase = () -> CLIENT_ID_BASE;
 
-<<<<<<< HEAD
-        when(keyConverter.toConnectData(any(), any())).thenReturn(new SchemaAndValue(null, Arrays.asList("connector", Collections.singletonMap("partitionKey", "dummy"))));
-=======
         if (mockKeyConverter) {
             when(keyConverter.toConnectData(any(), any())).thenReturn(new SchemaAndValue(null,
                     Arrays.asList("connector", Collections.singletonMap("partitionKey", "dummy"))));
         }
->>>>>>> 9494bebe
         store = spy(new KafkaOffsetBackingStore(adminSupplier, clientIdBase, keyConverter));
 
-        doReturn(storeLog).when(store).createKafkaBasedLog(capturedTopic.capture(), capturedProducerProps.capture(), capturedConsumerProps.capture(), capturedConsumedCallback.capture(), capturedNewTopic.capture(), capturedAdminSupplier.capture(), any(), any());
+        doReturn(storeLog).when(store).createKafkaBasedLog(capturedTopic.capture(), capturedProducerProps.capture(),
+                capturedConsumerProps.capture(), capturedConsumedCallback.capture(),
+                capturedNewTopic.capture(), capturedAdminSupplier.capture(), any(), any());
     }
 
     @AfterEach
@@ -200,10 +195,14 @@
     public void testReloadOnStart() {
         setup(true);
         doAnswer(invocation -> {
-            capturedConsumedCallback.getValue().onCompletion(null, new ConsumerRecord<>(TOPIC, 0, 0, 0L, TimestampType.CREATE_TIME, 0, 0, TP0_KEY.array(), TP0_VALUE.array(), new RecordHeaders(), Optional.empty()));
-            capturedConsumedCallback.getValue().onCompletion(null, new ConsumerRecord<>(TOPIC, 1, 0, 0L, TimestampType.CREATE_TIME, 0, 0, TP1_KEY.array(), TP1_VALUE.array(), new RecordHeaders(), Optional.empty()));
-            capturedConsumedCallback.getValue().onCompletion(null, new ConsumerRecord<>(TOPIC, 0, 1, 0L, TimestampType.CREATE_TIME, 0, 0, TP0_KEY.array(), TP0_VALUE_NEW.array(), new RecordHeaders(), Optional.empty()));
-            capturedConsumedCallback.getValue().onCompletion(null, new ConsumerRecord<>(TOPIC, 1, 1, 0L, TimestampType.CREATE_TIME, 0, 0, TP1_KEY.array(), TP1_VALUE_NEW.array(), new RecordHeaders(), Optional.empty()));
+            capturedConsumedCallback.getValue().onCompletion(null, new ConsumerRecord<>(TOPIC, 0, 0, 0L, TimestampType.CREATE_TIME, 0, 0, TP0_KEY.array(), TP0_VALUE.array(),
+                    new RecordHeaders(), Optional.empty()));
+            capturedConsumedCallback.getValue().onCompletion(null, new ConsumerRecord<>(TOPIC, 1, 0, 0L, TimestampType.CREATE_TIME, 0, 0, TP1_KEY.array(), TP1_VALUE.array(),
+                    new RecordHeaders(), Optional.empty()));
+            capturedConsumedCallback.getValue().onCompletion(null, new ConsumerRecord<>(TOPIC, 0, 1, 0L, TimestampType.CREATE_TIME, 0, 0, TP0_KEY.array(), TP0_VALUE_NEW.array(),
+                    new RecordHeaders(), Optional.empty()));
+            capturedConsumedCallback.getValue().onCompletion(null, new ConsumerRecord<>(TOPIC, 1, 1, 0L, TimestampType.CREATE_TIME, 0, 0, TP1_KEY.array(), TP1_VALUE_NEW.array(),
+                    new RecordHeaders(), Optional.empty()));
             return null;
         }).when(storeLog).start();
 
@@ -260,8 +259,12 @@
 
         doAnswer(invocation -> {
             // Second get() should get the produced data and return the new values
-            capturedConsumedCallback.getValue().onCompletion(null, new ConsumerRecord<>(TOPIC, 0, 0, 0L, TimestampType.CREATE_TIME, 0, 0, TP0_KEY.array(), TP0_VALUE.array(), new RecordHeaders(), Optional.empty()));
-            capturedConsumedCallback.getValue().onCompletion(null, new ConsumerRecord<>(TOPIC, 1, 0, 0L, TimestampType.CREATE_TIME, 0, 0, TP1_KEY.array(), TP1_VALUE.array(), new RecordHeaders(), Optional.empty()));
+            capturedConsumedCallback.getValue().onCompletion(null,
+                    new ConsumerRecord<>(TOPIC, 0, 0, 0L, TimestampType.CREATE_TIME, 0, 0, TP0_KEY.array(), TP0_VALUE.array(),
+                            new RecordHeaders(), Optional.empty()));
+            capturedConsumedCallback.getValue().onCompletion(null,
+                    new ConsumerRecord<>(TOPIC, 1, 0, 0L, TimestampType.CREATE_TIME, 0, 0, TP1_KEY.array(), TP1_VALUE.array(),
+                            new RecordHeaders(), Optional.empty()));
             storeLogCallbackArgumentCaptor.getValue().onCompletion(null, null);
             return null;
         }).when(storeLog).readToEnd(storeLogCallbackArgumentCaptor.capture());
@@ -273,8 +276,12 @@
 
         doAnswer(invocation -> {
             // Third get() should pick up data produced by someone else and return those values
-            capturedConsumedCallback.getValue().onCompletion(null, new ConsumerRecord<>(TOPIC, 0, 1, 0L, TimestampType.CREATE_TIME, 0, 0, TP0_KEY.array(), TP0_VALUE_NEW.array(), new RecordHeaders(), Optional.empty()));
-            capturedConsumedCallback.getValue().onCompletion(null, new ConsumerRecord<>(TOPIC, 1, 1, 0L, TimestampType.CREATE_TIME, 0, 0, TP1_KEY.array(), TP1_VALUE_NEW.array(), new RecordHeaders(), Optional.empty()));
+            capturedConsumedCallback.getValue().onCompletion(null,
+                    new ConsumerRecord<>(TOPIC, 0, 1, 0L, TimestampType.CREATE_TIME, 0, 0, TP0_KEY.array(), TP0_VALUE_NEW.array(),
+                            new RecordHeaders(), Optional.empty()));
+            capturedConsumedCallback.getValue().onCompletion(null,
+                    new ConsumerRecord<>(TOPIC, 1, 1, 0L, TimestampType.CREATE_TIME, 0, 0, TP1_KEY.array(), TP1_VALUE_NEW.array(),
+                            new RecordHeaders(), Optional.empty()));
             storeLogCallbackArgumentCaptor.getValue().onCompletion(null, null);
             return null;
         }).when(storeLog).readToEnd(storeLogCallbackArgumentCaptor.capture());
@@ -294,8 +301,12 @@
         setup(true);
         // Second get() should get the produced data and return the new values
         doAnswer(invocation -> {
-            capturedConsumedCallback.getValue().onCompletion(null, new ConsumerRecord<>(TOPIC, 0, 0, 0L, TimestampType.CREATE_TIME, 0, 0, null, TP0_VALUE.array(), new RecordHeaders(), Optional.empty()));
-            capturedConsumedCallback.getValue().onCompletion(null, new ConsumerRecord<>(TOPIC, 1, 0, 0L, TimestampType.CREATE_TIME, 0, 0, TP1_KEY.array(), TP1_VALUE.array(), new RecordHeaders(), Optional.empty()));
+            capturedConsumedCallback.getValue().onCompletion(null,
+                    new ConsumerRecord<>(TOPIC, 0, 0, 0L, TimestampType.CREATE_TIME, 0, 0, null, TP0_VALUE.array(),
+                            new RecordHeaders(), Optional.empty()));
+            capturedConsumedCallback.getValue().onCompletion(null,
+                    new ConsumerRecord<>(TOPIC, 1, 0, 0L, TimestampType.CREATE_TIME, 0, 0, TP1_KEY.array(), TP1_VALUE.array(),
+                            new RecordHeaders(), Optional.empty()));
             storeLogCallbackArgumentCaptor.getValue().onCompletion(null, null);
             return null;
         }).when(storeLog).readToEnd(storeLogCallbackArgumentCaptor.capture());
@@ -344,7 +355,9 @@
 
         doAnswer(invocation -> {
             // Read null offset for TP1_KEY (tombstone message)
-            capturedConsumedCallback.getValue().onCompletion(null, new ConsumerRecord<>(TOPIC, 0, 1, 0L, TimestampType.CREATE_TIME, 0, 0, TP1_KEY.array(), null, new RecordHeaders(), Optional.empty()));
+            capturedConsumedCallback.getValue().onCompletion(null,
+                    new ConsumerRecord<>(TOPIC, 0, 1, 0L, TimestampType.CREATE_TIME, 0, 0, TP1_KEY.array(), null,
+                            new RecordHeaders(), Optional.empty()));
             storeLogCallbackArgumentCaptor.getValue().onCompletion(null, null);
             return null;
         }).when(storeLog).readToEnd(storeLogCallbackArgumentCaptor.capture());
@@ -416,14 +429,10 @@
 
         store.configure(mockConfig(props));
 
-<<<<<<< HEAD
-        assertEquals(IsolationLevel.READ_COMMITTED.name().toLowerCase(Locale.ROOT), capturedConsumerProps.getValue().get(ISOLATION_LEVEL_CONFIG));
-=======
         assertEquals(
                 IsolationLevel.READ_COMMITTED.toString(),
                 capturedConsumerProps.getValue().get(ISOLATION_LEVEL_CONFIG)
         );
->>>>>>> 9494bebe
     }
 
     @Test
@@ -434,14 +443,10 @@
 
         store.configure(mockConfig(props));
 
-<<<<<<< HEAD
-        assertEquals(IsolationLevel.READ_COMMITTED.name().toLowerCase(Locale.ROOT), capturedConsumerProps.getValue().get(ISOLATION_LEVEL_CONFIG));
-=======
         assertEquals(
                 IsolationLevel.READ_COMMITTED.toString(),
                 capturedConsumerProps.getValue().get(ISOLATION_LEVEL_CONFIG)
         );
->>>>>>> 9494bebe
     }
 
     @Test
@@ -463,14 +468,10 @@
 
         store.configure(mockConfig(props));
 
-<<<<<<< HEAD
-        assertEquals(IsolationLevel.READ_UNCOMMITTED.name().toLowerCase(Locale.ROOT), capturedConsumerProps.getValue().get(ISOLATION_LEVEL_CONFIG));
-=======
         assertEquals(
                 IsolationLevel.READ_UNCOMMITTED.toString(),
                 capturedConsumerProps.getValue().get(ISOLATION_LEVEL_CONFIG)
         );
->>>>>>> 9494bebe
 
     }
 
@@ -493,7 +494,9 @@
             return null;
         }, () -> CLIENT_ID_BASE, jsonConverter));
 
-        doReturn(storeLog).when(store).createKafkaBasedLog(capturedTopic.capture(), capturedProducerProps.capture(), capturedConsumerProps.capture(), capturedConsumedCallback.capture(), capturedNewTopic.capture(), capturedAdminSupplier.capture(), any(), any());
+        doReturn(storeLog).when(store).createKafkaBasedLog(capturedTopic.capture(), capturedProducerProps.capture(),
+                capturedConsumerProps.capture(), capturedConsumedCallback.capture(),
+                capturedNewTopic.capture(), capturedAdminSupplier.capture(), any(), any());
 
         store.configure(mockConfig(props));
         store.start();
@@ -501,10 +504,26 @@
         verify(storeLog).start();
 
         doAnswer(invocation -> {
-            capturedConsumedCallback.getValue().onCompletion(null, new ConsumerRecord<>(TOPIC, 0, 0, 0L, TimestampType.CREATE_TIME, 0, 0, jsonConverter.fromConnectData("", null, Arrays.asList("connector1", Collections.singletonMap("partitionKey", "partitionValue1"))), TP0_VALUE.array(), new RecordHeaders(), Optional.empty()));
-            capturedConsumedCallback.getValue().onCompletion(null, new ConsumerRecord<>(TOPIC, 0, 1, 0L, TimestampType.CREATE_TIME, 0, 0, jsonConverter.fromConnectData("", null, Arrays.asList("connector1", Collections.singletonMap("partitionKey", "partitionValue1"))), TP1_VALUE.array(), new RecordHeaders(), Optional.empty()));
-            capturedConsumedCallback.getValue().onCompletion(null, new ConsumerRecord<>(TOPIC, 0, 2, 0L, TimestampType.CREATE_TIME, 0, 0, jsonConverter.fromConnectData("", null, Arrays.asList("connector1", Collections.singletonMap("partitionKey", "partitionValue2"))), TP2_VALUE.array(), new RecordHeaders(), Optional.empty()));
-            capturedConsumedCallback.getValue().onCompletion(null, new ConsumerRecord<>(TOPIC, 0, 3, 0L, TimestampType.CREATE_TIME, 0, 0, jsonConverter.fromConnectData("", null, Arrays.asList("connector2", Collections.singletonMap("partitionKey", "partitionValue"))), TP1_VALUE.array(), new RecordHeaders(), Optional.empty()));
+            capturedConsumedCallback.getValue().onCompletion(null,
+                    new ConsumerRecord<>(TOPIC, 0, 0, 0L, TimestampType.CREATE_TIME, 0, 0,
+                            jsonConverter.fromConnectData("", null, Arrays.asList("connector1",
+                                    Collections.singletonMap("partitionKey", "partitionValue1"))), TP0_VALUE.array(),
+                            new RecordHeaders(), Optional.empty()));
+            capturedConsumedCallback.getValue().onCompletion(null,
+                    new ConsumerRecord<>(TOPIC, 0, 1, 0L, TimestampType.CREATE_TIME, 0, 0,
+                            jsonConverter.fromConnectData("", null, Arrays.asList("connector1",
+                                    Collections.singletonMap("partitionKey", "partitionValue1"))), TP1_VALUE.array(),
+                            new RecordHeaders(), Optional.empty()));
+            capturedConsumedCallback.getValue().onCompletion(null,
+                    new ConsumerRecord<>(TOPIC, 0, 2, 0L, TimestampType.CREATE_TIME, 0, 0,
+                            jsonConverter.fromConnectData("", null, Arrays.asList("connector1",
+                                    Collections.singletonMap("partitionKey", "partitionValue2"))), TP2_VALUE.array(),
+                            new RecordHeaders(), Optional.empty()));
+            capturedConsumedCallback.getValue().onCompletion(null,
+                    new ConsumerRecord<>(TOPIC, 0, 3, 0L, TimestampType.CREATE_TIME, 0, 0,
+                            jsonConverter.fromConnectData("", null, Arrays.asList("connector2",
+                                    Collections.singletonMap("partitionKey", "partitionValue"))), TP1_VALUE.array(),
+                            new RecordHeaders(), Optional.empty()));
             storeLogCallbackArgumentCaptor.getValue().onCompletion(null, null);
             return null;
         }).when(storeLog).readToEnd(storeLogCallbackArgumentCaptor.capture());
@@ -523,7 +542,11 @@
         assertEquals(expectedConnectorPartition2, connectorPartitions2);
 
         doAnswer(invocation -> {
-            capturedConsumedCallback.getValue().onCompletion(null, new ConsumerRecord<>(TOPIC, 0, 4, 0L, TimestampType.CREATE_TIME, 0, 0, jsonConverter.fromConnectData("", null, Arrays.asList("connector1", Collections.singletonMap("partitionKey", "partitionValue1"))), null, new RecordHeaders(), Optional.empty()));
+            capturedConsumedCallback.getValue().onCompletion(null,
+                    new ConsumerRecord<>(TOPIC, 0, 4, 0L, TimestampType.CREATE_TIME, 0, 0,
+                            jsonConverter.fromConnectData("", null, Arrays.asList("connector1",
+                                    Collections.singletonMap("partitionKey", "partitionValue1"))), null,
+                            new RecordHeaders(), Optional.empty()));
             storeLogCallbackArgumentCaptor.getValue().onCompletion(null, null);
             return null;
         }).when(storeLog).readToEnd(storeLogCallbackArgumentCaptor.capture());
