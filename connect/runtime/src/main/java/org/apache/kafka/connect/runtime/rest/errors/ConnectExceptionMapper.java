/*
 * Licensed to the Apache Software Foundation (ASF) under one or more
 * contributor license agreements. See the NOTICE file distributed with
 * this work for additional information regarding copyright ownership.
 * The ASF licenses this file to You under the Apache License, Version 2.0
 * (the "License"); you may not use this file except in compliance with
 * the License. You may obtain a copy of the License at
 *
 *    http://www.apache.org/licenses/LICENSE-2.0
 *
 * Unless required by applicable law or agreed to in writing, software
 * distributed under the License is distributed on an "AS IS" BASIS,
 * WITHOUT WARRANTIES OR CONDITIONS OF ANY KIND, either express or implied.
 * See the License for the specific language governing permissions and
 * limitations under the License.
 */
package org.apache.kafka.connect.runtime.rest.errors;

import org.apache.kafka.connect.errors.AlreadyExistsException;
import org.apache.kafka.connect.errors.NotFoundException;
import org.apache.kafka.connect.runtime.rest.entities.ErrorMessage;

import org.slf4j.Logger;
import org.slf4j.LoggerFactory;

import jakarta.ws.rs.WebApplicationException;
import jakarta.ws.rs.core.Context;
import jakarta.ws.rs.core.Response;
import jakarta.ws.rs.core.UriInfo;
import jakarta.ws.rs.ext.ExceptionMapper;

/**
 * Maps uncaught exceptions thrown while handling REST requests to appropriate {@link jakarta.ws.rs.core.Response}s
 */
public class ConnectExceptionMapper implements ExceptionMapper<Exception> {
    private static final Logger log = LoggerFactory.getLogger(ConnectExceptionMapper.class);

    @Context
    private UriInfo uriInfo;

    @Override
    public Response toResponse(Exception exception) {
        log.debug("Uncaught exception in REST call to /{}", uriInfo.getPath(), exception);

<<<<<<< HEAD
        if (exception instanceof ConnectRestException) {
            ConnectRestException restException = (ConnectRestException) exception;
            return Response.status(restException.statusCode()).entity(new ErrorMessage(restException.errorCode(), restException.getMessage())).build();
        }

        if (exception instanceof NotFoundException || exception instanceof javax.ws.rs.NotFoundException) {
            return Response.status(Response.Status.NOT_FOUND).entity(new ErrorMessage(Response.Status.NOT_FOUND.getStatusCode(), exception.getMessage())).build();
=======
        if (exception instanceof ConnectRestException restException) {
            return Response.status(restException.statusCode())
                    .entity(new ErrorMessage(restException.errorCode(), restException.getMessage()))
                    .build();
        }

        if (exception instanceof NotFoundException || exception instanceof jakarta.ws.rs.NotFoundException) {
            return Response.status(Response.Status.NOT_FOUND)
                    .entity(new ErrorMessage(Response.Status.NOT_FOUND.getStatusCode(), exception.getMessage()))
                    .build();
>>>>>>> 9494bebe
        }

        if (exception instanceof AlreadyExistsException) {
            return Response.status(Response.Status.CONFLICT).entity(new ErrorMessage(Response.Status.CONFLICT.getStatusCode(), exception.getMessage())).build();
        }

        if (!log.isDebugEnabled()) {
            log.error("Uncaught exception in REST call to /{}", uriInfo.getPath(), exception);
        }

        final int statusCode;
        if (exception instanceof WebApplicationException) {
            Response.StatusType statusInfo = ((WebApplicationException) exception).getResponse().getStatusInfo();
            statusCode = statusInfo.getStatusCode();
        } else {
            statusCode = Response.Status.INTERNAL_SERVER_ERROR.getStatusCode();
        }
        return Response.status(statusCode).entity(new ErrorMessage(statusCode, exception.getMessage())).build();
    }
}<|MERGE_RESOLUTION|>--- conflicted
+++ resolved
@@ -42,15 +42,6 @@
     public Response toResponse(Exception exception) {
         log.debug("Uncaught exception in REST call to /{}", uriInfo.getPath(), exception);
 
-<<<<<<< HEAD
-        if (exception instanceof ConnectRestException) {
-            ConnectRestException restException = (ConnectRestException) exception;
-            return Response.status(restException.statusCode()).entity(new ErrorMessage(restException.errorCode(), restException.getMessage())).build();
-        }
-
-        if (exception instanceof NotFoundException || exception instanceof javax.ws.rs.NotFoundException) {
-            return Response.status(Response.Status.NOT_FOUND).entity(new ErrorMessage(Response.Status.NOT_FOUND.getStatusCode(), exception.getMessage())).build();
-=======
         if (exception instanceof ConnectRestException restException) {
             return Response.status(restException.statusCode())
                     .entity(new ErrorMessage(restException.errorCode(), restException.getMessage()))
@@ -61,11 +52,12 @@
             return Response.status(Response.Status.NOT_FOUND)
                     .entity(new ErrorMessage(Response.Status.NOT_FOUND.getStatusCode(), exception.getMessage()))
                     .build();
->>>>>>> 9494bebe
         }
 
         if (exception instanceof AlreadyExistsException) {
-            return Response.status(Response.Status.CONFLICT).entity(new ErrorMessage(Response.Status.CONFLICT.getStatusCode(), exception.getMessage())).build();
+            return Response.status(Response.Status.CONFLICT)
+                    .entity(new ErrorMessage(Response.Status.CONFLICT.getStatusCode(), exception.getMessage()))
+                    .build();
         }
 
         if (!log.isDebugEnabled()) {
@@ -79,6 +71,8 @@
         } else {
             statusCode = Response.Status.INTERNAL_SERVER_ERROR.getStatusCode();
         }
-        return Response.status(statusCode).entity(new ErrorMessage(statusCode, exception.getMessage())).build();
+        return Response.status(statusCode)
+                .entity(new ErrorMessage(statusCode, exception.getMessage()))
+                .build();
     }
 }