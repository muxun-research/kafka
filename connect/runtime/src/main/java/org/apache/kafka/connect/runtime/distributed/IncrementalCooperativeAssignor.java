--- conflicted
+++ resolved
@@ -16,36 +16,19 @@
  */
 package org.apache.kafka.connect.runtime.distributed;
 
-<<<<<<< HEAD
-=======
-import java.util.Arrays;
-import java.util.Map.Entry;
-
 import org.apache.kafka.common.utils.ExponentialBackoff;
->>>>>>> 15418db6
 import org.apache.kafka.common.utils.LogContext;
 import org.apache.kafka.common.utils.Time;
 import org.apache.kafka.connect.runtime.distributed.WorkerCoordinator.ConnectorsAndTasks;
 import org.apache.kafka.connect.runtime.distributed.WorkerCoordinator.WorkerLoad;
+import org.apache.kafka.connect.storage.ClusterConfigState;
 import org.apache.kafka.connect.util.ConnectUtils;
-import org.apache.kafka.connect.storage.ClusterConfigState;
 import org.apache.kafka.connect.util.ConnectorTaskId;
 import org.slf4j.Logger;
 
 import java.nio.ByteBuffer;
-import java.util.ArrayList;
-import java.util.Collection;
-import java.util.Collections;
-import java.util.HashMap;
-import java.util.HashSet;
-import java.util.Iterator;
-import java.util.LinkedHashSet;
-import java.util.List;
-import java.util.Map;
+import java.util.*;
 import java.util.Map.Entry;
-import java.util.Objects;
-import java.util.Set;
-import java.util.TreeSet;
 import java.util.function.Function;
 import java.util.stream.Collectors;
 import java.util.stream.IntStream;
@@ -62,37 +45,8 @@
  * cooperative strategy for rebalancing. Note that this class is NOT thread-safe.
  * @see <a href="https://cwiki.apache.org/confluence/display/KAFKA/KIP-415%3A+Incremental+Cooperative+Rebalancing+in+Kafka+Connect">
  * KIP-415 for a description of the assignment policy. </a>
- *
  */
 public class IncrementalCooperativeAssignor implements ConnectAssignor {
-<<<<<<< HEAD
-	private final Logger log;
-	private final Time time;
-	private final int maxDelay;
-	private ConnectorsAndTasks previousAssignment;
-	private ConnectorsAndTasks previousRevocation;
-	private boolean canRevoke;
-	// visible for testing
-	protected final Set<String> candidateWorkersForReassignment;
-	protected long scheduledRebalance;
-	protected int delay;
-	protected int previousGenerationId;
-	protected Set<String> previousMembers;
-
-	public IncrementalCooperativeAssignor(LogContext logContext, Time time, int maxDelay) {
-		this.log = logContext.logger(IncrementalCooperativeAssignor.class);
-		this.time = time;
-		this.maxDelay = maxDelay;
-		this.previousAssignment = ConnectorsAndTasks.EMPTY;
-		this.previousRevocation = new ConnectorsAndTasks.Builder().build();
-		this.canRevoke = true;
-		this.scheduledRebalance = 0;
-		this.candidateWorkersForReassignment = new LinkedHashSet<>();
-		this.delay = 0;
-		this.previousGenerationId = -1;
-		this.previousMembers = Collections.emptySet();
-	}
-=======
     private final Logger log;
     private final Time time;
     private final int maxDelay;
@@ -126,45 +80,14 @@
         // in which case, the exponential backoff delay should be 0 which would return the backoff delay to be 0 always
         this.consecutiveRevokingRebalancesBackoff = new ExponentialBackoff(maxDelay == 0 ? 0 : 1, 40, maxDelay, 0);
     }
->>>>>>> 15418db6
 
     @Override
-    public Map<String, ByteBuffer> performAssignment(String leaderId, String protocol,
-                                                     List<JoinGroupResponseMember> allMemberMetadata,
-                                                     WorkerCoordinator coordinator) {
+    public Map<String, ByteBuffer> performAssignment(String leaderId, String protocol, List<JoinGroupResponseMember> allMemberMetadata, WorkerCoordinator coordinator) {
         log.debug("Performing task assignment");
 
         Map<String, ExtendedWorkerState> memberConfigs = new HashMap<>();
         for (JoinGroupResponseMember member : allMemberMetadata) {
-            memberConfigs.put(
-                    member.memberId(),
-                    IncrementalCooperativeConnectProtocol.deserializeMetadata(ByteBuffer.wrap(member.metadata())));
-<<<<<<< HEAD
-		}
-		log.debug("Member configs: {}", memberConfigs);
-
-		// The new config offset is the maximum seen by any member. We always perform assignment using this offset,
-		// even if some members have fallen behind. The config offset used to generate the assignment is included in
-		// the response so members that have fallen behind will not use the assignment until they have caught up.
-		long maxOffset = memberConfigs.values().stream().map(ExtendedWorkerState::offset).max(Long::compare).get();
-		log.debug("Max config offset root: {}, local snapshot config offsets root: {}",
-				maxOffset, coordinator.configSnapshot().offset());
-
-		short protocolVersion = memberConfigs.values().stream()
-				.allMatch(state -> state.assignment().version() == CONNECT_PROTOCOL_V2)
-				? CONNECT_PROTOCOL_V2
-				: CONNECT_PROTOCOL_V1;
-
-		Long leaderOffset = ensureLeaderConfig(maxOffset, coordinator);
-		if (leaderOffset == null) {
-			Map<String, ExtendedAssignment> assignments = fillAssignments(
-					memberConfigs.keySet(), Assignment.CONFIG_MISMATCH,
-					leaderId, memberConfigs.get(leaderId).url(), maxOffset, Collections.emptyMap(),
-					Collections.emptyMap(), Collections.emptyMap(), 0, protocolVersion);
-			return serializeAssignments(assignments);
-		}
-		return performTaskAssignment(leaderId, leaderOffset, memberConfigs, coordinator, protocolVersion);
-=======
+            memberConfigs.put(member.memberId(), IncrementalCooperativeConnectProtocol.deserializeMetadata(ByteBuffer.wrap(member.metadata())));
         }
         log.debug("Member configs: {}", memberConfigs);
 
@@ -172,21 +95,16 @@
         // even if some members have fallen behind. The config offset used to generate the assignment is included in
         // the response so members that have fallen behind will not use the assignment until they have caught up.
         long maxOffset = memberConfigs.values().stream().map(ExtendedWorkerState::offset).max(Long::compare).get();
-        log.debug("Max config offset root: {}, local snapshot config offsets root: {}",
-                  maxOffset, coordinator.configSnapshot().offset());
+        log.debug("Max config offset root: {}, local snapshot config offsets root: {}", maxOffset, coordinator.configSnapshot().offset());
 
         short protocolVersion = ConnectProtocolCompatibility.fromProtocol(protocol).protocolVersion();
 
         Long leaderOffset = ensureLeaderConfig(maxOffset, coordinator);
         if (leaderOffset == null) {
-            Map<String, ExtendedAssignment> assignments = fillAssignments(
-                    memberConfigs.keySet(), Assignment.CONFIG_MISMATCH,
-                    leaderId, memberConfigs.get(leaderId).url(), maxOffset,
-                    ClusterAssignment.EMPTY, 0, protocolVersion);
+            Map<String, ExtendedAssignment> assignments = fillAssignments(memberConfigs.keySet(), Assignment.CONFIG_MISMATCH, leaderId, memberConfigs.get(leaderId).url(), maxOffset, ClusterAssignment.EMPTY, 0, protocolVersion);
             return serializeAssignments(assignments, protocolVersion);
         }
         return performTaskAssignment(leaderId, leaderOffset, memberConfigs, coordinator, protocolVersion);
->>>>>>> 15418db6
     }
 
     private Long ensureLeaderConfig(long maxOffset, WorkerCoordinator coordinator) {
@@ -197,8 +115,7 @@
             // is also safe to use this newer state.
             ClusterConfigState updatedSnapshot = coordinator.configFreshSnapshot();
             if (updatedSnapshot.offset() < maxOffset) {
-                log.info("Was selected to perform assignments, but do not have latest config found in sync request. "
-                         + "Returning an empty configuration to trigger re-sync.");
+                log.info("Was selected to perform assignments, but do not have latest config found in sync request. " + "Returning an empty configuration to trigger re-sync.");
                 return null;
             } else {
                 coordinator.configSnapshot(updatedSnapshot);
@@ -209,52 +126,6 @@
     }
 
     /**
-<<<<<<< HEAD
-	 * Performs task assignment based on the incremental cooperative connect protocol.
-	 * Read more on the design and implementation in:
-	 * {@see https://cwiki.apache.org/confluence/display/KAFKA/KIP-415%3A+Incremental+Cooperative+Rebalancing+in+Kafka+Connect}
-	 *
-	 * @param leaderId the ID of the group leader
-	 * @param maxOffset the latest known offset of the configuration topic
-	 * @param memberConfigs the metadata of all the members of the group as gather in the current
-	 * round of rebalancing
-	 * @param coordinator the worker coordinator instance that provide the configuration snapshot
-	 * and get assigned the leader state during this assignment
-	 * @param protocolVersion the Connect subprotocol version
-	 * @return the serialized assignment of tasks to the whole group, including assigned or
-	 * revoked tasks
-	 */
-	protected Map<String, ByteBuffer> performTaskAssignment(String leaderId, long maxOffset,
-															Map<String, ExtendedWorkerState> memberConfigs,
-															WorkerCoordinator coordinator, short protocolVersion) {
-		log.debug("Performing task assignment during generation: {} with memberId: {}",
-				coordinator.generationId(), coordinator.memberId());
-
-		// Base set: The previous assignment of connectors-and-tasks is a standalone snapshot that
-		// can be used to calculate derived sets
-		log.debug("Previous assignments: {}", previousAssignment);
-		int lastCompletedGenerationId = coordinator.lastCompletedGenerationId();
-		if (previousGenerationId != lastCompletedGenerationId) {
-			log.debug("Clearing the view of previous assignments due to generation mismatch between "
-							+ "previous generation ID {} and last completed generation ID {}. This can "
-							+ "happen if the leader fails to sync the assignment within a rebalancing round. "
-							+ "The following view of previous assignments might be outdated and will be "
-							+ "ignored by the leader in the current computation of new assignments. "
-							+ "Possibly outdated previous assignments: {}",
-					previousGenerationId, lastCompletedGenerationId, previousAssignment);
-			this.previousAssignment = ConnectorsAndTasks.EMPTY;
-		}
-
-		ClusterConfigState snapshot = coordinator.configSnapshot();
-		Set<String> configuredConnectors = new TreeSet<>(snapshot.connectors());
-		Set<ConnectorTaskId> configuredTasks = configuredConnectors.stream()
-				.flatMap(c -> snapshot.tasks(c).stream())
-				.collect(Collectors.toSet());
-
-		// Base set: The set of configured connectors-and-tasks is a standalone snapshot that can
-		// be used to calculate derived sets
-		ConnectorsAndTasks configured = new ConnectorsAndTasks.Builder()
-=======
      * Performs task assignment based on the incremental cooperative connect protocol.
      * Read more on the design and implementation in:
      * <a href="https://cwiki.apache.org/confluence/display/KAFKA/KIP-415%3A+Incremental+Cooperative+Rebalancing+in+Kafka+Connect">
@@ -270,54 +141,26 @@
      * @return the serialized assignment of tasks to the whole group, including assigned or
      * revoked tasks
      */
-    protected Map<String, ByteBuffer> performTaskAssignment(String leaderId, long maxOffset,
-                                                            Map<String, ExtendedWorkerState> memberConfigs,
-                                                            WorkerCoordinator coordinator, short protocolVersion) {
-        log.debug("Performing task assignment during generation: {} with memberId: {}",
-                coordinator.generationId(), coordinator.memberId());
-        Map<String, ConnectorsAndTasks> memberAssignments = transformValues(
-                memberConfigs,
-                memberConfig -> new ConnectorsAndTasks.Builder()
-                        .with(memberConfig.assignment().connectors(), memberConfig.assignment().tasks())
-                        .build()
-        );
-        ClusterAssignment clusterAssignment = performTaskAssignment(
-                coordinator.configSnapshot(),
-                coordinator.lastCompletedGenerationId(),
-                coordinator.generationId(),
-                memberAssignments
-        );
+    protected Map<String, ByteBuffer> performTaskAssignment(String leaderId, long maxOffset, Map<String, ExtendedWorkerState> memberConfigs, WorkerCoordinator coordinator, short protocolVersion) {
+        log.debug("Performing task assignment during generation: {} with memberId: {}", coordinator.generationId(), coordinator.memberId());
+        Map<String, ConnectorsAndTasks> memberAssignments = transformValues(memberConfigs, memberConfig -> new ConnectorsAndTasks.Builder().with(memberConfig.assignment().connectors(), memberConfig.assignment().tasks()).build());
+        ClusterAssignment clusterAssignment = performTaskAssignment(coordinator.configSnapshot(), coordinator.lastCompletedGenerationId(), coordinator.generationId(), memberAssignments);
 
         coordinator.leaderState(new LeaderState(memberConfigs, clusterAssignment.allAssignedConnectors(), clusterAssignment.allAssignedTasks()));
 
-        Map<String, ExtendedAssignment> assignments =
-                fillAssignments(memberConfigs.keySet(), Assignment.NO_ERROR, leaderId,
-                        memberConfigs.get(leaderId).url(), maxOffset,
-                        clusterAssignment,
-                        delay, protocolVersion);
+        Map<String, ExtendedAssignment> assignments = fillAssignments(memberConfigs.keySet(), Assignment.NO_ERROR, leaderId, memberConfigs.get(leaderId).url(), maxOffset, clusterAssignment, delay, protocolVersion);
 
         log.debug("Actual assignments: {}", assignments);
         return serializeAssignments(assignments, protocolVersion);
     }
 
     // Visible for testing
-    ClusterAssignment performTaskAssignment(
-            ClusterConfigState configSnapshot,
-            int lastCompletedGenerationId,
-            int currentGenerationId,
-            Map<String, ConnectorsAndTasks> memberAssignments
-    ) {
+    ClusterAssignment performTaskAssignment(ClusterConfigState configSnapshot, int lastCompletedGenerationId, int currentGenerationId, Map<String, ConnectorsAndTasks> memberAssignments) {
         // Base set: The previous assignment of connectors-and-tasks is a standalone snapshot that
         // can be used to calculate derived sets
         log.debug("Previous assignments: {}", previousAssignment);
         if (previousGenerationId != lastCompletedGenerationId) {
-            log.debug("Clearing the view of previous assignments due to generation mismatch between "
-                    + "previous generation ID {} and last completed generation ID {}. This can "
-                    + "happen if the leader fails to sync the assignment within a rebalancing round. "
-                    + "The following view of previous assignments might be outdated and will be "
-                    + "ignored by the leader in the current computation of new assignments. "
-                    + "Possibly outdated previous assignments: {}",
-                    previousGenerationId, lastCompletedGenerationId, previousAssignment);
+            log.debug("Clearing the view of previous assignments due to generation mismatch between " + "previous generation ID {} and last completed generation ID {}. This can " + "happen if the leader fails to sync the assignment within a rebalancing round. " + "The following view of previous assignments might be outdated and will be " + "ignored by the leader in the current computation of new assignments. " + "Possibly outdated previous assignments: {}", previousGenerationId, lastCompletedGenerationId, previousAssignment);
             this.previousAssignment = ConnectorsAndTasks.EMPTY;
         }
 
@@ -326,9 +169,7 @@
 
         // Base set: The set of configured connectors-and-tasks is a standalone snapshot that can
         // be used to calculate derived sets
-        ConnectorsAndTasks configured = new ConnectorsAndTasks.Builder()
->>>>>>> 15418db6
-                .with(configuredConnectors, configuredTasks).build();
+        ConnectorsAndTasks configured = new ConnectorsAndTasks.Builder().with(configuredConnectors, configuredTasks).build();
         log.debug("Configured assignments: {}", configured);
 
         // Base set: The set of active connectors-and-tasks is a standalone snapshot that can be
@@ -339,8 +180,7 @@
         // This means that a previous revocation did not take effect. In this case, reset
         // appropriately and be ready to re-apply revocation of tasks
         if (!previousRevocation.isEmpty()) {
-            if (previousRevocation.connectors().stream().anyMatch(c -> activeAssignments.connectors().contains(c))
-                    || previousRevocation.tasks().stream().anyMatch(t -> activeAssignments.tasks().contains(t))) {
+            if (previousRevocation.connectors().stream().anyMatch(c -> activeAssignments.connectors().contains(c)) || previousRevocation.tasks().stream().anyMatch(t -> activeAssignments.tasks().contains(t))) {
                 previousAssignment = activeAssignments;
             }
             previousRevocation.connectors().clear();
@@ -363,43 +203,6 @@
 
         // Derived set: The set of new connectors-and-tasks is a derived set from the set
         // difference of configured - previous - active
-<<<<<<< HEAD
-        ConnectorsAndTasks newSubmissions = diff(configured, previousAssignment, activeAssignments);
-        log.debug("New assignments: {}", newSubmissions);
-
-        // A collection of the complete assignment
-        List<WorkerLoad> completeWorkerAssignment = workerAssignment(memberConfigs, ConnectorsAndTasks.EMPTY);
-        log.debug("Complete (ignoring deletions) worker assignments: {}", completeWorkerAssignment);
-
-        // Per worker connector assignments without removing deleted connectors yet
-        Map<String, Collection<String>> connectorAssignments =
-                completeWorkerAssignment.stream().collect(Collectors.toMap(WorkerLoad::worker, WorkerLoad::connectors));
-        log.debug("Complete (ignoring deletions) connector assignments: {}", connectorAssignments);
-
-        // Per worker task assignments without removing deleted connectors yet
-		Map<String, Collection<ConnectorTaskId>> taskAssignments =
-				completeWorkerAssignment.stream().collect(Collectors.toMap(WorkerLoad::worker, WorkerLoad::tasks));
-		log.debug("Complete (ignoring deletions) task assignments: {}", taskAssignments);
-
-		// A collection of the current assignment excluding the connectors-and-tasks to be deleted
-		List<WorkerLoad> currentWorkerAssignment = workerAssignment(memberConfigs, deleted);
-
-		Map<String, ConnectorsAndTasks> toRevoke = computeDeleted(deleted, connectorAssignments, taskAssignments);
-		log.debug("Connector and task to delete assignments: {}", toRevoke);
-
-		// Revoking redundant connectors/tasks if the workers have duplicate assignments
-		toRevoke.putAll(computeDuplicatedAssignments(memberConfigs, connectorAssignments, taskAssignments));
-		log.debug("Connector and task to revoke assignments (include duplicated assignments): {}", toRevoke);
-
-		// Recompute the complete assignment excluding the deleted connectors-and-tasks
-		completeWorkerAssignment = workerAssignment(memberConfigs, deleted);
-		connectorAssignments =
-				completeWorkerAssignment.stream().collect(Collectors.toMap(WorkerLoad::worker, WorkerLoad::connectors));
-		taskAssignments =
-				completeWorkerAssignment.stream().collect(Collectors.toMap(WorkerLoad::worker, WorkerLoad::tasks));
-
-		handleLostAssignments(lostAssignments, newSubmissions, completeWorkerAssignment, memberConfigs);
-=======
         ConnectorsAndTasks created = diff(configured, previousAssignment, activeAssignments);
         log.debug("Created: {}", created);
 
@@ -431,12 +234,10 @@
         ConnectorsAndTasks.Builder lostAssignmentsToReassignBuilder = new ConnectorsAndTasks.Builder();
         handleLostAssignments(lostAssignments, lostAssignmentsToReassignBuilder, nextWorkerAssignment);
         ConnectorsAndTasks lostAssignmentsToReassign = lostAssignmentsToReassignBuilder.build();
->>>>>>> 15418db6
 
         // Do not revoke resources for re-assignment while a delayed rebalance is active
         if (delay == 0) {
-            Map<String, ConnectorsAndTasks> loadBalancingRevocations =
-                    performLoadBalancingRevocations(configured, nextWorkerAssignment);
+            Map<String, ConnectorsAndTasks> loadBalancingRevocations = performLoadBalancingRevocations(configured, nextWorkerAssignment);
 
             // If this round and the previous round involved revocation, we will calculate a delay for
             // the next round when revoking rebalance would be allowed. Note that delay could be 0, in which
@@ -447,8 +248,7 @@
                 delay = (int) consecutiveRevokingRebalancesBackoff.backoff(numSuccessiveRevokingRebalances);
                 if (delay != 0) {
                     scheduledRebalance = time.milliseconds() + delay;
-                    log.debug("Skipping revocations in the current round with a delay of {}ms. Next scheduled rebalance:{}",
-                            delay, scheduledRebalance);
+                    log.debug("Skipping revocations in the current round with a delay of {}ms. Next scheduled rebalance:{}", delay, scheduledRebalance);
                 } else {
                     log.debug("Revoking assignments immediately since scheduled.rebalance.max.delay.ms is set to 0");
                     addAll(toRevoke, loadBalancingRevocations);
@@ -467,8 +267,7 @@
             } else if (revokedInPrevious) {
                 // No revocations in this round but the previous round had one. Probably the workers
                 // have converged to a balanced load. We can reset the rebalance clock
-                log.debug("Previous round had revocations but this round didn't. Probably, the cluster has reached a " +
-                        "balanced load. Resetting the exponential backoff clock");
+                log.debug("Previous round had revocations but this round didn't. Probably, the cluster has reached a " + "balanced load. Resetting the exponential backoff clock");
                 revokedInPrevious = false;
                 numSuccessiveRevokingRebalances = 0;
             } else {
@@ -481,53 +280,19 @@
         }
 
         // The complete set of connectors and tasks that should be newly-assigned during this round
-        ConnectorsAndTasks toAssign = new ConnectorsAndTasks.Builder()
-                .addConnectors(created.connectors())
-                .addTasks(created.tasks())
-                .addConnectors(lostAssignmentsToReassign.connectors())
-                .addTasks(lostAssignmentsToReassign.tasks())
-                .build();
+        ConnectorsAndTasks toAssign = new ConnectorsAndTasks.Builder().addConnectors(created.connectors()).addTasks(created.tasks()).addConnectors(lostAssignmentsToReassign.connectors()).addTasks(lostAssignmentsToReassign.tasks()).build();
 
         assignConnectors(nextWorkerAssignment, toAssign.connectors());
         assignTasks(nextWorkerAssignment, toAssign.tasks());
 
-        Map<String, Collection<String>> nextConnectorAssignments = nextWorkerAssignment.stream()
-                .collect(Collectors.toMap(
-                        WorkerLoad::worker,
-                        WorkerLoad::connectors
-                ));
-        Map<String, Collection<ConnectorTaskId>> nextTaskAssignments = nextWorkerAssignment.stream()
-                .collect(Collectors.toMap(
-                        WorkerLoad::worker,
-                        WorkerLoad::tasks
-                ));
-
-        Map<String, Collection<String>> currentConnectorAssignments =
-                currentWorkerAssignment.stream().collect(Collectors.toMap(WorkerLoad::worker, WorkerLoad::connectors));
-        Map<String, Collection<ConnectorTaskId>> currentTaskAssignments =
-                currentWorkerAssignment.stream().collect(Collectors.toMap(WorkerLoad::worker, WorkerLoad::tasks));
-        Map<String, Collection<String>> incrementalConnectorAssignments =
-                diff(nextConnectorAssignments, currentConnectorAssignments);
-        Map<String, Collection<ConnectorTaskId>> incrementalTaskAssignments =
-                diff(nextTaskAssignments, currentTaskAssignments);
-
-<<<<<<< HEAD
-		log.debug("Incremental connector assignments: {}", incrementalConnectorAssignments);
-		log.debug("Incremental task assignments: {}", incrementalTaskAssignments);
-
-		coordinator.leaderState(new LeaderState(memberConfigs, connectorAssignments, taskAssignments));
-
-		Map<String, ExtendedAssignment> assignments =
-				fillAssignments(memberConfigs.keySet(), Assignment.NO_ERROR, leaderId,
-						memberConfigs.get(leaderId).url(), maxOffset, incrementalConnectorAssignments,
-						incrementalTaskAssignments, toRevoke, delay, protocolVersion);
-		previousAssignment = computePreviousAssignment(toRevoke, connectorAssignments, taskAssignments, lostAssignments);
-		previousGenerationId = coordinator.generationId();
-		previousMembers = memberConfigs.keySet();
-		log.debug("Actual assignments: {}", assignments);
-		return serializeAssignments(assignments);
-	}
-=======
+        Map<String, Collection<String>> nextConnectorAssignments = nextWorkerAssignment.stream().collect(Collectors.toMap(WorkerLoad::worker, WorkerLoad::connectors));
+        Map<String, Collection<ConnectorTaskId>> nextTaskAssignments = nextWorkerAssignment.stream().collect(Collectors.toMap(WorkerLoad::worker, WorkerLoad::tasks));
+
+        Map<String, Collection<String>> currentConnectorAssignments = currentWorkerAssignment.stream().collect(Collectors.toMap(WorkerLoad::worker, WorkerLoad::connectors));
+        Map<String, Collection<ConnectorTaskId>> currentTaskAssignments = currentWorkerAssignment.stream().collect(Collectors.toMap(WorkerLoad::worker, WorkerLoad::tasks));
+        Map<String, Collection<String>> incrementalConnectorAssignments = diff(nextConnectorAssignments, currentConnectorAssignments);
+        Map<String, Collection<ConnectorTaskId>> incrementalTaskAssignments = diff(nextTaskAssignments, currentTaskAssignments);
+
         Map<String, ConnectorsAndTasks> revoked = buildAll(toRevoke);
 
         previousAssignment = computePreviousAssignment(revoked, nextConnectorAssignments, nextTaskAssignments, lostAssignments);
@@ -536,164 +301,21 @@
 
         log.debug("Incremental connector assignments: {}", incrementalConnectorAssignments);
         log.debug("Incremental task assignments: {}", incrementalTaskAssignments);
->>>>>>> 15418db6
 
         Map<String, Collection<String>> revokedConnectors = transformValues(revoked, ConnectorsAndTasks::connectors);
         Map<String, Collection<ConnectorTaskId>> revokedTasks = transformValues(revoked, ConnectorsAndTasks::tasks);
 
-        return new ClusterAssignment(
-                incrementalConnectorAssignments,
-                incrementalTaskAssignments,
-                revokedConnectors,
-                revokedTasks,
-                diff(nextConnectorAssignments, revokedConnectors),
-                diff(nextTaskAssignments, revokedTasks)
-        );
-    }
-
-    private ConnectorsAndTasks computePreviousAssignment(Map<String, ConnectorsAndTasks> toRevoke,
-                                                         Map<String, Collection<String>> connectorAssignments,
-                                                         Map<String, Collection<ConnectorTaskId>> taskAssignments,
-                                                         ConnectorsAndTasks lostAssignments) {
-        ConnectorsAndTasks previousAssignment = new ConnectorsAndTasks.Builder().with(
-                ConnectUtils.combineCollections(connectorAssignments.values()),
-                ConnectUtils.combineCollections(taskAssignments.values())
-        ).build();
+        return new ClusterAssignment(incrementalConnectorAssignments, incrementalTaskAssignments, revokedConnectors, revokedTasks, diff(nextConnectorAssignments, revokedConnectors), diff(nextTaskAssignments, revokedTasks));
+    }
+
+    private ConnectorsAndTasks computePreviousAssignment(Map<String, ConnectorsAndTasks> toRevoke, Map<String, Collection<String>> connectorAssignments, Map<String, Collection<ConnectorTaskId>> taskAssignments, ConnectorsAndTasks lostAssignments) {
+        ConnectorsAndTasks previousAssignment = new ConnectorsAndTasks.Builder().with(ConnectUtils.combineCollections(connectorAssignments.values()), ConnectUtils.combineCollections(taskAssignments.values())).build();
 
         for (ConnectorsAndTasks revoked : toRevoke.values()) {
             previousAssignment.connectors().removeAll(revoked.connectors());
             previousAssignment.tasks().removeAll(revoked.tasks());
             previousRevocation.connectors().addAll(revoked.connectors());
             previousRevocation.tasks().addAll(revoked.tasks());
-<<<<<<< HEAD
-		}
-
-		// Depends on the previous assignment's collections being sets at the moment.
-		// TODO: make it independent
-		previousAssignment.connectors().addAll(lostAssignments.connectors());
-		previousAssignment.tasks().addAll(lostAssignments.tasks());
-
-		return previousAssignment;
-	}
-
-	private ConnectorsAndTasks duplicatedAssignments(Map<String, ExtendedWorkerState> memberConfigs) {
-		Set<String> connectors = memberConfigs.entrySet().stream()
-				.flatMap(memberConfig -> memberConfig.getValue().assignment().connectors().stream())
-				.collect(Collectors.groupingBy(Function.identity(), Collectors.counting()))
-				.entrySet().stream()
-				.filter(entry -> entry.getValue() > 1L)
-				.map(Entry::getKey)
-				.collect(Collectors.toSet());
-
-		Set<ConnectorTaskId> tasks = memberConfigs.values().stream()
-				.flatMap(state -> state.assignment().tasks().stream())
-				.collect(Collectors.groupingBy(Function.identity(), Collectors.counting()))
-				.entrySet().stream()
-				.filter(entry -> entry.getValue() > 1L)
-				.map(Entry::getKey)
-				.collect(Collectors.toSet());
-		return new ConnectorsAndTasks.Builder().with(connectors, tasks).build();
-	}
-
-	private Map<String, ConnectorsAndTasks> computeDuplicatedAssignments(Map<String, ExtendedWorkerState> memberConfigs,
-																		 Map<String, Collection<String>> connectorAssignments,
-																		 Map<String, Collection<ConnectorTaskId>> taskAssignment) {
-		ConnectorsAndTasks duplicatedAssignments = duplicatedAssignments(memberConfigs);
-		log.debug("Duplicated assignments: {}", duplicatedAssignments);
-
-		Map<String, ConnectorsAndTasks> toRevoke = new HashMap<>();
-		if (!duplicatedAssignments.connectors().isEmpty()) {
-			connectorAssignments.entrySet().stream()
-					.forEach(entry -> {
-						Set<String> duplicatedConnectors = new HashSet<>(duplicatedAssignments.connectors());
-						duplicatedConnectors.retainAll(entry.getValue());
-						if (!duplicatedConnectors.isEmpty()) {
-							toRevoke.computeIfAbsent(
-									entry.getKey(),
-									v -> new ConnectorsAndTasks.Builder().build()
-							).connectors().addAll(duplicatedConnectors);
-						}
-					});
-		}
-		if (!duplicatedAssignments.tasks().isEmpty()) {
-			taskAssignment.entrySet().stream()
-					.forEach(entry -> {
-						Set<ConnectorTaskId> duplicatedTasks = new HashSet<>(duplicatedAssignments.tasks());
-						duplicatedTasks.retainAll(entry.getValue());
-						if (!duplicatedTasks.isEmpty()) {
-							toRevoke.computeIfAbsent(
-									entry.getKey(),
-									v -> new ConnectorsAndTasks.Builder().build()
-							).tasks().addAll(duplicatedTasks);
-						}
-					});
-		}
-		return toRevoke;
-	}
-
-	// visible for testing
-	protected void handleLostAssignments(ConnectorsAndTasks lostAssignments,
-										 ConnectorsAndTasks newSubmissions,
-										 List<WorkerLoad> completeWorkerAssignment,
-										 Map<String, ExtendedWorkerState> memberConfigs) {
-		if (lostAssignments.isEmpty()) {
-			resetDelay();
-			return;
-		}
-
-		final long now = time.milliseconds();
-		log.debug("Found the following connectors and tasks missing from previous assignments: "
-				+ lostAssignments);
-
-		if (scheduledRebalance <= 0 && memberConfigs.keySet().containsAll(previousMembers)) {
-			log.debug("No worker seems to have departed the group during the rebalance. The "
-					+ "missing assignments that the leader is detecting are probably due to some "
-					+ "workers failing to receive the new assignments in the previous rebalance. "
-					+ "Will reassign missing tasks as new tasks");
-			newSubmissions.connectors().addAll(lostAssignments.connectors());
-			newSubmissions.tasks().addAll(lostAssignments.tasks());
-			return;
-		}
-
-		if (scheduledRebalance > 0 && now >= scheduledRebalance) {
-			// delayed rebalance expired and it's time to assign resources
-			log.debug("Delayed rebalance expired. Reassigning lost tasks");
-			List<WorkerLoad> candidateWorkerLoad = Collections.emptyList();
-			if (!candidateWorkersForReassignment.isEmpty()) {
-				candidateWorkerLoad = pickCandidateWorkerForReassignment(completeWorkerAssignment);
-			}
-
-			if (!candidateWorkerLoad.isEmpty()) {
-				log.debug("Assigning lost tasks to {} candidate workers: {}",
-						candidateWorkerLoad.size(),
-						candidateWorkerLoad.stream().map(WorkerLoad::worker).collect(Collectors.joining(",")));
-				Iterator<WorkerLoad> candidateWorkerIterator = candidateWorkerLoad.iterator();
-				for (String connector : lostAssignments.connectors()) {
-					// Loop over the candidate workers as many times as it takes
-					if (!candidateWorkerIterator.hasNext()) {
-						candidateWorkerIterator = candidateWorkerLoad.iterator();
-					}
-					WorkerLoad worker = candidateWorkerIterator.next();
-					log.debug("Assigning connector id {} to member {}", connector, worker.worker());
-					worker.assign(connector);
-				}
-				candidateWorkerIterator = candidateWorkerLoad.iterator();
-				for (ConnectorTaskId task : lostAssignments.tasks()) {
-					if (!candidateWorkerIterator.hasNext()) {
-						candidateWorkerIterator = candidateWorkerLoad.iterator();
-					}
-					WorkerLoad worker = candidateWorkerIterator.next();
-					log.debug("Assigning task id {} to member {}", task, worker.worker());
-					worker.assign(task);
-				}
-			} else {
-				log.debug("No single candidate worker was found to assign lost tasks. Treating lost tasks as new tasks");
-				newSubmissions.connectors().addAll(lostAssignments.connectors());
-				newSubmissions.tasks().addAll(lostAssignments.tasks());
-			}
-			resetDelay();
-		} else {
-=======
         }
 
         // Depends on the previous assignment's collections being sets at the moment.
@@ -705,35 +327,17 @@
     }
 
     private ConnectorsAndTasks duplicatedAssignments(Map<String, ConnectorsAndTasks> memberAssignments) {
-        Map<String, Long> connectorInstanceCounts = combineCollections(
-                memberAssignments.values(),
-                ConnectorsAndTasks::connectors,
-                Collectors.groupingBy(Function.identity(), Collectors.counting())
-        );
-        Set<String> duplicatedConnectors = connectorInstanceCounts
-                .entrySet().stream()
-                .filter(entry -> entry.getValue() > 1L)
-                .map(Entry::getKey)
-                .collect(Collectors.toSet());
-
-        Map<ConnectorTaskId, Long> taskInstanceCounts = combineCollections(
-                memberAssignments.values(),
-                ConnectorsAndTasks::tasks,
-                Collectors.groupingBy(Function.identity(), Collectors.counting())
-        );
-        Set<ConnectorTaskId> duplicatedTasks = taskInstanceCounts
-                .entrySet().stream()
-                .filter(entry -> entry.getValue() > 1L)
-                .map(Entry::getKey)
-                .collect(Collectors.toSet());
+        Map<String, Long> connectorInstanceCounts = combineCollections(memberAssignments.values(), ConnectorsAndTasks::connectors, Collectors.groupingBy(Function.identity(), Collectors.counting()));
+        Set<String> duplicatedConnectors = connectorInstanceCounts.entrySet().stream().filter(entry -> entry.getValue() > 1L).map(Entry::getKey).collect(Collectors.toSet());
+
+        Map<ConnectorTaskId, Long> taskInstanceCounts = combineCollections(memberAssignments.values(), ConnectorsAndTasks::tasks, Collectors.groupingBy(Function.identity(), Collectors.counting()));
+        Set<ConnectorTaskId> duplicatedTasks = taskInstanceCounts.entrySet().stream().filter(entry -> entry.getValue() > 1L).map(Entry::getKey).collect(Collectors.toSet());
 
         return new ConnectorsAndTasks.Builder().with(duplicatedConnectors, duplicatedTasks).build();
     }
 
     // visible for testing
-    protected void handleLostAssignments(ConnectorsAndTasks lostAssignments,
-                                         ConnectorsAndTasks.Builder lostAssignmentsToReassign,
-                                         List<WorkerLoad> completeWorkerAssignment) {
+    protected void handleLostAssignments(ConnectorsAndTasks lostAssignments, ConnectorsAndTasks.Builder lostAssignmentsToReassign, List<WorkerLoad> completeWorkerAssignment) {
         // There are no lost assignments and there have been no successive revoking rebalances
         if (lostAssignments.isEmpty() && !revokedInPrevious) {
             resetDelay();
@@ -741,17 +345,11 @@
         }
 
         final long now = time.milliseconds();
-        log.debug("Found the following connectors and tasks missing from previous assignments: "
-                + lostAssignments);
-
-        Set<String> activeMembers = completeWorkerAssignment.stream()
-                .map(WorkerLoad::worker)
-                .collect(Collectors.toSet());
+        log.debug("Found the following connectors and tasks missing from previous assignments: " + lostAssignments);
+
+        Set<String> activeMembers = completeWorkerAssignment.stream().map(WorkerLoad::worker).collect(Collectors.toSet());
         if (scheduledRebalance <= 0 && activeMembers.containsAll(previousMembers)) {
-            log.debug("No worker seems to have departed the group during the rebalance. The "
-                    + "missing assignments that the leader is detecting are probably due to some "
-                    + "workers failing to receive the new assignments in the previous rebalance. "
-                    + "Will reassign missing tasks as new tasks");
+            log.debug("No worker seems to have departed the group during the rebalance. The " + "missing assignments that the leader is detecting are probably due to some " + "workers failing to receive the new assignments in the previous rebalance. " + "Will reassign missing tasks as new tasks");
             lostAssignmentsToReassign.addConnectors(lostAssignments.connectors());
             lostAssignmentsToReassign.addTasks(lostAssignments.tasks());
             return;
@@ -766,9 +364,7 @@
             }
 
             if (!candidateWorkerLoad.isEmpty()) {
-                log.debug("Assigning lost tasks to {} candidate workers: {}", 
-                        candidateWorkerLoad.size(),
-                        candidateWorkerLoad.stream().map(WorkerLoad::worker).collect(Collectors.joining(",")));
+                log.debug("Assigning lost tasks to {} candidate workers: {}", candidateWorkerLoad.size(), candidateWorkerLoad.stream().map(WorkerLoad::worker).collect(Collectors.joining(",")));
                 Iterator<WorkerLoad> candidateWorkerIterator = candidateWorkerLoad.iterator();
                 for (String connector : lostAssignments.connectors()) {
                     // Loop over the candidate workers as many times as it takes
@@ -798,160 +394,19 @@
             // since we have gone through the full rebalance delay
             revokedInPrevious = false;
         } else {
->>>>>>> 15418db6
-            candidateWorkersForReassignment
-                    .addAll(candidateWorkersForReassignment(completeWorkerAssignment));
+            candidateWorkersForReassignment.addAll(candidateWorkersForReassignment(completeWorkerAssignment));
             if (now < scheduledRebalance) {
                 // a delayed rebalance is in progress, but it's not yet time to reassign
                 // unaccounted resources
-				delay = calculateDelay(now);
-				log.debug("Delayed rebalance in progress. Task reassignment is postponed. New computed rebalance delay: {}", delay);
+                delay = calculateDelay(now);
+                log.debug("Delayed rebalance in progress. Task reassignment is postponed. New computed rebalance delay: {}", delay);
             } else {
-<<<<<<< HEAD
-				// This means scheduledRebalance == 0
-				// We could also also extract the current minimum delay from the group, to make
-				// independent of consecutive leader failures, but this optimization is skipped
-				// at the moment
-				delay = maxDelay;
-				log.debug("Resetting rebalance delay to the max: {}. scheduledRebalance: {} now: {} diff scheduledRebalance - now: {}",
-						delay, scheduledRebalance, now, scheduledRebalance - now);
-			}
-			scheduledRebalance = now + delay;
-		}
-	}
-
-	private void resetDelay() {
-		candidateWorkersForReassignment.clear();
-		scheduledRebalance = 0;
-		if (delay != 0) {
-			log.debug("Resetting delay from previous value: {} to 0", delay);
-		}
-		delay = 0;
-	}
-
-	private Set<String> candidateWorkersForReassignment(List<WorkerLoad> completeWorkerAssignment) {
-		return completeWorkerAssignment.stream()
-				.filter(WorkerLoad::isEmpty)
-				.map(WorkerLoad::worker)
-				.collect(Collectors.toSet());
-	}
-
-	private List<WorkerLoad> pickCandidateWorkerForReassignment(List<WorkerLoad> completeWorkerAssignment) {
-		Map<String, WorkerLoad> activeWorkers = completeWorkerAssignment.stream()
-				.collect(Collectors.toMap(WorkerLoad::worker, Function.identity()));
-		return candidateWorkersForReassignment.stream()
-				.map(activeWorkers::get)
-				.filter(Objects::nonNull)
-				.collect(Collectors.toList());
-	}
-
-    /**
-     * Task revocation is based on an rough estimation of the lower average number of tasks before
-     * and after new workers join the group. If no new workers join, no revocation takes place.
-     * Based on this estimation, tasks are revoked until the new floor average is reached for
-     * each existing worker. The revoked tasks, once assigned to the new workers will maintain
-     * a balanced load among the group.
-     *
-     * @param activeAssignments
-     * @param completeWorkerAssignment
-     * @return
-     */
-    private Map<String, ConnectorsAndTasks> performTaskRevocation(ConnectorsAndTasks activeAssignments,
-                                                                  Collection<WorkerLoad> completeWorkerAssignment) {
-        int totalActiveConnectorsNum = activeAssignments.connectors().size();
-        int totalActiveTasksNum = activeAssignments.tasks().size();
-        Collection<WorkerLoad> existingWorkers = completeWorkerAssignment.stream()
-                .filter(wl -> wl.size() > 0)
-                .collect(Collectors.toList());
-        int existingWorkersNum = existingWorkers.size();
-        int totalWorkersNum = completeWorkerAssignment.size();
-        int newWorkersNum = totalWorkersNum - existingWorkersNum;
-
-        if (log.isDebugEnabled()) {
-            completeWorkerAssignment.forEach(wl -> log.debug(
-                    "Per worker current load size; worker: {} connectors: {} tasks: {}",
-                    wl.worker(), wl.connectorsSize(), wl.tasksSize()));
-        }
-
-        Map<String, ConnectorsAndTasks> revoking = new HashMap<>();
-        // If there are no new workers, or no existing workers to revoke tasks from return early
-        // after logging the status
-        if (!(newWorkersNum > 0 && existingWorkersNum > 0)) {
-            log.debug("No task revocation required; workers with existing load: {} workers with "
-                    + "no load {} total workers {}",
-                    existingWorkersNum, newWorkersNum, totalWorkersNum);
-            // This is intentionally empty but mutable, because the map is used to include deleted
-            // connectors and tasks as well
-			return revoking;
-		}
-
-		log.debug("Task revocation is required; workers with existing load: {} workers with "
-						+ "no load {} total workers {}",
-				existingWorkersNum, newWorkersNum, totalWorkersNum);
-
-		// We have at least one worker assignment (the leader itself) so totalWorkersNum can't be 0
-		log.debug("Previous rounded down (floor) average number of connectors per worker {}", totalActiveConnectorsNum / existingWorkersNum);
-		int floorConnectors = totalActiveConnectorsNum / totalWorkersNum;
-		int ceilConnectors = floorConnectors + ((totalActiveConnectorsNum % totalWorkersNum == 0) ? 0 : 1);
-		log.debug("New average number of connectors per worker rounded down (floor) {} and rounded up (ceil) {}", floorConnectors, ceilConnectors);
-
-
-		log.debug("Previous rounded down (floor) average number of tasks per worker {}", totalActiveTasksNum / existingWorkersNum);
-		int floorTasks = totalActiveTasksNum / totalWorkersNum;
-		int ceilTasks = floorTasks + ((totalActiveTasksNum % totalWorkersNum == 0) ? 0 : 1);
-		log.debug("New average number of tasks per worker rounded down (floor) {} and rounded up (ceil) {}", floorTasks, ceilTasks);
-		int numToRevoke;
-
-		for (WorkerLoad existing : existingWorkers) {
-			Iterator<String> connectors = existing.connectors().iterator();
-			numToRevoke = existing.connectorsSize() - ceilConnectors;
-			for (int i = existing.connectorsSize(); i > floorConnectors && numToRevoke > 0; --i, --numToRevoke) {
-				ConnectorsAndTasks resources = revoking.computeIfAbsent(
-						existing.worker(),
-						w -> new ConnectorsAndTasks.Builder().build());
-				resources.connectors().add(connectors.next());
-			}
-        }
-
-        for (WorkerLoad existing : existingWorkers) {
-			Iterator<ConnectorTaskId> tasks = existing.tasks().iterator();
-			numToRevoke = existing.tasksSize() - ceilTasks;
-			log.debug("Tasks on worker {} is higher than ceiling, so revoking {} tasks", existing, numToRevoke);
-			for (int i = existing.tasksSize(); i > floorTasks && numToRevoke > 0; --i, --numToRevoke) {
-				ConnectorsAndTasks resources = revoking.computeIfAbsent(
-						existing.worker(),
-						w -> new ConnectorsAndTasks.Builder().build());
-				resources.tasks().add(tasks.next());
-			}
-		}
-
-        return revoking;
-    }
-
-	private Map<String, ExtendedAssignment> fillAssignments(Collection<String> members, short error,
-															String leaderId, String leaderUrl, long maxOffset,
-															Map<String, Collection<String>> connectorAssignments,
-															Map<String, Collection<ConnectorTaskId>> taskAssignments,
-															Map<String, ConnectorsAndTasks> revoked,
-															int delay, short protocolVersion) {
-		Map<String, ExtendedAssignment> groupAssignment = new HashMap<>();
-		for (String member : members) {
-			Collection<String> connectorsToStart = connectorAssignments.getOrDefault(member, Collections.emptyList());
-			Collection<ConnectorTaskId> tasksToStart = taskAssignments.getOrDefault(member, Collections.emptyList());
-			Collection<String> connectorsToStop = revoked.getOrDefault(member, ConnectorsAndTasks.EMPTY).connectors();
-			Collection<ConnectorTaskId> tasksToStop = revoked.getOrDefault(member, ConnectorsAndTasks.EMPTY).tasks();
-			ExtendedAssignment assignment =
-					new ExtendedAssignment(protocolVersion, error, leaderId, leaderUrl, maxOffset,
-							connectorsToStart, tasksToStart, connectorsToStop, tasksToStop, delay);
-			log.debug("Filling assignment: {} -> {}", member, assignment);
-=======
                 // This means scheduledRebalance == 0
                 // We could also extract the current minimum delay from the group, to make
                 // independent of consecutive leader failures, but this optimization is skipped
                 // at the moment
                 delay = maxDelay;
-                log.debug("Resetting rebalance delay to the max: {}. scheduledRebalance: {} now: {} diff scheduledRebalance - now: {}",
-                        delay, scheduledRebalance, now, scheduledRebalance - now);
+                log.debug("Resetting rebalance delay to the max: {}. scheduledRebalance: {} now: {} diff scheduledRebalance - now: {}", delay, scheduledRebalance, now, scheduledRebalance - now);
             }
             scheduledRebalance = now + delay;
         }
@@ -967,36 +422,23 @@
     }
 
     private Set<String> candidateWorkersForReassignment(List<WorkerLoad> completeWorkerAssignment) {
-        return completeWorkerAssignment.stream()
-                .filter(WorkerLoad::isEmpty)
-                .map(WorkerLoad::worker)
-                .collect(Collectors.toSet());
+        return completeWorkerAssignment.stream().filter(WorkerLoad::isEmpty).map(WorkerLoad::worker).collect(Collectors.toSet());
     }
 
     private List<WorkerLoad> pickCandidateWorkerForReassignment(List<WorkerLoad> completeWorkerAssignment) {
-        Map<String, WorkerLoad> activeWorkers = completeWorkerAssignment.stream()
-                .collect(Collectors.toMap(WorkerLoad::worker, Function.identity()));
-        return candidateWorkersForReassignment.stream()
-                .map(activeWorkers::get)
-                .filter(Objects::nonNull)
-                .collect(Collectors.toList());
-    }
-
-    private Map<String, ExtendedAssignment> fillAssignments(Collection<String> members, short error,
-                                                            String leaderId, String leaderUrl, long maxOffset,
-                                                            ClusterAssignment clusterAssignment,
-                                                            int delay, short protocolVersion) {
+        Map<String, WorkerLoad> activeWorkers = completeWorkerAssignment.stream().collect(Collectors.toMap(WorkerLoad::worker, Function.identity()));
+        return candidateWorkersForReassignment.stream().map(activeWorkers::get).filter(Objects::nonNull).collect(Collectors.toList());
+    }
+
+    private Map<String, ExtendedAssignment> fillAssignments(Collection<String> members, short error, String leaderId, String leaderUrl, long maxOffset, ClusterAssignment clusterAssignment, int delay, short protocolVersion) {
         Map<String, ExtendedAssignment> groupAssignment = new HashMap<>();
         for (String member : members) {
             Collection<String> connectorsToStart = clusterAssignment.newlyAssignedConnectors(member);
             Collection<ConnectorTaskId> tasksToStart = clusterAssignment.newlyAssignedTasks(member);
             Collection<String> connectorsToStop = clusterAssignment.newlyRevokedConnectors(member);
             Collection<ConnectorTaskId> tasksToStop = clusterAssignment.newlyRevokedTasks(member);
-            ExtendedAssignment assignment =
-                    new ExtendedAssignment(protocolVersion, error, leaderId, leaderUrl, maxOffset,
-                            connectorsToStart, tasksToStart, connectorsToStop, tasksToStop, delay);
+            ExtendedAssignment assignment = new ExtendedAssignment(protocolVersion, error, leaderId, leaderUrl, maxOffset, connectorsToStart, tasksToStart, connectorsToStop, tasksToStop, delay);
             log.debug("Filling assignment: {} -> {}", member, assignment);
->>>>>>> 15418db6
             groupAssignment.put(member, assignment);
         }
         log.debug("Finished assignment");
@@ -1006,21 +448,15 @@
     /**
      * From a map of workers to assignment object generate the equivalent map of workers to byte
      * buffers of serialized assignments.
-     *
      * @param assignments the map of worker assignments
      * @return the serialized map of assignments to workers
      */
     protected Map<String, ByteBuffer> serializeAssignments(Map<String, ExtendedAssignment> assignments, short protocolVersion) {
         boolean sessioned = protocolVersion >= CONNECT_PROTOCOL_V2;
-        return assignments.entrySet()
-                .stream()
-                .collect(Collectors.toMap(
-                    Map.Entry::getKey,
-                    e -> IncrementalCooperativeConnectProtocol.serializeAssignment(e.getValue(), sessioned)));
-    }
-
-    private static ConnectorsAndTasks diff(ConnectorsAndTasks base,
-                                           ConnectorsAndTasks... toSubtract) {
+        return assignments.entrySet().stream().collect(Collectors.toMap(Map.Entry::getKey, e -> IncrementalCooperativeConnectProtocol.serializeAssignment(e.getValue(), sessioned)));
+    }
+
+    private static ConnectorsAndTasks diff(ConnectorsAndTasks base, ConnectorsAndTasks... toSubtract) {
         Collection<String> connectors = new TreeSet<>(base.connectors());
         Collection<ConnectorTaskId> tasks = new TreeSet<>(base.tasks());
         for (ConnectorsAndTasks sub : toSubtract) {
@@ -1030,8 +466,7 @@
         return new ConnectorsAndTasks.Builder().with(connectors, tasks).build();
     }
 
-    private static <T> Map<String, Collection<T>> diff(Map<String, Collection<T>> base,
-                                                       Map<String, Collection<T>> toSubtract) {
+    private static <T> Map<String, Collection<T>> diff(Map<String, Collection<T>> base, Map<String, Collection<T>> toSubtract) {
         Map<String, Collection<T>> incremental = new HashMap<>();
         for (Map.Entry<String, Collection<T>> entry : base.entrySet()) {
             List<T> values = new ArrayList<>(entry.getValue());
@@ -1043,35 +478,25 @@
 
     private ConnectorsAndTasks assignment(Map<String, ConnectorsAndTasks> memberAssignments) {
         log.debug("Received assignments: {}", memberAssignments);
-        return new ConnectorsAndTasks.Builder().with(
-                ConnectUtils.combineCollections(memberAssignments.values(), ConnectorsAndTasks::connectors),
-                ConnectUtils.combineCollections(memberAssignments.values(), ConnectorsAndTasks::tasks)
-        ).build();
+        return new ConnectorsAndTasks.Builder().with(ConnectUtils.combineCollections(memberAssignments.values(), ConnectorsAndTasks::connectors), ConnectUtils.combineCollections(memberAssignments.values(), ConnectorsAndTasks::tasks)).build();
     }
 
     /**
      * Revoke connectors and tasks from each worker in the cluster until no worker is running more than it
      * would be with a perfectly-balanced assignment.
      * @param configured the set of configured connectors and tasks across the entire cluster
-     * @param workers the workers in the cluster, whose assignments should not include any deleted or duplicated connectors or tasks
-     *                that are already due to be revoked from the worker in this rebalance
+     * @param workers    the workers in the cluster, whose assignments should not include any deleted or duplicated connectors or tasks
+     *                   that are already due to be revoked from the worker in this rebalance
      * @return which connectors and tasks should be revoked from which workers; never null, but may be empty
      * if no load-balancing revocations are necessary or possible
      */
-    private Map<String, ConnectorsAndTasks> performLoadBalancingRevocations(
-            ConnectorsAndTasks configured,
-            Collection<WorkerLoad> workers
-    ) {
+    private Map<String, ConnectorsAndTasks> performLoadBalancingRevocations(ConnectorsAndTasks configured, Collection<WorkerLoad> workers) {
         if (log.isTraceEnabled()) {
-            workers.forEach(wl -> log.trace(
-                    "Per worker current load size; worker: {} connectors: {} tasks: {}",
-                    wl.worker(), wl.connectorsSize(), wl.tasksSize()));
+            workers.forEach(wl -> log.trace("Per worker current load size; worker: {} connectors: {} tasks: {}", wl.worker(), wl.connectorsSize(), wl.tasksSize()));
         }
 
         if (workers.stream().allMatch(WorkerLoad::isEmpty)) {
-            log.trace("No load-balancing revocations required; all workers are either new "
-                    + "or will have all currently-assigned connectors and tasks revoked during this round"
-            );
+            log.trace("No load-balancing revocations required; all workers are either new " + "or will have all currently-assigned connectors and tasks revoked during this round");
             return Collections.emptyMap();
         }
         if (configured.isEmpty()) {
@@ -1081,35 +506,16 @@
 
         Map<String, ConnectorsAndTasks.Builder> result = new HashMap<>();
 
-        Map<String, Set<String>> connectorRevocations = loadBalancingRevocations(
-                "connector",
-                configured.connectors().size(),
-                workers,
-                WorkerLoad::connectors
-        );
-        Map<String, Set<ConnectorTaskId>> taskRevocations = loadBalancingRevocations(
-                "task",
-                configured.tasks().size(),
-                workers,
-                WorkerLoad::tasks
-        );
-
-        connectorRevocations.forEach((worker, revoked) ->
-                result.computeIfAbsent(worker, w -> new ConnectorsAndTasks.Builder()).addConnectors(revoked)
-        );
-        taskRevocations.forEach((worker, revoked) ->
-                result.computeIfAbsent(worker, w -> new ConnectorsAndTasks.Builder()).addTasks(revoked)
-        );
+        Map<String, Set<String>> connectorRevocations = loadBalancingRevocations("connector", configured.connectors().size(), workers, WorkerLoad::connectors);
+        Map<String, Set<ConnectorTaskId>> taskRevocations = loadBalancingRevocations("task", configured.tasks().size(), workers, WorkerLoad::tasks);
+
+        connectorRevocations.forEach((worker, revoked) -> result.computeIfAbsent(worker, w -> new ConnectorsAndTasks.Builder()).addConnectors(revoked));
+        taskRevocations.forEach((worker, revoked) -> result.computeIfAbsent(worker, w -> new ConnectorsAndTasks.Builder()).addTasks(revoked));
 
         return buildAll(result);
     }
 
-    private <E> Map<String, Set<E>> loadBalancingRevocations(
-            String allocatedResourceName,
-            int totalToAllocate,
-            Collection<WorkerLoad> workers,
-            Function<WorkerLoad, Collection<E>> workerAllocation
-    ) {
+    private <E> Map<String, Set<E>> loadBalancingRevocations(String allocatedResourceName, int totalToAllocate, Collection<WorkerLoad> workers, Function<WorkerLoad, Collection<E>> workerAllocation) {
         int totalWorkers = workers.size();
         // The minimum instances of this resource that should be assigned to each worker
         int minAllocatedPerWorker = totalToAllocate / totalWorkers;
@@ -1119,21 +525,10 @@
         // Useful function to determine exactly how many instances of the resource a given worker is currently allocated
         Function<WorkerLoad, Integer> workerAllocationSize = workerAllocation.andThen(Collection::size);
 
-        long workersAllocatedMinimum = workers.stream()
-                .map(workerAllocationSize)
-                .filter(n -> n == minAllocatedPerWorker)
-                .count();
-        long workersAllocatedSingleExtra = workers.stream()
-                .map(workerAllocationSize)
-                .filter(n -> n == minAllocatedPerWorker + 1)
-                .count();
-        if (workersAllocatedSingleExtra == workersToAllocateExtra
-                && workersAllocatedMinimum + workersAllocatedSingleExtra == totalWorkers) {
-            log.trace(
-                    "No load-balancing {} revocations required; the current allocations, when combined with any newly-created {}s, should be balanced",
-                    allocatedResourceName,
-                    allocatedResourceName
-            );
+        long workersAllocatedMinimum = workers.stream().map(workerAllocationSize).filter(n -> n == minAllocatedPerWorker).count();
+        long workersAllocatedSingleExtra = workers.stream().map(workerAllocationSize).filter(n -> n == minAllocatedPerWorker + 1).count();
+        if (workersAllocatedSingleExtra == workersToAllocateExtra && workersAllocatedMinimum + workersAllocatedSingleExtra == totalWorkers) {
+            log.trace("No load-balancing {} revocations required; the current allocations, when combined with any newly-created {}s, should be balanced", allocatedResourceName, allocatedResourceName);
             return Collections.emptyMap();
         }
 
@@ -1169,14 +564,7 @@
             for (int numRevoked = 0; currentAllocationSizeForWorker - numRevoked > maxAllocationForWorker; numRevoked++) {
                 if (!currentWorkerAllocation.hasNext()) {
                     // Should never happen, but better to log a warning and move on than die and fail the whole rebalance if it does
-                    log.warn(
-                            "Unexpectedly ran out of {}s to revoke from worker {} while performing load-balancing revocations; " +
-                                    "worker appears to still be allocated {} instances, which is more than the intended allocation of {}",
-                            allocatedResourceName,
-                            worker.worker(),
-                            workerAllocationSize.apply(worker),
-                            maxAllocationForWorker
-                    );
+                    log.warn("Unexpectedly ran out of {}s to revoke from worker {} while performing load-balancing revocations; " + "worker appears to still be allocated {} instances, which is more than the intended allocation of {}", allocatedResourceName, worker.worker(), workerAllocationSize.apply(worker), maxAllocationForWorker);
                     break;
                 }
                 E revocation = currentWorkerAllocation.next();
@@ -1206,10 +594,7 @@
         Iterator<String> load = connectors.iterator();
         while (load.hasNext()) {
             int firstLoad = first.connectorsSize();
-            int upTo = IntStream.range(0, workerAssignment.size())
-                    .filter(i -> workerAssignment.get(i).connectorsSize() > firstLoad)
-                    .findFirst()
-                    .orElse(workerAssignment.size());
+            int upTo = IntStream.range(0, workerAssignment.size()).filter(i -> workerAssignment.get(i).connectorsSize() > firstLoad).findFirst().orElse(workerAssignment.size());
             for (WorkerLoad worker : workerAssignment.subList(0, upTo)) {
                 String connector = load.next();
                 log.debug("Assigning connector {} to {}", connector, worker.worker());
@@ -1236,10 +621,7 @@
         Iterator<ConnectorTaskId> load = tasks.iterator();
         while (load.hasNext()) {
             int firstLoad = first.tasksSize();
-            int upTo = IntStream.range(0, workerAssignment.size())
-                    .filter(i -> workerAssignment.get(i).tasksSize() > firstLoad)
-                    .findFirst()
-                    .orElse(workerAssignment.size());
+            int upTo = IntStream.range(0, workerAssignment.size()).filter(i -> workerAssignment.get(i).tasksSize() > firstLoad).findFirst().orElse(workerAssignment.size());
             for (WorkerLoad worker : workerAssignment.subList(0, upTo)) {
                 ConnectorTaskId task = load.next();
                 log.debug("Assigning task {} to {}", task, worker.worker());
@@ -1251,30 +633,14 @@
         }
     }
 
-    private static List<WorkerLoad> workerAssignment(Map<String, ConnectorsAndTasks> memberAssignments,
-                                                     ConnectorsAndTasks toExclude) {
-        ConnectorsAndTasks ignore = new ConnectorsAndTasks.Builder()
-                .with(toExclude.connectors(), toExclude.tasks())
-                .build();
-
-        return memberAssignments.entrySet().stream()
-                .map(e -> new WorkerLoad.Builder(e.getKey()).with(
-                        e.getValue().connectors().stream()
-                                .filter(v -> !ignore.connectors().contains(v))
-                                .collect(Collectors.toList()),
-                        e.getValue().tasks().stream()
-                                .filter(v -> !ignore.tasks().contains(v))
-                                .collect(Collectors.toList())
-                        ).build()
-                ).collect(Collectors.toList());
+    private static List<WorkerLoad> workerAssignment(Map<String, ConnectorsAndTasks> memberAssignments, ConnectorsAndTasks toExclude) {
+        ConnectorsAndTasks ignore = new ConnectorsAndTasks.Builder().with(toExclude.connectors(), toExclude.tasks()).build();
+
+        return memberAssignments.entrySet().stream().map(e -> new WorkerLoad.Builder(e.getKey()).with(e.getValue().connectors().stream().filter(v -> !ignore.connectors().contains(v)).collect(Collectors.toList()), e.getValue().tasks().stream().filter(v -> !ignore.tasks().contains(v)).collect(Collectors.toList())).build()).collect(Collectors.toList());
     }
 
     private static void addAll(Map<String, ConnectorsAndTasks.Builder> base, Map<String, ConnectorsAndTasks> toAdd) {
-        toAdd.forEach((worker, assignment) -> base
-                .computeIfAbsent(worker, w -> new ConnectorsAndTasks.Builder())
-                .addConnectors(assignment.connectors())
-                .addTasks(assignment.tasks())
-        );
+        toAdd.forEach((worker, assignment) -> base.computeIfAbsent(worker, w -> new ConnectorsAndTasks.Builder()).addConnectors(assignment.connectors()).addTasks(assignment.tasks()));
     }
 
     private static <K> Map<K, ConnectorsAndTasks> buildAll(Map<K, ConnectorsAndTasks.Builder> builders) {
@@ -1282,9 +648,7 @@
     }
 
     private static List<WorkerLoad> workerLoads(Map<String, ConnectorsAndTasks> memberAssignments) {
-        return memberAssignments.entrySet().stream()
-                .map(e -> new WorkerLoad.Builder(e.getKey()).with(e.getValue().connectors(), e.getValue().tasks()).build())
-                .collect(Collectors.toList());
+        return memberAssignments.entrySet().stream().map(e -> new WorkerLoad.Builder(e.getKey()).with(e.getValue().connectors(), e.getValue().tasks()).build()).collect(Collectors.toList());
     }
 
     private static void removeAll(List<WorkerLoad> workerLoads, Map<String, ConnectorsAndTasks> toRemove) {
@@ -1316,34 +680,16 @@
         private final Map<String, Collection<ConnectorTaskId>> allAssignedTasks;
         private final Set<String> allWorkers;
 
-        public static final ClusterAssignment EMPTY = new ClusterAssignment(
-                Collections.emptyMap(),
-                Collections.emptyMap(),
-                Collections.emptyMap(),
-                Collections.emptyMap(),
-                Collections.emptyMap(),
-                Collections.emptyMap()
-        );
-
-        public ClusterAssignment(
-                Map<String, Collection<String>> newlyAssignedConnectors,
-                Map<String, Collection<ConnectorTaskId>> newlyAssignedTasks,
-                Map<String, Collection<String>> newlyRevokedConnectors,
-                Map<String, Collection<ConnectorTaskId>> newlyRevokedTasks,
-                Map<String, Collection<String>> allAssignedConnectors,
-                Map<String, Collection<ConnectorTaskId>> allAssignedTasks
-        ) {
+        public static final ClusterAssignment EMPTY = new ClusterAssignment(Collections.emptyMap(), Collections.emptyMap(), Collections.emptyMap(), Collections.emptyMap(), Collections.emptyMap(), Collections.emptyMap());
+
+        public ClusterAssignment(Map<String, Collection<String>> newlyAssignedConnectors, Map<String, Collection<ConnectorTaskId>> newlyAssignedTasks, Map<String, Collection<String>> newlyRevokedConnectors, Map<String, Collection<ConnectorTaskId>> newlyRevokedTasks, Map<String, Collection<String>> allAssignedConnectors, Map<String, Collection<ConnectorTaskId>> allAssignedTasks) {
             this.newlyAssignedConnectors = newlyAssignedConnectors;
             this.newlyAssignedTasks = newlyAssignedTasks;
             this.newlyRevokedConnectors = newlyRevokedConnectors;
             this.newlyRevokedTasks = newlyRevokedTasks;
             this.allAssignedConnectors = allAssignedConnectors;
             this.allAssignedTasks = allAssignedTasks;
-            this.allWorkers = combineCollections(
-                    Arrays.asList(newlyAssignedConnectors, newlyAssignedTasks, newlyRevokedConnectors, newlyRevokedTasks, allAssignedConnectors, allAssignedTasks),
-                    Map::keySet,
-                    Collectors.toSet()
-            );
+            this.allWorkers = combineCollections(Arrays.asList(newlyAssignedConnectors, newlyAssignedTasks, newlyRevokedConnectors, newlyRevokedTasks, allAssignedConnectors, allAssignedTasks), Map::keySet, Collectors.toSet());
         }
 
         public Map<String, Collection<String>> newlyAssignedConnectors() {
@@ -1392,15 +738,7 @@
 
         @Override
         public String toString() {
-            return "ClusterAssignment{"
-                    + "newlyAssignedConnectors=" + newlyAssignedConnectors
-                    + ", newlyAssignedTasks=" + newlyAssignedTasks
-                    + ", newlyRevokedConnectors=" + newlyRevokedConnectors
-                    + ", newlyRevokedTasks=" + newlyRevokedTasks
-                    + ", allAssignedConnectors=" + allAssignedConnectors
-                    + ", allAssignedTasks=" + allAssignedTasks
-                    + ", allWorkers=" + allWorkers
-                    + '}';
+            return "ClusterAssignment{" + "newlyAssignedConnectors=" + newlyAssignedConnectors + ", newlyAssignedTasks=" + newlyAssignedTasks + ", newlyRevokedConnectors=" + newlyRevokedConnectors + ", newlyRevokedTasks=" + newlyRevokedTasks + ", allAssignedConnectors=" + allAssignedConnectors + ", allAssignedTasks=" + allAssignedTasks + ", allWorkers=" + allWorkers + '}';
         }
     }
 
