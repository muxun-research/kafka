--- conflicted
+++ resolved
@@ -21,14 +21,6 @@
 import org.apache.kafka.common.config.ConfigException;
 import org.apache.kafka.connect.runtime.isolation.Plugins;
 import org.apache.kafka.connect.source.SourceTask;
-<<<<<<< HEAD
-import org.slf4j.Logger;
-import org.slf4j.LoggerFactory;
-
-import java.util.*;
-import java.util.stream.Collectors;
-
-=======
 
 import org.slf4j.Logger;
 import org.slf4j.LoggerFactory;
@@ -42,20 +34,20 @@
 import java.util.Map;
 import java.util.stream.Collectors;
 
->>>>>>> 9494bebe
 import static org.apache.kafka.common.utils.Utils.enumOptions;
 import static org.apache.kafka.connect.runtime.SourceConnectorConfig.ExactlyOnceSupportLevel.REQUESTED;
 import static org.apache.kafka.connect.runtime.SourceConnectorConfig.ExactlyOnceSupportLevel.REQUIRED;
-import static org.apache.kafka.connect.runtime.TopicCreationConfig.*;
+import static org.apache.kafka.connect.runtime.TopicCreationConfig.DEFAULT_TOPIC_CREATION_GROUP;
+import static org.apache.kafka.connect.runtime.TopicCreationConfig.DEFAULT_TOPIC_CREATION_PREFIX;
+import static org.apache.kafka.connect.runtime.TopicCreationConfig.EXCLUDE_REGEX_CONFIG;
+import static org.apache.kafka.connect.runtime.TopicCreationConfig.INCLUDE_REGEX_CONFIG;
+import static org.apache.kafka.connect.runtime.TopicCreationConfig.PARTITIONS_CONFIG;
+import static org.apache.kafka.connect.runtime.TopicCreationConfig.REPLICATION_FACTOR_CONFIG;
 import static org.apache.kafka.connect.source.SourceTask.TransactionBoundary;
-<<<<<<< HEAD
-import static org.apache.kafka.connect.source.SourceTask.TransactionBoundary.*;
-=======
 import static org.apache.kafka.connect.source.SourceTask.TransactionBoundary.CONNECTOR;
 import static org.apache.kafka.connect.source.SourceTask.TransactionBoundary.DEFAULT;
 import static org.apache.kafka.connect.source.SourceTask.TransactionBoundary.INTERVAL;
 import static org.apache.kafka.connect.source.SourceTask.TransactionBoundary.POLL;
->>>>>>> 9494bebe
 
 public final class SourceConnectorConfig extends ConnectorConfig {
 
@@ -66,13 +58,15 @@
     public static final String TOPIC_CREATION_PREFIX = "topic.creation.";
 
     public static final String TOPIC_CREATION_GROUPS_CONFIG = TOPIC_CREATION_PREFIX + "groups";
-    private static final String TOPIC_CREATION_GROUPS_DOC = "Groups of configurations for topics " + "created by source connectors";
+    private static final String TOPIC_CREATION_GROUPS_DOC = "Groups of configurations for topics "
+            + "created by source connectors";
     private static final String TOPIC_CREATION_GROUPS_DISPLAY = "Topic Creation Groups";
 
     static final String EXACTLY_ONCE_SUPPORT_GROUP = "Exactly Once Support";
 
     public enum ExactlyOnceSupportLevel {
-        REQUESTED, REQUIRED;
+        REQUESTED,
+        REQUIRED;
 
         public static ExactlyOnceSupportLevel fromProperty(String property) {
             return valueOf(property.toUpperCase(Locale.ROOT).trim());
@@ -85,21 +79,38 @@
     }
 
     public static final String EXACTLY_ONCE_SUPPORT_CONFIG = "exactly.once.support";
-    private static final String EXACTLY_ONCE_SUPPORT_DOC = "Permitted values are " + String.join(", ", enumOptions(ExactlyOnceSupportLevel.class)) + ". " + "If set to \"" + REQUIRED + "\", forces a preflight check for the connector to ensure that it can provide exactly-once semantics " + "with the given configuration. Some connectors may be capable of providing exactly-once semantics but not signal to " + "Connect that they support this; in that case, documentation for the connector should be consulted carefully before " + "creating it, and the value for this property should be set to \"" + REQUESTED + "\". " + "Additionally, if the value is set to \"" + REQUIRED + "\" but the worker that performs preflight validation does not have " + "exactly-once support enabled for source connectors, requests to create or validate the connector will fail.";
+    private static final String EXACTLY_ONCE_SUPPORT_DOC = "Permitted values are " + String.join(", ", enumOptions(ExactlyOnceSupportLevel.class)) + ". "
+            + "If set to \"" + REQUIRED + "\", forces a preflight check for the connector to ensure that it can provide exactly-once semantics "
+            + "with the given configuration. Some connectors may be capable of providing exactly-once semantics but not signal to "
+            + "Connect that they support this; in that case, documentation for the connector should be consulted carefully before "
+            + "creating it, and the value for this property should be set to \"" + REQUESTED + "\". "
+            + "Additionally, if the value is set to \"" + REQUIRED + "\" but the worker that performs preflight validation does not have "
+            + "exactly-once support enabled for source connectors, requests to create or validate the connector will fail.";
     private static final String EXACTLY_ONCE_SUPPORT_DISPLAY = "Exactly once support";
 
     public static final String TRANSACTION_BOUNDARY_CONFIG = SourceTask.TRANSACTION_BOUNDARY_CONFIG;
-    private static final String TRANSACTION_BOUNDARY_DOC = "Permitted values are: " + String.join(", ", enumOptions(TransactionBoundary.class)) + ". " + "If set to '" + POLL + "', a new producer transaction will be started and committed for every batch of records that each task from " + "this connector provides to Connect. If set to '" + CONNECTOR + "', relies on connector-defined transaction boundaries; note that " + "not all connectors are capable of defining their own transaction boundaries, and in that case, attempts to instantiate a connector with " + "this value will fail. Finally, if set to '" + INTERVAL + "', commits transactions only after a user-defined time interval has passed.";
+    private static final String TRANSACTION_BOUNDARY_DOC = "Permitted values are: " + String.join(", ", enumOptions(TransactionBoundary.class)) + ". "
+            + "If set to '" + POLL + "', a new producer transaction will be started and committed for every batch of records that each task from "
+            + "this connector provides to Connect. If set to '" + CONNECTOR + "', relies on connector-defined transaction boundaries; note that "
+            + "not all connectors are capable of defining their own transaction boundaries, and in that case, attempts to instantiate a connector with "
+            + "this value will fail. Finally, if set to '" + INTERVAL + "', commits transactions only after a user-defined time interval has passed.";
     private static final String TRANSACTION_BOUNDARY_DISPLAY = "Transaction Boundary";
 
     public static final String TRANSACTION_BOUNDARY_INTERVAL_CONFIG = "transaction.boundary.interval.ms";
-    private static final String TRANSACTION_BOUNDARY_INTERVAL_DOC = "If '" + TRANSACTION_BOUNDARY_CONFIG + "' is set to '" + INTERVAL + "', determines the interval for producer transaction commits by connector tasks. If unset, defaults to the value of the worker-level " + "'" + WorkerConfig.OFFSET_COMMIT_INTERVAL_MS_CONFIG + "' property. It has no effect if a different " + TRANSACTION_BOUNDARY_CONFIG + " is specified.";
+    private static final String TRANSACTION_BOUNDARY_INTERVAL_DOC = "If '" + TRANSACTION_BOUNDARY_CONFIG + "' is set to '" + INTERVAL
+            + "', determines the interval for producer transaction commits by connector tasks. If unset, defaults to the value of the worker-level "
+            + "'" + WorkerConfig.OFFSET_COMMIT_INTERVAL_MS_CONFIG + "' property. It has no effect if a different "
+            + TRANSACTION_BOUNDARY_CONFIG + " is specified.";
     private static final String TRANSACTION_BOUNDARY_INTERVAL_DISPLAY = "Transaction boundary interval";
 
     static final String OFFSETS_TOPIC_GROUP = "offsets.topic";
 
     public static final String OFFSETS_TOPIC_CONFIG = "offsets.storage.topic";
-    private static final String OFFSETS_TOPIC_DOC = "The name of a separate offsets topic to use for this connector. " + "If empty or not specified, the worker’s global offsets topic name will be used. " + "If specified, the offsets topic will be created if it does not already exist on the Kafka cluster targeted by this connector " + "(which may be different from the one used for the worker's global offsets topic if the bootstrap.servers property of the connector's producer " + "has been overridden from the worker's). Only applicable in distributed mode; in standalone mode, setting this property will have no effect.";
+    private static final String OFFSETS_TOPIC_DOC = "The name of a separate offsets topic to use for this connector. "
+            + "If empty or not specified, the worker’s global offsets topic name will be used. "
+            + "If specified, the offsets topic will be created if it does not already exist on the Kafka cluster targeted by this connector "
+            + "(which may be different from the one used for the worker's global offsets topic if the bootstrap.servers property of the connector's producer "
+            + "has been overridden from the worker's). Only applicable in distributed mode; in standalone mode, setting this property will have no effect.";
     private static final String OFFSETS_TOPIC_DISPLAY = "Offsets topic";
 
     private static class EnrichedSourceConnectorConfig extends ConnectorConfig {
@@ -117,19 +128,6 @@
     private static ConfigDef configDef(ConfigDef baseConfigDef) {
         ConfigDef.Validator atLeastZero = ConfigDef.Range.atLeast(0);
         int orderInGroup = 0;
-<<<<<<< HEAD
-        return new ConfigDef(ConnectorConfig.configDef()).define(TOPIC_CREATION_GROUPS_CONFIG, ConfigDef.Type.LIST, Collections.emptyList(), ConfigDef.CompositeValidator.of(new ConfigDef.NonNullValidator(), ConfigDef.LambdaValidator.with((name, value) -> {
-            List<?> groupAliases = (List<?>) value;
-            if (groupAliases.size() > new HashSet<>(groupAliases).size()) {
-                throw new ConfigException(name, value, "Duplicate alias provided.");
-            }
-        }, () -> "unique topic creation groups")), ConfigDef.Importance.LOW, TOPIC_CREATION_GROUPS_DOC, TOPIC_CREATION_GROUP, ++orderInGroup, ConfigDef.Width.LONG, TOPIC_CREATION_GROUPS_DISPLAY).define(EXACTLY_ONCE_SUPPORT_CONFIG, ConfigDef.Type.STRING, REQUESTED.toString(), ConfigDef.CaseInsensitiveValidString.in(enumOptions(ExactlyOnceSupportLevel.class)), ConfigDef.Importance.MEDIUM, EXACTLY_ONCE_SUPPORT_DOC, EXACTLY_ONCE_SUPPORT_GROUP, ++orderInGroup, ConfigDef.Width.SHORT, EXACTLY_ONCE_SUPPORT_DISPLAY).define(TRANSACTION_BOUNDARY_CONFIG, ConfigDef.Type.STRING, DEFAULT.toString(), ConfigDef.CaseInsensitiveValidString.in(enumOptions(TransactionBoundary.class)), ConfigDef.Importance.MEDIUM, TRANSACTION_BOUNDARY_DOC, EXACTLY_ONCE_SUPPORT_GROUP, ++orderInGroup, ConfigDef.Width.SHORT, TRANSACTION_BOUNDARY_DISPLAY).define(TRANSACTION_BOUNDARY_INTERVAL_CONFIG, ConfigDef.Type.LONG, null, ConfigDef.LambdaValidator.with((name, value) -> {
-            if (value == null) {
-                return;
-            }
-            atLeastZero.ensureValid(name, value);
-        }, atLeastZero::toString), ConfigDef.Importance.LOW, TRANSACTION_BOUNDARY_INTERVAL_DOC, EXACTLY_ONCE_SUPPORT_GROUP, ++orderInGroup, ConfigDef.Width.SHORT, TRANSACTION_BOUNDARY_INTERVAL_DISPLAY).define(OFFSETS_TOPIC_CONFIG, ConfigDef.Type.STRING, null, new ConfigDef.NonEmptyString(), ConfigDef.Importance.LOW, OFFSETS_TOPIC_DOC, OFFSETS_TOPIC_GROUP, orderInGroup = 1, ConfigDef.Width.LONG, OFFSETS_TOPIC_DISPLAY);
-=======
         return new ConfigDef(baseConfigDef)
                 .define(
                         TOPIC_CREATION_GROUPS_CONFIG,
@@ -203,7 +201,6 @@
                         orderInGroup = 1,
                         ConfigDef.Width.LONG,
                         OFFSETS_TOPIC_DISPLAY);
->>>>>>> 9494bebe
     }
 
     public static ConfigDef configDef() {
@@ -227,8 +224,9 @@
 
     /**
      * Returns an enriched {@link ConfigDef} building upon the {@code ConfigDef}, using the current configuration specified in {@code props} as an input.
+     *
      * @param baseConfigDef the base configuration definition to be enriched
-     * @param props         the non parsed configuration properties
+     * @param props the non parsed configuration properties
      * @return the enriched configuration definition
      */
     public static ConfigDef enrich(ConfigDef baseConfigDef, Map<String, String> props, AbstractConfig defaultGroupConfig) {
@@ -240,7 +238,8 @@
 
         //Remove "topic.creation.groups" config if its present and the value is "default"
         if (topicCreationGroups.contains(DEFAULT_TOPIC_CREATION_GROUP)) {
-            log.warn("'{}' topic creation group always exists and does not need to be listed explicitly", DEFAULT_TOPIC_CREATION_GROUP);
+            log.warn("'{}' topic creation group always exists and does not need to be listed explicitly",
+                DEFAULT_TOPIC_CREATION_GROUP);
             topicCreationGroups.removeAll(Collections.singleton(DEFAULT_TOPIC_CREATION_GROUP));
         }
 
@@ -254,7 +253,8 @@
             }
             String prefix = TOPIC_CREATION_PREFIX + alias + ".";
             String configGroup = TOPIC_CREATION_GROUP + ": " + alias;
-            newDef.embed(prefix, configGroup, 0, TopicCreationConfig.configDef(configGroup, defaultGroupReplicationFactor, defaultGroupPartitions));
+            newDef.embed(prefix, configGroup, 0,
+                    TopicCreationConfig.configDef(configGroup, defaultGroupReplicationFactor, defaultGroupPartitions));
         });
         return newDef;
     }
@@ -270,8 +270,12 @@
             // If the user has added regex of include or exclude patterns in the default group,
             // they should be ignored.
             Map<String, String> propsWithoutRegexForDefaultGroup = new HashMap<>(props);
-            propsWithoutRegexForDefaultGroup.entrySet().removeIf(e -> e.getKey().equals(DEFAULT_TOPIC_CREATION_PREFIX + INCLUDE_REGEX_CONFIG) || e.getKey().equals(DEFAULT_TOPIC_CREATION_PREFIX + EXCLUDE_REGEX_CONFIG));
-            enrichedSourceConfig = new EnrichedSourceConnectorConfig(plugins, enrich(defaultConfigDef, props, defaultGroup), propsWithoutRegexForDefaultGroup);
+            propsWithoutRegexForDefaultGroup.entrySet()
+                    .removeIf(e -> e.getKey().equals(DEFAULT_TOPIC_CREATION_PREFIX + INCLUDE_REGEX_CONFIG)
+                            || e.getKey().equals(DEFAULT_TOPIC_CREATION_PREFIX + EXCLUDE_REGEX_CONFIG));
+            enrichedSourceConfig = new EnrichedSourceConnectorConfig(plugins,
+                    enrich(defaultConfigDef, props, defaultGroup),
+                    propsWithoutRegexForDefaultGroup);
         } else {
             enrichedSourceConfig = null;
         }
@@ -303,6 +307,7 @@
 
     /**
      * Returns whether this configuration uses topic creation properties.
+     *
      * @return true if the configuration should be validated and used for topic creation; false otherwise
      */
     public boolean usesTopicCreation() {
@@ -329,10 +334,13 @@
         if (enrichedSourceConfig == null) {
             return Collections.emptyMap();
         }
-        return enrichedSourceConfig.originalsWithPrefix(TOPIC_CREATION_PREFIX + group + '.').entrySet().stream().filter(e -> {
-            String key = e.getKey();
-            return !(INCLUDE_REGEX_CONFIG.equals(key) || EXCLUDE_REGEX_CONFIG.equals(key) || REPLICATION_FACTOR_CONFIG.equals(key) || PARTITIONS_CONFIG.equals(key));
-        }).collect(Collectors.toMap(Map.Entry::getKey, Map.Entry::getValue));
+        return enrichedSourceConfig.originalsWithPrefix(TOPIC_CREATION_PREFIX + group + '.').entrySet().stream()
+                .filter(e -> {
+                    String key = e.getKey();
+                    return !(INCLUDE_REGEX_CONFIG.equals(key) || EXCLUDE_REGEX_CONFIG.equals(key)
+                            || REPLICATION_FACTOR_CONFIG.equals(key) || PARTITIONS_CONFIG.equals(key));
+                })
+                .collect(Collectors.toMap(Map.Entry::getKey, Map.Entry::getValue));
     }
 
     public static void main(String[] args) {
