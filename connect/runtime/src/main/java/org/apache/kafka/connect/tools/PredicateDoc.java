--- conflicted
+++ resolved
@@ -39,15 +39,8 @@
         }
     }
 
-<<<<<<< HEAD
-    private static final List<DocInfo> PREDICATES;
-
-    static {
-        List<DocInfo> collect = new Plugins(Collections.emptyMap()).predicates().stream().map(p -> {
-=======
     private static final List<DocInfo> PREDICATES = new Plugins(Collections.emptyMap()).predicates().stream()
         .map(p -> {
->>>>>>> 9494bebe
             try {
                 String overviewDoc = (String) p.pluginClass().getDeclaredField("OVERVIEW_DOC").get(null);
                 ConfigDef configDef = (ConfigDef) p.pluginClass().getDeclaredField("CONFIG_DEF").get(null);
@@ -55,31 +48,9 @@
             } catch (ReflectiveOperationException e) {
                 throw new RuntimeException("Predicate class " + p.pluginClass().getName() + " lacks either a `public static final String OVERVIEW_DOC` or `public static final ConfigDef CONFIG_DEF`");
             }
-<<<<<<< HEAD
-        }).sorted(Comparator.comparing(docInfo -> docInfo.predicateName)).collect(Collectors.toList());
-        PREDICATES = collect;
-    }
-
-    private static void printPredicateHtml(PrintStream out, DocInfo docInfo) {
-        out.println("<div id=\"" + docInfo.predicateName + "\">");
-
-        out.print("<h5>");
-        out.print("<a href=\"#" + docInfo.predicateName + "\">" + docInfo.predicateName + "</a>");
-        out.println("</h5>");
-
-        out.println(docInfo.overview);
-
-        out.println("<p/>");
-
-        out.println(docInfo.configDef.toHtml(6, key -> docInfo.predicateName + "_" + key));
-
-        out.println("</div>");
-    }
-=======
         })
         .sorted(Comparator.comparing(docInfo -> docInfo.predicateName))
         .collect(Collectors.toList());
->>>>>>> 9494bebe
 
     private static String toHtml() {
         StringBuilder b = new StringBuilder();
