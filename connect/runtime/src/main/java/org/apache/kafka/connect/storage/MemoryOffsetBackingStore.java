--- conflicted
+++ resolved
@@ -16,11 +16,7 @@
  */
 package org.apache.kafka.connect.storage;
 
-<<<<<<< HEAD
 import org.apache.kafka.common.utils.ThreadUtils;
-import org.apache.kafka.connect.errors.ConnectException;
-=======
->>>>>>> 15418db6
 import org.apache.kafka.connect.runtime.WorkerConfig;
 import org.apache.kafka.connect.util.Callback;
 import org.slf4j.Logger;
@@ -57,9 +53,8 @@
 
     @Override
     public void start() {
-		executor = Executors.newFixedThreadPool(1, ThreadUtils.createThreadFactory(
-				this.getClass().getSimpleName() + "-%d", false));
-	}
+        executor = Executors.newFixedThreadPool(1, ThreadUtils.createThreadFactory(this.getClass().getSimpleName() + "-%d", false));
+    }
 
     @Override
     public void stop() {
@@ -69,32 +64,19 @@
         }
     }
 
-	@Override
-	public Future<Map<ByteBuffer, ByteBuffer>> get(final Collection<ByteBuffer> keys) {
-		return executor.submit(() -> {
-			Map<ByteBuffer, ByteBuffer> result = new HashMap<>();
-			for (ByteBuffer key : keys) {
-				result.put(key, data.get(key));
-			}
-			return result;
-		});
-	}
+    @Override
+    public Future<Map<ByteBuffer, ByteBuffer>> get(final Collection<ByteBuffer> keys) {
+        return executor.submit(() -> {
+            Map<ByteBuffer, ByteBuffer> result = new HashMap<>();
+            for (ByteBuffer key : keys) {
+                result.put(key, data.get(key));
+            }
+            return result;
+        });
+    }
 
     @Override
-    public Future<Void> set(final Map<ByteBuffer, ByteBuffer> values,
-                            final Callback<Void> callback) {
-<<<<<<< HEAD
-		return executor.submit(() -> {
-			for (Map.Entry<ByteBuffer, ByteBuffer> entry : values.entrySet()) {
-				data.put(entry.getKey(), entry.getValue());
-			}
-			save();
-			if (callback != null)
-				callback.onCompletion(null, null);
-			return null;
-		});
-	}
-=======
+    public Future<Void> set(final Map<ByteBuffer, ByteBuffer> values, final Callback<Void> callback) {
         return executor.submit(() -> {
             data.putAll(values);
             save();
@@ -103,7 +85,6 @@
             return null;
         });
     }
->>>>>>> 15418db6
 
     // Hook to allow subclasses to persist data
     protected void save() {
