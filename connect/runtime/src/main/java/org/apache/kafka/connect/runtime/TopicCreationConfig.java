--- conflicted
+++ resolved
@@ -27,146 +27,60 @@
 
 /**
  * Configuration options for source connector automatic topic creation.
- *
  * @see <a href="https://cwiki.apache.org/confluence/display/KAFKA/KIP-158%3A+Kafka+Connect+should+allow+source+connectors+to+set+topic-specific+settings+for+new+topics">KIP-158</a>
  */
 public class TopicCreationConfig {
 
-	public static final String DEFAULT_TOPIC_CREATION_PREFIX = "topic.creation.default.";
-	public static final String DEFAULT_TOPIC_CREATION_GROUP = "default";
+    public static final String DEFAULT_TOPIC_CREATION_PREFIX = "topic.creation.default.";
+    public static final String DEFAULT_TOPIC_CREATION_GROUP = "default";
 
-	public static final String INCLUDE_REGEX_CONFIG = "include";
-	private static final String INCLUDE_REGEX_DOC = "A list of regular expression literals "
-			+ "used to match the topic names used by the source connector. This list is used "
-			+ "to include topics that should be created using the topic settings defined by this group.";
+    public static final String INCLUDE_REGEX_CONFIG = "include";
+    private static final String INCLUDE_REGEX_DOC = "A list of regular expression literals " + "used to match the topic names used by the source connector. This list is used " + "to include topics that should be created using the topic settings defined by this group.";
 
-	public static final String EXCLUDE_REGEX_CONFIG = "exclude";
-	private static final String EXCLUDE_REGEX_DOC = "A list of regular expression literals "
-			+ "used to match the topic names used by the source connector. This list is used "
-			+ "to exclude topics from being created with the topic settings defined by this group. "
-			+ "Note that exclusion rules have precedent and override any inclusion rules for the topics.";
+    public static final String EXCLUDE_REGEX_CONFIG = "exclude";
+    private static final String EXCLUDE_REGEX_DOC = "A list of regular expression literals " + "used to match the topic names used by the source connector. This list is used " + "to exclude topics from being created with the topic settings defined by this group. " + "Note that exclusion rules have precedent and override any inclusion rules for the topics.";
 
-	public static final String REPLICATION_FACTOR_CONFIG = "replication.factor";
-	private static final String REPLICATION_FACTOR_DOC = "The replication factor for new topics "
-			+ "created for this connector using this group. This value may be -1 to use the broker's"
-			+ "default replication factor, or may be a positive number not larger than the number of "
-			+ "brokers in the Kafka cluster. A value larger than the number of brokers in the Kafka cluster "
-			+ "will result in an error when the new topic is created. For the default group this configuration "
-			+ "is required. For any other group defined in topic.creation.groups this config is "
-			+ "optional and if it's missing it gets the value of the default group";
+    public static final String REPLICATION_FACTOR_CONFIG = "replication.factor";
+    private static final String REPLICATION_FACTOR_DOC = "The replication factor for new topics " + "created for this connector using this group. This value may be -1 to use the broker's" + "default replication factor, or may be a positive number not larger than the number of " + "brokers in the Kafka cluster. A value larger than the number of brokers in the Kafka cluster " + "will result in an error when the new topic is created. For the default group this configuration " + "is required. For any other group defined in topic.creation.groups this config is " + "optional and if it's missing it gets the value of the default group";
 
-	public static final String PARTITIONS_CONFIG = "partitions";
-	private static final String PARTITIONS_DOC = "The number of partitions new topics created for "
-			+ "this connector. This value may be -1 to use the broker's default number of partitions, "
-			+ "or a positive number representing the desired number of partitions. "
-			+ "For the default group this configuration is required. For any "
-			+ "other group defined in topic.creation.groups this config is optional and if it's "
-			+ "missing it gets the value of the default group";
+    public static final String PARTITIONS_CONFIG = "partitions";
+    private static final String PARTITIONS_DOC = "The number of partitions new topics created for " + "this connector. This value may be -1 to use the broker's default number of partitions, " + "or a positive number representing the desired number of partitions. " + "For the default group this configuration is required. For any " + "other group defined in topic.creation.groups this config is optional and if it's " + "missing it gets the value of the default group";
 
-	public static final ConfigDef.Validator REPLICATION_FACTOR_VALIDATOR = ConfigDef.LambdaValidator.with(
-			(name, value) -> validateReplicationFactor(name, (short) value),
-			() -> "Positive number not larger than the number of brokers in the Kafka cluster, or -1 to use the broker's default"
-	);
-	public static final ConfigDef.Validator PARTITIONS_VALIDATOR = ConfigDef.LambdaValidator.with(
-			(name, value) -> validatePartitions(name, (int) value),
-			() -> "Positive number, or -1 to use the broker's default"
-	);
-	@SuppressWarnings("unchecked")
-	public static final ConfigDef.Validator REGEX_VALIDATOR = ConfigDef.LambdaValidator.with(
-			(name, value) -> {
-				try {
-					((List<String>) value).forEach(Pattern::compile);
-				} catch (PatternSyntaxException e) {
-					throw new ConfigException(name, value,
-							"Syntax error in regular expression: " + e.getMessage());
-				}
-			},
-			() -> "Positive number, or -1 to use the broker's default"
-	);
+    public static final ConfigDef.Validator REPLICATION_FACTOR_VALIDATOR = ConfigDef.LambdaValidator.with((name, value) -> validateReplicationFactor(name, (short) value), () -> "Positive number not larger than the number of brokers in the Kafka cluster, or -1 to use the broker's default");
+    public static final ConfigDef.Validator PARTITIONS_VALIDATOR = ConfigDef.LambdaValidator.with((name, value) -> validatePartitions(name, (int) value), () -> "Positive number, or -1 to use the broker's default");
+    @SuppressWarnings("unchecked")
+    public static final ConfigDef.Validator REGEX_VALIDATOR = ConfigDef.LambdaValidator.with((name, value) -> {
+        try {
+            ((List<String>) value).forEach(Pattern::compile);
+        } catch (PatternSyntaxException e) {
+            throw new ConfigException(name, value, "Syntax error in regular expression: " + e.getMessage());
+        }
+    }, () -> "Positive number, or -1 to use the broker's default");
 
-	private static void validatePartitions(String configName, int factor) {
-		if (factor != TopicAdmin.NO_PARTITIONS && factor < 1) {
-			throw new ConfigException(configName, factor,
-					"Number of partitions must be positive, or -1 to use the broker's default");
-		}
-	}
+    private static void validatePartitions(String configName, int factor) {
+        if (factor != TopicAdmin.NO_PARTITIONS && factor < 1) {
+            throw new ConfigException(configName, factor, "Number of partitions must be positive, or -1 to use the broker's default");
+        }
+    }
 
-	private static void validateReplicationFactor(String configName, short factor) {
-		if (factor != TopicAdmin.NO_REPLICATION_FACTOR && factor < 1) {
-			throw new ConfigException(configName, factor,
-					"Replication factor must be positive and not larger than the number of brokers in the Kafka cluster, or -1 to use the broker's default");
-		}
-	}
+    private static void validateReplicationFactor(String configName, short factor) {
+        if (factor != TopicAdmin.NO_REPLICATION_FACTOR && factor < 1) {
+            throw new ConfigException(configName, factor, "Replication factor must be positive and not larger than the number of brokers in the Kafka cluster, or -1 to use the broker's default");
+        }
+    }
 
-<<<<<<< HEAD
-	public static ConfigDef configDef(String group, short defaultReplicationFactor, int defaultParitionCount) {
-		int orderInGroup = 0;
-		ConfigDef configDef = new ConfigDef();
-		configDef
-				.define(INCLUDE_REGEX_CONFIG, ConfigDef.Type.LIST, Collections.emptyList(),
-						REGEX_VALIDATOR, ConfigDef.Importance.LOW,
-						INCLUDE_REGEX_DOC, group, ++orderInGroup, ConfigDef.Width.LONG,
-						"Inclusion Topic Pattern for " + group)
-				.define(EXCLUDE_REGEX_CONFIG, ConfigDef.Type.LIST, Collections.emptyList(),
-						REGEX_VALIDATOR, ConfigDef.Importance.LOW,
-						EXCLUDE_REGEX_DOC, group, ++orderInGroup, ConfigDef.Width.LONG,
-						"Exclusion Topic Pattern for " + group)
-				.define(REPLICATION_FACTOR_CONFIG, ConfigDef.Type.SHORT,
-						defaultReplicationFactor, REPLICATION_FACTOR_VALIDATOR,
-						ConfigDef.Importance.LOW, REPLICATION_FACTOR_DOC, group, ++orderInGroup,
-						ConfigDef.Width.LONG, "Replication Factor for Topics in " + group)
-				.define(PARTITIONS_CONFIG, ConfigDef.Type.INT,
-						defaultParitionCount, PARTITIONS_VALIDATOR,
-						ConfigDef.Importance.LOW, PARTITIONS_DOC, group, ++orderInGroup,
-						ConfigDef.Width.LONG, "Partition Count for Topics in " + group);
-		return configDef;
-	}
-=======
     public static ConfigDef configDef(String group, short defaultReplicationFactor, int defaultPartitionCount) {
         int orderInGroup = 0;
         ConfigDef configDef = new ConfigDef();
-        configDef
-                .define(INCLUDE_REGEX_CONFIG, ConfigDef.Type.LIST, Collections.emptyList(),
-                        REGEX_VALIDATOR, ConfigDef.Importance.LOW,
-                        INCLUDE_REGEX_DOC, group, ++orderInGroup, ConfigDef.Width.LONG,
-                        "Inclusion Topic Pattern for " + group)
-                .define(EXCLUDE_REGEX_CONFIG, ConfigDef.Type.LIST, Collections.emptyList(),
-                        REGEX_VALIDATOR, ConfigDef.Importance.LOW,
-                        EXCLUDE_REGEX_DOC, group, ++orderInGroup, ConfigDef.Width.LONG,
-                        "Exclusion Topic Pattern for " + group)
-                .define(REPLICATION_FACTOR_CONFIG, ConfigDef.Type.SHORT,
-                        defaultReplicationFactor, REPLICATION_FACTOR_VALIDATOR,
-                        ConfigDef.Importance.LOW, REPLICATION_FACTOR_DOC, group, ++orderInGroup,
-                        ConfigDef.Width.LONG, "Replication Factor for Topics in " + group)
-                .define(PARTITIONS_CONFIG, ConfigDef.Type.INT,
-                        defaultPartitionCount, PARTITIONS_VALIDATOR,
-                        ConfigDef.Importance.LOW, PARTITIONS_DOC, group, ++orderInGroup,
-                        ConfigDef.Width.LONG, "Partition Count for Topics in " + group);
+        configDef.define(INCLUDE_REGEX_CONFIG, ConfigDef.Type.LIST, Collections.emptyList(), REGEX_VALIDATOR, ConfigDef.Importance.LOW, INCLUDE_REGEX_DOC, group, ++orderInGroup, ConfigDef.Width.LONG, "Inclusion Topic Pattern for " + group).define(EXCLUDE_REGEX_CONFIG, ConfigDef.Type.LIST, Collections.emptyList(), REGEX_VALIDATOR, ConfigDef.Importance.LOW, EXCLUDE_REGEX_DOC, group, ++orderInGroup, ConfigDef.Width.LONG, "Exclusion Topic Pattern for " + group).define(REPLICATION_FACTOR_CONFIG, ConfigDef.Type.SHORT, defaultReplicationFactor, REPLICATION_FACTOR_VALIDATOR, ConfigDef.Importance.LOW, REPLICATION_FACTOR_DOC, group, ++orderInGroup, ConfigDef.Width.LONG, "Replication Factor for Topics in " + group).define(PARTITIONS_CONFIG, ConfigDef.Type.INT, defaultPartitionCount, PARTITIONS_VALIDATOR, ConfigDef.Importance.LOW, PARTITIONS_DOC, group, ++orderInGroup, ConfigDef.Width.LONG, "Partition Count for Topics in " + group);
         return configDef;
     }
->>>>>>> 15418db6
 
-	public static ConfigDef defaultGroupConfigDef() {
-		int orderInGroup = 0;
-		ConfigDef configDef = new ConfigDef();
-		configDef
-				.define(INCLUDE_REGEX_CONFIG, ConfigDef.Type.LIST, ".*",
-						new ConfigDef.NonNullValidator(), ConfigDef.Importance.LOW,
-						INCLUDE_REGEX_DOC, DEFAULT_TOPIC_CREATION_GROUP, ++orderInGroup, ConfigDef.Width.LONG,
-						"Inclusion Topic Pattern for " + DEFAULT_TOPIC_CREATION_GROUP)
-				.define(EXCLUDE_REGEX_CONFIG, ConfigDef.Type.LIST, Collections.emptyList(),
-						new ConfigDef.NonNullValidator(), ConfigDef.Importance.LOW,
-						EXCLUDE_REGEX_DOC, DEFAULT_TOPIC_CREATION_GROUP, ++orderInGroup, ConfigDef.Width.LONG,
-						"Exclusion Topic Pattern for " + DEFAULT_TOPIC_CREATION_GROUP)
-				.define(REPLICATION_FACTOR_CONFIG, ConfigDef.Type.SHORT,
-						ConfigDef.NO_DEFAULT_VALUE, REPLICATION_FACTOR_VALIDATOR,
-						ConfigDef.Importance.LOW, REPLICATION_FACTOR_DOC, DEFAULT_TOPIC_CREATION_GROUP, ++orderInGroup,
-						ConfigDef.Width.LONG, "Replication Factor for Topics in " + DEFAULT_TOPIC_CREATION_GROUP)
-				.define(PARTITIONS_CONFIG, ConfigDef.Type.INT,
-						ConfigDef.NO_DEFAULT_VALUE, PARTITIONS_VALIDATOR,
-						ConfigDef.Importance.LOW, PARTITIONS_DOC, DEFAULT_TOPIC_CREATION_GROUP, ++orderInGroup,
-						ConfigDef.Width.LONG, "Partition Count for Topics in " + DEFAULT_TOPIC_CREATION_GROUP);
-		return configDef;
-	}
+    public static ConfigDef defaultGroupConfigDef() {
+        int orderInGroup = 0;
+        ConfigDef configDef = new ConfigDef();
+        configDef.define(INCLUDE_REGEX_CONFIG, ConfigDef.Type.LIST, ".*", new ConfigDef.NonNullValidator(), ConfigDef.Importance.LOW, INCLUDE_REGEX_DOC, DEFAULT_TOPIC_CREATION_GROUP, ++orderInGroup, ConfigDef.Width.LONG, "Inclusion Topic Pattern for " + DEFAULT_TOPIC_CREATION_GROUP).define(EXCLUDE_REGEX_CONFIG, ConfigDef.Type.LIST, Collections.emptyList(), new ConfigDef.NonNullValidator(), ConfigDef.Importance.LOW, EXCLUDE_REGEX_DOC, DEFAULT_TOPIC_CREATION_GROUP, ++orderInGroup, ConfigDef.Width.LONG, "Exclusion Topic Pattern for " + DEFAULT_TOPIC_CREATION_GROUP).define(REPLICATION_FACTOR_CONFIG, ConfigDef.Type.SHORT, ConfigDef.NO_DEFAULT_VALUE, REPLICATION_FACTOR_VALIDATOR, ConfigDef.Importance.LOW, REPLICATION_FACTOR_DOC, DEFAULT_TOPIC_CREATION_GROUP, ++orderInGroup, ConfigDef.Width.LONG, "Replication Factor for Topics in " + DEFAULT_TOPIC_CREATION_GROUP).define(PARTITIONS_CONFIG, ConfigDef.Type.INT, ConfigDef.NO_DEFAULT_VALUE, PARTITIONS_VALIDATOR, ConfigDef.Importance.LOW, PARTITIONS_DOC, DEFAULT_TOPIC_CREATION_GROUP, ++orderInGroup, ConfigDef.Width.LONG, "Partition Count for Topics in " + DEFAULT_TOPIC_CREATION_GROUP);
+        return configDef;
+    }
 
 }