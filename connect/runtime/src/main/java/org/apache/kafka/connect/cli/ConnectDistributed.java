--- conflicted
+++ resolved
@@ -27,7 +27,12 @@
 import org.apache.kafka.connect.runtime.isolation.Plugins;
 import org.apache.kafka.connect.runtime.rest.RestClient;
 import org.apache.kafka.connect.runtime.rest.RestServer;
-import org.apache.kafka.connect.storage.*;
+import org.apache.kafka.connect.storage.ConfigBackingStore;
+import org.apache.kafka.connect.storage.Converter;
+import org.apache.kafka.connect.storage.KafkaConfigBackingStore;
+import org.apache.kafka.connect.storage.KafkaOffsetBackingStore;
+import org.apache.kafka.connect.storage.KafkaStatusBackingStore;
+import org.apache.kafka.connect.storage.StatusBackingStore;
 import org.apache.kafka.connect.util.ConnectUtils;
 import org.apache.kafka.connect.util.SharedTopicAdmin;
 
@@ -58,13 +63,9 @@
     }
 
     @Override
-<<<<<<< HEAD
-    protected Herder createHerder(DistributedConfig config, String workerId, Plugins plugins, ConnectorClientConfigOverridePolicy connectorClientConfigOverridePolicy, RestServer restServer, RestClient restClient) {
-=======
     protected DistributedHerder createHerder(DistributedConfig config, String workerId, Plugins plugins,
                                   ConnectorClientConfigOverridePolicy connectorClientConfigOverridePolicy,
                                   RestServer restServer, RestClient restClient) {
->>>>>>> 9494bebe
 
         String kafkaClusterId = config.kafkaClusterId();
         String clientIdBase = ConnectUtils.clientIdBase(config);
@@ -74,7 +75,9 @@
         adminProps.put(CLIENT_ID_CONFIG, clientIdBase + "shared-admin");
         SharedTopicAdmin sharedAdmin = new SharedTopicAdmin(adminProps);
 
-        KafkaOffsetBackingStore offsetBackingStore = new KafkaOffsetBackingStore(sharedAdmin, () -> clientIdBase, plugins.newInternalConverter(true, JsonConverter.class.getName(), Collections.singletonMap(JsonConverterConfig.SCHEMAS_ENABLE_CONFIG, "false")));
+        KafkaOffsetBackingStore offsetBackingStore = new KafkaOffsetBackingStore(sharedAdmin, () -> clientIdBase,
+                plugins.newInternalConverter(true, JsonConverter.class.getName(),
+                        Collections.singletonMap(JsonConverterConfig.SCHEMAS_ENABLE_CONFIG, "false")));
         offsetBackingStore.configure(config);
 
         Worker worker = new Worker(workerId, Time.SYSTEM, plugins, config, offsetBackingStore, connectorClientConfigOverridePolicy);
@@ -84,11 +87,19 @@
         StatusBackingStore statusBackingStore = new KafkaStatusBackingStore(Time.SYSTEM, internalValueConverter, sharedAdmin, clientIdBase);
         statusBackingStore.configure(config);
 
-        ConfigBackingStore configBackingStore = new KafkaConfigBackingStore(internalValueConverter, config, configTransformer, sharedAdmin, clientIdBase);
+        ConfigBackingStore configBackingStore = new KafkaConfigBackingStore(
+                internalValueConverter,
+                config,
+                configTransformer,
+                sharedAdmin,
+                clientIdBase);
 
         // Pass the shared admin to the distributed herder as an additional AutoCloseable object that should be closed when the
         // herder is stopped. This is easier than having to track and own the lifecycle ourselves.
-        return new DistributedHerder(config, Time.SYSTEM, worker, kafkaClusterId, statusBackingStore, configBackingStore, restServer.advertisedUrl().toString(), restClient, connectorClientConfigOverridePolicy, Collections.emptyList(), sharedAdmin);
+        return new DistributedHerder(config, Time.SYSTEM, worker,
+                kafkaClusterId, statusBackingStore, configBackingStore,
+                restServer.advertisedUrl().toString(), restClient, connectorClientConfigOverridePolicy,
+                Collections.emptyList(), sharedAdmin);
     }
 
     @Override
