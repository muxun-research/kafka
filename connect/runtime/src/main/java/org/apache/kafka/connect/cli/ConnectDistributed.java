/*
 * Licensed to the Apache Software Foundation (ASF) under one or more
 * contributor license agreements. See the NOTICE file distributed with
 * this work for additional information regarding copyright ownership.
 * The ASF licenses this file to You under the Apache License, Version 2.0
 * (the "License"); you may not use this file except in compliance with
 * the License. You may obtain a copy of the License at
 *
 *    http://www.apache.org/licenses/LICENSE-2.0
 *
 * Unless required by applicable law or agreed to in writing, software
 * distributed under the License is distributed on an "AS IS" BASIS,
 * WITHOUT WARRANTIES OR CONDITIONS OF ANY KIND, either express or implied.
 * See the License for the specific language governing permissions and
 * limitations under the License.
 */
package org.apache.kafka.connect.cli;

import org.apache.kafka.common.utils.Time;
import org.apache.kafka.connect.connector.policy.ConnectorClientConfigOverridePolicy;
import org.apache.kafka.connect.json.JsonConverter;
import org.apache.kafka.connect.json.JsonConverterConfig;
import org.apache.kafka.connect.runtime.Herder;
import org.apache.kafka.connect.runtime.Worker;
import org.apache.kafka.connect.runtime.WorkerConfigTransformer;
import org.apache.kafka.connect.runtime.distributed.DistributedConfig;
import org.apache.kafka.connect.runtime.distributed.DistributedHerder;
import org.apache.kafka.connect.runtime.isolation.Plugins;
import org.apache.kafka.connect.runtime.rest.RestClient;
import org.apache.kafka.connect.runtime.rest.RestServer;
import org.apache.kafka.connect.storage.ConfigBackingStore;
import org.apache.kafka.connect.storage.Converter;
import org.apache.kafka.connect.storage.KafkaConfigBackingStore;
import org.apache.kafka.connect.storage.KafkaOffsetBackingStore;
import org.apache.kafka.connect.storage.KafkaStatusBackingStore;
import org.apache.kafka.connect.storage.StatusBackingStore;
import org.apache.kafka.connect.util.ConnectUtils;
import org.apache.kafka.connect.util.SharedTopicAdmin;
import org.slf4j.Logger;
import org.slf4j.LoggerFactory;

import java.util.Collections;
import java.util.HashMap;
import java.util.Map;

import static org.apache.kafka.clients.CommonClientConfigs.CLIENT_ID_CONFIG;

/**
 * <p>
 * Command line utility that runs Kafka Connect in distributed mode. In this mode, the process joins a group of other
 * workers and work (connectors and tasks) is distributed among them. This is useful for running Connect as a service,
 * where connectors can be submitted to the cluster to be automatically executed in a scalable, distributed fashion.
 * This also allows you to easily scale out horizontally, elastically adding or removing capacity simply by starting or
 * stopping worker instances.
 * </p>
 */
public class ConnectDistributed extends AbstractConnectCli<DistributedConfig> {
    private static final Logger log = LoggerFactory.getLogger(ConnectDistributed.class);

    public ConnectDistributed(String... args) {
        super(args);
    }

<<<<<<< HEAD
    public Connect startConnect(Map<String, String> workerProps) {
        log.info("Scanning for plugin classes. This might take a moment ...");
        Plugins plugins = new Plugins(workerProps);
        plugins.compareAndSwapWithDelegatingLoader();
        DistributedConfig config = new DistributedConfig(workerProps);

		String kafkaClusterId = ConnectUtils.lookupKafkaClusterId(config);
		log.debug("Kafka cluster ID: {}", kafkaClusterId);

		RestServer rest = new RestServer(config);
		rest.initializeServer();

		URI advertisedUrl = rest.advertisedUrl();
		String workerId = advertisedUrl.getHost() + ":" + advertisedUrl.getPort();

		// Create the admin client to be shared by all backing stores.
		Map<String, Object> adminProps = new HashMap<>(config.originals());
		ConnectUtils.addMetricsContextProperties(adminProps, config, kafkaClusterId);
		SharedTopicAdmin sharedAdmin = new SharedTopicAdmin(adminProps);

		KafkaOffsetBackingStore offsetBackingStore = new KafkaOffsetBackingStore(sharedAdmin);
		offsetBackingStore.configure(config);

		ConnectorClientConfigOverridePolicy connectorClientConfigOverridePolicy = plugins.newPlugin(
				config.getString(WorkerConfig.CONNECTOR_CLIENT_POLICY_CLASS_CONFIG),
				config, ConnectorClientConfigOverridePolicy.class);

		Worker worker = new Worker(workerId, time, plugins, config, offsetBackingStore, connectorClientConfigOverridePolicy);
		WorkerConfigTransformer configTransformer = worker.configTransformer();

		Converter internalValueConverter = worker.getInternalValueConverter();
		StatusBackingStore statusBackingStore = new KafkaStatusBackingStore(time, internalValueConverter, sharedAdmin);
		statusBackingStore.configure(config);

		ConfigBackingStore configBackingStore = new KafkaConfigBackingStore(
				internalValueConverter,
				config,
				configTransformer,
				sharedAdmin);

		// Pass the shared admin to the distributed herder as an additional AutoCloseable object that should be closed when the
		// herder is stopped. This is easier than having to track and own the lifecycle ourselves.
		DistributedHerder herder = new DistributedHerder(config, time, worker,
				kafkaClusterId, statusBackingStore, configBackingStore,
				advertisedUrl.toString(), connectorClientConfigOverridePolicy, sharedAdmin);

		final Connect connect = new Connect(herder, rest);
		log.info("Kafka Connect distributed worker initialization took {}ms", time.hiResClockMs() - initStart);
		try {
			connect.start();
		} catch (Exception e) {
			log.error("Failed to start Connect", e);
            connect.stop();
            Exit.exit(3);
        }
=======
    @Override
    protected String usage() {
        return "ConnectDistributed worker.properties";
    }

    @Override
    protected Herder createHerder(DistributedConfig config, String workerId, Plugins plugins,
                                  ConnectorClientConfigOverridePolicy connectorClientConfigOverridePolicy,
                                  RestServer restServer, RestClient restClient) {

        String kafkaClusterId = config.kafkaClusterId();
        String clientIdBase = ConnectUtils.clientIdBase(config);
        // Create the admin client to be shared by all backing stores.
        Map<String, Object> adminProps = new HashMap<>(config.originals());
        ConnectUtils.addMetricsContextProperties(adminProps, config, kafkaClusterId);
        adminProps.put(CLIENT_ID_CONFIG, clientIdBase + "shared-admin");
        SharedTopicAdmin sharedAdmin = new SharedTopicAdmin(adminProps);

        KafkaOffsetBackingStore offsetBackingStore = new KafkaOffsetBackingStore(sharedAdmin, () -> clientIdBase,
                plugins.newInternalConverter(true, JsonConverter.class.getName(),
                        Collections.singletonMap(JsonConverterConfig.SCHEMAS_ENABLE_CONFIG, "false")));
        offsetBackingStore.configure(config);

        Worker worker = new Worker(workerId, Time.SYSTEM, plugins, config, offsetBackingStore, connectorClientConfigOverridePolicy);
        WorkerConfigTransformer configTransformer = worker.configTransformer();

        Converter internalValueConverter = worker.getInternalValueConverter();
        StatusBackingStore statusBackingStore = new KafkaStatusBackingStore(Time.SYSTEM, internalValueConverter, sharedAdmin, clientIdBase);
        statusBackingStore.configure(config);

        ConfigBackingStore configBackingStore = new KafkaConfigBackingStore(
                internalValueConverter,
                config,
                configTransformer,
                sharedAdmin,
                clientIdBase);

        // Pass the shared admin to the distributed herder as an additional AutoCloseable object that should be closed when the
        // herder is stopped. This is easier than having to track and own the lifecycle ourselves.
        return new DistributedHerder(config, Time.SYSTEM, worker,
                kafkaClusterId, statusBackingStore, configBackingStore,
                restServer.advertisedUrl().toString(), restClient, connectorClientConfigOverridePolicy,
                Collections.emptyList(), sharedAdmin);
    }
>>>>>>> 15418db6

    @Override
    protected DistributedConfig createConfig(Map<String, String> workerProps) {
        return new DistributedConfig(workerProps);
    }

    public static void main(String[] args) {
        ConnectDistributed connectDistributed = new ConnectDistributed(args);
        connectDistributed.run();
    }
}<|MERGE_RESOLUTION|>--- conflicted
+++ resolved
@@ -28,12 +28,7 @@
 import org.apache.kafka.connect.runtime.isolation.Plugins;
 import org.apache.kafka.connect.runtime.rest.RestClient;
 import org.apache.kafka.connect.runtime.rest.RestServer;
-import org.apache.kafka.connect.storage.ConfigBackingStore;
-import org.apache.kafka.connect.storage.Converter;
-import org.apache.kafka.connect.storage.KafkaConfigBackingStore;
-import org.apache.kafka.connect.storage.KafkaOffsetBackingStore;
-import org.apache.kafka.connect.storage.KafkaStatusBackingStore;
-import org.apache.kafka.connect.storage.StatusBackingStore;
+import org.apache.kafka.connect.storage.*;
 import org.apache.kafka.connect.util.ConnectUtils;
 import org.apache.kafka.connect.util.SharedTopicAdmin;
 import org.slf4j.Logger;
@@ -61,72 +56,13 @@
         super(args);
     }
 
-<<<<<<< HEAD
-    public Connect startConnect(Map<String, String> workerProps) {
-        log.info("Scanning for plugin classes. This might take a moment ...");
-        Plugins plugins = new Plugins(workerProps);
-        plugins.compareAndSwapWithDelegatingLoader();
-        DistributedConfig config = new DistributedConfig(workerProps);
-
-		String kafkaClusterId = ConnectUtils.lookupKafkaClusterId(config);
-		log.debug("Kafka cluster ID: {}", kafkaClusterId);
-
-		RestServer rest = new RestServer(config);
-		rest.initializeServer();
-
-		URI advertisedUrl = rest.advertisedUrl();
-		String workerId = advertisedUrl.getHost() + ":" + advertisedUrl.getPort();
-
-		// Create the admin client to be shared by all backing stores.
-		Map<String, Object> adminProps = new HashMap<>(config.originals());
-		ConnectUtils.addMetricsContextProperties(adminProps, config, kafkaClusterId);
-		SharedTopicAdmin sharedAdmin = new SharedTopicAdmin(adminProps);
-
-		KafkaOffsetBackingStore offsetBackingStore = new KafkaOffsetBackingStore(sharedAdmin);
-		offsetBackingStore.configure(config);
-
-		ConnectorClientConfigOverridePolicy connectorClientConfigOverridePolicy = plugins.newPlugin(
-				config.getString(WorkerConfig.CONNECTOR_CLIENT_POLICY_CLASS_CONFIG),
-				config, ConnectorClientConfigOverridePolicy.class);
-
-		Worker worker = new Worker(workerId, time, plugins, config, offsetBackingStore, connectorClientConfigOverridePolicy);
-		WorkerConfigTransformer configTransformer = worker.configTransformer();
-
-		Converter internalValueConverter = worker.getInternalValueConverter();
-		StatusBackingStore statusBackingStore = new KafkaStatusBackingStore(time, internalValueConverter, sharedAdmin);
-		statusBackingStore.configure(config);
-
-		ConfigBackingStore configBackingStore = new KafkaConfigBackingStore(
-				internalValueConverter,
-				config,
-				configTransformer,
-				sharedAdmin);
-
-		// Pass the shared admin to the distributed herder as an additional AutoCloseable object that should be closed when the
-		// herder is stopped. This is easier than having to track and own the lifecycle ourselves.
-		DistributedHerder herder = new DistributedHerder(config, time, worker,
-				kafkaClusterId, statusBackingStore, configBackingStore,
-				advertisedUrl.toString(), connectorClientConfigOverridePolicy, sharedAdmin);
-
-		final Connect connect = new Connect(herder, rest);
-		log.info("Kafka Connect distributed worker initialization took {}ms", time.hiResClockMs() - initStart);
-		try {
-			connect.start();
-		} catch (Exception e) {
-			log.error("Failed to start Connect", e);
-            connect.stop();
-            Exit.exit(3);
-        }
-=======
     @Override
     protected String usage() {
         return "ConnectDistributed worker.properties";
     }
 
     @Override
-    protected Herder createHerder(DistributedConfig config, String workerId, Plugins plugins,
-                                  ConnectorClientConfigOverridePolicy connectorClientConfigOverridePolicy,
-                                  RestServer restServer, RestClient restClient) {
+    protected Herder createHerder(DistributedConfig config, String workerId, Plugins plugins, ConnectorClientConfigOverridePolicy connectorClientConfigOverridePolicy, RestServer restServer, RestClient restClient) {
 
         String kafkaClusterId = config.kafkaClusterId();
         String clientIdBase = ConnectUtils.clientIdBase(config);
@@ -136,9 +72,7 @@
         adminProps.put(CLIENT_ID_CONFIG, clientIdBase + "shared-admin");
         SharedTopicAdmin sharedAdmin = new SharedTopicAdmin(adminProps);
 
-        KafkaOffsetBackingStore offsetBackingStore = new KafkaOffsetBackingStore(sharedAdmin, () -> clientIdBase,
-                plugins.newInternalConverter(true, JsonConverter.class.getName(),
-                        Collections.singletonMap(JsonConverterConfig.SCHEMAS_ENABLE_CONFIG, "false")));
+        KafkaOffsetBackingStore offsetBackingStore = new KafkaOffsetBackingStore(sharedAdmin, () -> clientIdBase, plugins.newInternalConverter(true, JsonConverter.class.getName(), Collections.singletonMap(JsonConverterConfig.SCHEMAS_ENABLE_CONFIG, "false")));
         offsetBackingStore.configure(config);
 
         Worker worker = new Worker(workerId, Time.SYSTEM, plugins, config, offsetBackingStore, connectorClientConfigOverridePolicy);
@@ -148,21 +82,12 @@
         StatusBackingStore statusBackingStore = new KafkaStatusBackingStore(Time.SYSTEM, internalValueConverter, sharedAdmin, clientIdBase);
         statusBackingStore.configure(config);
 
-        ConfigBackingStore configBackingStore = new KafkaConfigBackingStore(
-                internalValueConverter,
-                config,
-                configTransformer,
-                sharedAdmin,
-                clientIdBase);
+        ConfigBackingStore configBackingStore = new KafkaConfigBackingStore(internalValueConverter, config, configTransformer, sharedAdmin, clientIdBase);
 
         // Pass the shared admin to the distributed herder as an additional AutoCloseable object that should be closed when the
         // herder is stopped. This is easier than having to track and own the lifecycle ourselves.
-        return new DistributedHerder(config, Time.SYSTEM, worker,
-                kafkaClusterId, statusBackingStore, configBackingStore,
-                restServer.advertisedUrl().toString(), restClient, connectorClientConfigOverridePolicy,
-                Collections.emptyList(), sharedAdmin);
+        return new DistributedHerder(config, Time.SYSTEM, worker, kafkaClusterId, statusBackingStore, configBackingStore, restServer.advertisedUrl().toString(), restClient, connectorClientConfigOverridePolicy, Collections.emptyList(), sharedAdmin);
     }
->>>>>>> 15418db6
 
     @Override
     protected DistributedConfig createConfig(Map<String, String> workerProps) {
