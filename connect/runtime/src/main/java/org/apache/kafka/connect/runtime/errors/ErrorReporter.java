--- conflicted
+++ resolved
@@ -25,14 +25,6 @@
  */
 public interface ErrorReporter<T> extends AutoCloseable {
 
-<<<<<<< HEAD
-	/**
-	 * Report an error and return the producer future.
-	 * @param context the processing context (cannot be null).
-	 * @return future result from the producer sending a record to Kafka.
-	 */
-	Future<RecordMetadata> report(ProcessingContext context);
-=======
     /**
      * Report an error and return the producer future.
      *
@@ -40,9 +32,7 @@
      * @return future result from the producer sending a record to Kafka.
      */
     Future<RecordMetadata> report(ProcessingContext<T> context);
->>>>>>> 9494bebe
 
-	@Override
-	default void close() {
-	}
+    @Override
+    default void close() { }
 }