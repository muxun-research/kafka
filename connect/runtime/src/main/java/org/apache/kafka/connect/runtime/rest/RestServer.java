/*
 * Licensed to the Apache Software Foundation (ASF) under one or more
 * contributor license agreements. See the NOTICE file distributed with
 * this work for additional information regarding copyright ownership.
 * The ASF licenses this file to You under the Apache License, Version 2.0
 * (the "License"); you may not use this file except in compliance with
 * the License. You may obtain a copy of the License at
 *
 *    http://www.apache.org/licenses/LICENSE-2.0
 *
 * Unless required by applicable law or agreed to in writing, software
 * distributed under the License is distributed on an "AS IS" BASIS,
 * WITHOUT WARRANTIES OR CONDITIONS OF ANY KIND, either express or implied.
 * See the License for the specific language governing permissions and
 * limitations under the License.
 */
package org.apache.kafka.connect.runtime.rest;

import com.fasterxml.jackson.jaxrs.json.JacksonJsonProvider;
import org.apache.kafka.common.config.ConfigException;
import org.apache.kafka.common.utils.Utils;
import org.apache.kafka.connect.errors.ConnectException;
import org.apache.kafka.connect.health.ConnectClusterDetails;
import org.apache.kafka.connect.rest.ConnectRestExtension;
import org.apache.kafka.connect.rest.ConnectRestExtensionContext;
import org.apache.kafka.connect.runtime.Herder;
import org.apache.kafka.connect.runtime.health.ConnectClusterDetailsImpl;
import org.apache.kafka.connect.runtime.health.ConnectClusterStateImpl;
import org.apache.kafka.connect.runtime.rest.errors.ConnectExceptionMapper;
import org.apache.kafka.connect.runtime.rest.resources.ConnectResource;
import org.apache.kafka.connect.runtime.rest.util.SSLUtils;
import org.eclipse.jetty.server.Connector;
import org.eclipse.jetty.server.CustomRequestLog;
import org.eclipse.jetty.server.Handler;
import org.eclipse.jetty.server.Server;
import org.eclipse.jetty.server.ServerConnector;
import org.eclipse.jetty.server.Slf4jRequestLogWriter;
import org.eclipse.jetty.server.handler.ContextHandlerCollection;
import org.eclipse.jetty.server.handler.StatisticsHandler;
import org.eclipse.jetty.servlet.FilterHolder;
import org.eclipse.jetty.servlet.ServletContextHandler;
import org.eclipse.jetty.servlet.ServletHolder;
import org.eclipse.jetty.servlets.CrossOriginFilter;
import org.eclipse.jetty.servlets.HeaderFilter;
import org.eclipse.jetty.util.ssl.SslContextFactory;
import org.glassfish.jersey.server.ResourceConfig;
import org.glassfish.jersey.server.ServerProperties;
import org.glassfish.jersey.servlet.ServletContainer;
import org.slf4j.Logger;
import org.slf4j.LoggerFactory;

import javax.servlet.DispatcherType;
import javax.ws.rs.core.UriBuilder;
import java.io.IOException;
import java.net.URI;
import java.util.ArrayList;
import java.util.Collection;
import java.util.Collections;
import java.util.EnumSet;
import java.util.List;
import java.util.Locale;
import java.util.regex.Matcher;
import java.util.regex.Pattern;

/**
 * Embedded server for the REST API that provides the control plane for Kafka Connect workers.
 */
<<<<<<< HEAD
public class RestServer {
	private static final Logger log = LoggerFactory.getLogger(RestServer.class);
=======
public abstract class RestServer {
    private static final Logger log = LoggerFactory.getLogger(RestServer.class);
>>>>>>> 15418db6

	// Used to distinguish between Admin connectors and regular REST API connectors when binding admin handlers
	private static final String ADMIN_SERVER_CONNECTOR_NAME = "Admin";

	private static final Pattern LISTENER_PATTERN = Pattern.compile("^(.*)://\\[?([0-9a-zA-Z\\-%._:]*)\\]?:(-?[0-9]+)");
	private static final long GRACEFUL_SHUTDOWN_TIMEOUT_MS = 60 * 1000;

	private static final String PROTOCOL_HTTP = "http";
	private static final String PROTOCOL_HTTPS = "https";

<<<<<<< HEAD
	private final WorkerConfig config;
	private ContextHandlerCollection handlers;
	private Server jettyServer;
=======
    protected final RestServerConfig config;
    private final ContextHandlerCollection handlers;
    private final Server jettyServer;
>>>>>>> 15418db6

    private Collection<ConnectResource> resources;
    private List<ConnectRestExtension> connectRestExtensions = Collections.emptyList();

    /**
     * Create a REST server for this herder using the specified configs.
     */
    protected RestServer(RestServerConfig config) {
        this.config = config;

<<<<<<< HEAD
		List<String> listeners = parseListeners();
		List<String> adminListeners = config.getList(WorkerConfig.ADMIN_LISTENERS_CONFIG);
=======
        List<String> listeners = config.listeners();
        List<String> adminListeners = config.adminListeners();
>>>>>>> 15418db6

        jettyServer = new Server();
        handlers = new ContextHandlerCollection();

		createConnectors(listeners, adminListeners);
    }

<<<<<<< HEAD
    @SuppressWarnings("deprecation")
    List<String> parseListeners() {
        List<String> listeners = config.getList(WorkerConfig.LISTENERS_CONFIG);
        if (listeners == null || listeners.size() == 0) {
            String hostname = config.getString(WorkerConfig.REST_HOST_NAME_CONFIG);

            if (hostname == null)
                hostname = "";

            listeners = Collections.singletonList(String.format("%s://%s:%d", PROTOCOL_HTTP, hostname, config.getInt(WorkerConfig.REST_PORT_CONFIG)));
        }

        return listeners;
    }

	/**
	 * Adds Jetty connector for each configured listener
	 */
	public void createConnectors(List<String> listeners, List<String> adminListeners) {
		List<Connector> connectors = new ArrayList<>();

		for (String listener : listeners) {
			if (!listener.isEmpty()) {
				Connector connector = createConnector(listener);
				connectors.add(connector);
				log.info("Added connector for {}", listener);
			}
		}

		jettyServer.setConnectors(connectors.toArray(new Connector[0]));

		if (adminListeners != null && !adminListeners.isEmpty()) {
			for (String adminListener : adminListeners) {
				Connector conn = createConnector(adminListener, true);
				jettyServer.addConnector(conn);
				log.info("Added admin connector for {}", adminListener);
			}
		}
	}

	/**
	 * Creates regular (non-admin) Jetty connector according to configuration
	 */
	public Connector createConnector(String listener) {
		return createConnector(listener, false);
	}

	/**
	 * Creates Jetty connector according to configuration
	 */
	public Connector createConnector(String listener, boolean isAdmin) {
		Matcher listenerMatcher = LISTENER_PATTERN.matcher(listener);

		if (!listenerMatcher.matches())
			throw new ConfigException("Listener doesn't have the right format (protocol://hostname:port).");

		String protocol = listenerMatcher.group(1).toLowerCase(Locale.ENGLISH);

		if (!PROTOCOL_HTTP.equals(protocol) && !PROTOCOL_HTTPS.equals(protocol))
			throw new ConfigException(String.format("Listener protocol must be either \"%s\" or \"%s\".", PROTOCOL_HTTP, PROTOCOL_HTTPS));

		String hostname = listenerMatcher.group(2);
		int port = Integer.parseInt(listenerMatcher.group(3));

		ServerConnector connector;

		if (PROTOCOL_HTTPS.equals(protocol)) {
			SslContextFactory ssl;
			if (isAdmin) {
				ssl = SSLUtils.createServerSideSslContextFactory(config, ADMIN_LISTENERS_HTTPS_CONFIGS_PREFIX);
			} else {
				ssl = SSLUtils.createServerSideSslContextFactory(config);
			}
			connector = new ServerConnector(jettyServer, ssl);
			if (!isAdmin) {
				connector.setName(String.format("%s_%s%d", PROTOCOL_HTTPS, hostname, port));
			}
		} else {
			connector = new ServerConnector(jettyServer);
			if (!isAdmin) {
				connector.setName(String.format("%s_%s%d", PROTOCOL_HTTP, hostname, port));
			}
		}

		if (isAdmin) {
			connector.setName(ADMIN_SERVER_CONNECTOR_NAME);
		}

		if (!hostname.isEmpty())
			connector.setHost(hostname);

		connector.setPort(port);

		return connector;
	}
=======
    /**
     * Adds Jetty connector for each configured listener
     */
    public void createConnectors(List<String> listeners, List<String> adminListeners) {
        List<Connector> connectors = new ArrayList<>();

        for (String listener : listeners) {
            Connector connector = createConnector(listener);
            connectors.add(connector);
            log.info("Added connector for {}", listener);
        }

        jettyServer.setConnectors(connectors.toArray(new Connector[0]));

        if (adminListeners != null && !adminListeners.isEmpty()) {
            for (String adminListener : adminListeners) {
                Connector conn = createConnector(adminListener, true);
                jettyServer.addConnector(conn);
                log.info("Added admin connector for {}", adminListener);
            }
        }
    }

    /**
     * Creates regular (non-admin) Jetty connector according to configuration
     */
    public Connector createConnector(String listener) {
        return createConnector(listener, false);
    }

    /**
     * Creates Jetty connector according to configuration
     */
    public Connector createConnector(String listener, boolean isAdmin) {
        Matcher listenerMatcher = LISTENER_PATTERN.matcher(listener);

        if (!listenerMatcher.matches())
            throw new ConfigException("Listener doesn't have the right format (protocol://hostname:port).");

        String protocol = listenerMatcher.group(1).toLowerCase(Locale.ENGLISH);

        if (!PROTOCOL_HTTP.equals(protocol) && !PROTOCOL_HTTPS.equals(protocol))
            throw new ConfigException(String.format("Listener protocol must be either \"%s\" or \"%s\".", PROTOCOL_HTTP, PROTOCOL_HTTPS));

        String hostname = listenerMatcher.group(2);
        int port = Integer.parseInt(listenerMatcher.group(3));

        ServerConnector connector;

        if (PROTOCOL_HTTPS.equals(protocol)) {
            SslContextFactory ssl;
            if (isAdmin) {
                ssl = SSLUtils.createServerSideSslContextFactory(config, RestServerConfig.ADMIN_LISTENERS_HTTPS_CONFIGS_PREFIX);
            } else {
                ssl = SSLUtils.createServerSideSslContextFactory(config);
            }
            connector = new ServerConnector(jettyServer, ssl);
            if (!isAdmin) {
                connector.setName(String.format("%s_%s%d", PROTOCOL_HTTPS, hostname, port));
            }
        } else {
            connector = new ServerConnector(jettyServer);
            if (!isAdmin) {
                connector.setName(String.format("%s_%s%d", PROTOCOL_HTTP, hostname, port));
            }
        }

        if (isAdmin) {
            connector.setName(ADMIN_SERVER_CONNECTOR_NAME);
        }

        if (!hostname.isEmpty())
            connector.setHost(hostname);

        connector.setPort(port);

        return connector;
    }
>>>>>>> 15418db6

    public void initializeServer() {
        log.info("Initializing REST server");

        Slf4jRequestLogWriter slf4jRequestLogWriter = new Slf4jRequestLogWriter();
        slf4jRequestLogWriter.setLoggerName(RestServer.class.getCanonicalName());
        CustomRequestLog requestLog = new CustomRequestLog(slf4jRequestLogWriter, CustomRequestLog.EXTENDED_NCSA_FORMAT + " %{ms}T");
        jettyServer.setRequestLog(requestLog);

        /* Needed for graceful shutdown as per `setStopTimeout` documentation */
        StatisticsHandler statsHandler = new StatisticsHandler();
        statsHandler.setHandler(handlers);
        jettyServer.setHandler(statsHandler);
        jettyServer.setStopTimeout(GRACEFUL_SHUTDOWN_TIMEOUT_MS);
        jettyServer.setStopAtShutdown(true);

        try {
            jettyServer.start();
        } catch (Exception e) {
            throw new ConnectException("Unable to initialize REST server", e);
        }

<<<<<<< HEAD
		log.info("REST server listening at " + jettyServer.getURI() + ", advertising URL " + advertisedUrl());
		log.info("REST admin endpoints at " + adminUrl());
=======
        log.info("REST server listening at " + jettyServer.getURI() + ", advertising URL " + advertisedUrl());
        URI adminUrl = adminUrl();
        if (adminUrl != null)
            log.info("REST admin endpoints at " + adminUrl);
>>>>>>> 15418db6
    }

    protected final void initializeResources() {
        log.info("Initializing REST resources");
        resources = new ArrayList<>();

        ResourceConfig resourceConfig = new ResourceConfig();
        resourceConfig.register(new JacksonJsonProvider());

<<<<<<< HEAD
		resourceConfig.register(new RootResource(herder));
		resourceConfig.register(new ConnectorsResource(herder, config));
		resourceConfig.register(new ConnectorPluginsResource(herder));

		resourceConfig.register(ConnectExceptionMapper.class);
		resourceConfig.property(ServerProperties.WADL_FEATURE_DISABLE, true);

		registerRestExtensions(herder, resourceConfig);

		List<String> adminListeners = config.getList(WorkerConfig.ADMIN_LISTENERS_CONFIG);
		ResourceConfig adminResourceConfig;
		if (adminListeners == null) {
			log.info("Adding admin resources to main listener");
			adminResourceConfig = resourceConfig;
			adminResourceConfig.register(new LoggingResource());
		} else if (adminListeners.size() > 0) {
			// TODO: we need to check if these listeners are same as 'listeners'
			// TODO: the following code assumes that they are different
			log.info("Adding admin resources to admin listener");
			adminResourceConfig = new ResourceConfig();
			adminResourceConfig.register(new JacksonJsonProvider());
			adminResourceConfig.register(new LoggingResource());
			adminResourceConfig.register(ConnectExceptionMapper.class);
		} else {
			log.info("Skipping adding admin resources");
			// set up adminResource but add no handlers to it
			adminResourceConfig = resourceConfig;
		}

		ServletContainer servletContainer = new ServletContainer(resourceConfig);
		ServletHolder servletHolder = new ServletHolder(servletContainer);
		List<Handler> contextHandlers = new ArrayList<>();

		ServletContextHandler context = new ServletContextHandler(ServletContextHandler.SESSIONS);
		context.setContextPath("/");
		context.addServlet(servletHolder, "/*");
		contextHandlers.add(context);

		ServletContextHandler adminContext = null;
		if (adminResourceConfig != resourceConfig) {
			adminContext = new ServletContextHandler(ServletContextHandler.SESSIONS);
			ServletHolder adminServletHolder = new ServletHolder(new ServletContainer(adminResourceConfig));
			adminContext.setContextPath("/");
			adminContext.addServlet(adminServletHolder, "/*");
			adminContext.setVirtualHosts(new String[]{"@" + ADMIN_SERVER_CONNECTOR_NAME});
			contextHandlers.add(adminContext);
		}

		String allowedOrigins = config.getString(WorkerConfig.ACCESS_CONTROL_ALLOW_ORIGIN_CONFIG);
		if (!Utils.isBlank(allowedOrigins)) {
			FilterHolder filterHolder = new FilterHolder(new CrossOriginFilter());
			filterHolder.setName("cross-origin");
			filterHolder.setInitParameter(CrossOriginFilter.ALLOWED_ORIGINS_PARAM, allowedOrigins);
			String allowedMethods = config.getString(WorkerConfig.ACCESS_CONTROL_ALLOW_METHODS_CONFIG);
			if (!Utils.isBlank(allowedMethods)) {
				filterHolder.setInitParameter(CrossOriginFilter.ALLOWED_METHODS_PARAM, allowedMethods);
			}
			context.addFilter(filterHolder, "/*", EnumSet.of(DispatcherType.REQUEST));
		}

		String headerConfig = config.getString(WorkerConfig.RESPONSE_HTTP_HEADERS_CONFIG);
		if (!Utils.isBlank(headerConfig)) {
			configureHttpResponsHeaderFilter(context);
		}

		RequestLogHandler requestLogHandler = new RequestLogHandler();
		Slf4jRequestLogWriter slf4jRequestLogWriter = new Slf4jRequestLogWriter();
		slf4jRequestLogWriter.setLoggerName(RestServer.class.getCanonicalName());
		CustomRequestLog requestLog = new CustomRequestLog(slf4jRequestLogWriter, CustomRequestLog.EXTENDED_NCSA_FORMAT + " %msT");
		requestLogHandler.setRequestLog(requestLog);

		contextHandlers.add(new DefaultHandler());
		contextHandlers.add(requestLogHandler);

		handlers.setHandlers(contextHandlers.toArray(new Handler[0]));
		try {
			context.start();
		} catch (Exception e) {
			throw new ConnectException("Unable to initialize REST resources", e);
		}

		if (adminResourceConfig != resourceConfig) {
			try {
				log.debug("Starting admin context");
				adminContext.start();
			} catch (Exception e) {
				throw new ConnectException("Unable to initialize Admin REST resources", e);
			}
		}

		log.info("REST resources initialized; server is started and ready to handle requests");
	}
=======
        Collection<ConnectResource> regularResources = regularResources();
        regularResources.forEach(resourceConfig::register);
        resources.addAll(regularResources);

        resourceConfig.register(ConnectExceptionMapper.class);
        resourceConfig.property(ServerProperties.WADL_FEATURE_DISABLE, true);

        configureRegularResources(resourceConfig);

        List<String> adminListeners = config.adminListeners();
        ResourceConfig adminResourceConfig;
        if (adminListeners == null) {
            log.info("Adding admin resources to main listener");
            adminResourceConfig = resourceConfig;
            Collection<ConnectResource> adminResources = adminResources();
            resources.addAll(adminResources);
            adminResources.forEach(adminResourceConfig::register);
            configureAdminResources(adminResourceConfig);
        } else if (adminListeners.size() > 0) {
            // TODO: we need to check if these listeners are same as 'listeners'
            // TODO: the following code assumes that they are different
            log.info("Adding admin resources to admin listener");
            adminResourceConfig = new ResourceConfig();
            adminResourceConfig.register(new JacksonJsonProvider());
            Collection<ConnectResource> adminResources = adminResources();
            resources.addAll(adminResources);
            adminResources.forEach(adminResourceConfig::register);
            adminResourceConfig.register(ConnectExceptionMapper.class);
            configureAdminResources(adminResourceConfig);
        } else {
            log.info("Skipping adding admin resources");
            // set up adminResource but add no handlers to it
            adminResourceConfig = resourceConfig;
        }

        ServletContainer servletContainer = new ServletContainer(resourceConfig);
        ServletHolder servletHolder = new ServletHolder(servletContainer);
        List<Handler> contextHandlers = new ArrayList<>();

        ServletContextHandler context = new ServletContextHandler(ServletContextHandler.SESSIONS);
        context.setContextPath("/");
        context.addServlet(servletHolder, "/*");
        contextHandlers.add(context);

        ServletContextHandler adminContext = null;
        if (adminResourceConfig != resourceConfig) {
            adminContext = new ServletContextHandler(ServletContextHandler.SESSIONS);
            ServletHolder adminServletHolder = new ServletHolder(new ServletContainer(adminResourceConfig));
            adminContext.setContextPath("/");
            adminContext.addServlet(adminServletHolder, "/*");
            adminContext.setVirtualHosts(new String[]{"@" + ADMIN_SERVER_CONNECTOR_NAME});
            contextHandlers.add(adminContext);
        }

        String allowedOrigins = config.allowedOrigins();
        if (!Utils.isBlank(allowedOrigins)) {
            FilterHolder filterHolder = new FilterHolder(new CrossOriginFilter());
            filterHolder.setName("cross-origin");
            filterHolder.setInitParameter(CrossOriginFilter.ALLOWED_ORIGINS_PARAM, allowedOrigins);
            String allowedMethods = config.allowedMethods();
            if (!Utils.isBlank(allowedMethods)) {
                filterHolder.setInitParameter(CrossOriginFilter.ALLOWED_METHODS_PARAM, allowedMethods);
            }
            context.addFilter(filterHolder, "/*", EnumSet.of(DispatcherType.REQUEST));
        }

        String headerConfig = config.responseHeaders();
        if (!Utils.isBlank(headerConfig)) {
            configureHttpResponseHeaderFilter(context, headerConfig);
        }

        handlers.setHandlers(contextHandlers.toArray(new Handler[0]));
        try {
            context.start();
        } catch (Exception e) {
            throw new ConnectException("Unable to initialize REST resources", e);
        }

        if (adminResourceConfig != resourceConfig) {
            try {
                log.debug("Starting admin context");
                adminContext.start();
            } catch (Exception e) {
                throw new ConnectException("Unable to initialize Admin REST resources", e);
            }
        }

        log.info("REST resources initialized; server is started and ready to handle requests");
    }
>>>>>>> 15418db6

    /**
     * @return the {@link ConnectResource resources} that should be registered with the
     * standard (i.e., non-admin) listener for this server; may be empty, but not null
     */
    protected abstract Collection<ConnectResource> regularResources();

    /**
     * @return the {@link ConnectResource resources} that should be registered with the
     * admin listener for this server; may be empty, but not null
     */
    protected abstract Collection<ConnectResource> adminResources();

    /**
     * Pluggable hook to customize the regular (i.e., non-admin) resources on this server
     * after they have been instantiated and registered with the given {@link ResourceConfig}.
     * This may be used to, for example, add REST extensions via {@link #registerRestExtensions(Herder, ResourceConfig)}.
     * <p>
     * <em>N.B.: Classes do <b>not</b> need to register the resources provided in {@link #regularResources()} with
     * the {@link ResourceConfig} parameter in this method; they are automatically registered by the parent class.</em>
     * @param resourceConfig the {@link ResourceConfig} that the server's regular listeners are registered with; never null
     */
    protected void configureRegularResources(ResourceConfig resourceConfig) {
        // No-op by default
    }

    /**
     * Pluggable hook to customize the admin resources on this server after they have been instantiated and registered
     * with the given {@link ResourceConfig}. This may be used to, for example, add REST extensions via
     * {@link #registerRestExtensions(Herder, ResourceConfig)}.
     * <p>
     * <em>N.B.: Classes do <b>not</b> need to register the resources provided in {@link #adminResources()} with
     * the {@link ResourceConfig} parameter in this method; they are automatically registered by the parent class.</em>
     * @param adminResourceConfig the {@link ResourceConfig} that the server's admin listeners are registered with; never null
     */
    protected void configureAdminResources(ResourceConfig adminResourceConfig) {
        // No-op by default
    }

    public URI serverUrl() {
        return jettyServer.getURI();
    }

    public void stop() {
        log.info("Stopping REST server");

        try {
            for (ConnectRestExtension connectRestExtension : connectRestExtensions) {
                try {
                    connectRestExtension.close();
                } catch (IOException e) {
                    log.warn("Error while invoking close on " + connectRestExtension.getClass(), e);
                }
            }
            jettyServer.stop();
            jettyServer.join();
        } catch (Exception e) {
            jettyServer.destroy();
            throw new ConnectException("Unable to stop REST server", e);
        }

        log.info("REST server stopped");
    }

    /**
     * Get the URL to advertise to other workers and clients. This uses the default connector from the embedded Jetty
     * server, unless overrides for advertised hostname and/or port are provided via configs. {@link #initializeServer()}
     * must be invoked successfully before calling this method.
     */
<<<<<<< HEAD
	public URI advertisedUrl() {
		UriBuilder builder = UriBuilder.fromUri(jettyServer.getURI());

		String advertisedSecurityProtocol = determineAdvertisedProtocol();
		ServerConnector serverConnector = findConnector(advertisedSecurityProtocol);
		builder.scheme(advertisedSecurityProtocol);

		String advertisedHostname = config.getString(WorkerConfig.REST_ADVERTISED_HOST_NAME_CONFIG);
		if (advertisedHostname != null && !advertisedHostname.isEmpty())
			builder.host(advertisedHostname);
		else if (serverConnector != null && serverConnector.getHost() != null && serverConnector.getHost().length() > 0)
			builder.host(serverConnector.getHost());

		Integer advertisedPort = config.getInt(WorkerConfig.REST_ADVERTISED_PORT_CONFIG);
		if (advertisedPort != null)
			builder.port(advertisedPort);
		else if (serverConnector != null && serverConnector.getPort() > 0)
			builder.port(serverConnector.getPort());

		log.info("Advertised URI: {}", builder.build());

		return builder.build();
	}

	/**
	 * @return the admin url for this worker. can be null if admin endpoints are disabled.
	 */
	public URI adminUrl() {
		ServerConnector adminConnector = null;
		for (Connector connector : jettyServer.getConnectors()) {
			if (ADMIN_SERVER_CONNECTOR_NAME.equals(connector.getName()))
				adminConnector = (ServerConnector) connector;
		}

		if (adminConnector == null) {
			List<String> adminListeners = config.getList(WorkerConfig.ADMIN_LISTENERS_CONFIG);
			if (adminListeners == null) {
				return advertisedUrl();
			} else if (adminListeners.isEmpty()) {
				return null;
			} else {
				log.error("No admin connector found for listeners {}", adminListeners);
				return null;
			}
		}

		UriBuilder builder = UriBuilder.fromUri(jettyServer.getURI());
		builder.port(adminConnector.getLocalPort());

		return builder.build();
	}

	String determineAdvertisedProtocol() {
		String advertisedSecurityProtocol = config.getString(WorkerConfig.REST_ADVERTISED_LISTENER_CONFIG);
		if (advertisedSecurityProtocol == null) {
			String listeners = (String) config.originals().get(WorkerConfig.LISTENERS_CONFIG);

			if (listeners == null)
=======
    public URI advertisedUrl() {
        UriBuilder builder = UriBuilder.fromUri(jettyServer.getURI());

        String advertisedSecurityProtocol = determineAdvertisedProtocol();
        ServerConnector serverConnector = findConnector(advertisedSecurityProtocol);
        builder.scheme(advertisedSecurityProtocol);

        String advertisedHostname = config.advertisedHostName();
        if (advertisedHostname != null && !advertisedHostname.isEmpty())
            builder.host(advertisedHostname);
        else if (serverConnector != null && serverConnector.getHost() != null && serverConnector.getHost().length() > 0)
            builder.host(serverConnector.getHost());

        Integer advertisedPort = config.advertisedPort();
        if (advertisedPort != null)
            builder.port(advertisedPort);
        else if (serverConnector != null && serverConnector.getPort() > 0)
            builder.port(serverConnector.getPort());
        else if (serverConnector != null && serverConnector.getLocalPort() > 0)
            builder.port(serverConnector.getLocalPort());

        log.info("Advertised URI: {}", builder.build());

        return builder.build();
    }

    /**
     * @return the admin url for this worker. Can be null if admin endpoints are disabled.
     */
    public URI adminUrl() {
        ServerConnector adminConnector = null;
        for (Connector connector : jettyServer.getConnectors()) {
            if (ADMIN_SERVER_CONNECTOR_NAME.equals(connector.getName()))
                adminConnector = (ServerConnector) connector;
        }

        if (adminConnector == null) {
            List<String> adminListeners = config.adminListeners();
            if (adminListeners == null) {
                return advertisedUrl();
            } else if (adminListeners.isEmpty()) {
                return null;
            } else {
                log.error("No admin connector found for listeners {}", adminListeners);
                return null;
            }
        }

        UriBuilder builder = UriBuilder.fromUri(jettyServer.getURI());
        builder.port(adminConnector.getLocalPort());

        return builder.build();
    }

    // For testing only
    public void requestTimeout(long requestTimeoutMs) {
        this.resources.forEach(resource -> resource.requestTimeout(requestTimeoutMs));
    }

    String determineAdvertisedProtocol() {
        String advertisedSecurityProtocol = config.advertisedListener();
        if (advertisedSecurityProtocol == null) {
            String listeners = config.rawListeners();

            if (listeners == null)
>>>>>>> 15418db6
                return PROTOCOL_HTTP;
            else
                listeners = listeners.toLowerCase(Locale.ENGLISH);

            if (listeners.contains(String.format("%s://", PROTOCOL_HTTP)))
				return PROTOCOL_HTTP;
			else if (listeners.contains(String.format("%s://", PROTOCOL_HTTPS)))
				return PROTOCOL_HTTPS;
			else
				return PROTOCOL_HTTP;
		} else {
			return advertisedSecurityProtocol.toLowerCase(Locale.ENGLISH);
		}
	}

	/**
	 * Locate a Jetty connector for the standard (non-admin) REST API that uses the given protocol.
	 * @param protocol the protocol for the connector (e.g., "http" or "https").
	 * @return a {@link ServerConnector} for the server that uses the requested protocol, or
	 * {@code null} if none exist.
	 */
	ServerConnector findConnector(String protocol) {
		for (Connector connector : jettyServer.getConnectors()) {
			String connectorName = connector.getName();
			// We set the names for these connectors when instantiating them, beginning with the
			// protocol for the connector and then an underscore ("_"). We rely on that format here
			// when trying to locate a connector with the requested protocol; if the naming format
			// for the connectors we create is ever changed, we'll need to adjust the logic here
			// accordingly.
			if (connectorName.startsWith(protocol + "_") && !ADMIN_SERVER_CONNECTOR_NAME.equals(connectorName))
				return (ServerConnector) connector;
		}

		return null;
	}

    protected final void registerRestExtensions(Herder herder, ResourceConfig resourceConfig) {
        connectRestExtensions = herder.plugins().newPlugins(
            config.restExtensions(),
            config, ConnectRestExtension.class);

        long herderRequestTimeoutMs = ConnectResource.DEFAULT_REST_REQUEST_TIMEOUT_MS;

        Integer rebalanceTimeoutMs = config.rebalanceTimeoutMs();

        if (rebalanceTimeoutMs != null) {
            herderRequestTimeoutMs = Math.min(herderRequestTimeoutMs, rebalanceTimeoutMs.longValue());
        }

        ConnectClusterDetails connectClusterDetails = new ConnectClusterDetailsImpl(
            herder.kafkaClusterId()
        );

        ConnectRestExtensionContext connectRestExtensionContext =
            new ConnectRestExtensionContextImpl(
                new ConnectRestConfigurable(resourceConfig),
                new ConnectClusterStateImpl(herderRequestTimeoutMs, connectClusterDetails, herder)
            );
        for (ConnectRestExtension connectRestExtension : connectRestExtensions) {
            connectRestExtension.register(connectRestExtensionContext);
        }

<<<<<<< HEAD
	}

	public static String urlJoin(String base, String path) {
		if (base.endsWith("/") && path.startsWith("/"))
			return base + path.substring(1);
		else
			return base + path;
	}

	/**
	 * Register header filter to ServletContextHandler.
	 * @param context The serverlet context handler
	 */
	protected void configureHttpResponsHeaderFilter(ServletContextHandler context) {
		String headerConfig = config.getString(WorkerConfig.RESPONSE_HTTP_HEADERS_CONFIG);
		FilterHolder headerFilterHolder = new FilterHolder(HeaderFilter.class);
		headerFilterHolder.setInitParameter("headerConfig", headerConfig);
		context.addFilter(headerFilterHolder, "/*", EnumSet.of(DispatcherType.REQUEST));
	}
=======
    }

    /**
     * Register header filter to ServletContextHandler.
     * @param context The servlet context handler
     */
    protected void configureHttpResponseHeaderFilter(ServletContextHandler context, String headerConfig) {
        FilterHolder headerFilterHolder = new FilterHolder(HeaderFilter.class);
        headerFilterHolder.setInitParameter("headerConfig", headerConfig);
        context.addFilter(headerFilterHolder, "/*", EnumSet.of(DispatcherType.REQUEST));
    }
>>>>>>> 15418db6
}<|MERGE_RESOLUTION|>--- conflicted
+++ resolved
@@ -29,12 +29,7 @@
 import org.apache.kafka.connect.runtime.rest.errors.ConnectExceptionMapper;
 import org.apache.kafka.connect.runtime.rest.resources.ConnectResource;
 import org.apache.kafka.connect.runtime.rest.util.SSLUtils;
-import org.eclipse.jetty.server.Connector;
-import org.eclipse.jetty.server.CustomRequestLog;
-import org.eclipse.jetty.server.Handler;
-import org.eclipse.jetty.server.Server;
-import org.eclipse.jetty.server.ServerConnector;
-import org.eclipse.jetty.server.Slf4jRequestLogWriter;
+import org.eclipse.jetty.server.*;
 import org.eclipse.jetty.server.handler.ContextHandlerCollection;
 import org.eclipse.jetty.server.handler.StatisticsHandler;
 import org.eclipse.jetty.servlet.FilterHolder;
@@ -53,44 +48,28 @@
 import javax.ws.rs.core.UriBuilder;
 import java.io.IOException;
 import java.net.URI;
-import java.util.ArrayList;
-import java.util.Collection;
-import java.util.Collections;
-import java.util.EnumSet;
-import java.util.List;
-import java.util.Locale;
+import java.util.*;
 import java.util.regex.Matcher;
 import java.util.regex.Pattern;
 
 /**
  * Embedded server for the REST API that provides the control plane for Kafka Connect workers.
  */
-<<<<<<< HEAD
-public class RestServer {
-	private static final Logger log = LoggerFactory.getLogger(RestServer.class);
-=======
 public abstract class RestServer {
     private static final Logger log = LoggerFactory.getLogger(RestServer.class);
->>>>>>> 15418db6
-
-	// Used to distinguish between Admin connectors and regular REST API connectors when binding admin handlers
-	private static final String ADMIN_SERVER_CONNECTOR_NAME = "Admin";
-
-	private static final Pattern LISTENER_PATTERN = Pattern.compile("^(.*)://\\[?([0-9a-zA-Z\\-%._:]*)\\]?:(-?[0-9]+)");
-	private static final long GRACEFUL_SHUTDOWN_TIMEOUT_MS = 60 * 1000;
-
-	private static final String PROTOCOL_HTTP = "http";
-	private static final String PROTOCOL_HTTPS = "https";
-
-<<<<<<< HEAD
-	private final WorkerConfig config;
-	private ContextHandlerCollection handlers;
-	private Server jettyServer;
-=======
+
+    // Used to distinguish between Admin connectors and regular REST API connectors when binding admin handlers
+    private static final String ADMIN_SERVER_CONNECTOR_NAME = "Admin";
+
+    private static final Pattern LISTENER_PATTERN = Pattern.compile("^(.*)://\\[?([0-9a-zA-Z\\-%._:]*)\\]?:(-?[0-9]+)");
+    private static final long GRACEFUL_SHUTDOWN_TIMEOUT_MS = 60 * 1000;
+
+    private static final String PROTOCOL_HTTP = "http";
+    private static final String PROTOCOL_HTTPS = "https";
+
     protected final RestServerConfig config;
     private final ContextHandlerCollection handlers;
     private final Server jettyServer;
->>>>>>> 15418db6
 
     private Collection<ConnectResource> resources;
     private List<ConnectRestExtension> connectRestExtensions = Collections.emptyList();
@@ -101,117 +80,15 @@
     protected RestServer(RestServerConfig config) {
         this.config = config;
 
-<<<<<<< HEAD
-		List<String> listeners = parseListeners();
-		List<String> adminListeners = config.getList(WorkerConfig.ADMIN_LISTENERS_CONFIG);
-=======
         List<String> listeners = config.listeners();
         List<String> adminListeners = config.adminListeners();
->>>>>>> 15418db6
 
         jettyServer = new Server();
         handlers = new ContextHandlerCollection();
 
-		createConnectors(listeners, adminListeners);
-    }
-
-<<<<<<< HEAD
-    @SuppressWarnings("deprecation")
-    List<String> parseListeners() {
-        List<String> listeners = config.getList(WorkerConfig.LISTENERS_CONFIG);
-        if (listeners == null || listeners.size() == 0) {
-            String hostname = config.getString(WorkerConfig.REST_HOST_NAME_CONFIG);
-
-            if (hostname == null)
-                hostname = "";
-
-            listeners = Collections.singletonList(String.format("%s://%s:%d", PROTOCOL_HTTP, hostname, config.getInt(WorkerConfig.REST_PORT_CONFIG)));
-        }
-
-        return listeners;
-    }
-
-	/**
-	 * Adds Jetty connector for each configured listener
-	 */
-	public void createConnectors(List<String> listeners, List<String> adminListeners) {
-		List<Connector> connectors = new ArrayList<>();
-
-		for (String listener : listeners) {
-			if (!listener.isEmpty()) {
-				Connector connector = createConnector(listener);
-				connectors.add(connector);
-				log.info("Added connector for {}", listener);
-			}
-		}
-
-		jettyServer.setConnectors(connectors.toArray(new Connector[0]));
-
-		if (adminListeners != null && !adminListeners.isEmpty()) {
-			for (String adminListener : adminListeners) {
-				Connector conn = createConnector(adminListener, true);
-				jettyServer.addConnector(conn);
-				log.info("Added admin connector for {}", adminListener);
-			}
-		}
-	}
-
-	/**
-	 * Creates regular (non-admin) Jetty connector according to configuration
-	 */
-	public Connector createConnector(String listener) {
-		return createConnector(listener, false);
-	}
-
-	/**
-	 * Creates Jetty connector according to configuration
-	 */
-	public Connector createConnector(String listener, boolean isAdmin) {
-		Matcher listenerMatcher = LISTENER_PATTERN.matcher(listener);
-
-		if (!listenerMatcher.matches())
-			throw new ConfigException("Listener doesn't have the right format (protocol://hostname:port).");
-
-		String protocol = listenerMatcher.group(1).toLowerCase(Locale.ENGLISH);
-
-		if (!PROTOCOL_HTTP.equals(protocol) && !PROTOCOL_HTTPS.equals(protocol))
-			throw new ConfigException(String.format("Listener protocol must be either \"%s\" or \"%s\".", PROTOCOL_HTTP, PROTOCOL_HTTPS));
-
-		String hostname = listenerMatcher.group(2);
-		int port = Integer.parseInt(listenerMatcher.group(3));
-
-		ServerConnector connector;
-
-		if (PROTOCOL_HTTPS.equals(protocol)) {
-			SslContextFactory ssl;
-			if (isAdmin) {
-				ssl = SSLUtils.createServerSideSslContextFactory(config, ADMIN_LISTENERS_HTTPS_CONFIGS_PREFIX);
-			} else {
-				ssl = SSLUtils.createServerSideSslContextFactory(config);
-			}
-			connector = new ServerConnector(jettyServer, ssl);
-			if (!isAdmin) {
-				connector.setName(String.format("%s_%s%d", PROTOCOL_HTTPS, hostname, port));
-			}
-		} else {
-			connector = new ServerConnector(jettyServer);
-			if (!isAdmin) {
-				connector.setName(String.format("%s_%s%d", PROTOCOL_HTTP, hostname, port));
-			}
-		}
-
-		if (isAdmin) {
-			connector.setName(ADMIN_SERVER_CONNECTOR_NAME);
-		}
-
-		if (!hostname.isEmpty())
-			connector.setHost(hostname);
-
-		connector.setPort(port);
-
-		return connector;
-	}
-=======
+        createConnectors(listeners, adminListeners);
+    }
+
     /**
      * Adds Jetty connector for each configured listener
      */
@@ -290,7 +167,6 @@
 
         return connector;
     }
->>>>>>> 15418db6
 
     public void initializeServer() {
         log.info("Initializing REST server");
@@ -313,15 +189,10 @@
             throw new ConnectException("Unable to initialize REST server", e);
         }
 
-<<<<<<< HEAD
-		log.info("REST server listening at " + jettyServer.getURI() + ", advertising URL " + advertisedUrl());
-		log.info("REST admin endpoints at " + adminUrl());
-=======
         log.info("REST server listening at " + jettyServer.getURI() + ", advertising URL " + advertisedUrl());
         URI adminUrl = adminUrl();
         if (adminUrl != null)
             log.info("REST admin endpoints at " + adminUrl);
->>>>>>> 15418db6
     }
 
     protected final void initializeResources() {
@@ -331,100 +202,6 @@
         ResourceConfig resourceConfig = new ResourceConfig();
         resourceConfig.register(new JacksonJsonProvider());
 
-<<<<<<< HEAD
-		resourceConfig.register(new RootResource(herder));
-		resourceConfig.register(new ConnectorsResource(herder, config));
-		resourceConfig.register(new ConnectorPluginsResource(herder));
-
-		resourceConfig.register(ConnectExceptionMapper.class);
-		resourceConfig.property(ServerProperties.WADL_FEATURE_DISABLE, true);
-
-		registerRestExtensions(herder, resourceConfig);
-
-		List<String> adminListeners = config.getList(WorkerConfig.ADMIN_LISTENERS_CONFIG);
-		ResourceConfig adminResourceConfig;
-		if (adminListeners == null) {
-			log.info("Adding admin resources to main listener");
-			adminResourceConfig = resourceConfig;
-			adminResourceConfig.register(new LoggingResource());
-		} else if (adminListeners.size() > 0) {
-			// TODO: we need to check if these listeners are same as 'listeners'
-			// TODO: the following code assumes that they are different
-			log.info("Adding admin resources to admin listener");
-			adminResourceConfig = new ResourceConfig();
-			adminResourceConfig.register(new JacksonJsonProvider());
-			adminResourceConfig.register(new LoggingResource());
-			adminResourceConfig.register(ConnectExceptionMapper.class);
-		} else {
-			log.info("Skipping adding admin resources");
-			// set up adminResource but add no handlers to it
-			adminResourceConfig = resourceConfig;
-		}
-
-		ServletContainer servletContainer = new ServletContainer(resourceConfig);
-		ServletHolder servletHolder = new ServletHolder(servletContainer);
-		List<Handler> contextHandlers = new ArrayList<>();
-
-		ServletContextHandler context = new ServletContextHandler(ServletContextHandler.SESSIONS);
-		context.setContextPath("/");
-		context.addServlet(servletHolder, "/*");
-		contextHandlers.add(context);
-
-		ServletContextHandler adminContext = null;
-		if (adminResourceConfig != resourceConfig) {
-			adminContext = new ServletContextHandler(ServletContextHandler.SESSIONS);
-			ServletHolder adminServletHolder = new ServletHolder(new ServletContainer(adminResourceConfig));
-			adminContext.setContextPath("/");
-			adminContext.addServlet(adminServletHolder, "/*");
-			adminContext.setVirtualHosts(new String[]{"@" + ADMIN_SERVER_CONNECTOR_NAME});
-			contextHandlers.add(adminContext);
-		}
-
-		String allowedOrigins = config.getString(WorkerConfig.ACCESS_CONTROL_ALLOW_ORIGIN_CONFIG);
-		if (!Utils.isBlank(allowedOrigins)) {
-			FilterHolder filterHolder = new FilterHolder(new CrossOriginFilter());
-			filterHolder.setName("cross-origin");
-			filterHolder.setInitParameter(CrossOriginFilter.ALLOWED_ORIGINS_PARAM, allowedOrigins);
-			String allowedMethods = config.getString(WorkerConfig.ACCESS_CONTROL_ALLOW_METHODS_CONFIG);
-			if (!Utils.isBlank(allowedMethods)) {
-				filterHolder.setInitParameter(CrossOriginFilter.ALLOWED_METHODS_PARAM, allowedMethods);
-			}
-			context.addFilter(filterHolder, "/*", EnumSet.of(DispatcherType.REQUEST));
-		}
-
-		String headerConfig = config.getString(WorkerConfig.RESPONSE_HTTP_HEADERS_CONFIG);
-		if (!Utils.isBlank(headerConfig)) {
-			configureHttpResponsHeaderFilter(context);
-		}
-
-		RequestLogHandler requestLogHandler = new RequestLogHandler();
-		Slf4jRequestLogWriter slf4jRequestLogWriter = new Slf4jRequestLogWriter();
-		slf4jRequestLogWriter.setLoggerName(RestServer.class.getCanonicalName());
-		CustomRequestLog requestLog = new CustomRequestLog(slf4jRequestLogWriter, CustomRequestLog.EXTENDED_NCSA_FORMAT + " %msT");
-		requestLogHandler.setRequestLog(requestLog);
-
-		contextHandlers.add(new DefaultHandler());
-		contextHandlers.add(requestLogHandler);
-
-		handlers.setHandlers(contextHandlers.toArray(new Handler[0]));
-		try {
-			context.start();
-		} catch (Exception e) {
-			throw new ConnectException("Unable to initialize REST resources", e);
-		}
-
-		if (adminResourceConfig != resourceConfig) {
-			try {
-				log.debug("Starting admin context");
-				adminContext.start();
-			} catch (Exception e) {
-				throw new ConnectException("Unable to initialize Admin REST resources", e);
-			}
-		}
-
-		log.info("REST resources initialized; server is started and ready to handle requests");
-	}
-=======
         Collection<ConnectResource> regularResources = regularResources();
         regularResources.forEach(resourceConfig::register);
         resources.addAll(regularResources);
@@ -514,7 +291,6 @@
 
         log.info("REST resources initialized; server is started and ready to handle requests");
     }
->>>>>>> 15418db6
 
     /**
      * @return the {@link ConnectResource resources} that should be registered with the
@@ -584,66 +360,6 @@
      * server, unless overrides for advertised hostname and/or port are provided via configs. {@link #initializeServer()}
      * must be invoked successfully before calling this method.
      */
-<<<<<<< HEAD
-	public URI advertisedUrl() {
-		UriBuilder builder = UriBuilder.fromUri(jettyServer.getURI());
-
-		String advertisedSecurityProtocol = determineAdvertisedProtocol();
-		ServerConnector serverConnector = findConnector(advertisedSecurityProtocol);
-		builder.scheme(advertisedSecurityProtocol);
-
-		String advertisedHostname = config.getString(WorkerConfig.REST_ADVERTISED_HOST_NAME_CONFIG);
-		if (advertisedHostname != null && !advertisedHostname.isEmpty())
-			builder.host(advertisedHostname);
-		else if (serverConnector != null && serverConnector.getHost() != null && serverConnector.getHost().length() > 0)
-			builder.host(serverConnector.getHost());
-
-		Integer advertisedPort = config.getInt(WorkerConfig.REST_ADVERTISED_PORT_CONFIG);
-		if (advertisedPort != null)
-			builder.port(advertisedPort);
-		else if (serverConnector != null && serverConnector.getPort() > 0)
-			builder.port(serverConnector.getPort());
-
-		log.info("Advertised URI: {}", builder.build());
-
-		return builder.build();
-	}
-
-	/**
-	 * @return the admin url for this worker. can be null if admin endpoints are disabled.
-	 */
-	public URI adminUrl() {
-		ServerConnector adminConnector = null;
-		for (Connector connector : jettyServer.getConnectors()) {
-			if (ADMIN_SERVER_CONNECTOR_NAME.equals(connector.getName()))
-				adminConnector = (ServerConnector) connector;
-		}
-
-		if (adminConnector == null) {
-			List<String> adminListeners = config.getList(WorkerConfig.ADMIN_LISTENERS_CONFIG);
-			if (adminListeners == null) {
-				return advertisedUrl();
-			} else if (adminListeners.isEmpty()) {
-				return null;
-			} else {
-				log.error("No admin connector found for listeners {}", adminListeners);
-				return null;
-			}
-		}
-
-		UriBuilder builder = UriBuilder.fromUri(jettyServer.getURI());
-		builder.port(adminConnector.getLocalPort());
-
-		return builder.build();
-	}
-
-	String determineAdvertisedProtocol() {
-		String advertisedSecurityProtocol = config.getString(WorkerConfig.REST_ADVERTISED_LISTENER_CONFIG);
-		if (advertisedSecurityProtocol == null) {
-			String listeners = (String) config.originals().get(WorkerConfig.LISTENERS_CONFIG);
-
-			if (listeners == null)
-=======
     public URI advertisedUrl() {
         UriBuilder builder = UriBuilder.fromUri(jettyServer.getURI());
 
@@ -709,47 +425,44 @@
             String listeners = config.rawListeners();
 
             if (listeners == null)
->>>>>>> 15418db6
                 return PROTOCOL_HTTP;
             else
                 listeners = listeners.toLowerCase(Locale.ENGLISH);
 
             if (listeners.contains(String.format("%s://", PROTOCOL_HTTP)))
-				return PROTOCOL_HTTP;
-			else if (listeners.contains(String.format("%s://", PROTOCOL_HTTPS)))
-				return PROTOCOL_HTTPS;
-			else
-				return PROTOCOL_HTTP;
-		} else {
-			return advertisedSecurityProtocol.toLowerCase(Locale.ENGLISH);
-		}
-	}
-
-	/**
-	 * Locate a Jetty connector for the standard (non-admin) REST API that uses the given protocol.
-	 * @param protocol the protocol for the connector (e.g., "http" or "https").
-	 * @return a {@link ServerConnector} for the server that uses the requested protocol, or
-	 * {@code null} if none exist.
-	 */
-	ServerConnector findConnector(String protocol) {
-		for (Connector connector : jettyServer.getConnectors()) {
-			String connectorName = connector.getName();
-			// We set the names for these connectors when instantiating them, beginning with the
-			// protocol for the connector and then an underscore ("_"). We rely on that format here
-			// when trying to locate a connector with the requested protocol; if the naming format
-			// for the connectors we create is ever changed, we'll need to adjust the logic here
-			// accordingly.
-			if (connectorName.startsWith(protocol + "_") && !ADMIN_SERVER_CONNECTOR_NAME.equals(connectorName))
-				return (ServerConnector) connector;
-		}
-
-		return null;
-	}
+                return PROTOCOL_HTTP;
+            else if (listeners.contains(String.format("%s://", PROTOCOL_HTTPS)))
+                return PROTOCOL_HTTPS;
+            else
+                return PROTOCOL_HTTP;
+        } else {
+            return advertisedSecurityProtocol.toLowerCase(Locale.ENGLISH);
+        }
+    }
+
+    /**
+     * Locate a Jetty connector for the standard (non-admin) REST API that uses the given protocol.
+     * @param protocol the protocol for the connector (e.g., "http" or "https").
+     * @return a {@link ServerConnector} for the server that uses the requested protocol, or
+     * {@code null} if none exist.
+     */
+    ServerConnector findConnector(String protocol) {
+        for (Connector connector : jettyServer.getConnectors()) {
+            String connectorName = connector.getName();
+            // We set the names for these connectors when instantiating them, beginning with the
+            // protocol for the connector and then an underscore ("_"). We rely on that format here
+            // when trying to locate a connector with the requested protocol; if the naming format
+            // for the connectors we create is ever changed, we'll need to adjust the logic here
+            // accordingly.
+            if (connectorName.startsWith(protocol + "_") && !ADMIN_SERVER_CONNECTOR_NAME.equals(connectorName))
+                return (ServerConnector) connector;
+        }
+
+        return null;
+    }
 
     protected final void registerRestExtensions(Herder herder, ResourceConfig resourceConfig) {
-        connectRestExtensions = herder.plugins().newPlugins(
-            config.restExtensions(),
-            config, ConnectRestExtension.class);
+        connectRestExtensions = herder.plugins().newPlugins(config.restExtensions(), config, ConnectRestExtension.class);
 
         long herderRequestTimeoutMs = ConnectResource.DEFAULT_REST_REQUEST_TIMEOUT_MS;
 
@@ -763,36 +476,11 @@
             herder.kafkaClusterId()
         );
 
-        ConnectRestExtensionContext connectRestExtensionContext =
-            new ConnectRestExtensionContextImpl(
-                new ConnectRestConfigurable(resourceConfig),
-                new ConnectClusterStateImpl(herderRequestTimeoutMs, connectClusterDetails, herder)
-            );
+        ConnectRestExtensionContext connectRestExtensionContext = new ConnectRestExtensionContextImpl(new ConnectRestConfigurable(resourceConfig), new ConnectClusterStateImpl(herderRequestTimeoutMs, connectClusterDetails, herder));
         for (ConnectRestExtension connectRestExtension : connectRestExtensions) {
             connectRestExtension.register(connectRestExtensionContext);
         }
 
-<<<<<<< HEAD
-	}
-
-	public static String urlJoin(String base, String path) {
-		if (base.endsWith("/") && path.startsWith("/"))
-			return base + path.substring(1);
-		else
-			return base + path;
-	}
-
-	/**
-	 * Register header filter to ServletContextHandler.
-	 * @param context The serverlet context handler
-	 */
-	protected void configureHttpResponsHeaderFilter(ServletContextHandler context) {
-		String headerConfig = config.getString(WorkerConfig.RESPONSE_HTTP_HEADERS_CONFIG);
-		FilterHolder headerFilterHolder = new FilterHolder(HeaderFilter.class);
-		headerFilterHolder.setInitParameter("headerConfig", headerConfig);
-		context.addFilter(headerFilterHolder, "/*", EnumSet.of(DispatcherType.REQUEST));
-	}
-=======
     }
 
     /**
@@ -804,5 +492,4 @@
         headerFilterHolder.setInitParameter("headerConfig", headerConfig);
         context.addFilter(headerFilterHolder, "/*", EnumSet.of(DispatcherType.REQUEST));
     }
->>>>>>> 15418db6
 }