--- conflicted
+++ resolved
@@ -33,9 +33,6 @@
 import java.security.NoSuchAlgorithmException;
 import java.security.Provider;
 import java.security.Security;
-<<<<<<< HEAD
-import java.util.*;
-=======
 import java.util.ArrayList;
 import java.util.Arrays;
 import java.util.Collections;
@@ -45,15 +42,11 @@
 import java.util.Map;
 import java.util.Optional;
 import java.util.Set;
->>>>>>> 9494bebe
 import java.util.concurrent.TimeUnit;
 import java.util.stream.Collectors;
 
-<<<<<<< HEAD
-=======
 import javax.crypto.KeyGenerator;
 
->>>>>>> 9494bebe
 import static org.apache.kafka.common.config.ConfigDef.CaseInsensitiveValidString.in;
 import static org.apache.kafka.common.config.ConfigDef.Range.atLeast;
 import static org.apache.kafka.common.config.ConfigDef.Range.between;
@@ -83,13 +76,22 @@
      * <code>session.timeout.ms</code>
      */
     public static final String SESSION_TIMEOUT_MS_CONFIG = CommonClientConfigs.SESSION_TIMEOUT_MS_CONFIG;
-    private static final String SESSION_TIMEOUT_MS_DOC = "The timeout used to detect worker failures. " + "The worker sends periodic heartbeats to indicate its liveness to the broker. If no heartbeats are " + "received by the broker before the expiration of this session timeout, then the broker will remove the " + "worker from the group and initiate a rebalance. Note that the value must be in the allowable range as " + "configured in the broker configuration by <code>group.min.session.timeout.ms</code> " + "and <code>group.max.session.timeout.ms</code>.";
+    private static final String SESSION_TIMEOUT_MS_DOC = "The timeout used to detect worker failures. " +
+            "The worker sends periodic heartbeats to indicate its liveness to the broker. If no heartbeats are " +
+            "received by the broker before the expiration of this session timeout, then the broker will remove the " +
+            "worker from the group and initiate a rebalance. Note that the value must be in the allowable range as " +
+            "configured in the broker configuration by <code>group.min.session.timeout.ms</code> " +
+            "and <code>group.max.session.timeout.ms</code>.";
 
     /**
      * <code>heartbeat.interval.ms</code>
      */
     public static final String HEARTBEAT_INTERVAL_MS_CONFIG = CommonClientConfigs.HEARTBEAT_INTERVAL_MS_CONFIG;
-    private static final String HEARTBEAT_INTERVAL_MS_DOC = "The expected time between heartbeats to the group " + "coordinator when using Kafka's group management facilities. Heartbeats are used to ensure that the " + "worker's session stays active and to facilitate rebalancing when new members join or leave the group. " + "The value must be set lower than <code>session.timeout.ms</code>, but typically should be set no higher " + "than 1/3 of that value. It can be adjusted even lower to control the expected time for normal rebalances.";
+    private static final String HEARTBEAT_INTERVAL_MS_DOC = "The expected time between heartbeats to the group " +
+            "coordinator when using Kafka's group management facilities. Heartbeats are used to ensure that the " +
+            "worker's session stays active and to facilitate rebalancing when new members join or leave the group. " +
+            "The value must be set lower than <code>session.timeout.ms</code>, but typically should be set no higher " +
+            "than 1/3 of that value. It can be adjusted even lower to control the expected time for normal rebalances.";
 
     /**
      * <code>rebalance.timeout.ms</code>
@@ -109,13 +111,16 @@
      * <code>worker.sync.timeout.ms</code>
      */
     public static final String WORKER_SYNC_TIMEOUT_MS_CONFIG = "worker.sync.timeout.ms";
-    private static final String WORKER_SYNC_TIMEOUT_MS_DOC = "When the worker is out of sync with other workers and needs" + " to resynchronize configurations, wait up to this amount of time before giving up, leaving the group, and" + " waiting a backoff period before rejoining.";
+    private static final String WORKER_SYNC_TIMEOUT_MS_DOC = "When the worker is out of sync with other workers and needs" +
+            " to resynchronize configurations, wait up to this amount of time before giving up, leaving the group, and" +
+            " waiting a backoff period before rejoining.";
 
     /**
      * <code>group.unsync.timeout.ms</code>
      */
     public static final String WORKER_UNSYNC_BACKOFF_MS_CONFIG = "worker.unsync.backoff.ms";
-    private static final String WORKER_UNSYNC_BACKOFF_MS_DOC = "When the worker is out of sync with other workers and " + " fails to catch up within worker.sync.timeout.ms, leave the Connect cluster for this long before rejoining.";
+    private static final String WORKER_UNSYNC_BACKOFF_MS_DOC = "When the worker is out of sync with other workers and " +
+            " fails to catch up within worker.sync.timeout.ms, leave the Connect cluster for this long before rejoining.";
     public static final int WORKER_UNSYNC_BACKOFF_MS_DEFAULT = 5 * 60 * 1000;
 
     public static final String CONFIG_STORAGE_PREFIX = "config.storage.";
@@ -184,40 +189,46 @@
      * <code>scheduled.rebalance.max.delay.ms</code>
      */
     public static final String SCHEDULED_REBALANCE_MAX_DELAY_MS_CONFIG = "scheduled.rebalance.max.delay.ms";
-    public static final String SCHEDULED_REBALANCE_MAX_DELAY_MS_DOC = "The maximum delay that is " + "scheduled in order to wait for the return of one or more departed workers before " + "rebalancing and reassigning their connectors and tasks to the group. During this " + "period the connectors and tasks of the departed workers remain unassigned";
+    public static final String SCHEDULED_REBALANCE_MAX_DELAY_MS_DOC = "The maximum delay that is "
+            + "scheduled in order to wait for the return of one or more departed workers before "
+            + "rebalancing and reassigning their connectors and tasks to the group. During this "
+            + "period the connectors and tasks of the departed workers remain unassigned";
     public static final int SCHEDULED_REBALANCE_MAX_DELAY_MS_DEFAULT = Math.toIntExact(TimeUnit.SECONDS.toMillis(300));
 
     public static final String INTER_WORKER_KEY_GENERATION_ALGORITHM_CONFIG = "inter.worker.key.generation.algorithm";
     public static final String INTER_WORKER_KEY_GENERATION_ALGORITHM_DEFAULT = "HmacSHA256";
-    public static final String INTER_WORKER_KEY_GENERATION_ALGORITHM_DOC = "The algorithm to use for generating internal request keys. " + "The algorithm '" + INTER_WORKER_KEY_GENERATION_ALGORITHM_DEFAULT + "' will be used as a default on JVMs that support it; " + "on other JVMs, no default is used and a value for this property must be manually specified in the worker config.";
+    public static final String INTER_WORKER_KEY_GENERATION_ALGORITHM_DOC = "The algorithm to use for generating internal request keys. "
+            + "The algorithm '" + INTER_WORKER_KEY_GENERATION_ALGORITHM_DEFAULT + "' will be used as a default on JVMs that support it; "
+            + "on other JVMs, no default is used and a value for this property must be manually specified in the worker config.";
 
     public static final String INTER_WORKER_KEY_SIZE_CONFIG = "inter.worker.key.size";
-    public static final String INTER_WORKER_KEY_SIZE_DOC = "The size of the key to use for signing internal requests, in bits. " + "If null, the default key size for the key generation algorithm will be used.";
+    public static final String INTER_WORKER_KEY_SIZE_DOC = "The size of the key to use for signing internal requests, in bits. "
+        + "If null, the default key size for the key generation algorithm will be used.";
     public static final Long INTER_WORKER_KEY_SIZE_DEFAULT = null;
 
     public static final String INTER_WORKER_KEY_TTL_MS_CONFIG = "inter.worker.key.ttl.ms";
-    public static final String INTER_WORKER_KEY_TTL_MS_MS_DOC = "The TTL of generated session keys used for " + "internal request validation (in milliseconds)";
+    public static final String INTER_WORKER_KEY_TTL_MS_MS_DOC = "The TTL of generated session keys used for "
+        + "internal request validation (in milliseconds)";
     public static final int INTER_WORKER_KEY_TTL_MS_MS_DEFAULT = Math.toIntExact(TimeUnit.HOURS.toMillis(1));
 
     public static final String INTER_WORKER_SIGNATURE_ALGORITHM_CONFIG = "inter.worker.signature.algorithm";
     public static final String INTER_WORKER_SIGNATURE_ALGORITHM_DEFAULT = "HmacSHA256";
-    public static final String INTER_WORKER_SIGNATURE_ALGORITHM_DOC = "The algorithm used to sign internal requests" + "The algorithm '" + INTER_WORKER_SIGNATURE_ALGORITHM_CONFIG + "' will be used as a default on JVMs that support it; " + "on other JVMs, no default is used and a value for this property must be manually specified in the worker config.";
+    public static final String INTER_WORKER_SIGNATURE_ALGORITHM_DOC = "The algorithm used to sign internal requests"
+            + "The algorithm '" + INTER_WORKER_SIGNATURE_ALGORITHM_CONFIG + "' will be used as a default on JVMs that support it; "
+            + "on other JVMs, no default is used and a value for this property must be manually specified in the worker config.";
 
     public static final String INTER_WORKER_VERIFICATION_ALGORITHMS_CONFIG = "inter.worker.verification.algorithms";
     public static final List<String> INTER_WORKER_VERIFICATION_ALGORITHMS_DEFAULT = Collections.singletonList(INTER_WORKER_SIGNATURE_ALGORITHM_DEFAULT);
-<<<<<<< HEAD
-    public static final String INTER_WORKER_VERIFICATION_ALGORITHMS_DOC = "A list of permitted algorithms for verifying internal requests, " + "which must include the algorithm used for the " + INTER_WORKER_SIGNATURE_ALGORITHM_CONFIG + " property. " + "The algorithm(s) '" + INTER_WORKER_VERIFICATION_ALGORITHMS_DEFAULT + "' will be used as a default on JVMs that provide them; " + "on other JVMs, no default is used and a value for this property must be manually specified in the worker config.";
-    private Crypto crypto;
-=======
     public static final String INTER_WORKER_VERIFICATION_ALGORITHMS_DOC = "A list of permitted algorithms for verifying internal requests, "
         + "which must include the algorithm used for the " + INTER_WORKER_SIGNATURE_ALGORITHM_CONFIG + " property. "
         + "The algorithm(s) '" + INTER_WORKER_VERIFICATION_ALGORITHMS_DEFAULT + "' will be used as a default on JVMs that provide them; "
         + "on other JVMs, no default is used and a value for this property must be manually specified in the worker config.";
     private final Crypto crypto;
->>>>>>> 9494bebe
 
     public enum ExactlyOnceSourceSupport {
-        DISABLED(false), PREPARING(true), ENABLED(true);
+        DISABLED(false),
+        PREPARING(true),
+        ENABLED(true);
 
         public final boolean usesTransactionalLeader;
 
@@ -236,7 +247,13 @@
     }
 
     public static final String EXACTLY_ONCE_SOURCE_SUPPORT_CONFIG = "exactly.once.source.support";
-    public static final String EXACTLY_ONCE_SOURCE_SUPPORT_DOC = "Whether to enable exactly-once support for source connectors in the cluster " + "by using transactions to write source records and their source offsets, and by proactively fencing out old task generations before bringing up new ones.\n" + "To enable exactly-once source support on a new cluster, set this property to '" + ExactlyOnceSourceSupport.ENABLED + "'. " + "To enable support on an existing cluster, first set to '" + ExactlyOnceSourceSupport.PREPARING + "' on every worker in the cluster, " + "then set to '" + ExactlyOnceSourceSupport.ENABLED + "'. A rolling upgrade may be used for both changes. " + "For more information on this feature, see the " + "<a href=\"https://kafka.apache.org/documentation.html#connect_exactlyoncesource\">exactly-once source support documentation</a>.";
+    public static final String EXACTLY_ONCE_SOURCE_SUPPORT_DOC = "Whether to enable exactly-once support for source connectors in the cluster "
+            + "by using transactions to write source records and their source offsets, and by proactively fencing out old task generations before bringing up new ones.\n"
+            + "To enable exactly-once source support on a new cluster, set this property to '" + ExactlyOnceSourceSupport.ENABLED + "'. "
+            + "To enable support on an existing cluster, first set to '" + ExactlyOnceSourceSupport.PREPARING + "' on every worker in the cluster, "
+            + "then set to '" + ExactlyOnceSourceSupport.ENABLED + "'. A rolling upgrade may be used for both changes. "
+            + "For more information on this feature, see the "
+            + "<a href=\"https://kafka.apache.org/documentation.html#connect_exactlyoncesource\">exactly-once source support documentation</a>.";
     public static final String EXACTLY_ONCE_SOURCE_SUPPORT_DEFAULT = ExactlyOnceSourceSupport.DISABLED.toString();
 
     private static Object defaultKeyGenerationAlgorithm(Crypto crypto) {
@@ -244,7 +261,12 @@
             validateKeyAlgorithm(crypto, INTER_WORKER_KEY_GENERATION_ALGORITHM_CONFIG, INTER_WORKER_KEY_GENERATION_ALGORITHM_DEFAULT);
             return INTER_WORKER_KEY_GENERATION_ALGORITHM_DEFAULT;
         } catch (Throwable t) {
-            log.info("The default key generation algorithm '{}' does not appear to be available on this worker." + "A key algorithm will have to be manually specified via the '{}' worker property", INTER_WORKER_KEY_GENERATION_ALGORITHM_DEFAULT, INTER_WORKER_KEY_GENERATION_ALGORITHM_CONFIG);
+            log.info(
+                    "The default key generation algorithm '{}' does not appear to be available on this worker."
+                            + "A key algorithm will have to be manually specified via the '{}' worker property",
+                    INTER_WORKER_KEY_GENERATION_ALGORITHM_DEFAULT,
+                    INTER_WORKER_KEY_GENERATION_ALGORITHM_CONFIG
+            );
             return ConfigDef.NO_DEFAULT_VALUE;
         }
     }
@@ -254,7 +276,12 @@
             validateSignatureAlgorithm(crypto, INTER_WORKER_SIGNATURE_ALGORITHM_CONFIG, INTER_WORKER_SIGNATURE_ALGORITHM_DEFAULT);
             return INTER_WORKER_SIGNATURE_ALGORITHM_DEFAULT;
         } catch (Throwable t) {
-            log.info("The default signature algorithm '{}' does not appear to be available on this worker." + "A signature algorithm will have to be manually specified via the '{}' worker property", INTER_WORKER_SIGNATURE_ALGORITHM_DEFAULT, INTER_WORKER_SIGNATURE_ALGORITHM_CONFIG);
+            log.info(
+                    "The default signature algorithm '{}' does not appear to be available on this worker."
+                            + "A signature algorithm will have to be manually specified via the '{}' worker property",
+                    INTER_WORKER_SIGNATURE_ALGORITHM_DEFAULT,
+                    INTER_WORKER_SIGNATURE_ALGORITHM_CONFIG
+            );
             return ConfigDef.NO_DEFAULT_VALUE;
         }
     }
@@ -270,7 +297,12 @@
             }
         }
         if (result.isEmpty()) {
-            log.info("The default verification algorithm '{}' does not appear to be available on this worker." + "One or more verification algorithms will have to be manually specified via the '{}' worker property", INTER_WORKER_VERIFICATION_ALGORITHMS_DEFAULT, INTER_WORKER_VERIFICATION_ALGORITHMS_CONFIG);
+            log.info(
+                    "The default verification algorithm '{}' does not appear to be available on this worker."
+                            + "One or more verification algorithms will have to be manually specified via the '{}' worker property",
+                    INTER_WORKER_VERIFICATION_ALGORITHMS_DEFAULT,
+                    INTER_WORKER_VERIFICATION_ALGORITHMS_CONFIG
+            );
             return ConfigDef.NO_DEFAULT_VALUE;
         }
         return result;
@@ -278,18 +310,6 @@
 
     @SuppressWarnings("unchecked")
     private static ConfigDef config(Crypto crypto) {
-<<<<<<< HEAD
-        return baseConfigDef().define(GROUP_ID_CONFIG, ConfigDef.Type.STRING, ConfigDef.Importance.HIGH, GROUP_ID_DOC).define(SESSION_TIMEOUT_MS_CONFIG, ConfigDef.Type.INT, Math.toIntExact(TimeUnit.SECONDS.toMillis(10)), ConfigDef.Importance.HIGH, SESSION_TIMEOUT_MS_DOC).define(REBALANCE_TIMEOUT_MS_CONFIG, ConfigDef.Type.INT, Math.toIntExact(TimeUnit.MINUTES.toMillis(1)), ConfigDef.Importance.HIGH, REBALANCE_TIMEOUT_MS_DOC).define(HEARTBEAT_INTERVAL_MS_CONFIG, ConfigDef.Type.INT, Math.toIntExact(TimeUnit.SECONDS.toMillis(3)), ConfigDef.Importance.HIGH, HEARTBEAT_INTERVAL_MS_DOC).define(EXACTLY_ONCE_SOURCE_SUPPORT_CONFIG, ConfigDef.Type.STRING, EXACTLY_ONCE_SOURCE_SUPPORT_DEFAULT, in(enumOptions(ExactlyOnceSourceSupport.class)), ConfigDef.Importance.HIGH, EXACTLY_ONCE_SOURCE_SUPPORT_DOC).define(CommonClientConfigs.METADATA_MAX_AGE_CONFIG, ConfigDef.Type.LONG, TimeUnit.MINUTES.toMillis(5), atLeast(0), ConfigDef.Importance.LOW, CommonClientConfigs.METADATA_MAX_AGE_DOC).define(CommonClientConfigs.CLIENT_ID_CONFIG, ConfigDef.Type.STRING, "", ConfigDef.Importance.LOW, CommonClientConfigs.CLIENT_ID_DOC).define(CommonClientConfigs.SEND_BUFFER_CONFIG, ConfigDef.Type.INT, 128 * 1024, atLeast(CommonClientConfigs.SEND_BUFFER_LOWER_BOUND), ConfigDef.Importance.MEDIUM, CommonClientConfigs.SEND_BUFFER_DOC).define(CommonClientConfigs.RECEIVE_BUFFER_CONFIG, ConfigDef.Type.INT, 32 * 1024, atLeast(CommonClientConfigs.RECEIVE_BUFFER_LOWER_BOUND), ConfigDef.Importance.MEDIUM, CommonClientConfigs.RECEIVE_BUFFER_DOC).define(CommonClientConfigs.RECONNECT_BACKOFF_MS_CONFIG, ConfigDef.Type.LONG, 50L, atLeast(0L), ConfigDef.Importance.LOW, CommonClientConfigs.RECONNECT_BACKOFF_MS_DOC).define(CommonClientConfigs.RECONNECT_BACKOFF_MAX_MS_CONFIG, ConfigDef.Type.LONG, TimeUnit.SECONDS.toMillis(1), atLeast(0L), ConfigDef.Importance.LOW, CommonClientConfigs.RECONNECT_BACKOFF_MAX_MS_DOC).define(CommonClientConfigs.SOCKET_CONNECTION_SETUP_TIMEOUT_MS_CONFIG, ConfigDef.Type.LONG, CommonClientConfigs.DEFAULT_SOCKET_CONNECTION_SETUP_TIMEOUT_MS, atLeast(0L), ConfigDef.Importance.LOW, CommonClientConfigs.SOCKET_CONNECTION_SETUP_TIMEOUT_MS_DOC).define(CommonClientConfigs.SOCKET_CONNECTION_SETUP_TIMEOUT_MAX_MS_CONFIG, ConfigDef.Type.LONG, CommonClientConfigs.DEFAULT_SOCKET_CONNECTION_SETUP_TIMEOUT_MAX_MS, atLeast(0L), ConfigDef.Importance.LOW, CommonClientConfigs.SOCKET_CONNECTION_SETUP_TIMEOUT_MAX_MS_DOC).define(CommonClientConfigs.RETRY_BACKOFF_MS_CONFIG, ConfigDef.Type.LONG, 100L, atLeast(0L), ConfigDef.Importance.LOW, CommonClientConfigs.RETRY_BACKOFF_MS_DOC).define(CommonClientConfigs.REQUEST_TIMEOUT_MS_CONFIG, ConfigDef.Type.INT, Math.toIntExact(TimeUnit.SECONDS.toMillis(40)), atLeast(0), ConfigDef.Importance.MEDIUM, CommonClientConfigs.REQUEST_TIMEOUT_MS_DOC)
-                /* default is set to be a bit lower than the server default (10 min), to avoid both client and server closing connection at same time */.define(CommonClientConfigs.CONNECTIONS_MAX_IDLE_MS_CONFIG, ConfigDef.Type.LONG, TimeUnit.MINUTES.toMillis(9), ConfigDef.Importance.MEDIUM, CommonClientConfigs.CONNECTIONS_MAX_IDLE_MS_DOC)
-                // security support
-                .define(CommonClientConfigs.SECURITY_PROTOCOL_CONFIG, ConfigDef.Type.STRING, CommonClientConfigs.DEFAULT_SECURITY_PROTOCOL, in(Utils.enumOptions(SecurityProtocol.class)), ConfigDef.Importance.MEDIUM, CommonClientConfigs.SECURITY_PROTOCOL_DOC).withClientSaslSupport().define(WORKER_SYNC_TIMEOUT_MS_CONFIG, ConfigDef.Type.INT, 3000, ConfigDef.Importance.MEDIUM, WORKER_SYNC_TIMEOUT_MS_DOC).define(WORKER_UNSYNC_BACKOFF_MS_CONFIG, ConfigDef.Type.INT, WORKER_UNSYNC_BACKOFF_MS_DEFAULT, ConfigDef.Importance.MEDIUM, WORKER_UNSYNC_BACKOFF_MS_DOC).define(OFFSET_STORAGE_TOPIC_CONFIG, ConfigDef.Type.STRING, ConfigDef.Importance.HIGH, OFFSET_STORAGE_TOPIC_CONFIG_DOC).define(OFFSET_STORAGE_PARTITIONS_CONFIG, ConfigDef.Type.INT, 25, PARTITIONS_VALIDATOR, ConfigDef.Importance.LOW, OFFSET_STORAGE_PARTITIONS_CONFIG_DOC).define(OFFSET_STORAGE_REPLICATION_FACTOR_CONFIG, ConfigDef.Type.SHORT, (short) 3, REPLICATION_FACTOR_VALIDATOR, ConfigDef.Importance.LOW, OFFSET_STORAGE_REPLICATION_FACTOR_CONFIG_DOC).define(CONFIG_TOPIC_CONFIG, ConfigDef.Type.STRING, ConfigDef.Importance.HIGH, CONFIG_TOPIC_CONFIG_DOC).define(CONFIG_STORAGE_REPLICATION_FACTOR_CONFIG, ConfigDef.Type.SHORT, (short) 3, REPLICATION_FACTOR_VALIDATOR, ConfigDef.Importance.LOW, CONFIG_STORAGE_REPLICATION_FACTOR_CONFIG_DOC).define(STATUS_STORAGE_TOPIC_CONFIG, ConfigDef.Type.STRING, ConfigDef.Importance.HIGH, STATUS_STORAGE_TOPIC_CONFIG_DOC).define(STATUS_STORAGE_PARTITIONS_CONFIG, ConfigDef.Type.INT, 5, PARTITIONS_VALIDATOR, ConfigDef.Importance.LOW, STATUS_STORAGE_PARTITIONS_CONFIG_DOC).define(STATUS_STORAGE_REPLICATION_FACTOR_CONFIG, ConfigDef.Type.SHORT, (short) 3, REPLICATION_FACTOR_VALIDATOR, ConfigDef.Importance.LOW, STATUS_STORAGE_REPLICATION_FACTOR_CONFIG_DOC).define(CONNECT_PROTOCOL_CONFIG, ConfigDef.Type.STRING, CONNECT_PROTOCOL_DEFAULT, ConfigDef.LambdaValidator.with((name, value) -> {
-                    try {
-                        ConnectProtocolCompatibility.compatibility((String) value);
-                    } catch (Throwable t) {
-                        throw new ConfigException(name, value, "Invalid Connect protocol " + "compatibility");
-                    }
-                }, () -> "[" + Utils.join(ConnectProtocolCompatibility.values(), ", ") + "]"), ConfigDef.Importance.LOW, CONNECT_PROTOCOL_DOC).define(SCHEDULED_REBALANCE_MAX_DELAY_MS_CONFIG, ConfigDef.Type.INT, SCHEDULED_REBALANCE_MAX_DELAY_MS_DEFAULT, between(0, Integer.MAX_VALUE), ConfigDef.Importance.LOW, SCHEDULED_REBALANCE_MAX_DELAY_MS_DOC).define(INTER_WORKER_KEY_TTL_MS_CONFIG, ConfigDef.Type.INT, INTER_WORKER_KEY_TTL_MS_MS_DEFAULT, between(0, Integer.MAX_VALUE), ConfigDef.Importance.LOW, INTER_WORKER_KEY_TTL_MS_MS_DOC).define(INTER_WORKER_KEY_GENERATION_ALGORITHM_CONFIG, ConfigDef.Type.STRING, defaultKeyGenerationAlgorithm(crypto), ConfigDef.LambdaValidator.with((name, value) -> validateKeyAlgorithm(crypto, name, (String) value), () -> "Any KeyGenerator algorithm supported by the worker JVM"), ConfigDef.Importance.LOW, INTER_WORKER_KEY_GENERATION_ALGORITHM_DOC).define(INTER_WORKER_KEY_SIZE_CONFIG, ConfigDef.Type.INT, INTER_WORKER_KEY_SIZE_DEFAULT, ConfigDef.Importance.LOW, INTER_WORKER_KEY_SIZE_DOC).define(INTER_WORKER_SIGNATURE_ALGORITHM_CONFIG, ConfigDef.Type.STRING, defaultSignatureAlgorithm(crypto), ConfigDef.LambdaValidator.with((name, value) -> validateSignatureAlgorithm(crypto, name, (String) value), () -> "Any MAC algorithm supported by the worker JVM"), ConfigDef.Importance.LOW, INTER_WORKER_SIGNATURE_ALGORITHM_DOC).define(INTER_WORKER_VERIFICATION_ALGORITHMS_CONFIG, ConfigDef.Type.LIST, defaultVerificationAlgorithms(crypto), ConfigDef.LambdaValidator.with((name, value) -> validateVerificationAlgorithms(crypto, name, (List<String>) value), () -> "A list of one or more MAC algorithms, each supported by the worker JVM"), ConfigDef.Importance.LOW, INTER_WORKER_VERIFICATION_ALGORITHMS_DOC);
-=======
         return baseConfigDef()
             .define(GROUP_ID_CONFIG,
                     ConfigDef.Type.STRING,
@@ -518,7 +538,6 @@
                     ConfigDef.Importance.LOW,
                     METADATA_RECOVERY_REBOOTSTRAP_TRIGGER_MS_DOC);
 
->>>>>>> 9494bebe
     }
 
     private final ExactlyOnceSourceSupport exactlyOnceSourceSupport;
@@ -597,7 +616,12 @@
             Optional.ofNullable(getInt(INTER_WORKER_KEY_SIZE_CONFIG)).ifPresent(result::init);
             return result;
         } catch (NoSuchAlgorithmException | InvalidParameterException e) {
-            throw new ConfigException(String.format("Unable to create key generator with algorithm %s and key size %d: %s", getString(INTER_WORKER_KEY_GENERATION_ALGORITHM_CONFIG), getInt(INTER_WORKER_KEY_SIZE_CONFIG), e.getMessage()));
+            throw new ConfigException(String.format(
+                "Unable to create key generator with algorithm %s and key size %d: %s",
+                getString(INTER_WORKER_KEY_GENERATION_ALGORITHM_CONFIG),
+                getInt(INTER_WORKER_KEY_SIZE_CONFIG),
+                e.getMessage()
+            ));
         }
     }
 
@@ -637,13 +661,21 @@
         String signatureAlgorithm = getString(INTER_WORKER_SIGNATURE_ALGORITHM_CONFIG);
         List<String> verificationAlgorithms = getList(INTER_WORKER_VERIFICATION_ALGORITHMS_CONFIG);
         if (!verificationAlgorithms.contains(signatureAlgorithm)) {
-            throw new ConfigException(INTER_WORKER_SIGNATURE_ALGORITHM_CONFIG, signatureAlgorithm, String.format("Signature algorithm must be present in %s list", INTER_WORKER_VERIFICATION_ALGORITHMS_CONFIG));
+            throw new ConfigException(
+                INTER_WORKER_SIGNATURE_ALGORITHM_CONFIG,
+                signatureAlgorithm,
+                String.format("Signature algorithm must be present in %s list", INTER_WORKER_VERIFICATION_ALGORITHMS_CONFIG)
+            );
         }
     }
 
     private static void validateVerificationAlgorithms(Crypto crypto, String configName, List<String> algorithms) {
         if (algorithms.isEmpty()) {
-            throw new ConfigException(configName, algorithms, "At least one signature verification algorithm must be provided");
+            throw new ConfigException(
+                    configName,
+                    algorithms,
+                    "At least one signature verification algorithm must be provided"
+            );
         }
         for (String algorithm : algorithms) {
             try {
@@ -671,7 +703,11 @@
     }
 
     private static ConfigException unsupportedAlgorithmException(String name, Object value, String type) {
-        return new ConfigException(name, value, "the algorithm is not supported by this JVM; the supported algorithms are: " + supportedAlgorithms(type));
+        return new ConfigException(
+                name,
+                value,
+                "the algorithm is not supported by this JVM; the supported algorithms are: " + supportedAlgorithms(type)
+        );
     }
 
     // Visible for testing
