/*
 * Licensed to the Apache Software Foundation (ASF) under one or more
 * contributor license agreements. See the NOTICE file distributed with
 * this work for additional information regarding copyright ownership.
 * The ASF licenses this file to You under the Apache License, Version 2.0
 * (the "License"); you may not use this file except in compliance with
 * the License. You may obtain a copy of the License at
 *
 *    http://www.apache.org/licenses/LICENSE-2.0
 *
 * Unless required by applicable law or agreed to in writing, software
 * distributed under the License is distributed on an "AS IS" BASIS,
 * WITHOUT WARRANTIES OR CONDITIONS OF ANY KIND, either express or implied.
 * See the License for the specific language governing permissions and
 * limitations under the License.
 */
package org.apache.kafka.connect.runtime.isolation;

import org.apache.maven.artifact.versioning.InvalidVersionSpecificationException;
import org.apache.maven.artifact.versioning.VersionRange;
import org.slf4j.Logger;
import org.slf4j.LoggerFactory;

import java.io.File;
import java.io.FileNotFoundException;
import java.io.IOException;
import java.lang.reflect.Modifier;
import java.net.MalformedURLException;
import java.net.URL;
<<<<<<< HEAD
import java.nio.file.*;
import java.util.*;
=======
import java.net.URLClassLoader;
import java.nio.file.DirectoryStream;
import java.nio.file.Files;
import java.nio.file.InvalidPathException;
import java.nio.file.Path;
import java.nio.file.Paths;
import java.util.ArrayList;
import java.util.Arrays;
import java.util.Collection;
import java.util.Collections;
import java.util.HashMap;
import java.util.HashSet;
import java.util.Iterator;
import java.util.LinkedHashSet;
import java.util.LinkedList;
import java.util.List;
import java.util.Locale;
import java.util.Map;
import java.util.Set;
import java.util.TreeSet;
>>>>>>> 9494bebe
import java.util.regex.Pattern;

/**
 * Connect plugin utility methods.
 */
public class PluginUtils {
    private static final Logger log = LoggerFactory.getLogger(PluginUtils.class);

    // Be specific about javax packages and exclude those existing in Java SE and Java EE libraries.
    private static final Pattern EXCLUDE = Pattern.compile("^(?:" + "java" + "|javax\\.accessibility" + "|javax\\.activation" + "|javax\\.activity" + "|javax\\.annotation" + "|javax\\.batch\\.api" + "|javax\\.batch\\.operations" + "|javax\\.batch\\.runtime" + "|javax\\.crypto" + "|javax\\.decorator" + "|javax\\.ejb" + "|javax\\.el" + "|javax\\.enterprise\\.concurrent" + "|javax\\.enterprise\\.context" + "|javax\\.enterprise\\.context\\.spi" + "|javax\\.enterprise\\.deploy\\.model" + "|javax\\.enterprise\\.deploy\\.shared" + "|javax\\.enterprise\\.deploy\\.spi" + "|javax\\.enterprise\\.event" + "|javax\\.enterprise\\.inject"
            + "|javax\\.enterprise\\.inject\\.spi"
            + "|javax\\.enterprise\\.util"
            + "|javax\\.faces"
            + "|javax\\.imageio"
            + "|javax\\.inject"
            + "|javax\\.interceptor"
            + "|javax\\.jms"
            + "|javax\\.json"
            + "|javax\\.jws"
            + "|javax\\.lang\\.model"
            + "|javax\\.mail"
            + "|javax\\.management"
            + "|javax\\.management\\.j2ee"
            + "|javax\\.naming"
            + "|javax\\.net"
            + "|javax\\.persistence"
            + "|javax\\.print"
            + "|javax\\.resource"
            + "|javax\\.rmi"
            + "|javax\\.script"
            + "|javax\\.security\\.auth"
            + "|javax\\.security\\.auth\\.message"
            + "|javax\\.security\\.cert"
            + "|javax\\.security\\.jacc"
            + "|javax\\.security\\.sasl"
            + "|javax\\.servlet"
            + "|javax\\.sound\\.midi"
            + "|javax\\.sound\\.sampled"
            + "|javax\\.sql"
            + "|javax\\.swing"
            + "|javax\\.tools"
            + "|javax\\.transaction"
            + "|javax\\.validation"
            + "|javax\\.websocket"
            + "|javax\\.ws\\.rs"
            + "|javax\\.xml"
            + "|javax\\.xml\\.bind"
            + "|javax\\.xml\\.registry"
            + "|javax\\.xml\\.rpc"
            + "|javax\\.xml\\.soap"
            + "|javax\\.xml\\.ws"
            + "|org\\.ietf\\.jgss"
            + "|org\\.omg\\.CORBA"
            + "|org\\.omg\\.CosNaming"
            + "|org\\.omg\\.Dynamic"
            + "|org\\.omg\\.DynamicAny"
            + "|org\\.omg\\.IOP"
            + "|org\\.omg\\.Messaging" + "|org\\.omg\\.PortableInterceptor" + "|org\\.omg\\.PortableServer" + "|org\\.omg\\.SendingContext" + "|org\\.omg\\.stub\\.java\\.rmi" + "|org\\.w3c\\.dom" + "|org\\.xml\\.sax" + "|org\\.apache\\.kafka" + "|org\\.slf4j" + ")\\..*$");

    // If the base interface or class that will be used to identify Connect plugins resides within
    // the same java package as the plugins that need to be loaded in isolation (and thus are
    // added to the INCLUDE pattern), then this base interface or class needs to be excluded in the
    // regular expression pattern
    private static final Pattern INCLUDE = Pattern.compile("^org\\.apache\\.kafka\\.(?:connect\\.(?:" + "transforms\\.(?!Transformation|predicates\\.Predicate$).*" + "|json\\..*" + "|file\\..*" + "|mirror\\..*" + "|mirror-client\\..*" + "|converters\\..*" + "|storage\\.StringConverter" + "|storage\\.SimpleHeaderConverter" + "|rest\\.basic\\.auth\\.extension\\.BasicAuthSecurityRestExtension" + "|connector\\.policy\\.(?!ConnectorClientConfig(?:OverridePolicy|Request(?:\\$ClientType)?)$).*" + ")" + "|common\\.config\\.provider\\.(?!ConfigProvider$).*" + ")$");

    private static final Pattern COMMA_WITH_WHITESPACE = Pattern.compile("\\s*,\\s*");

    private static final DirectoryStream.Filter<Path> PLUGIN_PATH_FILTER = path -> Files.isDirectory(path) || isArchive(path) || isClassFile(path);

    /**
     * Return whether the class with the given name should be loaded in isolation using a plugin
     * classloader.
     * @param name the fully qualified name of the class.
     * @return true if this class should be loaded in isolation, false otherwise.
     */
    public static boolean shouldLoadInIsolation(String name) {
        return !(EXCLUDE.matcher(name).matches() && !INCLUDE.matcher(name).matches());
    }

    /**
     * Verify the given class corresponds to a concrete class and not to an abstract class or
     * interface.
     * @param klass the class object.
     * @return true if the argument is a concrete class, false if it's abstract or interface.
     */
    public static boolean isConcrete(Class<?> klass) {
        int mod = klass.getModifiers();
        return !Modifier.isAbstract(mod) && !Modifier.isInterface(mod);
    }

    /**
     * Return whether a path corresponds to a JAR or ZIP archive.
     *
     * @param path the path to validate.
     * @return true if the path is a JAR or ZIP archive file, otherwise false.
     */
    public static boolean isArchive(Path path) {
        String archivePath = path.toString().toLowerCase(Locale.ROOT);
        return archivePath.endsWith(".jar") || archivePath.endsWith(".zip");
    }

    /**
     * Return whether a path corresponds java class file.
     *
     * @param path the path to validate.
     * @return true if the path is a java class file, otherwise false.
     */
    public static boolean isClassFile(Path path) {
        return path.toString().toLowerCase(Locale.ROOT).endsWith(".class");
    }

    public static Set<Path> pluginLocations(String pluginPath, boolean failFast) {
        if (pluginPath == null) {
            return Collections.emptySet();
        }
        String[] pluginPathElements = COMMA_WITH_WHITESPACE.split(pluginPath.trim(), -1);
        Set<Path> pluginLocations = new LinkedHashSet<>();
        for (String path : pluginPathElements) {
            try {
                Path pluginPathElement = Paths.get(path).toAbsolutePath();
                if (pluginPath.isEmpty()) {
                    log.warn("Plugin path element is empty, evaluating to {}.", pluginPathElement);
                }
                if (!Files.exists(pluginPathElement)) {
                    throw new FileNotFoundException(pluginPathElement.toString());
                }
                // Currently 'plugin.paths' property is a list of top-level directories
                // containing plugins
                if (Files.isDirectory(pluginPathElement)) {
                    pluginLocations.addAll(pluginLocations(pluginPathElement));
                } else if (isArchive(pluginPathElement)) {
                    pluginLocations.add(pluginPathElement);
                }
            } catch (InvalidPathException | IOException e) {
                if (failFast) {
                    throw new RuntimeException(e);
                }
                log.error("Could not get listing for plugin path: {}. Ignoring.", path, e);
            }
        }
        return pluginLocations;
    }

    private static List<Path> pluginLocations(Path pluginPathElement) throws IOException {
        List<Path> locations = new ArrayList<>();
        try (DirectoryStream<Path> listing = Files.newDirectoryStream(pluginPathElement, PLUGIN_PATH_FILTER)) {
            for (Path dir : listing) {
                locations.add(dir);
            }
        }
        return locations;
    }

    /**
     * Given a top path in the filesystem, return a list of paths to archives (JAR or ZIP
     * files) contained under this top path. If the top path contains only java class files,
     * return the top path itself. This method follows symbolic links to discover archives and
     * returns the such archives as absolute paths.
     *
     * @param topPath the path to use as root of plugin search.
     * @return a list of potential plugin paths, or empty list if no such paths exist.
     * @throws IOException
     */
    public static List<Path> pluginUrls(Path topPath) throws IOException {
        boolean containsClassFiles = false;
        Set<Path> archives = new TreeSet<>();
        LinkedList<DirectoryEntry> dfs = new LinkedList<>();
        Set<Path> visited = new HashSet<>();

        if (isArchive(topPath)) {
            return Collections.singletonList(topPath);
        }

        DirectoryStream<Path> topListing = Files.newDirectoryStream(
                topPath,
                PLUGIN_PATH_FILTER
        );
        dfs.push(new DirectoryEntry(topListing));
        visited.add(topPath);
        try {
            while (!dfs.isEmpty()) {
                Iterator<Path> neighbors = dfs.peek().iterator;
                if (!neighbors.hasNext()) {
                    dfs.pop().stream.close();
                    continue;
                }

                Path adjacent = neighbors.next();
                if (Files.isSymbolicLink(adjacent)) {
                    try {
                        Path symlink = Files.readSymbolicLink(adjacent);
                        // if symlink is absolute resolve() returns the absolute symlink itself
                        Path parent = adjacent.getParent();
                        if (parent == null) {
                            continue;
                        }
                        Path absolute = parent.resolve(symlink).toRealPath();
                        if (Files.exists(absolute)) {
                            adjacent = absolute;
                        } else {
                            continue;
                        }
                    } catch (IOException e) {
                        // See https://issues.apache.org/jira/browse/KAFKA-6288 for a reported
                        // failure. Such a failure at this stage is not easily reproducible and
                        // therefore an exception is caught and ignored after issuing a
                        // warning. This allows class scanning to continue for non-broken plugins.
                        log.warn(
                                "Resolving symbolic link '{}' failed. Ignoring this path.",
                                adjacent,
                                e
                        );
                        continue;
                    }
                }

                if (!visited.contains(adjacent)) {
                    visited.add(adjacent);
                    if (isArchive(adjacent)) {
                        archives.add(adjacent);
                    } else if (isClassFile(adjacent)) {
                        containsClassFiles = true;
                    } else {
                        DirectoryStream<Path> listing = Files.newDirectoryStream(
                                adjacent,
                                PLUGIN_PATH_FILTER
                        );
                        dfs.push(new DirectoryEntry(listing));
                    }
                }
            }
        } finally {
            while (!dfs.isEmpty()) {
                dfs.pop().stream.close();
            }
        }

        if (containsClassFiles) {
            if (archives.isEmpty()) {
                return Collections.singletonList(topPath);
            }
            log.warn("Plugin path contains both java archives and class files. Returning only the" + " archives");
        }
        return Arrays.asList(archives.toArray(new Path[0]));
    }

    public static Set<PluginSource> pluginSources(Set<Path> pluginLocations, ClassLoader classLoader, PluginClassLoaderFactory factory) {
        Set<PluginSource> pluginSources = new LinkedHashSet<>();
        for (Path pluginLocation : pluginLocations) {
            try {
<<<<<<< HEAD
                List<URL> pluginUrls = new ArrayList<>();
                for (Path path : pluginUrls(pluginLocation)) {
                    pluginUrls.add(path.toUri().toURL());
                }
                URL[] urls = pluginUrls.toArray(new URL[0]);
                PluginClassLoader loader = factory.newPluginClassLoader(pluginLocation.toUri().toURL(), urls, classLoader);
                pluginSources.add(new PluginSource(pluginLocation, loader, urls));
=======
                pluginSources.add(isolatedPluginSource(pluginLocation, classLoader, factory));
>>>>>>> 9494bebe
            } catch (InvalidPathException | MalformedURLException e) {
                log.error("Invalid path in plugin path: {}. Ignoring.", pluginLocation, e);
            } catch (IOException e) {
                log.error("Could not get listing for plugin path: {}. Ignoring.", pluginLocation, e);
            }
        }
        pluginSources.add(classpathPluginSource(classLoader.getParent()));
        return pluginSources;
    }

    public static PluginSource isolatedPluginSource(Path pluginLocation, ClassLoader parent, PluginClassLoaderFactory factory) throws IOException {
        List<URL> pluginUrls = new ArrayList<>();
        List<Path> paths = pluginUrls(pluginLocation);
        // Infer the type of the source
        PluginSource.Type type;
        if (paths.size() == 1 && paths.get(0) == pluginLocation) {
            if (PluginUtils.isArchive(pluginLocation)) {
                type = PluginSource.Type.SINGLE_JAR;
            } else {
                type = PluginSource.Type.CLASS_HIERARCHY;
            }
        } else {
            type = PluginSource.Type.MULTI_JAR;
        }
        for (Path path : paths) {
            pluginUrls.add(path.toUri().toURL());
        }
        URL[] urls = pluginUrls.toArray(new URL[0]);
        PluginClassLoader loader = factory.newPluginClassLoader(
                pluginLocation.toUri().toURL(),
                urls,
                parent
        );
        return new PluginSource(pluginLocation, type, loader, urls);
    }

    public static PluginSource classpathPluginSource(ClassLoader classLoader) {
        List<URL> parentUrls = new ArrayList<>();
        parentUrls.addAll(forJavaClassPath());
        parentUrls.addAll(forClassLoader(classLoader));
        return new PluginSource(null, PluginSource.Type.CLASSPATH, classLoader, parentUrls.toArray(new URL[0]));
    }

    /**
     * Return the simple class name of a plugin as {@code String}.
     * @param plugin the plugin descriptor.
     * @return the plugin's simple class name.
     */
    public static String simpleName(PluginDesc<?> plugin) {
        return plugin.pluginClass().getSimpleName();
    }

    /**
     * Remove the plugin type name at the end of a plugin class name, if such suffix is present.
     * This method is meant to be used to extract plugin aliases.
     *
     * @param plugin the plugin descriptor.
     * @return the pruned simple class name of the plugin.
     */
    public static String prunedName(PluginDesc<?> plugin) {
        // It's currently simpler to switch on type than do pattern matching.
        switch (plugin.type()) {
            case SOURCE:
            case SINK:
                return prunePluginName(plugin, "Connector");
            default:
                return prunePluginName(plugin, plugin.type().simpleName());
        }
    }

    private static String prunePluginName(PluginDesc<?> plugin, String suffix) {
        String simple = plugin.pluginClass().getSimpleName();
        int pos = simple.lastIndexOf(suffix);
        if (pos > 0) {
            return simple.substring(0, pos);
        }
        return simple;
    }

    public static Map<String, String> computeAliases(PluginScanResult scanResult) {
        Map<String, Set<String>> aliasCollisions = new HashMap<>();
        scanResult.forEach(pluginDesc -> {
            aliasCollisions.computeIfAbsent(simpleName(pluginDesc), ignored -> new HashSet<>()).add(pluginDesc.className());
            aliasCollisions.computeIfAbsent(prunedName(pluginDesc), ignored -> new HashSet<>()).add(pluginDesc.className());
        });
        Map<String, String> aliases = new HashMap<>();
        for (Map.Entry<String, Set<String>> entry : aliasCollisions.entrySet()) {
            String alias = entry.getKey();
            Set<String> classNames = entry.getValue();
            if (classNames.size() == 1) {
                aliases.put(alias, classNames.stream().findAny().get());
            } else {
                log.debug("Ignoring ambiguous alias '{}' since it refers to multiple distinct plugins {}", alias, classNames);
            }
        }
        return aliases;
    }

    private static class DirectoryEntry {
        final DirectoryStream<Path> stream;
        final Iterator<Path> iterator;

        DirectoryEntry(DirectoryStream<Path> stream) {
            this.stream = stream;
            this.iterator = stream.iterator();
        }
    }

    private static Collection<URL> forJavaClassPath() {
        Collection<URL> urls = new ArrayList<>();
        String javaClassPath = System.getProperty("java.class.path");
        if (javaClassPath != null) {
            for (String path : javaClassPath.split(File.pathSeparator)) {
                try {
                    urls.add(new File(path).toURI().toURL());
                } catch (Exception e) {
                    log.debug("Could not get URL", e);
                }
            }
        }
        return distinctUrls(urls);
    }

    private static Collection<URL> forClassLoader(ClassLoader classLoader) {
        final Collection<URL> result = new ArrayList<>();
        while (classLoader != null) {
            if (classLoader instanceof URLClassLoader) {
                URL[] urls = ((URLClassLoader) classLoader).getURLs();
                if (urls != null) {
                    result.addAll(new HashSet<>(Arrays.asList(urls)));
                }
            }
            classLoader = classLoader.getParent();
        }
        return distinctUrls(result);
    }

    private static Collection<URL> distinctUrls(Collection<URL> urls) {
        Map<String, URL> distinct = new HashMap<>(urls.size());
        for (URL url : urls) {
            distinct.put(url.toExternalForm(), url);
        }
        return distinct.values();
    }

    public static VersionRange connectorVersionRequirement(String version) throws InvalidVersionSpecificationException {
        if (version == null || version.equals("latest")) {
            return null;
        }
        version = version.trim();

        // check first if the given version is valid
        VersionRange range = VersionRange.createFromVersionSpec(version);

        if (range.hasRestrictions()) {
            return range;
        }
        // now if the version is not enclosed we consider it as a hard requirement and enclose it in []
        version = "[" + version + "]";
        return VersionRange.createFromVersionSpec(version);
    }
}<|MERGE_RESOLUTION|>--- conflicted
+++ resolved
@@ -27,10 +27,6 @@
 import java.lang.reflect.Modifier;
 import java.net.MalformedURLException;
 import java.net.URL;
-<<<<<<< HEAD
-import java.nio.file.*;
-import java.util.*;
-=======
 import java.net.URLClassLoader;
 import java.nio.file.DirectoryStream;
 import java.nio.file.Files;
@@ -51,7 +47,6 @@
 import java.util.Map;
 import java.util.Set;
 import java.util.TreeSet;
->>>>>>> 9494bebe
 import java.util.regex.Pattern;
 
 /**
@@ -61,7 +56,27 @@
     private static final Logger log = LoggerFactory.getLogger(PluginUtils.class);
 
     // Be specific about javax packages and exclude those existing in Java SE and Java EE libraries.
-    private static final Pattern EXCLUDE = Pattern.compile("^(?:" + "java" + "|javax\\.accessibility" + "|javax\\.activation" + "|javax\\.activity" + "|javax\\.annotation" + "|javax\\.batch\\.api" + "|javax\\.batch\\.operations" + "|javax\\.batch\\.runtime" + "|javax\\.crypto" + "|javax\\.decorator" + "|javax\\.ejb" + "|javax\\.el" + "|javax\\.enterprise\\.concurrent" + "|javax\\.enterprise\\.context" + "|javax\\.enterprise\\.context\\.spi" + "|javax\\.enterprise\\.deploy\\.model" + "|javax\\.enterprise\\.deploy\\.shared" + "|javax\\.enterprise\\.deploy\\.spi" + "|javax\\.enterprise\\.event" + "|javax\\.enterprise\\.inject"
+    private static final Pattern EXCLUDE = Pattern.compile("^(?:"
+            + "java"
+            + "|javax\\.accessibility"
+            + "|javax\\.activation"
+            + "|javax\\.activity"
+            + "|javax\\.annotation"
+            + "|javax\\.batch\\.api"
+            + "|javax\\.batch\\.operations"
+            + "|javax\\.batch\\.runtime"
+            + "|javax\\.crypto"
+            + "|javax\\.decorator"
+            + "|javax\\.ejb"
+            + "|javax\\.el"
+            + "|javax\\.enterprise\\.concurrent"
+            + "|javax\\.enterprise\\.context"
+            + "|javax\\.enterprise\\.context\\.spi"
+            + "|javax\\.enterprise\\.deploy\\.model"
+            + "|javax\\.enterprise\\.deploy\\.shared"
+            + "|javax\\.enterprise\\.deploy\\.spi"
+            + "|javax\\.enterprise\\.event"
+            + "|javax\\.enterprise\\.inject"
             + "|javax\\.enterprise\\.inject\\.spi"
             + "|javax\\.enterprise\\.util"
             + "|javax\\.faces"
@@ -109,21 +124,45 @@
             + "|org\\.omg\\.Dynamic"
             + "|org\\.omg\\.DynamicAny"
             + "|org\\.omg\\.IOP"
-            + "|org\\.omg\\.Messaging" + "|org\\.omg\\.PortableInterceptor" + "|org\\.omg\\.PortableServer" + "|org\\.omg\\.SendingContext" + "|org\\.omg\\.stub\\.java\\.rmi" + "|org\\.w3c\\.dom" + "|org\\.xml\\.sax" + "|org\\.apache\\.kafka" + "|org\\.slf4j" + ")\\..*$");
+            + "|org\\.omg\\.Messaging"
+            + "|org\\.omg\\.PortableInterceptor"
+            + "|org\\.omg\\.PortableServer"
+            + "|org\\.omg\\.SendingContext"
+            + "|org\\.omg\\.stub\\.java\\.rmi"
+            + "|org\\.w3c\\.dom"
+            + "|org\\.xml\\.sax"
+            + "|org\\.apache\\.kafka"
+            + "|org\\.slf4j"
+            + ")\\..*$");
 
     // If the base interface or class that will be used to identify Connect plugins resides within
     // the same java package as the plugins that need to be loaded in isolation (and thus are
     // added to the INCLUDE pattern), then this base interface or class needs to be excluded in the
     // regular expression pattern
-    private static final Pattern INCLUDE = Pattern.compile("^org\\.apache\\.kafka\\.(?:connect\\.(?:" + "transforms\\.(?!Transformation|predicates\\.Predicate$).*" + "|json\\..*" + "|file\\..*" + "|mirror\\..*" + "|mirror-client\\..*" + "|converters\\..*" + "|storage\\.StringConverter" + "|storage\\.SimpleHeaderConverter" + "|rest\\.basic\\.auth\\.extension\\.BasicAuthSecurityRestExtension" + "|connector\\.policy\\.(?!ConnectorClientConfig(?:OverridePolicy|Request(?:\\$ClientType)?)$).*" + ")" + "|common\\.config\\.provider\\.(?!ConfigProvider$).*" + ")$");
+    private static final Pattern INCLUDE = Pattern.compile("^org\\.apache\\.kafka\\.(?:connect\\.(?:"
+            + "transforms\\.(?!Transformation|predicates\\.Predicate$).*"
+            + "|json\\..*"
+            + "|file\\..*"
+            + "|mirror\\..*"
+            + "|mirror-client\\..*"
+            + "|converters\\..*"
+            + "|storage\\.StringConverter"
+            + "|storage\\.SimpleHeaderConverter"
+            + "|rest\\.basic\\.auth\\.extension\\.BasicAuthSecurityRestExtension"
+            + "|connector\\.policy\\.(?!ConnectorClientConfig(?:OverridePolicy|Request(?:\\$ClientType)?)$).*"
+            + ")"
+            + "|common\\.config\\.provider\\.(?!ConfigProvider$).*"
+            + ")$");
 
     private static final Pattern COMMA_WITH_WHITESPACE = Pattern.compile("\\s*,\\s*");
 
-    private static final DirectoryStream.Filter<Path> PLUGIN_PATH_FILTER = path -> Files.isDirectory(path) || isArchive(path) || isClassFile(path);
+    private static final DirectoryStream.Filter<Path> PLUGIN_PATH_FILTER = path ->
+        Files.isDirectory(path) || isArchive(path) || isClassFile(path);
 
     /**
      * Return whether the class with the given name should be loaded in isolation using a plugin
      * classloader.
+     *
      * @param name the fully qualified name of the class.
      * @return true if this class should be loaded in isolation, false otherwise.
      */
@@ -197,7 +236,12 @@
 
     private static List<Path> pluginLocations(Path pluginPathElement) throws IOException {
         List<Path> locations = new ArrayList<>();
-        try (DirectoryStream<Path> listing = Files.newDirectoryStream(pluginPathElement, PLUGIN_PATH_FILTER)) {
+        try (
+                DirectoryStream<Path> listing = Files.newDirectoryStream(
+                        pluginPathElement,
+                        PLUGIN_PATH_FILTER
+                )
+        ) {
             for (Path dir : listing) {
                 locations.add(dir);
             }
@@ -293,7 +337,8 @@
             if (archives.isEmpty()) {
                 return Collections.singletonList(topPath);
             }
-            log.warn("Plugin path contains both java archives and class files. Returning only the" + " archives");
+            log.warn("Plugin path contains both java archives and class files. Returning only the"
+                    + " archives");
         }
         return Arrays.asList(archives.toArray(new Path[0]));
     }
@@ -302,17 +347,7 @@
         Set<PluginSource> pluginSources = new LinkedHashSet<>();
         for (Path pluginLocation : pluginLocations) {
             try {
-<<<<<<< HEAD
-                List<URL> pluginUrls = new ArrayList<>();
-                for (Path path : pluginUrls(pluginLocation)) {
-                    pluginUrls.add(path.toUri().toURL());
-                }
-                URL[] urls = pluginUrls.toArray(new URL[0]);
-                PluginClassLoader loader = factory.newPluginClassLoader(pluginLocation.toUri().toURL(), urls, classLoader);
-                pluginSources.add(new PluginSource(pluginLocation, loader, urls));
-=======
                 pluginSources.add(isolatedPluginSource(pluginLocation, classLoader, factory));
->>>>>>> 9494bebe
             } catch (InvalidPathException | MalformedURLException e) {
                 log.error("Invalid path in plugin path: {}. Ignoring.", pluginLocation, e);
             } catch (IOException e) {
@@ -358,6 +393,7 @@
 
     /**
      * Return the simple class name of a plugin as {@code String}.
+     *
      * @param plugin the plugin descriptor.
      * @return the plugin's simple class name.
      */
