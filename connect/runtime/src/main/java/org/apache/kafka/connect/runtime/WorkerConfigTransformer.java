/*
 * Licensed to the Apache Software Foundation (ASF) under one or more
 * contributor license agreements. See the NOTICE file distributed with
 * this work for additional information regarding copyright ownership.
 * The ASF licenses this file to You under the Apache License, Version 2.0
 * (the "License"); you may not use this file except in compliance with
 * the License. You may obtain a copy of the License at
 *
 *    http://www.apache.org/licenses/LICENSE-2.0
 *
 * Unless required by applicable law or agreed to in writing, software
 * distributed under the License is distributed on an "AS IS" BASIS,
 * WITHOUT WARRANTIES OR CONDITIONS OF ANY KIND, either express or implied.
 * See the License for the specific language governing permissions and
 * limitations under the License.
 */
package org.apache.kafka.connect.runtime;

import org.apache.kafka.common.config.ConfigDef;
import org.apache.kafka.common.config.ConfigTransformer;
import org.apache.kafka.common.config.ConfigTransformerResult;
import org.apache.kafka.common.config.provider.ConfigProvider;
import org.apache.kafka.common.utils.Utils;
import org.apache.kafka.connect.runtime.Herder.ConfigReloadAction;
import org.apache.kafka.connect.util.Callback;
import org.slf4j.Logger;
import org.slf4j.LoggerFactory;

import java.util.Locale;
import java.util.Map;
import java.util.concurrent.ConcurrentHashMap;
import java.util.concurrent.ConcurrentMap;

/**
 * A wrapper class to perform configuration transformations and schedule reloads for any
 * retrieved TTL values.
 */
public class WorkerConfigTransformer implements AutoCloseable {
	private static final Logger log = LoggerFactory.getLogger(WorkerConfigTransformer.class);

	private final Worker worker;
	private final ConfigTransformer configTransformer;
	private final ConcurrentMap<String, Map<String, HerderRequest>> requests = new ConcurrentHashMap<>();
	private final Map<String, ConfigProvider> configProviders;

	public WorkerConfigTransformer(Worker worker, Map<String, ConfigProvider> configProviders) {
		this.worker = worker;
		this.configProviders = configProviders;
		this.configTransformer = new ConfigTransformer(configProviders);
    }

    public Map<String, String> transform(Map<String, String> configs) {
        return transform(null, configs);
    }

    public Map<String, String> transform(String connectorName, Map<String, String> configs) {
        if (configs == null) return null;
        ConfigTransformerResult result = configTransformer.transform(configs);
        if (connectorName != null) {
            String key = ConnectorConfig.CONFIG_RELOAD_ACTION_CONFIG;
            String action = (String) ConfigDef.parseType(key, configs.get(key), ConfigDef.Type.STRING);
            if (action == null) {
                // The default action is "restart".
                action = ConnectorConfig.CONFIG_RELOAD_ACTION_RESTART;
            }
            ConfigReloadAction reloadAction = ConfigReloadAction.valueOf(action.toUpperCase(Locale.ROOT));
            if (reloadAction == ConfigReloadAction.RESTART) {
                scheduleReload(connectorName, result.ttls());
            }
        }
        return result.data();
    }

    private void scheduleReload(String connectorName, Map<String, Long> ttls) {
        for (Map.Entry<String, Long> entry : ttls.entrySet()) {
            scheduleReload(connectorName, entry.getKey(), entry.getValue());
        }
    }

    private void scheduleReload(String connectorName, String path, long ttl) {
<<<<<<< HEAD
        Map<String, HerderRequest> connectorRequests = requests.get(connectorName);
        if (connectorRequests == null) {
			connectorRequests = new ConcurrentHashMap<>();
			requests.put(connectorName, connectorRequests);
		} else {
			HerderRequest previousRequest = connectorRequests.get(path);
			if (previousRequest != null) {
				// Delete previous request for ttl which is now stale
				previousRequest.cancel();
			}
		}
		log.info("Scheduling a restart of connector {} in {} ms", connectorName, ttl);
		Callback<Void> cb = (error, result) -> {
			if (error != null) {
				log.error("Unexpected error during connector restart: ", error);
			}
		};
		HerderRequest request = worker.herder().restartConnector(ttl, connectorName, cb);
		connectorRequests.put(path, request);
	}
=======
        Map<String, HerderRequest> connectorRequests = requests.computeIfAbsent(connectorName, s -> new ConcurrentHashMap<>());
        connectorRequests.compute(path, (s, previousRequest) -> {
            if (previousRequest != null) {
                // Delete previous request for ttl which is now stale
                previousRequest.cancel();
            }
            log.info("Scheduling a restart of connector {} in {} ms", connectorName, ttl);
            Callback<Void> cb = (error, result) -> {
                if (error != null) {
                    log.error("Unexpected error during connector restart: ", error);
                }
            };
            return worker.herder().restartConnector(ttl, connectorName, cb);
        });
    }
>>>>>>> 15418db6

	@Override
	public void close() {
		configProviders.values().forEach(x -> Utils.closeQuietly(x, "config provider"));
	}
}<|MERGE_RESOLUTION|>--- conflicted
+++ resolved
@@ -36,17 +36,17 @@
  * retrieved TTL values.
  */
 public class WorkerConfigTransformer implements AutoCloseable {
-	private static final Logger log = LoggerFactory.getLogger(WorkerConfigTransformer.class);
+    private static final Logger log = LoggerFactory.getLogger(WorkerConfigTransformer.class);
 
-	private final Worker worker;
-	private final ConfigTransformer configTransformer;
-	private final ConcurrentMap<String, Map<String, HerderRequest>> requests = new ConcurrentHashMap<>();
-	private final Map<String, ConfigProvider> configProviders;
+    private final Worker worker;
+    private final ConfigTransformer configTransformer;
+    private final ConcurrentMap<String, Map<String, HerderRequest>> requests = new ConcurrentHashMap<>();
+    private final Map<String, ConfigProvider> configProviders;
 
-	public WorkerConfigTransformer(Worker worker, Map<String, ConfigProvider> configProviders) {
-		this.worker = worker;
-		this.configProviders = configProviders;
-		this.configTransformer = new ConfigTransformer(configProviders);
+    public WorkerConfigTransformer(Worker worker, Map<String, ConfigProvider> configProviders) {
+        this.worker = worker;
+        this.configProviders = configProviders;
+        this.configTransformer = new ConfigTransformer(configProviders);
     }
 
     public Map<String, String> transform(Map<String, String> configs) {
@@ -54,7 +54,8 @@
     }
 
     public Map<String, String> transform(String connectorName, Map<String, String> configs) {
-        if (configs == null) return null;
+        if (configs == null)
+            return null;
         ConfigTransformerResult result = configTransformer.transform(configs);
         if (connectorName != null) {
             String key = ConnectorConfig.CONFIG_RELOAD_ACTION_CONFIG;
@@ -78,28 +79,6 @@
     }
 
     private void scheduleReload(String connectorName, String path, long ttl) {
-<<<<<<< HEAD
-        Map<String, HerderRequest> connectorRequests = requests.get(connectorName);
-        if (connectorRequests == null) {
-			connectorRequests = new ConcurrentHashMap<>();
-			requests.put(connectorName, connectorRequests);
-		} else {
-			HerderRequest previousRequest = connectorRequests.get(path);
-			if (previousRequest != null) {
-				// Delete previous request for ttl which is now stale
-				previousRequest.cancel();
-			}
-		}
-		log.info("Scheduling a restart of connector {} in {} ms", connectorName, ttl);
-		Callback<Void> cb = (error, result) -> {
-			if (error != null) {
-				log.error("Unexpected error during connector restart: ", error);
-			}
-		};
-		HerderRequest request = worker.herder().restartConnector(ttl, connectorName, cb);
-		connectorRequests.put(path, request);
-	}
-=======
         Map<String, HerderRequest> connectorRequests = requests.computeIfAbsent(connectorName, s -> new ConcurrentHashMap<>());
         connectorRequests.compute(path, (s, previousRequest) -> {
             if (previousRequest != null) {
@@ -115,10 +94,9 @@
             return worker.herder().restartConnector(ttl, connectorName, cb);
         });
     }
->>>>>>> 15418db6
 
-	@Override
-	public void close() {
-		configProviders.values().forEach(x -> Utils.closeQuietly(x, "config provider"));
-	}
+    @Override
+    public void close() {
+        configProviders.values().forEach(x -> Utils.closeQuietly(x, "config provider"));
+    }
 }