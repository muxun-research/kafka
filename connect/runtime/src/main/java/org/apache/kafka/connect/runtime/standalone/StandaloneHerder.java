--- conflicted
+++ resolved
@@ -22,11 +22,30 @@
 import org.apache.kafka.connect.errors.AlreadyExistsException;
 import org.apache.kafka.connect.errors.ConnectException;
 import org.apache.kafka.connect.errors.NotFoundException;
-import org.apache.kafka.connect.runtime.*;
+import org.apache.kafka.connect.runtime.AbstractHerder;
+import org.apache.kafka.connect.runtime.ConnectorConfig;
+import org.apache.kafka.connect.runtime.HerderConnectorContext;
+import org.apache.kafka.connect.runtime.HerderRequest;
+import org.apache.kafka.connect.runtime.RestartPlan;
+import org.apache.kafka.connect.runtime.RestartRequest;
+import org.apache.kafka.connect.runtime.SessionKey;
+import org.apache.kafka.connect.runtime.SinkConnectorConfig;
+import org.apache.kafka.connect.runtime.SourceConnectorConfig;
+import org.apache.kafka.connect.runtime.TargetState;
+import org.apache.kafka.connect.runtime.Worker;
 import org.apache.kafka.connect.runtime.rest.InternalRequestSignature;
-import org.apache.kafka.connect.runtime.rest.entities.*;
+import org.apache.kafka.connect.runtime.rest.entities.ConfigInfos;
+import org.apache.kafka.connect.runtime.rest.entities.ConnectorInfo;
+import org.apache.kafka.connect.runtime.rest.entities.ConnectorOffsets;
+import org.apache.kafka.connect.runtime.rest.entities.ConnectorStateInfo;
+import org.apache.kafka.connect.runtime.rest.entities.Message;
+import org.apache.kafka.connect.runtime.rest.entities.TaskInfo;
 import org.apache.kafka.connect.runtime.rest.errors.BadRequestException;
-import org.apache.kafka.connect.storage.*;
+import org.apache.kafka.connect.storage.ClusterConfigState;
+import org.apache.kafka.connect.storage.ConfigBackingStore;
+import org.apache.kafka.connect.storage.MemoryConfigBackingStore;
+import org.apache.kafka.connect.storage.MemoryStatusBackingStore;
+import org.apache.kafka.connect.storage.StatusBackingStore;
 import org.apache.kafka.connect.util.Callback;
 import org.apache.kafka.connect.util.ConnectUtils;
 import org.apache.kafka.connect.util.ConnectorTaskId;
@@ -34,7 +53,12 @@
 import org.slf4j.Logger;
 import org.slf4j.LoggerFactory;
 
-import java.util.*;
+import java.util.ArrayList;
+import java.util.Collection;
+import java.util.List;
+import java.util.Map;
+import java.util.Objects;
+import java.util.Optional;
 import java.util.concurrent.Executors;
 import java.util.concurrent.ScheduledExecutorService;
 import java.util.concurrent.ScheduledFuture;
@@ -55,10 +79,6 @@
     // Visible for testing
     ClusterConfigState configState;
 
-<<<<<<< HEAD
-    public StandaloneHerder(Worker worker, String kafkaClusterId, ConnectorClientConfigOverridePolicy connectorClientConfigOverridePolicy) {
-        this(worker, worker.workerId(), kafkaClusterId, new MemoryStatusBackingStore(), new MemoryConfigBackingStore(worker.configTransformer()), connectorClientConfigOverridePolicy);
-=======
     public StandaloneHerder(Worker worker, String kafkaClusterId,
                             ConnectorClientConfigOverridePolicy connectorClientConfigOverridePolicy) {
         this(worker,
@@ -69,7 +89,6 @@
                 connectorClientConfigOverridePolicy,
                 Time.SYSTEM
         );
->>>>>>> 9494bebe
     }
 
     // visible for testing
@@ -174,9 +193,6 @@
     }
 
     @Override
-<<<<<<< HEAD
-    public synchronized void putConnectorConfig(String connName, final Map<String, String> config, boolean allowReplace, final Callback<Created<ConnectorInfo>> callback) {
-=======
     public synchronized void putConnectorConfig(String connName,
                                                 final Map<String, String> config,
                                                 boolean allowReplace,
@@ -187,7 +203,6 @@
     @Override
     public void putConnectorConfig(final String connName, final Map<String, String> config, final TargetState targetState,
                                    final boolean allowReplace, final Callback<Created<ConnectorInfo>> callback) {
->>>>>>> 9494bebe
         try {
             validateConnectorConfig(config, (error, configInfos) -> {
                 if (error != null) {
@@ -195,29 +210,21 @@
                     return;
                 }
 
-<<<<<<< HEAD
-                requestExecutorService.submit(() -> putConnectorConfig(connName, config, allowReplace, callback, configInfos));
-=======
                 requestExecutorService.submit(
                     () -> putConnectorConfig(connName, config, targetState, allowReplace, callback, configInfos)
                 );
->>>>>>> 9494bebe
             });
         } catch (Throwable t) {
             callback.onCompletion(t, null);
         }
     }
 
-<<<<<<< HEAD
-    private synchronized void putConnectorConfig(String connName, final Map<String, String> config, boolean allowReplace, final Callback<Created<ConnectorInfo>> callback, ConfigInfos configInfos) {
-=======
     private synchronized void putConnectorConfig(String connName,
                                                  final Map<String, String> config,
                                                  TargetState targetState,
                                                  boolean allowReplace,
                                                  final Callback<Created<ConnectorInfo>> callback,
                                                  ConfigInfos configInfos) {
->>>>>>> 9494bebe
         try {
             if (maybeAddConfigErrors(configInfos, callback)) {
                 return;
@@ -355,7 +362,8 @@
 
     @Override
     public synchronized HerderRequest restartConnector(long delayMs, final String connName, final Callback<Void> cb) {
-        ScheduledFuture<?> future = requestExecutorService.schedule(() -> restartConnector(connName, cb), delayMs, TimeUnit.MILLISECONDS);
+        ScheduledFuture<?> future = requestExecutorService.schedule(
+            () -> restartConnector(connName, cb), delayMs, TimeUnit.MILLISECONDS);
 
         return new StandaloneHerderRequest(requestSeqNum.incrementAndGet(), future);
     }
@@ -428,7 +436,7 @@
      * This method performs a few checks for external requests to modify (alter or reset) connector offsets and
      * completes the callback exceptionally if any check fails.
      * @param connName the name of the connector whose offsets are to be modified
-     * @param cb       callback to invoke upon completion
+     * @param cb callback to invoke upon completion
      * @return true if all the checks passed, false otherwise
      */
     private boolean modifyConnectorOffsetsChecks(String connName, Callback<Message> cb) {
@@ -438,7 +446,8 @@
         }
 
         if (configState.targetState(connName) != TargetState.STOPPED || configState.taskCount(connName) != 0) {
-            cb.onCompletion(new BadRequestException("Connectors must be in the STOPPED state before their offsets can be modified. This can be done " + "for the specified connector by issuing a 'PUT' request to the '/connectors/" + connName + "/stop' endpoint"), null);
+            cb.onCompletion(new BadRequestException("Connectors must be in the STOPPED state before their offsets can be modified. This can be done " +
+                    "for the specified connector by issuing a 'PUT' request to the '/connectors/" + connName + "/stop' endpoint"), null);
             return false;
         }
 
@@ -460,7 +469,9 @@
     private List<Map<String, String>> recomputeTaskConfigs(String connName) {
         Map<String, String> config = configState.connectorConfig(connName);
 
-        ConnectorConfig connConfig = worker.isSinkConnector(connName) ? new SinkConnectorConfig(plugins(), config) : new SourceConnectorConfig(plugins(), config, worker.isTopicCreationEnabled());
+        ConnectorConfig connConfig = worker.isSinkConnector(connName) ?
+            new SinkConnectorConfig(plugins(), config) :
+            new SourceConnectorConfig(plugins(), config, worker.isTopicCreationEnabled());
 
         return worker.connectorTaskConfigs(connName, connConfig);
     }
@@ -480,9 +491,23 @@
     private boolean startTask(ConnectorTaskId taskId, Map<String, String> connProps) {
         switch (connectorType(connProps)) {
             case SINK:
-                return worker.startSinkTask(taskId, configState, connProps, configState.taskConfig(taskId), this, configState.targetState(taskId.connector()));
+                return worker.startSinkTask(
+                        taskId,
+                        configState,
+                        connProps,
+                        configState.taskConfig(taskId),
+                        this,
+                        configState.targetState(taskId.connector())
+                );
             case SOURCE:
-                return worker.startSourceTask(taskId, configState, connProps, configState.taskConfig(taskId), this, configState.targetState(taskId.connector()));
+                return worker.startSourceTask(
+                        taskId,
+                        configState,
+                        connProps,
+                        configState.taskConfig(taskId),
+                        this,
+                        configState.targetState(taskId.connector())
+                );
             default:
                 throw new ConnectException("Failed to start task " + taskId + " since it is not a recognizable type (source or sink)");
         }
@@ -598,14 +623,8 @@
 
         @Override
         public boolean equals(Object o) {
-<<<<<<< HEAD
-            if (this == o)
-                return true;
-            if (!(o instanceof StandaloneHerderRequest))
-=======
             if (this == o) return true;
             if (!(o instanceof StandaloneHerderRequest other))
->>>>>>> 9494bebe
                 return false;
             return seq == other.seq;
         }
