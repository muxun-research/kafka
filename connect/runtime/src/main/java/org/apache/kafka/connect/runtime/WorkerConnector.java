--- conflicted
+++ resolved
@@ -83,9 +83,6 @@
     private final CloseableOffsetStorageReader offsetStorageReader;
     private final ConnectorOffsetBackingStore offsetStore;
 
-<<<<<<< HEAD
-    public WorkerConnector(String connName, Connector connector, ConnectorConfig connectorConfig, CloseableConnectorContext ctx, ConnectMetrics metrics, ConnectorStatus.Listener statusListener, CloseableOffsetStorageReader offsetStorageReader, ConnectorOffsetBackingStore offsetStore, ClassLoader loader) {
-=======
     public WorkerConnector(String connName,
                            Connector connector,
                            ConnectorConfig connectorConfig,
@@ -95,7 +92,6 @@
                            CloseableOffsetStorageReader offsetStorageReader,
                            ConnectorOffsetBackingStore offsetStore,
                            ClassLoader loader) {
->>>>>>> 9494bebe
         this.connName = connName;
         this.config = connectorConfig.originalsStrings();
         this.loader = loader;
@@ -307,7 +303,11 @@
             TargetState preEmptedState = pendingTargetStateChange.getAndSet(null);
             Callback<TargetState> stateChangeCallback = pendingStateChangeCallback.getAndSet(null);
             if (stateChangeCallback != null) {
-                stateChangeCallback.onCompletion(new ConnectException("Could not begin changing connector state to " + preEmptedState.name() + " as the connector has been scheduled for shutdown"), null);
+                stateChangeCallback.onCompletion(
+                        new ConnectException(
+                                "Could not begin changing connector state to " + preEmptedState.name()
+                                    + " as the connector has been scheduled for shutdown"),
+                        null);
             }
             if (state == State.STARTED)
                 connector.stop();
@@ -341,6 +341,7 @@
 
     /**
      * Wait for this connector to finish shutting down.
+     *
      * @param timeoutMs time in milliseconds to await shutdown
      * @return true if successful, false if the timeout was reached
      */
@@ -361,14 +362,23 @@
             notify();
         }
         if (preEmptedStateChangeCallback != null) {
-            preEmptedStateChangeCallback.onCompletion(new ConnectException("Could not begin changing connector state to " + preEmptedState.name() + " before another request to change state was made;" + " the new request (which is to change the state to " + targetState.name() + ") has pre-empted this one"), null);
+            preEmptedStateChangeCallback.onCompletion(
+                    new ConnectException(
+                            "Could not begin changing connector state to " + preEmptedState.name()
+                                + " before another request to change state was made;"
+                                + " the new request (which is to change the state to " + targetState.name()
+                                + ") has pre-empted this one"),
+                    null
+            );
         }
     }
 
     void doTransitionTo(TargetState targetState, Callback<TargetState> stateChangeCallback) {
         // Edge case: we don't do transitions most of the time if we've already failed, but for the STOPPED state, it's fine
         if (state == State.FAILED && targetState != TargetState.STOPPED) {
-            stateChangeCallback.onCompletion(new ConnectException(this + " Cannot transition connector to " + targetState + " since it has failed"), null);
+            stateChangeCallback.onCompletion(
+                    new ConnectException(this + " Cannot transition connector to " + targetState + " since it has failed"),
+                    null);
             return;
         }
 
@@ -376,7 +386,11 @@
             doTransitionTo(targetState);
             stateChangeCallback.onCompletion(null, targetState);
         } catch (Throwable t) {
-            stateChangeCallback.onCompletion(new ConnectException("Failed to transition connector " + connName + " to state " + targetState, t), null);
+            stateChangeCallback.onCompletion(
+                    new ConnectException(
+                            "Failed to transition connector " + connName + " to state " + targetState,
+                            t),
+                    null);
         }
     }
 
@@ -422,7 +436,9 @@
 
     @Override
     public String toString() {
-        return "WorkerConnector{" + "id=" + connName + '}';
+        return "WorkerConnector{" +
+                       "id=" + connName +
+                       '}';
     }
 
     class ConnectorMetricsGroup implements ConnectorStatus.Listener, AutoCloseable {
@@ -442,7 +458,8 @@
             this.delegate = delegate;
             this.state = initialState;
             ConnectMetricsRegistry registry = connectMetrics.registry();
-            this.metricGroup = connectMetrics.group(registry.connectorGroupName(), registry.connectorTagName(), connName);
+            this.metricGroup = connectMetrics.group(registry.connectorGroupName(),
+                    registry.connectorTagName(), connName);
             // prevent collisions by removing any previously created metrics in this group.
             metricGroup.close();
 
