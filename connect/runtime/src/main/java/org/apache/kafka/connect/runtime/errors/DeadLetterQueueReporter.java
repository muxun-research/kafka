--- conflicted
+++ resolved
@@ -75,7 +75,10 @@
 
     private final KafkaProducer<byte[], byte[]> kafkaProducer;
 
-    public static DeadLetterQueueReporter createAndSetup(Map<String, Object> adminProps, ConnectorTaskId id, SinkConnectorConfig sinkConfig, Map<String, Object> producerProps, ErrorHandlingMetrics errorHandlingMetrics) {
+    public static DeadLetterQueueReporter createAndSetup(Map<String, Object> adminProps,
+                                                         ConnectorTaskId id,
+                                                         SinkConnectorConfig sinkConfig, Map<String, Object> producerProps,
+                                                         ErrorHandlingMetrics errorHandlingMetrics) {
         String topic = sinkConfig.dlqTopicName();
 
         try (Admin admin = Admin.create(adminProps)) {
@@ -98,10 +101,12 @@
 
     /**
      * Initialize the dead letter queue reporter with a {@link KafkaProducer}.
+     *
      * @param kafkaProducer a Kafka Producer to produce the original consumed records.
      */
     // Visible for testing
-    DeadLetterQueueReporter(KafkaProducer<byte[], byte[]> kafkaProducer, SinkConnectorConfig connConfig, ConnectorTaskId id, ErrorHandlingMetrics errorHandlingMetrics) {
+    DeadLetterQueueReporter(KafkaProducer<byte[], byte[]> kafkaProducer, SinkConnectorConfig connConfig,
+                            ConnectorTaskId id, ErrorHandlingMetrics errorHandlingMetrics) {
         Objects.requireNonNull(kafkaProducer);
         Objects.requireNonNull(connConfig);
         Objects.requireNonNull(id);
@@ -116,12 +121,8 @@
 
     /**
      * Write the raw records into a Kafka topic and return the producer future.
-<<<<<<< HEAD
-     * @param context processing context containing the raw record at {@link ProcessingContext#consumerRecord()}.
-=======
      *
      * @param context processing context containing the raw record at {@link ProcessingContext#original()}.
->>>>>>> 9494bebe
      * @return the future associated with the writing of this record; never null
      */
     public Future<RecordMetadata> report(ProcessingContext<ConsumerRecord<byte[], byte[]>> context) {
@@ -138,9 +139,11 @@
 
         ProducerRecord<byte[], byte[]> producerRecord;
         if (originalMessage.timestamp() == RecordBatch.NO_TIMESTAMP) {
-            producerRecord = new ProducerRecord<>(dlqTopicName, null, originalMessage.key(), originalMessage.value(), originalMessage.headers());
+            producerRecord = new ProducerRecord<>(dlqTopicName, null,
+                    originalMessage.key(), originalMessage.value(), originalMessage.headers());
         } else {
-            producerRecord = new ProducerRecord<>(dlqTopicName, null, originalMessage.timestamp(), originalMessage.key(), originalMessage.value(), originalMessage.headers());
+            producerRecord = new ProducerRecord<>(dlqTopicName, null, originalMessage.timestamp(),
+                    originalMessage.key(), originalMessage.value(), originalMessage.headers());
         }
 
         if (connConfig.isDlqContextHeadersEnabled()) {
