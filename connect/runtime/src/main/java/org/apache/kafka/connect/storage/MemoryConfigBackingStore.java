--- conflicted
+++ resolved
@@ -22,12 +22,7 @@
 import org.apache.kafka.connect.runtime.WorkerConfigTransformer;
 import org.apache.kafka.connect.util.ConnectorTaskId;
 
-import java.util.Collections;
-import java.util.HashMap;
-import java.util.HashSet;
-import java.util.List;
-import java.util.Map;
-import java.util.TreeMap;
+import java.util.*;
 import java.util.concurrent.TimeUnit;
 
 /**
@@ -71,30 +66,7 @@
             taskConfigs.putAll(connectorState.taskConfigs);
         }
 
-        return new ClusterConfigState(
-<<<<<<< HEAD
-				ClusterConfigState.NO_OFFSET,
-				null,
-				connectorTaskCounts,
-				connectorConfigs,
-				connectorTargetStates,
-				taskConfigs,
-				Collections.emptySet(),
-				configTransformer);
-=======
-                ClusterConfigState.NO_OFFSET,
-                null,
-                connectorTaskCounts,
-                connectorConfigs,
-                connectorTargetStates,
-                taskConfigs,
-                Collections.emptyMap(),
-                Collections.emptyMap(),
-                Collections.emptySet(),
-                Collections.emptySet(),
-                configTransformer
-        );
->>>>>>> 15418db6
+        return new ClusterConfigState(ClusterConfigState.NO_OFFSET, null, connectorTaskCounts, connectorConfigs, connectorTargetStates, taskConfigs, Collections.emptyMap(), Collections.emptyMap(), Collections.emptySet(), Collections.emptySet(), configTransformer);
     }
 
     @Override
@@ -154,32 +126,6 @@
 
     @Override
     public synchronized void putTargetState(String connector, TargetState state) {
-<<<<<<< HEAD
-		ConnectorState connectorState = connectors.get(connector);
-		if (connectorState == null)
-			throw new IllegalArgumentException("No connector `" + connector + "` configured");
-
-		connectorState.targetState = state;
-
-		if (updateListener != null)
-			updateListener.onConnectorTargetStateChange(connector);
-	}
-
-	@Override
-	public void putSessionKey(SessionKey sessionKey) {
-		// no-op
-	}
-
-	@Override
-	public synchronized void setUpdateListener(UpdateListener listener) {
-		this.updateListener = listener;
-	}
-
-	private static class ConnectorState {
-		private TargetState targetState;
-		private Map<String, String> connConfig;
-		private Map<ConnectorTaskId, Map<String, String>> taskConfigs;
-=======
         ConnectorState connectorState = connectors.get(connector);
         if (connectorState == null)
             throw new IllegalArgumentException("No connector `" + connector + "` configured");
@@ -215,7 +161,6 @@
         private TargetState targetState;
         private Map<String, String> connConfig;
         private Map<ConnectorTaskId, Map<String, String>> taskConfigs;
->>>>>>> 15418db6
 
         public ConnectorState(Map<String, String> connConfig) {
             this.targetState = TargetState.STARTED;
