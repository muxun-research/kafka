--- conflicted
+++ resolved
@@ -31,146 +31,12 @@
 import org.slf4j.Logger;
 import org.slf4j.LoggerFactory;
 
-import java.util.ArrayList;
-import java.util.Collection;
-import java.util.List;
-import java.util.Optional;
-import java.util.Objects;
-import java.util.concurrent.ConcurrentHashMap;
-import java.util.concurrent.ConcurrentMap;
-import java.util.concurrent.ExecutionException;
-import java.util.concurrent.Future;
-import java.util.concurrent.TimeUnit;
-import java.util.concurrent.TimeoutException;
+import java.util.*;
+import java.util.concurrent.*;
 import java.util.stream.Collectors;
 
 public class WorkerErrantRecordReporter implements ErrantRecordReporter {
 
-<<<<<<< HEAD
-	private static final Logger log = LoggerFactory.getLogger(WorkerErrantRecordReporter.class);
-
-	private final RetryWithToleranceOperator retryWithToleranceOperator;
-	private final Converter keyConverter;
-	private final Converter valueConverter;
-	private final HeaderConverter headerConverter;
-
-	// Visible for testing
-	protected final LinkedList<Future<Void>> futures;
-
-	public WorkerErrantRecordReporter(
-			RetryWithToleranceOperator retryWithToleranceOperator,
-			Converter keyConverter,
-			Converter valueConverter,
-			HeaderConverter headerConverter
-	) {
-		this.retryWithToleranceOperator = retryWithToleranceOperator;
-		this.keyConverter = keyConverter;
-		this.valueConverter = valueConverter;
-		this.headerConverter = headerConverter;
-		this.futures = new LinkedList<>();
-	}
-
-	@Override
-	public Future<Void> report(SinkRecord record, Throwable error) {
-		ConsumerRecord<byte[], byte[]> consumerRecord;
-
-		// Most of the records will be an internal sink record, but the task could potentially
-		// report modified or new records, so handle both cases
-		if (record instanceof InternalSinkRecord) {
-			consumerRecord = ((InternalSinkRecord) record).originalRecord();
-		} else {
-			// Generate a new consumer record from the modified sink record. We prefer
-			// to send the original consumer record (pre-transformed) to the DLQ,
-			// but in this case we don't have one and send the potentially transformed
-			// record instead
-			String topic = record.topic();
-			byte[] key = keyConverter.fromConnectData(topic, record.keySchema(), record.key());
-			byte[] value = valueConverter.fromConnectData(topic,
-					record.valueSchema(), record.value());
-
-			RecordHeaders headers = new RecordHeaders();
-			if (record.headers() != null) {
-				for (Header header : record.headers()) {
-					String headerKey = header.key();
-					byte[] rawHeader = headerConverter.fromConnectHeader(topic, headerKey,
-							header.schema(), header.value());
-					headers.add(headerKey, rawHeader);
-				}
-			}
-
-			int keyLength = key != null ? key.length : -1;
-			int valLength = value != null ? value.length : -1;
-
-			consumerRecord = new ConsumerRecord<>(record.topic(), record.kafkaPartition(),
-					record.kafkaOffset(), record.timestamp(), record.timestampType(), keyLength,
-					valLength, key, value, headers, Optional.empty());
-		}
-
-		Future<Void> future = retryWithToleranceOperator.executeFailed(Stage.TASK_PUT, SinkTask.class, consumerRecord, error);
-
-		if (!future.isDone()) {
-			futures.add(future);
-		}
-		return future;
-	}
-
-	/**
-	 * Gets all futures returned by the sink records sent to Kafka by the errant
-	 * record reporter. This function is intended to be used to block on all the errant record
-	 * futures.
-	 */
-	public void awaitAllFutures() {
-		Future<?> future;
-		while ((future = futures.poll()) != null) {
-			try {
-				future.get();
-			} catch (InterruptedException | ExecutionException e) {
-				log.error("Encountered an error while awaiting an errant record future's completion.");
-				throw new ConnectException(e);
-			}
-		}
-	}
-
-	/**
-	 * Wrapper class to aggregate producer futures and abstract away the record metadata from the
-	 * Connect user.
-	 */
-	public static class ErrantRecordFuture implements Future<Void> {
-
-		private final List<Future<RecordMetadata>> futures;
-
-		public ErrantRecordFuture(List<Future<RecordMetadata>> producerFutures) {
-			futures = producerFutures;
-		}
-
-		public boolean cancel(boolean mayInterruptIfRunning) {
-			throw new UnsupportedOperationException("Reporting an errant record cannot be cancelled.");
-		}
-
-		public boolean isCancelled() {
-			return false;
-		}
-
-		public boolean isDone() {
-			return futures.stream().allMatch(Future::isDone);
-		}
-
-		public Void get() throws InterruptedException, ExecutionException {
-			for (Future<RecordMetadata> future : futures) {
-				future.get();
-			}
-			return null;
-		}
-
-		public Void get(long timeout, TimeUnit unit)
-				throws InterruptedException, ExecutionException, TimeoutException {
-			for (Future<RecordMetadata> future : futures) {
-				future.get(timeout, unit);
-			}
-			return null;
-		}
-	}
-=======
     private static final Logger log = LoggerFactory.getLogger(WorkerErrantRecordReporter.class);
 
     private final RetryWithToleranceOperator retryWithToleranceOperator;
@@ -181,12 +47,7 @@
     // Visible for testing
     protected final ConcurrentMap<TopicPartition, List<Future<Void>>> futures;
 
-    public WorkerErrantRecordReporter(
-        RetryWithToleranceOperator retryWithToleranceOperator,
-        Converter keyConverter,
-        Converter valueConverter,
-        HeaderConverter headerConverter
-    ) {
+    public WorkerErrantRecordReporter(RetryWithToleranceOperator retryWithToleranceOperator, Converter keyConverter, Converter valueConverter, HeaderConverter headerConverter) {
         this.retryWithToleranceOperator = retryWithToleranceOperator;
         this.keyConverter = keyConverter;
         this.valueConverter = valueConverter;
@@ -209,15 +70,13 @@
             // record instead
             String topic = record.topic();
             byte[] key = keyConverter.fromConnectData(topic, record.keySchema(), record.key());
-            byte[] value = valueConverter.fromConnectData(topic,
-                record.valueSchema(), record.value());
+            byte[] value = valueConverter.fromConnectData(topic, record.valueSchema(), record.value());
 
             RecordHeaders headers = new RecordHeaders();
             if (record.headers() != null) {
                 for (Header header : record.headers()) {
                     String headerKey = header.key();
-                    byte[] rawHeader = headerConverter.fromConnectHeader(topic, headerKey,
-                        header.schema(), header.value());
+                    byte[] rawHeader = headerConverter.fromConnectHeader(topic, headerKey, header.schema(), header.value());
                     headers.add(headerKey, rawHeader);
                 }
             }
@@ -225,9 +84,7 @@
             int keyLength = key != null ? key.length : -1;
             int valLength = value != null ? value.length : -1;
 
-            consumerRecord = new ConsumerRecord<>(record.topic(), record.kafkaPartition(),
-                record.kafkaOffset(), record.timestamp(), record.timestampType(), keyLength,
-                valLength, key, value, headers, Optional.empty());
+            consumerRecord = new ConsumerRecord<>(record.topic(), record.kafkaPartition(), record.kafkaOffset(), record.timestamp(), record.timestampType(), keyLength, valLength, key, value, headers, Optional.empty());
         }
 
         Future<Void> future = retryWithToleranceOperator.executeFailed(Stage.TASK_PUT, SinkTask.class, consumerRecord, error);
@@ -271,11 +128,7 @@
 
     // Removes and returns all futures for the given topic partitions from the set of currently-active futures
     private Collection<Future<Void>> futuresFor(Collection<TopicPartition> topicPartitions) {
-        return topicPartitions.stream()
-                .map(futures::remove)
-                .filter(Objects::nonNull)
-                .flatMap(List::stream)
-                .collect(Collectors.toList());
+        return topicPartitions.stream().map(futures::remove).filter(Objects::nonNull).flatMap(List::stream).collect(Collectors.toList());
     }
 
     /**
@@ -303,19 +156,17 @@
         }
 
         public Void get() throws InterruptedException, ExecutionException {
-            for (Future<RecordMetadata> future: futures) {
+            for (Future<RecordMetadata> future : futures) {
                 future.get();
             }
             return null;
         }
 
-        public Void get(long timeout, TimeUnit unit)
-            throws InterruptedException, ExecutionException, TimeoutException {
-            for (Future<RecordMetadata> future: futures) {
+        public Void get(long timeout, TimeUnit unit) throws InterruptedException, ExecutionException, TimeoutException {
+            for (Future<RecordMetadata> future : futures) {
                 future.get(timeout, unit);
             }
             return null;
         }
     }
->>>>>>> 15418db6
 }