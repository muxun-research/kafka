--- conflicted
+++ resolved
@@ -18,14 +18,10 @@
 
 import com.fasterxml.jackson.core.JsonProcessingException;
 import com.fasterxml.jackson.databind.ObjectMapper;
-<<<<<<< HEAD
-=======
+import org.apache.kafka.clients.producer.RecordMetadata;
+import org.apache.kafka.connect.data.Schema;
 import org.apache.kafka.connect.data.SchemaBuilder;
 import org.apache.kafka.connect.data.Struct;
-import org.apache.kafka.tools.ThroughputThrottler;
->>>>>>> 15418db6
-import org.apache.kafka.clients.producer.RecordMetadata;
-import org.apache.kafka.connect.data.Schema;
 import org.apache.kafka.connect.errors.ConnectException;
 import org.apache.kafka.connect.source.SourceRecord;
 import org.apache.kafka.connect.source.SourceTask;
@@ -71,13 +67,7 @@
     private ThroughputThrottler throttler;
     private boolean completeRecordData;
 
-    private static final Schema COMPLETE_VALUE_SCHEMA = SchemaBuilder.struct()
-        .field("name", Schema.STRING_SCHEMA)
-        .field("task", Schema.INT32_SCHEMA)
-        .field("topic", Schema.STRING_SCHEMA)
-        .field("time_ms", Schema.INT64_SCHEMA)
-        .field("seqno", Schema.INT64_SCHEMA)
-        .build();
+    private static final Schema COMPLETE_VALUE_SCHEMA = SchemaBuilder.struct().field("name", Schema.STRING_SCHEMA).field("task", Schema.INT32_SCHEMA).field("topic", Schema.STRING_SCHEMA).field("time_ms", Schema.INT64_SCHEMA).field("seqno", Schema.INT64_SCHEMA).build();
 
     @Override
     public String version() {
@@ -140,20 +130,6 @@
         return result;
     }
 
-<<<<<<< HEAD
-	@Override
-	public void commitRecord(SourceRecord record, RecordMetadata metadata) throws InterruptedException {
-		Map<String, Object> data = new HashMap<>();
-		data.put("name", name);
-		data.put("task", id);
-		data.put("topic", this.topic);
-		data.put("time_ms", System.currentTimeMillis());
-		data.put("seqno", record.value());
-		data.put("committed", true);
-
-		String dataJson;
-		try {
-=======
     @Override
     public void commitRecord(SourceRecord record, RecordMetadata metadata) {
         Map<String, Object> data = new HashMap<>();
@@ -166,7 +142,6 @@
 
         String dataJson;
         try {
->>>>>>> 15418db6
             dataJson = JSON_SERDE.writeValueAsString(data);
         } catch (JsonProcessingException e) {
             dataJson = "Bad data can't be written as json: " + e.getMessage();
@@ -182,9 +157,7 @@
 
     private Object completeValue(Map<String, Object> data) {
         Struct result = new Struct(COMPLETE_VALUE_SCHEMA);
-        Stream.of("name", "task", "topic", "time_ms", "seqno").forEach(
-            field -> result.put(field, data.get(field))
-        );
+        Stream.of("name", "task", "topic", "time_ms", "seqno").forEach(field -> result.put(field, data.get(field)));
         return result;
     }
 }