--- conflicted
+++ resolved
@@ -21,221 +21,6 @@
  * sink or source record from the consumer or task, respectively. This class is not thread safe, and so once an
  * instance is passed to a new thread, it should no longer be accessed by the previous thread.
  */
-<<<<<<< HEAD
-class ProcessingContext implements AutoCloseable {
-
-	private Collection<ErrorReporter> reporters = Collections.emptyList();
-
-	private ConsumerRecord<byte[], byte[]> consumedMessage;
-	private SourceRecord sourceRecord;
-
-	/**
-	 * The following fields need to be reset every time a new record is seen.
-	 */
-
-	private Stage position;
-	private Class<?> klass;
-	private int attempt;
-	private Throwable error;
-
-	/**
-	 * Reset the internal fields before executing operations on a new record.
-	 */
-	private void reset() {
-		attempt = 0;
-		position = null;
-		klass = null;
-		error = null;
-	}
-
-	/**
-	 * Set the record consumed from Kafka in a sink connector.
-	 *
-	 * @param consumedMessage the record
-	 */
-	public void consumerRecord(ConsumerRecord<byte[], byte[]> consumedMessage) {
-		this.consumedMessage = consumedMessage;
-		reset();
-	}
-
-	/**
-	 * @return the record consumed from Kafka. could be null
-	 */
-	public ConsumerRecord<byte[], byte[]> consumerRecord() {
-		return consumedMessage;
-	}
-
-	/**
-	 * @return the source record being processed.
-	 */
-	public SourceRecord sourceRecord() {
-		return sourceRecord;
-	}
-
-	/**
-	 * Set the source record being processed in the connect pipeline.
-	 *
-	 * @param record the source record
-	 */
-	public void sourceRecord(SourceRecord record) {
-		this.sourceRecord = record;
-		reset();
-	}
-
-	/**
-	 * Set the stage in the connector pipeline which is currently executing.
-	 *
-	 * @param position the stage
-	 */
-	public void position(Stage position) {
-		this.position = position;
-	}
-
-	/**
-	 * @return the stage in the connector pipeline which is currently executing.
-	 */
-	public Stage stage() {
-		return position;
-	}
-
-	/**
-	 * @return the class which is going to execute the current operation.
-	 */
-	public Class<?> executingClass() {
-		return klass;
-	}
-
-	/**
-	 * @param klass set the class which is currently executing.
-	 */
-	public void executingClass(Class<?> klass) {
-		this.klass = klass;
-	}
-
-	/**
-	 * A helper method to set both the stage and the class.
-	 *
-	 * @param stage the stage
-	 * @param klass the class which will execute the operation in this stage.
-	 */
-	public void currentContext(Stage stage, Class<?> klass) {
-		position(stage);
-		executingClass(klass);
-	}
-
-	/**
-	 * Report errors. Should be called only if an error was encountered while executing the operation.
-	 * @return a errant record future that potentially aggregates the producer futures
-	 */
-	public Future<Void> report() {
-		if (reporters.size() == 1) {
-			return new ErrantRecordFuture(Collections.singletonList(reporters.iterator().next().report(this)));
-		}
-
-		List<Future<RecordMetadata>> futures = reporters.stream()
-				.map(r -> r.report(this))
-				.filter(f -> !f.isDone())
-				.collect(Collectors.toList());
-		if (futures.isEmpty()) {
-			return CompletableFuture.completedFuture(null);
-		}
-		return new ErrantRecordFuture(futures);
-	}
-
-	@Override
-	public String toString() {
-		return toString(false);
-	}
-
-	public String toString(boolean includeMessage) {
-		StringBuilder builder = new StringBuilder();
-		builder.append("Executing stage '");
-		builder.append(stage().name());
-		builder.append("' with class '");
-		builder.append(executingClass() == null ? "null" : executingClass().getName());
-		builder.append('\'');
-		if (includeMessage && sourceRecord() != null) {
-			builder.append(", where source record is = ");
-			builder.append(sourceRecord());
-		} else if (includeMessage && consumerRecord() != null) {
-			ConsumerRecord<byte[], byte[]> msg = consumerRecord();
-			builder.append(", where consumed record is ");
-			builder.append("{topic='").append(msg.topic()).append('\'');
-			builder.append(", partition=").append(msg.partition());
-			builder.append(", offset=").append(msg.offset());
-			if (msg.timestampType() == TimestampType.CREATE_TIME || msg.timestampType() == TimestampType.LOG_APPEND_TIME) {
-				builder.append(", timestamp=").append(msg.timestamp());
-				builder.append(", timestampType=").append(msg.timestampType());
-			}
-			builder.append("}");
-		}
-		builder.append('.');
-		return builder.toString();
-	}
-
-	/**
-	 * @param attempt the number of attempts made to execute the current operation.
-	 */
-	public void attempt(int attempt) {
-		this.attempt = attempt;
-	}
-
-	/**
-	 * @return the number of attempts made to execute the current operation.
-	 */
-	public int attempt() {
-		return attempt;
-	}
-
-	/**
-	 * @return the error (if any) which was encountered while processing the current stage.
-	 */
-	public Throwable error() {
-		return error;
-	}
-
-	/**
-	 * The error (if any) which was encountered while processing the current stage.
-	 *
-	 * @param error the error
-	 */
-	public void error(Throwable error) {
-		this.error = error;
-	}
-
-	/**
-	 * @return true, if the last operation encountered an error; false otherwise
-	 */
-	public boolean failed() {
-		return error() != null;
-	}
-
-	/**
-	 * Set the error reporters for this connector.
-	 *
-	 * @param reporters the error reporters (should not be null).
-	 */
-	public void reporters(Collection<ErrorReporter> reporters) {
-		Objects.requireNonNull(reporters);
-		this.reporters = reporters;
-	}
-
-	@Override
-	public void close() {
-		ConnectException e = null;
-		for (ErrorReporter reporter : reporters) {
-			try {
-				reporter.close();
-			} catch (Throwable t) {
-				e = e != null ? e : new ConnectException("Failed to close all reporters");
-				e.addSuppressed(t);
-			}
-		}
-		if (e != null) {
-			throw e;
-		}
-	}
-=======
 public class ProcessingContext<T> {
 
     private final T original;
@@ -337,5 +122,4 @@
     public boolean failed() {
         return error() != null;
     }
->>>>>>> 9494bebe
 }