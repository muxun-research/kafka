--- conflicted
+++ resolved
@@ -46,11 +46,6 @@
 import org.slf4j.Logger;
 import org.slf4j.LoggerFactory;
 
-<<<<<<< HEAD
-import java.lang.reflect.Modifier;
-import java.util.*;
-import java.util.stream.Collectors;
-=======
 import java.util.ArrayList;
 import java.util.Collections;
 import java.util.HashSet;
@@ -59,7 +54,6 @@
 import java.util.Locale;
 import java.util.Map;
 import java.util.Set;
->>>>>>> 9494bebe
 import java.util.stream.Stream;
 
 import static org.apache.kafka.common.config.ConfigDef.NonEmptyStringWithoutControlChars.nonEmptyStringWithoutControlChars;
@@ -90,7 +84,10 @@
     private static final String NAME_DISPLAY = "Connector name";
 
     public static final String CONNECTOR_CLASS_CONFIG = "connector.class";
-    private static final String CONNECTOR_CLASS_DOC = "Name or alias of the class for this connector. Must be a subclass of org.apache.kafka.connect.connector.Connector. " + "If the connector is org.apache.kafka.connect.file.FileStreamSinkConnector, you can either specify this full name, " + " or use \"FileStreamSink\" or \"FileStreamSinkConnector\" to make the configuration a bit shorter";
+    private static final String CONNECTOR_CLASS_DOC =
+            "Name or alias of the class for this connector. Must be a subclass of org.apache.kafka.connect.connector.Connector. " +
+                    "If the connector is org.apache.kafka.connect.file.FileStreamSinkConnector, you can either specify this full name, " +
+                    " or use \"FileStreamSink\" or \"FileStreamSinkConnector\" to make the configuration a bit shorter";
     private static final String CONNECTOR_CLASS_DISPLAY = "Connector class";
 
     public static final String CONNECTOR_VERSION = "connector." + WorkerConfig.PLUGIN_VERSION_SUFFIX;
@@ -164,7 +161,14 @@
     private static final String PREDICATES_DISPLAY = "Predicates";
 
     public static final String CONFIG_RELOAD_ACTION_CONFIG = "config.action.reload";
-    private static final String CONFIG_RELOAD_ACTION_DOC = "The action that Connect should take on the connector when changes in external " + "configuration providers result in a change in the connector's configuration properties. " + "A value of 'none' indicates that Connect will do nothing. " + "A value of 'restart' indicates that Connect should restart/reload the connector with the " + "updated configuration properties." + "The restart may actually be scheduled in the future if the external configuration provider " + "indicates that a configuration value will expire in the future.";
+    private static final String CONFIG_RELOAD_ACTION_DOC =
+            "The action that Connect should take on the connector when changes in external " +
+            "configuration providers result in a change in the connector's configuration properties. " +
+            "A value of 'none' indicates that Connect will do nothing. " +
+            "A value of 'restart' indicates that Connect should restart/reload the connector with the " +
+            "updated configuration properties." +
+            "The restart may actually be scheduled in the future if the external configuration provider " +
+            "indicates that a configuration value will expire in the future.";
 
     private static final String CONFIG_RELOAD_ACTION_DISPLAY = "Reload Action";
     public static final String CONFIG_RELOAD_ACTION_NONE = Herder.ConfigReloadAction.NONE.name().toLowerCase(Locale.ROOT);
@@ -173,7 +177,8 @@
     public static final String ERRORS_RETRY_TIMEOUT_CONFIG = "errors.retry.timeout";
     public static final String ERRORS_RETRY_TIMEOUT_DISPLAY = "Retry Timeout for Errors";
     public static final int ERRORS_RETRY_TIMEOUT_DEFAULT = 0;
-    public static final String ERRORS_RETRY_TIMEOUT_DOC = "The maximum duration in milliseconds that a failed operation " + "will be reattempted. The default is 0, which means no retries will be attempted. Use -1 for infinite retries.";
+    public static final String ERRORS_RETRY_TIMEOUT_DOC = "The maximum duration in milliseconds that a failed operation " +
+            "will be reattempted. The default is 0, which means no retries will be attempted. Use -1 for infinite retries.";
 
     public static final String ERRORS_RETRY_MAX_DELAY_CONFIG = "errors.retry.delay.max.ms";
     public static final String ERRORS_RETRY_MAX_DELAY_DISPLAY = "Maximum Delay Between Retries for Errors";
@@ -190,12 +195,17 @@
     public static final String ERRORS_LOG_ENABLE_CONFIG = "errors.log.enable";
     public static final String ERRORS_LOG_ENABLE_DISPLAY = "Log Errors";
     public static final boolean ERRORS_LOG_ENABLE_DEFAULT = false;
-    public static final String ERRORS_LOG_ENABLE_DOC = "If true, write each error and the details of the failed operation and problematic record " + "to the Connect application log. This is 'false' by default, so that only errors that are not tolerated are reported.";
+    public static final String ERRORS_LOG_ENABLE_DOC = "If true, write each error and the details of the failed operation and problematic record " +
+            "to the Connect application log. This is 'false' by default, so that only errors that are not tolerated are reported.";
 
     public static final String ERRORS_LOG_INCLUDE_MESSAGES_CONFIG = "errors.log.include.messages";
     public static final String ERRORS_LOG_INCLUDE_MESSAGES_DISPLAY = "Log Error Details";
     public static final boolean ERRORS_LOG_INCLUDE_MESSAGES_DEFAULT = false;
-    public static final String ERRORS_LOG_INCLUDE_MESSAGES_DOC = "Whether to include in the log the Connect record that resulted in a failure. " + "For sink records, the topic, partition, offset, and timestamp will be logged. " + "For source records, the key and value (and their schemas), all headers, and the timestamp, Kafka topic, Kafka partition, source partition, " + "and source offset will be logged. " + "This is 'false' by default, which will prevent record keys, values, and headers from being written to log files.";
+    public static final String ERRORS_LOG_INCLUDE_MESSAGES_DOC = "Whether to include in the log the Connect record that resulted in a failure. " +
+            "For sink records, the topic, partition, offset, and timestamp will be logged. " +
+            "For source records, the key and value (and their schemas), all headers, and the timestamp, Kafka topic, Kafka partition, source partition, " +
+            "and source offset will be logged. " +
+            "This is 'false' by default, which will prevent record keys, values, and headers from being written to log files.";
 
 
     public static final String CONNECTOR_CLIENT_PRODUCER_OVERRIDES_PREFIX = "producer.override.";
@@ -203,14 +213,10 @@
     public static final String CONNECTOR_CLIENT_ADMIN_OVERRIDES_PREFIX = "admin.override.";
     public static final String PREDICATES_PREFIX = "predicates.";
 
-<<<<<<< HEAD
-    private final EnrichedConnectorConfig enrichedConfig;
-=======
     private static final PluginsRecommenders EMPTY_RECOMMENDER = new PluginsRecommenders();
     private static final ConverterDefaults CONVERTER_DEFAULTS = new ConverterDefaults(null, null);
 
     private final ConnectorConfig.EnrichedConnectorConfig enrichedConfig;
->>>>>>> 9494bebe
 
     private static class EnrichedConnectorConfig extends AbstractConfig {
         EnrichedConnectorConfig(ConfigDef configDef, Map<String, String> props) {
@@ -232,9 +238,6 @@
     ) {
         int orderInGroup = 0;
         int orderInErrorGroup = 0;
-<<<<<<< HEAD
-        return new ConfigDef().define(NAME_CONFIG, Type.STRING, ConfigDef.NO_DEFAULT_VALUE, nonEmptyStringWithoutControlChars(), Importance.HIGH, NAME_DOC, COMMON_GROUP, ++orderInGroup, Width.MEDIUM, NAME_DISPLAY).define(CONNECTOR_CLASS_CONFIG, Type.STRING, Importance.HIGH, CONNECTOR_CLASS_DOC, COMMON_GROUP, ++orderInGroup, Width.LONG, CONNECTOR_CLASS_DISPLAY).define(TASKS_MAX_CONFIG, Type.INT, TASKS_MAX_DEFAULT, atLeast(TASKS_MIN_CONFIG), Importance.HIGH, TASKS_MAX_DOC, COMMON_GROUP, ++orderInGroup, Width.SHORT, TASK_MAX_DISPLAY).define(KEY_CONVERTER_CLASS_CONFIG, Type.CLASS, null, Importance.LOW, KEY_CONVERTER_CLASS_DOC, COMMON_GROUP, ++orderInGroup, Width.SHORT, KEY_CONVERTER_CLASS_DISPLAY).define(VALUE_CONVERTER_CLASS_CONFIG, Type.CLASS, null, Importance.LOW, VALUE_CONVERTER_CLASS_DOC, COMMON_GROUP, ++orderInGroup, Width.SHORT, VALUE_CONVERTER_CLASS_DISPLAY).define(HEADER_CONVERTER_CLASS_CONFIG, Type.CLASS, HEADER_CONVERTER_CLASS_DEFAULT, Importance.LOW, HEADER_CONVERTER_CLASS_DOC, COMMON_GROUP, ++orderInGroup, Width.SHORT, HEADER_CONVERTER_CLASS_DISPLAY).define(TRANSFORMS_CONFIG, Type.LIST, Collections.emptyList(), aliasValidator("transformation"), Importance.LOW, TRANSFORMS_DOC, TRANSFORMS_GROUP, ++orderInGroup, Width.LONG, TRANSFORMS_DISPLAY).define(PREDICATES_CONFIG, Type.LIST, Collections.emptyList(), aliasValidator("predicate"), Importance.LOW, PREDICATES_DOC, PREDICATES_GROUP, ++orderInGroup, Width.LONG, PREDICATES_DISPLAY).define(CONFIG_RELOAD_ACTION_CONFIG, Type.STRING, CONFIG_RELOAD_ACTION_RESTART, in(CONFIG_RELOAD_ACTION_NONE, CONFIG_RELOAD_ACTION_RESTART), Importance.LOW, CONFIG_RELOAD_ACTION_DOC, COMMON_GROUP, ++orderInGroup, Width.MEDIUM, CONFIG_RELOAD_ACTION_DISPLAY).define(ERRORS_RETRY_TIMEOUT_CONFIG, Type.LONG, ERRORS_RETRY_TIMEOUT_DEFAULT, Importance.MEDIUM, ERRORS_RETRY_TIMEOUT_DOC, ERROR_GROUP, ++orderInErrorGroup, Width.MEDIUM, ERRORS_RETRY_TIMEOUT_DISPLAY).define(ERRORS_RETRY_MAX_DELAY_CONFIG, Type.LONG, ERRORS_RETRY_MAX_DELAY_DEFAULT, Importance.MEDIUM, ERRORS_RETRY_MAX_DELAY_DOC, ERROR_GROUP, ++orderInErrorGroup, Width.MEDIUM, ERRORS_RETRY_MAX_DELAY_DISPLAY).define(ERRORS_TOLERANCE_CONFIG, Type.STRING, ERRORS_TOLERANCE_DEFAULT.value(), in(ToleranceType.NONE.value(), ToleranceType.ALL.value()), Importance.MEDIUM, ERRORS_TOLERANCE_DOC, ERROR_GROUP, ++orderInErrorGroup, Width.SHORT, ERRORS_TOLERANCE_DISPLAY).define(ERRORS_LOG_ENABLE_CONFIG, Type.BOOLEAN, ERRORS_LOG_ENABLE_DEFAULT, Importance.MEDIUM, ERRORS_LOG_ENABLE_DOC, ERROR_GROUP, ++orderInErrorGroup, Width.SHORT, ERRORS_LOG_ENABLE_DISPLAY).define(ERRORS_LOG_INCLUDE_MESSAGES_CONFIG, Type.BOOLEAN, ERRORS_LOG_INCLUDE_MESSAGES_DEFAULT, Importance.MEDIUM, ERRORS_LOG_INCLUDE_MESSAGES_DOC, ERROR_GROUP, ++orderInErrorGroup, Width.SHORT, ERRORS_LOG_INCLUDE_MESSAGES_DISPLAY);
-=======
         return new ConfigDef()
                 .define(NAME_CONFIG, Type.STRING, ConfigDef.NO_DEFAULT_VALUE, nonEmptyStringWithoutControlChars(), Importance.HIGH, NAME_DOC, COMMON_GROUP, ++orderInGroup, Width.MEDIUM, NAME_DISPLAY)
                 .define(CONNECTOR_CLASS_CONFIG, Type.STRING, Importance.HIGH, CONNECTOR_CLASS_DOC, COMMON_GROUP, ++orderInGroup, Width.LONG, CONNECTOR_CLASS_DISPLAY)
@@ -285,7 +288,6 @@
 
     public static ConfigDef enrichedConfigDef(Plugins plugins, String connectorClass) {
         return configDef(plugins.latestVersion(connectorClass, PluginType.SINK, PluginType.SOURCE), CONVERTER_DEFAULTS, CONVERTER_DEFAULTS, CONVERTER_DEFAULTS, EMPTY_RECOMMENDER);
->>>>>>> 9494bebe
     }
 
     private static ConfigDef.CompositeValidator aliasValidator(String kind) {
@@ -310,7 +312,10 @@
 
     public ConnectorConfig(Plugins plugins, ConfigDef configDef, Map<String, String> props) {
         super(configDef, props);
-        enrichedConfig = new EnrichedConnectorConfig(enrich(plugins, configDef, props, true), props);
+        enrichedConfig = new EnrichedConnectorConfig(
+                enrich(plugins, configDef, props, true),
+                props
+        );
     }
 
     @Override
@@ -365,7 +370,8 @@
             final String prefix = TRANSFORMS_CONFIG + "." + alias + ".";
 
             try {
-                @SuppressWarnings("unchecked") final Transformation<R> transformation = Utils.newInstance(getClass(prefix + "type"), Transformation.class);
+                @SuppressWarnings("unchecked")
+                final Transformation<R> transformation = Utils.newInstance(getClass(prefix + "type"), Transformation.class);
                 Map<String, Object> configs = originalsWithPrefix(prefix);
                 Object predicateAlias = configs.remove(TransformationStage.PREDICATE_CONFIG);
                 Object negate = configs.remove(TransformationStage.NEGATE_CONFIG);
@@ -373,7 +379,8 @@
                 Plugin<Transformation<R>> transformationPlugin = metrics.wrap(transformation, connectorTaskId, alias);
                 if (predicateAlias != null) {
                     String predicatePrefix = PREDICATES_PREFIX + predicateAlias + ".";
-                    @SuppressWarnings("unchecked") Predicate<R> predicate = Utils.newInstance(getClass(predicatePrefix + "type"), Predicate.class);
+                    @SuppressWarnings("unchecked")
+                    Predicate<R> predicate = Utils.newInstance(getClass(predicatePrefix + "type"), Predicate.class);
                     predicate.configure(originalsWithPrefix(predicatePrefix));
                     Plugin<Predicate<R>> predicatePlugin = metrics.wrap(predicate, connectorTaskId, (String) predicateAlias);
                     transformations.add(new TransformationStage<>(predicatePlugin, negate != null && Boolean.parseBoolean(negate.toString()), transformationPlugin));
@@ -395,14 +402,9 @@
      */
     public static ConfigDef enrich(Plugins plugins, ConfigDef baseConfigDef, Map<String, String> props, boolean requireFullConfig) {
         ConfigDef newDef = new ConfigDef(baseConfigDef);
-<<<<<<< HEAD
-        new EnrichablePlugin<Transformation<?>>("Transformation", TRANSFORMS_CONFIG, TRANSFORMS_GROUP, (Class) Transformation.class, props, requireFullConfig) {
-            @SuppressWarnings("rawtypes")
-=======
         new EnrichablePlugin<Transformation<?>>("Transformation", TRANSFORMS_CONFIG, TRANSFORMS_GROUP, PluginType.TRANSFORMATION,
                 props, requireFullConfig) {
 
->>>>>>> 9494bebe
             @Override
             protected Set<PluginDesc<Transformation<?>>> plugins() {
                 return plugins.transformations();
@@ -411,22 +413,14 @@
             @Override
             protected ConfigDef initialConfigDef() {
                 // All Transformations get these config parameters implicitly
-                return super.initialConfigDef().define(TransformationStage.PREDICATE_CONFIG, Type.STRING, null, Importance.MEDIUM, "The alias of a predicate used to determine whether to apply this transformation.").define(TransformationStage.NEGATE_CONFIG, Type.BOOLEAN, false, Importance.MEDIUM, "Whether the configured predicate should be negated.");
-            }
-
-            @Override
-<<<<<<< HEAD
-            protected Stream<Map.Entry<String, ConfigDef.ConfigKey>> configDefsForClass(String typeConfig) {
-                return super.configDefsForClass(typeConfig).filter(entry -> {
-                    // The implicit parameters mask any from the transformer with the same name
-                    if (TransformationStage.PREDICATE_CONFIG.equals(entry.getKey()) || TransformationStage.NEGATE_CONFIG.equals(entry.getKey())) {
-                        log.warn("Transformer config {} is masked by implicit config of that name", entry.getKey());
-                        return false;
-                    } else {
-                        return true;
-                    }
-                });
-=======
+                return super.initialConfigDef()
+                        .define(TransformationStage.PREDICATE_CONFIG, Type.STRING, null, Importance.MEDIUM,
+                                "The alias of a predicate used to determine whether to apply this transformation.")
+                        .define(TransformationStage.NEGATE_CONFIG, Type.BOOLEAN, false, Importance.MEDIUM,
+                                "Whether the configured predicate should be negated.");
+            }
+
+            @Override
             protected Stream<Map.Entry<String, ConfigDef.ConfigKey>> configDefsForClass(String typeConfig, String versionConfig, Plugins plugins) {
                 return super.configDefsForClass(typeConfig, versionConfig, plugins)
                         .filter(entry -> {
@@ -440,7 +434,6 @@
                                 return true;
                             }
                         });
->>>>>>> 9494bebe
             }
 
             @Override
@@ -452,8 +445,10 @@
             protected void validateProps(String prefix) {
                 String prefixedNegate = prefix + TransformationStage.NEGATE_CONFIG;
                 String prefixedPredicate = prefix + TransformationStage.PREDICATE_CONFIG;
-                if (props.containsKey(prefixedNegate) && !props.containsKey(prefixedPredicate)) {
-                    throw new ConfigException("Config '" + prefixedNegate + "' was provided " + "but there is no config '" + prefixedPredicate + "' defining a predicate to be negated.");
+                if (props.containsKey(prefixedNegate) &&
+                        !props.containsKey(prefixedPredicate)) {
+                    throw new ConfigException("Config '" + prefixedNegate + "' was provided " +
+                            "but there is no config '" + prefixedPredicate + "' defining a predicate to be negated.");
                 }
             }
 
@@ -464,12 +459,8 @@
 
         }.enrich(newDef, plugins);
 
-<<<<<<< HEAD
-        new EnrichablePlugin<Predicate<?>>("Predicate", PREDICATES_CONFIG, PREDICATES_GROUP, (Class) Predicate.class, props, requireFullConfig) {
-=======
         new EnrichablePlugin<Predicate<?>>("Predicate", PREDICATES_CONFIG, PREDICATES_GROUP,
                 PluginType.PREDICATE, props, requireFullConfig) {
->>>>>>> 9494bebe
             @Override
             protected Set<PluginDesc<Predicate<?>>> plugins() {
                 return plugins.predicates();
@@ -563,7 +554,7 @@
     /**
      * An abstraction over "enrichable plugins" ({@link Transformation}s and {@link Predicate}s) used for computing the
      * contribution to a Connectors ConfigDef.
-     * <p>
+     *
      * This is not entirely elegant because
      * although they basically use the same "alias prefix" configuration idiom there are some differences.
      * The abstract method pattern is used to cope with this.
@@ -579,15 +570,11 @@
         private final Map<String, String> props;
         private final boolean requireFullConfig;
 
-<<<<<<< HEAD
-        public EnrichablePlugin(String aliasKind, String aliasConfig, String aliasGroup, Class<T> baseClass, Map<String, String> props, boolean requireFullConfig) {
-=======
         @SuppressWarnings("unchecked")
         public EnrichablePlugin(
                 String aliasKind,
                 String aliasConfig, String aliasGroup, PluginType pluginType,
                 Map<String, String> props, boolean requireFullConfig) {
->>>>>>> 9494bebe
             this.aliasKind = aliasKind;
             this.aliasConfig = aliasConfig;
             this.aliasGroup = aliasGroup;
@@ -597,15 +584,8 @@
             this.requireFullConfig = requireFullConfig;
         }
 
-<<<<<<< HEAD
-        /**
-         * Add the configs for this alias to the given {@code ConfigDef}.
-         */
-        void enrich(ConfigDef newDef) {
-=======
         /** Add the configs for this alias to the given {@code ConfigDef}. */
         void enrich(ConfigDef newDef, Plugins plugins) {
->>>>>>> 9494bebe
             Object aliases = ConfigDef.parseType(aliasConfig, props.get(aliasConfig), Type.LIST);
             if (!(aliases instanceof List)) {
                 return;
@@ -613,31 +593,15 @@
 
             LinkedHashSet<?> uniqueAliases = new LinkedHashSet<>((List<?>) aliases);
             for (Object o : uniqueAliases) {
-<<<<<<< HEAD
-                if (!(o instanceof String)) {
-                    throw new ConfigException("Item in " + aliasConfig + " property is not of " + "type String");
-=======
                 if (!(o instanceof String alias)) {
                     throw new ConfigException("Item in " + aliasConfig + " property is not of "
                             + "type String");
->>>>>>> 9494bebe
                 }
                 final String prefix = aliasConfig + "." + alias + ".";
                 final String group = aliasGroup + ": " + alias;
                 int orderInGroup = 0;
 
                 final String typeConfig = prefix + "type";
-<<<<<<< HEAD
-                final ConfigDef.Validator typeValidator = ConfigDef.LambdaValidator.with((String name, Object value) -> {
-                    validateProps(prefix);
-                    getConfigDefFromConfigProvidingClass(typeConfig, (Class<?>) value);
-                }, () -> "valid configs for " + alias + " " + aliasKind.toLowerCase(Locale.ENGLISH));
-                newDef.define(typeConfig, Type.CLASS, ConfigDef.NO_DEFAULT_VALUE, typeValidator, Importance.HIGH, "Class for the '" + alias + "' " + aliasKind.toLowerCase(Locale.ENGLISH) + ".", group, orderInGroup++, Width.LONG, baseClass.getSimpleName() + " type for " + alias, Collections.emptyList(), new ClassRecommender());
-
-                final ConfigDef configDef = populateConfigDef(typeConfig);
-                if (configDef == null)
-                    continue;
-=======
                 final String versionConfig = prefix + WorkerConfig.PLUGIN_VERSION_SUFFIX;
                 final String defaultVersion = fetchPluginVersion(plugins, props.get(ConnectorConfig.CONNECTOR_CLASS_CONFIG),
                         props.get(ConnectorConfig.CONNECTOR_VERSION), props.get(typeConfig), pluginType);
@@ -677,18 +641,11 @@
 
                 final ConfigDef configDef = populateConfigDef(typeConfig, versionConfig, plugins);
                 if (configDef == null) continue;
->>>>>>> 9494bebe
                 newDef.embed(prefix, group, orderInGroup, configDef);
             }
         }
 
-<<<<<<< HEAD
-        /**
-         * Subclasses can add extra validation of the {@link #props}.
-         */
-=======
         /** Subclasses can add extra validation of the {@link #props}. */
->>>>>>> 9494bebe
         protected void validateProps(String prefix) {
         }
 
@@ -699,13 +656,8 @@
         protected ConfigDef populateConfigDef(String typeConfig, String versionConfig, Plugins plugins) {
             final ConfigDef configDef = initialConfigDef();
             try {
-<<<<<<< HEAD
-                configDefsForClass(typeConfig).forEach(entry -> configDef.define(entry.getValue()));
-
-=======
                 configDefsForClass(typeConfig, versionConfig, plugins)
                         .forEach(entry -> configDef.define(entry.getValue()));
->>>>>>> 9494bebe
             } catch (ConfigException e) {
                 if (requireFullConfig) {
                     throw e;
@@ -720,23 +672,15 @@
          * Return a stream of configs provided by the {@code configs()} method of class
          * named in the {@code ...type} parameter of the {@code props}.
          */
-<<<<<<< HEAD
-        protected Stream<Map.Entry<String, ConfigDef.ConfigKey>> configDefsForClass(String typeConfig) {
-            final Class<?> cls = (Class<?>) ConfigDef.parseType(typeConfig, props.get(typeConfig), Type.CLASS);
-            return getConfigDefFromConfigProvidingClass(typeConfig, cls).configKeys().entrySet().stream();
-=======
         protected Stream<Map.Entry<String, ConfigDef.ConfigKey>> configDefsForClass(String typeConfig, String versionConfig, Plugins plugins) {
             if (props.get(typeConfig) == null) {
                 throw new ConfigException(typeConfig, null, "Not a " + baseClass.getSimpleName());
             }
             return getConfigDefFromPlugin(typeConfig, props.get(typeConfig), props.get(versionConfig), plugins)
                     .configKeys().entrySet().stream();
->>>>>>> 9494bebe
-        }
-
-        /**
-         * Get an initial ConfigDef
-         */
+        }
+
+        /** Get an initial ConfigDef */
         protected ConfigDef initialConfigDef() {
             return new ConfigDef();
         }
@@ -755,19 +699,12 @@
                 // this should be caught in connector version validation
                 return new ConfigDef();
             }
-<<<<<<< HEAD
-            if (Modifier.isAbstract(cls.getModifiers())) {
-                String childClassNames = Stream.of(cls.getClasses()).filter(cls::isAssignableFrom).filter(c -> !Modifier.isAbstract(c.getModifiers())).filter(c -> Modifier.isPublic(c.getModifiers())).map(Class::getName).collect(Collectors.joining(", "));
-                String message = Utils.isBlank(childClassNames) ? aliasKind + " is abstract and cannot be created." : aliasKind + " is abstract and cannot be created. Did you mean " + childClassNames + "?";
-                throw new ConfigException(key, String.valueOf(cls), message);
-=======
 
             VersionRange pluginVersion;
             try {
                 pluginVersion = PluginUtils.connectorVersionRequirement(version);
             } catch (InvalidVersionSpecificationException e) {
                 throw new VersionedPluginLoadingException(e.getMessage());
->>>>>>> 9494bebe
             }
 
             // validate that the plugin class is a subclass of the base class
@@ -784,16 +721,12 @@
             }
             ConfigDef configDef = config(plugin);
             if (null == configDef) {
-<<<<<<< HEAD
-                throw new ConnectException(String.format("%s.config() must return a ConfigDef that is not null.", cls.getName()));
-=======
                 throw new ConnectException(
                         String.format(
                                 "%s.config() must return a ConfigDef that is not null.",
                                 plugin.getClass().getName()
                         )
                 );
->>>>>>> 9494bebe
             }
             return configDef;
         }
