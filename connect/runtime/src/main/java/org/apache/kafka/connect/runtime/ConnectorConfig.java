/*
 * Licensed to the Apache Software Foundation (ASF) under one or more
 * contributor license agreements. See the NOTICE file distributed with
 * this work for additional information regarding copyright ownership.
 * The ASF licenses this file to You under the Apache License, Version 2.0
 * (the "License"); you may not use this file except in compliance with
 * the License. You may obtain a copy of the License at
 *
 *    http://www.apache.org/licenses/LICENSE-2.0
 *
 * Unless required by applicable law or agreed to in writing, software
 * distributed under the License is distributed on an "AS IS" BASIS,
 * WITHOUT WARRANTIES OR CONDITIONS OF ANY KIND, either express or implied.
 * See the License for the specific language governing permissions and
 * limitations under the License.
 */
package org.apache.kafka.connect.runtime;

import org.apache.kafka.common.config.AbstractConfig;
import org.apache.kafka.common.config.ConfigDef;
import org.apache.kafka.common.config.ConfigDef.Importance;
import org.apache.kafka.common.config.ConfigDef.Type;
import org.apache.kafka.common.config.ConfigDef.Width;
import org.apache.kafka.common.config.ConfigException;
import org.apache.kafka.common.utils.Utils;
import org.apache.kafka.connect.connector.ConnectRecord;
import org.apache.kafka.connect.errors.ConnectException;
import org.apache.kafka.connect.runtime.errors.ToleranceType;
import org.apache.kafka.connect.runtime.isolation.PluginDesc;
import org.apache.kafka.connect.runtime.isolation.Plugins;
import org.apache.kafka.connect.transforms.Transformation;
import org.apache.kafka.connect.transforms.predicates.Predicate;
import org.slf4j.Logger;
import org.slf4j.LoggerFactory;

import java.lang.reflect.Modifier;
import java.util.ArrayList;
import java.util.Collections;
import java.util.HashSet;
import java.util.LinkedHashSet;
import java.util.List;
import java.util.Locale;
import java.util.Map;
import java.util.Set;
import java.util.stream.Collectors;
import java.util.stream.Stream;

import static org.apache.kafka.common.config.ConfigDef.NonEmptyStringWithoutControlChars.nonEmptyStringWithoutControlChars;
import static org.apache.kafka.common.config.ConfigDef.Range.atLeast;
import static org.apache.kafka.common.config.ConfigDef.ValidString.in;

/**
 * <p>
 * Configuration options for Connectors. These only include Kafka Connect system-level configuration
 * options (e.g. Connector class name, timeouts used by Connect to control the connector) but does
 * not include Connector-specific options (e.g. database connection settings).
 * </p>
 * <p>
 * Note that some of these options are not required for all connectors. For example TOPICS_CONFIG
 * is sink-specific.
 * </p>
 */
public class ConnectorConfig extends AbstractConfig {
	private static final Logger log = LoggerFactory.getLogger(ConnectorConfig.class);

	protected static final String COMMON_GROUP = "Common";
	protected static final String TRANSFORMS_GROUP = "Transforms";
	protected static final String PREDICATES_GROUP = "Predicates";
	protected static final String ERROR_GROUP = "Error Handling";

	public static final String NAME_CONFIG = "name";
	private static final String NAME_DOC = "Globally unique name to use for this connector.";
	private static final String NAME_DISPLAY = "Connector name";

    public static final String CONNECTOR_CLASS_CONFIG = "connector.class";
    private static final String CONNECTOR_CLASS_DOC =
            "Name or alias of the class for this connector. Must be a subclass of org.apache.kafka.connect.connector.Connector. " +
                    "If the connector is org.apache.kafka.connect.file.FileStreamSinkConnector, you can either specify this full name, " +
                    " or use \"FileStreamSink\" or \"FileStreamSinkConnector\" to make the configuration a bit shorter";
    private static final String CONNECTOR_CLASS_DISPLAY = "Connector class";

    public static final String KEY_CONVERTER_CLASS_CONFIG = WorkerConfig.KEY_CONVERTER_CLASS_CONFIG;
    public static final String KEY_CONVERTER_CLASS_DOC = WorkerConfig.KEY_CONVERTER_CLASS_DOC;
    public static final String KEY_CONVERTER_CLASS_DISPLAY = "Key converter class";

    public static final String VALUE_CONVERTER_CLASS_CONFIG = WorkerConfig.VALUE_CONVERTER_CLASS_CONFIG;
    public static final String VALUE_CONVERTER_CLASS_DOC = WorkerConfig.VALUE_CONVERTER_CLASS_DOC;
    public static final String VALUE_CONVERTER_CLASS_DISPLAY = "Value converter class";

    public static final String HEADER_CONVERTER_CLASS_CONFIG = WorkerConfig.HEADER_CONVERTER_CLASS_CONFIG;
    public static final String HEADER_CONVERTER_CLASS_DOC = WorkerConfig.HEADER_CONVERTER_CLASS_DOC;
    public static final String HEADER_CONVERTER_CLASS_DISPLAY = "Header converter class";
    // The Connector config should not have a default for the header converter, since the absence of a config property means that
    // the worker config settings should be used. Thus, we set the default to null here.
    public static final String HEADER_CONVERTER_CLASS_DEFAULT = null;

    public static final String TASKS_MAX_CONFIG = "tasks.max";
	private static final String TASKS_MAX_DOC = "Maximum number of tasks to use for this connector.";
	public static final int TASKS_MAX_DEFAULT = 1;
	private static final int TASKS_MIN_CONFIG = 1;

	private static final String TASK_MAX_DISPLAY = "Tasks max";

	public static final String TRANSFORMS_CONFIG = "transforms";
	private static final String TRANSFORMS_DOC = "Aliases for the transformations to be applied to records.";
	private static final String TRANSFORMS_DISPLAY = "Transforms";

	public static final String PREDICATES_CONFIG = "predicates";
	private static final String PREDICATES_DOC = "Aliases for the predicates used by transformations.";
	private static final String PREDICATES_DISPLAY = "Predicates";

	public static final String CONFIG_RELOAD_ACTION_CONFIG = "config.action.reload";
	private static final String CONFIG_RELOAD_ACTION_DOC =
			"The action that Connect should take on the connector when changes in external " +
					"configuration providers result in a change in the connector's configuration properties. " +
					"A value of 'none' indicates that Connect will do nothing. " +
					"A value of 'restart' indicates that Connect should restart/reload the connector with the " +
					"updated configuration properties." +
					"The restart may actually be scheduled in the future if the external configuration provider " +
					"indicates that a configuration value will expire in the future.";

    private static final String CONFIG_RELOAD_ACTION_DISPLAY = "Reload Action";
    public static final String CONFIG_RELOAD_ACTION_NONE = Herder.ConfigReloadAction.NONE.name().toLowerCase(Locale.ROOT);
    public static final String CONFIG_RELOAD_ACTION_RESTART = Herder.ConfigReloadAction.RESTART.name().toLowerCase(Locale.ROOT);

    public static final String ERRORS_RETRY_TIMEOUT_CONFIG = "errors.retry.timeout";
    public static final String ERRORS_RETRY_TIMEOUT_DISPLAY = "Retry Timeout for Errors";
    public static final int ERRORS_RETRY_TIMEOUT_DEFAULT = 0;
    public static final String ERRORS_RETRY_TIMEOUT_DOC = "The maximum duration in milliseconds that a failed operation " +
            "will be reattempted. The default is 0, which means no retries will be attempted. Use -1 for infinite retries.";

    public static final String ERRORS_RETRY_MAX_DELAY_CONFIG = "errors.retry.delay.max.ms";
    public static final String ERRORS_RETRY_MAX_DELAY_DISPLAY = "Maximum Delay Between Retries for Errors";
    public static final int ERRORS_RETRY_MAX_DELAY_DEFAULT = 60000;
    public static final String ERRORS_RETRY_MAX_DELAY_DOC = "The maximum duration in milliseconds between consecutive retry attempts. " +
            "Jitter will be added to the delay once this limit is reached to prevent thundering herd issues.";

    public static final String ERRORS_TOLERANCE_CONFIG = "errors.tolerance";
    public static final String ERRORS_TOLERANCE_DISPLAY = "Error Tolerance";
    public static final ToleranceType ERRORS_TOLERANCE_DEFAULT = ToleranceType.NONE;
    public static final String ERRORS_TOLERANCE_DOC = "Behavior for tolerating errors during connector operation. 'none' is the default value " +
            "and signals that any error will result in an immediate connector task failure; 'all' changes the behavior to skip over problematic records.";

    public static final String ERRORS_LOG_ENABLE_CONFIG = "errors.log.enable";
    public static final String ERRORS_LOG_ENABLE_DISPLAY = "Log Errors";
    public static final boolean ERRORS_LOG_ENABLE_DEFAULT = false;
    public static final String ERRORS_LOG_ENABLE_DOC = "If true, write each error and the details of the failed operation and problematic record " +
            "to the Connect application log. This is 'false' by default, so that only errors that are not tolerated are reported.";

    public static final String ERRORS_LOG_INCLUDE_MESSAGES_CONFIG = "errors.log.include.messages";
    public static final String ERRORS_LOG_INCLUDE_MESSAGES_DISPLAY = "Log Error Details";
    public static final boolean ERRORS_LOG_INCLUDE_MESSAGES_DEFAULT = false;
    public static final String ERRORS_LOG_INCLUDE_MESSAGES_DOC = "Whether to include in the log the Connect record that resulted in a failure. " +
            "For sink records, the topic, partition, offset, and timestamp will be logged. " +
            "For source records, the key and value (and their schemas), all headers, and the timestamp, Kafka topic, Kafka partition, source partition, " +
            "and source offset will be logged. " +
            "This is 'false' by default, which will prevent record keys, values, and headers from being written to log files.";


    public static final String CONNECTOR_CLIENT_PRODUCER_OVERRIDES_PREFIX = "producer.override.";
    public static final String CONNECTOR_CLIENT_CONSUMER_OVERRIDES_PREFIX = "consumer.override.";
	public static final String CONNECTOR_CLIENT_ADMIN_OVERRIDES_PREFIX = "admin.override.";
	public static final String PREDICATES_PREFIX = "predicates.";

    private final EnrichedConnectorConfig enrichedConfig;
    private static class EnrichedConnectorConfig extends AbstractConfig {
        EnrichedConnectorConfig(ConfigDef configDef, Map<String, String> props) {
            super(configDef, props);
        }

        @Override
        public Object get(String key) {
            return super.get(key);
        }
    }

    public static ConfigDef configDef() {
        int orderInGroup = 0;
        int orderInErrorGroup = 0;
        return new ConfigDef()
				.define(NAME_CONFIG, Type.STRING, ConfigDef.NO_DEFAULT_VALUE, nonEmptyStringWithoutControlChars(), Importance.HIGH, NAME_DOC, COMMON_GROUP, ++orderInGroup, Width.MEDIUM, NAME_DISPLAY)
				.define(CONNECTOR_CLASS_CONFIG, Type.STRING, Importance.HIGH, CONNECTOR_CLASS_DOC, COMMON_GROUP, ++orderInGroup, Width.LONG, CONNECTOR_CLASS_DISPLAY)
				.define(TASKS_MAX_CONFIG, Type.INT, TASKS_MAX_DEFAULT, atLeast(TASKS_MIN_CONFIG), Importance.HIGH, TASKS_MAX_DOC, COMMON_GROUP, ++orderInGroup, Width.SHORT, TASK_MAX_DISPLAY)
				.define(KEY_CONVERTER_CLASS_CONFIG, Type.CLASS, null, Importance.LOW, KEY_CONVERTER_CLASS_DOC, COMMON_GROUP, ++orderInGroup, Width.SHORT, KEY_CONVERTER_CLASS_DISPLAY)
				.define(VALUE_CONVERTER_CLASS_CONFIG, Type.CLASS, null, Importance.LOW, VALUE_CONVERTER_CLASS_DOC, COMMON_GROUP, ++orderInGroup, Width.SHORT, VALUE_CONVERTER_CLASS_DISPLAY)
				.define(HEADER_CONVERTER_CLASS_CONFIG, Type.CLASS, HEADER_CONVERTER_CLASS_DEFAULT, Importance.LOW, HEADER_CONVERTER_CLASS_DOC, COMMON_GROUP, ++orderInGroup, Width.SHORT, HEADER_CONVERTER_CLASS_DISPLAY)
				.define(TRANSFORMS_CONFIG, Type.LIST, Collections.emptyList(), aliasValidator("transformation"), Importance.LOW, TRANSFORMS_DOC, TRANSFORMS_GROUP, ++orderInGroup, Width.LONG, TRANSFORMS_DISPLAY)
				.define(PREDICATES_CONFIG, Type.LIST, Collections.emptyList(), aliasValidator("predicate"), Importance.LOW, PREDICATES_DOC, PREDICATES_GROUP, ++orderInGroup, Width.LONG, PREDICATES_DISPLAY)
                .define(CONFIG_RELOAD_ACTION_CONFIG, Type.STRING, CONFIG_RELOAD_ACTION_RESTART,
                        in(CONFIG_RELOAD_ACTION_NONE, CONFIG_RELOAD_ACTION_RESTART), Importance.LOW,
                        CONFIG_RELOAD_ACTION_DOC, COMMON_GROUP, ++orderInGroup, Width.MEDIUM, CONFIG_RELOAD_ACTION_DISPLAY)
                .define(ERRORS_RETRY_TIMEOUT_CONFIG, Type.LONG, ERRORS_RETRY_TIMEOUT_DEFAULT, Importance.MEDIUM,
                        ERRORS_RETRY_TIMEOUT_DOC, ERROR_GROUP, ++orderInErrorGroup, Width.MEDIUM, ERRORS_RETRY_TIMEOUT_DISPLAY)
                .define(ERRORS_RETRY_MAX_DELAY_CONFIG, Type.LONG, ERRORS_RETRY_MAX_DELAY_DEFAULT, Importance.MEDIUM,
						ERRORS_RETRY_MAX_DELAY_DOC, ERROR_GROUP, ++orderInErrorGroup, Width.MEDIUM, ERRORS_RETRY_MAX_DELAY_DISPLAY)
				.define(ERRORS_TOLERANCE_CONFIG, Type.STRING, ERRORS_TOLERANCE_DEFAULT.value(),
						in(ToleranceType.NONE.value(), ToleranceType.ALL.value()), Importance.MEDIUM,
						ERRORS_TOLERANCE_DOC, ERROR_GROUP, ++orderInErrorGroup, Width.SHORT, ERRORS_TOLERANCE_DISPLAY)
				.define(ERRORS_LOG_ENABLE_CONFIG, Type.BOOLEAN, ERRORS_LOG_ENABLE_DEFAULT, Importance.MEDIUM,
						ERRORS_LOG_ENABLE_DOC, ERROR_GROUP, ++orderInErrorGroup, Width.SHORT, ERRORS_LOG_ENABLE_DISPLAY)
				.define(ERRORS_LOG_INCLUDE_MESSAGES_CONFIG, Type.BOOLEAN, ERRORS_LOG_INCLUDE_MESSAGES_DEFAULT, Importance.MEDIUM,
						ERRORS_LOG_INCLUDE_MESSAGES_DOC, ERROR_GROUP, ++orderInErrorGroup, Width.SHORT, ERRORS_LOG_INCLUDE_MESSAGES_DISPLAY);
	}

	private static ConfigDef.CompositeValidator aliasValidator(String kind) {
		return ConfigDef.CompositeValidator.of(new ConfigDef.NonNullValidator(), new ConfigDef.Validator() {
			@SuppressWarnings("unchecked")
			@Override
			public void ensureValid(String name, Object value) {
				final List<String> aliases = (List<String>) value;
				if (aliases.size() > new HashSet<>(aliases).size()) {
					throw new ConfigException(name, value, "Duplicate alias provided.");
				}
			}

			@Override
			public String toString() {
				return "unique " + kind + " aliases";
			}
		});
	}

	public ConnectorConfig(Plugins plugins) {
		this(plugins, Collections.emptyMap());
	}

	public ConnectorConfig(Plugins plugins, Map<String, String> props) {
		this(plugins, configDef(), props);
	}

	public ConnectorConfig(Plugins plugins, ConfigDef configDef, Map<String, String> props) {
        super(configDef, props);
        enrichedConfig = new EnrichedConnectorConfig(
                enrich(plugins, configDef, props, true),
                props
        );
    }

    @Override
    public Object get(String key) {
        return enrichedConfig.get(key);
    }

    public long errorRetryTimeout() {
        return getLong(ERRORS_RETRY_TIMEOUT_CONFIG);
    }

    public long errorMaxDelayInMillis() {
        return getLong(ERRORS_RETRY_MAX_DELAY_CONFIG);
    }

    public ToleranceType errorToleranceType() {
        String tolerance = getString(ERRORS_TOLERANCE_CONFIG);
        for (ToleranceType type: ToleranceType.values()) {
            if (type.name().equalsIgnoreCase(tolerance)) {
                return type;
            }
        }
        return ERRORS_TOLERANCE_DEFAULT;
    }

    public boolean enableErrorLog() {
        return getBoolean(ERRORS_LOG_ENABLE_CONFIG);
    }

    public boolean includeRecordDetailsInErrorLog() {
        return getBoolean(ERRORS_LOG_INCLUDE_MESSAGES_CONFIG);
    }

    /**
     * Returns the initialized list of {@link TransformationStage} which apply the
     * {@link Transformation transformations} and {@link Predicate predicates}
     * as they are specified in the {@link #TRANSFORMS_CONFIG} and {@link #PREDICATES_CONFIG}
     */
    public <R extends ConnectRecord<R>> List<TransformationStage<R>> transformationStages() {
        final List<String> transformAliases = getList(TRANSFORMS_CONFIG);

        final List<TransformationStage<R>> transformations = new ArrayList<>(transformAliases.size());
        for (String alias : transformAliases) {
            final String prefix = TRANSFORMS_CONFIG + "." + alias + ".";

            try {
<<<<<<< HEAD
				@SuppressWarnings("unchecked") final Transformation<R> transformation = Utils.newInstance(getClass(prefix + "type"), Transformation.class);
				Map<String, Object> configs = originalsWithPrefix(prefix);
				Object predicateAlias = configs.remove(PredicatedTransformation.PREDICATE_CONFIG);
				Object negate = configs.remove(PredicatedTransformation.NEGATE_CONFIG);
				transformation.configure(configs);
				if (predicateAlias != null) {
					String predicatePrefix = PREDICATES_PREFIX + predicateAlias + ".";
					@SuppressWarnings("unchecked")
					Predicate<R> predicate = Utils.newInstance(getClass(predicatePrefix + "type"), Predicate.class);
					predicate.configure(originalsWithPrefix(predicatePrefix));
					transformations.add(new PredicatedTransformation<>(predicate, negate == null ? false : Boolean.parseBoolean(negate.toString()), transformation));
				} else {
					transformations.add(transformation);
				}
			} catch (Exception e) {
=======
                @SuppressWarnings("unchecked")
                final Transformation<R> transformation = Utils.newInstance(getClass(prefix + "type"), Transformation.class);
                Map<String, Object> configs = originalsWithPrefix(prefix);
                Object predicateAlias = configs.remove(TransformationStage.PREDICATE_CONFIG);
                Object negate = configs.remove(TransformationStage.NEGATE_CONFIG);
                transformation.configure(configs);
                if (predicateAlias != null) {
                    String predicatePrefix = PREDICATES_PREFIX + predicateAlias + ".";
                    @SuppressWarnings("unchecked")
                    Predicate<R> predicate = Utils.newInstance(getClass(predicatePrefix + "type"), Predicate.class);
                    predicate.configure(originalsWithPrefix(predicatePrefix));
                    transformations.add(new TransformationStage<>(predicate, negate == null ? false : Boolean.parseBoolean(negate.toString()), transformation));
                } else {
                    transformations.add(new TransformationStage<>(transformation));
                }
            } catch (Exception e) {
>>>>>>> 15418db6
                throw new ConnectException(e);
            }
        }

        return transformations;
<<<<<<< HEAD
	}

	/**
	 * Returns an enriched {@link ConfigDef} building upon the {@code ConfigDef}, using the current configuration specified in {@code props} as an input.
	 * <p>
	 * {@code requireFullConfig} specifies whether required config values that are missing should cause an exception to be thrown.
	 */
	@SuppressWarnings({"rawtypes", "unchecked"})
	public static ConfigDef enrich(Plugins plugins, ConfigDef baseConfigDef, Map<String, String> props, boolean requireFullConfig) {
		ConfigDef newDef = new ConfigDef(baseConfigDef);
		new EnrichablePlugin<Transformation<?>>("Transformation", TRANSFORMS_CONFIG, TRANSFORMS_GROUP, (Class) Transformation.class,
				props, requireFullConfig) {
			@SuppressWarnings("rawtypes")
			@Override
			protected Set<PluginDesc<Transformation<?>>> plugins() {
				return (Set) plugins.transformations();
			}

			@Override
			protected ConfigDef initialConfigDef() {
				// All Transformations get these config parameters implicitly
				return super.initialConfigDef()
						.define(PredicatedTransformation.PREDICATE_CONFIG, Type.STRING, "", Importance.MEDIUM,
								"The alias of a predicate used to determine whether to apply this transformation.")
						.define(PredicatedTransformation.NEGATE_CONFIG, Type.BOOLEAN, false, Importance.MEDIUM,
								"Whether the configured predicate should be negated.");
			}

			@Override
			protected Stream<Map.Entry<String, ConfigDef.ConfigKey>> configDefsForClass(String typeConfig) {
				return super.configDefsForClass(typeConfig)
						.filter(entry -> {
							// The implicit parameters mask any from the transformer with the same name
							if (PredicatedTransformation.PREDICATE_CONFIG.equals(entry.getKey())
									|| PredicatedTransformation.NEGATE_CONFIG.equals(entry.getKey())) {
								log.warn("Transformer config {} is masked by implicit config of that name",
										entry.getKey());
								return false;
							} else {
								return true;
							}
						});
			}

			@Override
			protected ConfigDef config(Transformation<?> transformation) {
				return transformation.config();
			}

			@Override
			protected void validateProps(String prefix) {
				String prefixedNegate = prefix + PredicatedTransformation.NEGATE_CONFIG;
				String prefixedPredicate = prefix + PredicatedTransformation.PREDICATE_CONFIG;
				if (props.containsKey(prefixedNegate) &&
						!props.containsKey(prefixedPredicate)) {
					throw new ConfigException("Config '" + prefixedNegate + "' was provided " +
							"but there is no config '" + prefixedPredicate + "' defining a predicate to be negated.");
				}
			}
		}.enrich(newDef);

		new EnrichablePlugin<Predicate<?>>("Predicate", PREDICATES_CONFIG, PREDICATES_GROUP,
				(Class) Predicate.class, props, requireFullConfig) {
			@Override
			protected Set<PluginDesc<Predicate<?>>> plugins() {
				return (Set) plugins.predicates();
			}

			@Override
			protected ConfigDef config(Predicate<?> predicate) {
				return predicate.config();
			}
		}.enrich(newDef);
		return newDef;
	}

	/**
	 * An abstraction over "enrichable plugins" ({@link Transformation}s and {@link Predicate}s) used for computing the
	 * contribution to a Connectors ConfigDef.
	 * <p>
	 * This is not entirely elegant because
	 * although they basically use the same "alias prefix" configuration idiom there are some differences.
	 * The abstract method pattern is used to cope with this.
	 * @param <T> The type of plugin (either {@code Transformation} or {@code Predicate}).
	 */
	static abstract class EnrichablePlugin<T> {

		private final String aliasKind;
		private final String aliasConfig;
		private final String aliasGroup;
		private final Class<T> baseClass;
		private final Map<String, String> props;
		private final boolean requireFullConfig;

		public EnrichablePlugin(
				String aliasKind,
				String aliasConfig, String aliasGroup, Class<T> baseClass,
				Map<String, String> props, boolean requireFullConfig) {
			this.aliasKind = aliasKind;
			this.aliasConfig = aliasConfig;
			this.aliasGroup = aliasGroup;
			this.baseClass = baseClass;
			this.props = props;
			this.requireFullConfig = requireFullConfig;
		}

		/** Add the configs for this alias to the given {@code ConfigDef}. */
		void enrich(ConfigDef newDef) {
			Object aliases = ConfigDef.parseType(aliasConfig, props.get(aliasConfig), Type.LIST);
			if (!(aliases instanceof List)) {
				return;
			}

			LinkedHashSet<?> uniqueAliases = new LinkedHashSet<>((List<?>) aliases);
			for (Object o : uniqueAliases) {
				if (!(o instanceof String)) {
					throw new ConfigException("Item in " + aliasConfig + " property is not of "
							+ "type String");
				}
				String alias = (String) o;
				final String prefix = aliasConfig + "." + alias + ".";
				final String group = aliasGroup + ": " + alias;
				int orderInGroup = 0;

				final String typeConfig = prefix + "type";
				final ConfigDef.Validator typeValidator = ConfigDef.LambdaValidator.with(
						(String name, Object value) -> {
							validateProps(prefix);
							getConfigDefFromConfigProvidingClass(typeConfig, (Class<?>) value);
						},
						() -> "valid configs for " + alias + " " + aliasKind.toLowerCase(Locale.ENGLISH));
				newDef.define(typeConfig, Type.CLASS, ConfigDef.NO_DEFAULT_VALUE, typeValidator, Importance.HIGH,
						"Class for the '" + alias + "' " + aliasKind.toLowerCase(Locale.ENGLISH) + ".", group, orderInGroup++, Width.LONG,
						baseClass.getSimpleName() + " type for " + alias,
						Collections.emptyList(), new ClassRecommender());

				final ConfigDef configDef = populateConfigDef(typeConfig);
				if (configDef == null) continue;
				newDef.embed(prefix, group, orderInGroup, configDef);
			}
		}

		/** Subclasses can add extra validation of the {@link #props}. */
		protected void validateProps(String prefix) {
		}

		/**
		 * Populates the ConfigDef according to the configs returned from {@code configs()} method of class
		 * named in the {@code ...type} parameter of the {@code props}.
		 */
		protected ConfigDef populateConfigDef(String typeConfig) {
			final ConfigDef configDef = initialConfigDef();
			try {
				configDefsForClass(typeConfig)
						.forEach(entry -> configDef.define(entry.getValue()));

			} catch (ConfigException e) {
				if (requireFullConfig) {
					throw e;
				} else {
					return null;
				}
			}
			return configDef;
		}

		/**
		 * Return a stream of configs provided by the {@code configs()} method of class
		 * named in the {@code ...type} parameter of the {@code props}.
		 */
		protected Stream<Map.Entry<String, ConfigDef.ConfigKey>> configDefsForClass(String typeConfig) {
			final Class<?> cls = (Class<?>) ConfigDef.parseType(typeConfig, props.get(typeConfig), Type.CLASS);
			return getConfigDefFromConfigProvidingClass(typeConfig, cls)
					.configKeys().entrySet().stream();
		}

		/** Get an initial ConfigDef */
		protected ConfigDef initialConfigDef() {
			return new ConfigDef();
		}

		/**
		 * Return {@link ConfigDef} from {@code cls}, which is expected to be a non-null {@code Class<T>},
		 * by instantiating it and invoking {@link #config(T)}.
		 * @param key
		 * @param cls The subclass of the baseclass.
		 */
		ConfigDef getConfigDefFromConfigProvidingClass(String key, Class<?> cls) {
			if (cls == null || !baseClass.isAssignableFrom(cls)) {
				throw new ConfigException(key, String.valueOf(cls), "Not a " + baseClass.getSimpleName());
			}
			if (Modifier.isAbstract(cls.getModifiers())) {
				String childClassNames = Stream.of(cls.getClasses())
						.filter(cls::isAssignableFrom)
						.filter(c -> !Modifier.isAbstract(c.getModifiers()))
						.filter(c -> Modifier.isPublic(c.getModifiers()))
						.map(Class::getName)
						.collect(Collectors.joining(", "));
				String message = Utils.isBlank(childClassNames) ?
						aliasKind + " is abstract and cannot be created." :
						aliasKind + " is abstract and cannot be created. Did you mean " + childClassNames + "?";
				throw new ConfigException(key, String.valueOf(cls), message);
			}
			T transformation;
			try {
				transformation = Utils.newInstance(cls, baseClass);
			} catch (Exception e) {
				throw new ConfigException(key, String.valueOf(cls), "Error getting config definition from " + baseClass.getSimpleName() + ": " + e.getMessage());
			}
			ConfigDef configDef = config(transformation);
			if (null == configDef) {
				throw new ConnectException(
						String.format(
								"%s.config() must return a ConfigDef that is not null.",
								cls.getName()
						)
				);
			}
			return configDef;
		}

		/**
		 * Get the ConfigDef from the given entity.
		 * This is necessary because there's no abstraction across {@link Transformation#config()} and
		 * {@link Predicate#config()}.
		 */
		protected abstract ConfigDef config(T t);

		/**
		 * The transformation or predicate plugins (as appropriate for T) to be used
		 * for the {@link ClassRecommender}.
		 */
		protected abstract Set<PluginDesc<T>> plugins();

		/**
		 * Recommend bundled transformations or predicates.
		 */
		final class ClassRecommender implements ConfigDef.Recommender {

			@Override
			public List<Object> validValues(String name, Map<String, Object> parsedConfig) {
				List<Object> result = new ArrayList<>();
				for (PluginDesc<T> plugin : plugins()) {
					result.add(plugin.pluginClass());
				}
				return Collections.unmodifiableList(result);
			}

			@Override
			public boolean visible(String name, Map<String, Object> parsedConfig) {
				return true;
			}
		}
	}
=======
    }

    /**
     * Returns an enriched {@link ConfigDef} building upon the {@code ConfigDef}, using the current configuration specified in {@code props} as an input.
     * <p>
     * {@code requireFullConfig} specifies whether required config values that are missing should cause an exception to be thrown.
     */
    @SuppressWarnings({"rawtypes", "unchecked"})
    public static ConfigDef enrich(Plugins plugins, ConfigDef baseConfigDef, Map<String, String> props, boolean requireFullConfig) {
        ConfigDef newDef = new ConfigDef(baseConfigDef);
        new EnrichablePlugin<Transformation<?>>("Transformation", TRANSFORMS_CONFIG, TRANSFORMS_GROUP, (Class) Transformation.class,
                props, requireFullConfig) {
            @SuppressWarnings("rawtypes")
            @Override
            protected Set<PluginDesc<Transformation<?>>> plugins() {
                return plugins.transformations();
            }

            @Override
            protected ConfigDef initialConfigDef() {
                // All Transformations get these config parameters implicitly
                return super.initialConfigDef()
                        .define(TransformationStage.PREDICATE_CONFIG, Type.STRING, null, Importance.MEDIUM,
                                "The alias of a predicate used to determine whether to apply this transformation.")
                        .define(TransformationStage.NEGATE_CONFIG, Type.BOOLEAN, false, Importance.MEDIUM,
                                "Whether the configured predicate should be negated.");
            }

            @Override
            protected Stream<Map.Entry<String, ConfigDef.ConfigKey>> configDefsForClass(String typeConfig) {
                return super.configDefsForClass(typeConfig)
                    .filter(entry -> {
                        // The implicit parameters mask any from the transformer with the same name
                        if (TransformationStage.PREDICATE_CONFIG.equals(entry.getKey())
                                || TransformationStage.NEGATE_CONFIG.equals(entry.getKey())) {
                            log.warn("Transformer config {} is masked by implicit config of that name",
                                    entry.getKey());
                            return false;
                        } else {
                            return true;
                        }
                    });
            }

            @Override
            protected ConfigDef config(Transformation<?> transformation) {
                return transformation.config();
            }

            @Override
            protected void validateProps(String prefix) {
                String prefixedNegate = prefix + TransformationStage.NEGATE_CONFIG;
                String prefixedPredicate = prefix + TransformationStage.PREDICATE_CONFIG;
                if (props.containsKey(prefixedNegate) &&
                        !props.containsKey(prefixedPredicate)) {
                    throw new ConfigException("Config '" + prefixedNegate + "' was provided " +
                            "but there is no config '" + prefixedPredicate + "' defining a predicate to be negated.");
                }
            }
        }.enrich(newDef);

        new EnrichablePlugin<Predicate<?>>("Predicate", PREDICATES_CONFIG, PREDICATES_GROUP,
                (Class) Predicate.class, props, requireFullConfig) {
            @Override
            protected Set<PluginDesc<Predicate<?>>> plugins() {
                return plugins.predicates();
            }

            @Override
            protected ConfigDef config(Predicate<?> predicate) {
                return predicate.config();
            }
        }.enrich(newDef);
        return newDef;
    }

    /**
     * An abstraction over "enrichable plugins" ({@link Transformation}s and {@link Predicate}s) used for computing the
     * contribution to a Connectors ConfigDef.
     *
     * This is not entirely elegant because
     * although they basically use the same "alias prefix" configuration idiom there are some differences.
     * The abstract method pattern is used to cope with this.
     * @param <T> The type of plugin (either {@code Transformation} or {@code Predicate}).
     */
    static abstract class EnrichablePlugin<T> {

        private final String aliasKind;
        private final String aliasConfig;
        private final String aliasGroup;
        private final Class<T> baseClass;
        private final Map<String, String> props;
        private final boolean requireFullConfig;

        public EnrichablePlugin(
                String aliasKind,
                String aliasConfig, String aliasGroup, Class<T> baseClass,
                Map<String, String> props, boolean requireFullConfig) {
            this.aliasKind = aliasKind;
            this.aliasConfig = aliasConfig;
            this.aliasGroup = aliasGroup;
            this.baseClass = baseClass;
            this.props = props;
            this.requireFullConfig = requireFullConfig;
        }

        /** Add the configs for this alias to the given {@code ConfigDef}. */
        void enrich(ConfigDef newDef) {
            Object aliases = ConfigDef.parseType(aliasConfig, props.get(aliasConfig), Type.LIST);
            if (!(aliases instanceof List)) {
                return;
            }

            LinkedHashSet<?> uniqueAliases = new LinkedHashSet<>((List<?>) aliases);
            for (Object o : uniqueAliases) {
                if (!(o instanceof String)) {
                    throw new ConfigException("Item in " + aliasConfig + " property is not of "
                            + "type String");
                }
                String alias = (String) o;
                final String prefix = aliasConfig + "." + alias + ".";
                final String group = aliasGroup + ": " + alias;
                int orderInGroup = 0;

                final String typeConfig = prefix + "type";
                final ConfigDef.Validator typeValidator = ConfigDef.LambdaValidator.with(
                    (String name, Object value) -> {
                        validateProps(prefix);
                        getConfigDefFromConfigProvidingClass(typeConfig, (Class<?>) value);
                    },
                    () -> "valid configs for " + alias + " " + aliasKind.toLowerCase(Locale.ENGLISH));
                newDef.define(typeConfig, Type.CLASS, ConfigDef.NO_DEFAULT_VALUE, typeValidator, Importance.HIGH,
                        "Class for the '" + alias + "' " + aliasKind.toLowerCase(Locale.ENGLISH) + ".", group, orderInGroup++, Width.LONG,
                        baseClass.getSimpleName() + " type for " + alias,
                        Collections.emptyList(), new ClassRecommender());

                final ConfigDef configDef = populateConfigDef(typeConfig);
                if (configDef == null) continue;
                newDef.embed(prefix, group, orderInGroup, configDef);
            }
        }

        /** Subclasses can add extra validation of the {@link #props}. */
        protected void validateProps(String prefix) { }

        /**
         * Populates the ConfigDef according to the configs returned from {@code configs()} method of class
         * named in the {@code ...type} parameter of the {@code props}.
         */
        protected ConfigDef populateConfigDef(String typeConfig) {
            final ConfigDef configDef = initialConfigDef();
            try {
                configDefsForClass(typeConfig)
                        .forEach(entry -> configDef.define(entry.getValue()));

            } catch (ConfigException e) {
                if (requireFullConfig) {
                    throw e;
                } else {
                    return null;
                }
            }
            return configDef;
        }

        /**
         * Return a stream of configs provided by the {@code configs()} method of class
         * named in the {@code ...type} parameter of the {@code props}.
         */
        protected Stream<Map.Entry<String, ConfigDef.ConfigKey>> configDefsForClass(String typeConfig) {
            final Class<?> cls = (Class<?>) ConfigDef.parseType(typeConfig, props.get(typeConfig), Type.CLASS);
            return getConfigDefFromConfigProvidingClass(typeConfig, cls)
                    .configKeys().entrySet().stream();
        }

        /** Get an initial ConfigDef */
        protected ConfigDef initialConfigDef() {
            return new ConfigDef();
        }

        /**
         * Return {@link ConfigDef} from {@code cls}, which is expected to be a non-null {@code Class<T>},
         * by instantiating it and invoking {@link #config(T)}.
         * @param key
         * @param cls The subclass of the baseclass.
         */
        ConfigDef getConfigDefFromConfigProvidingClass(String key, Class<?> cls) {
            if (cls == null || !baseClass.isAssignableFrom(cls)) {
                throw new ConfigException(key, String.valueOf(cls), "Not a " + baseClass.getSimpleName());
            }
            if (Modifier.isAbstract(cls.getModifiers())) {
                String childClassNames = Stream.of(cls.getClasses())
                        .filter(cls::isAssignableFrom)
                        .filter(c -> !Modifier.isAbstract(c.getModifiers()))
                        .filter(c -> Modifier.isPublic(c.getModifiers()))
                        .map(Class::getName)
                        .collect(Collectors.joining(", "));
                String message = Utils.isBlank(childClassNames) ?
                        aliasKind + " is abstract and cannot be created." :
                        aliasKind + " is abstract and cannot be created. Did you mean " + childClassNames + "?";
                throw new ConfigException(key, String.valueOf(cls), message);
            }
            T transformation;
            try {
                transformation = Utils.newInstance(cls, baseClass);
            } catch (Exception e) {
                throw new ConfigException(key, String.valueOf(cls), "Error getting config definition from " + baseClass.getSimpleName() + ": " + e.getMessage());
            }
            ConfigDef configDef = config(transformation);
            if (null == configDef) {
                throw new ConnectException(
                    String.format(
                        "%s.config() must return a ConfigDef that is not null.",
                        cls.getName()
                    )
                );
            }
            return configDef;
        }

        /**
         * Get the ConfigDef from the given entity.
         * This is necessary because there's no abstraction across {@link Transformation#config()} and
         * {@link Predicate#config()}.
         */
        protected abstract ConfigDef config(T t);

        /**
         * The transformation or predicate plugins (as appropriate for T) to be used
         * for the {@link ClassRecommender}.
         */
        protected abstract Set<PluginDesc<T>> plugins();

        /**
         * Recommend bundled transformations or predicates.
         */
        final class ClassRecommender implements ConfigDef.Recommender {

            @Override
            public List<Object> validValues(String name, Map<String, Object> parsedConfig) {
                List<Object> result = new ArrayList<>();
                for (PluginDesc<T> plugin : plugins()) {
                    result.add(plugin.pluginClass());
                }
                return Collections.unmodifiableList(result);
            }

            @Override
            public boolean visible(String name, Map<String, Object> parsedConfig) {
                return true;
            }
        }
    }
>>>>>>> 15418db6

}<|MERGE_RESOLUTION|>--- conflicted
+++ resolved
@@ -34,14 +34,7 @@
 import org.slf4j.LoggerFactory;
 
 import java.lang.reflect.Modifier;
-import java.util.ArrayList;
-import java.util.Collections;
-import java.util.HashSet;
-import java.util.LinkedHashSet;
-import java.util.List;
-import java.util.Locale;
-import java.util.Map;
-import java.util.Set;
+import java.util.*;
 import java.util.stream.Collectors;
 import java.util.stream.Stream;
 
@@ -61,22 +54,19 @@
  * </p>
  */
 public class ConnectorConfig extends AbstractConfig {
-	private static final Logger log = LoggerFactory.getLogger(ConnectorConfig.class);
-
-	protected static final String COMMON_GROUP = "Common";
-	protected static final String TRANSFORMS_GROUP = "Transforms";
-	protected static final String PREDICATES_GROUP = "Predicates";
-	protected static final String ERROR_GROUP = "Error Handling";
-
-	public static final String NAME_CONFIG = "name";
-	private static final String NAME_DOC = "Globally unique name to use for this connector.";
-	private static final String NAME_DISPLAY = "Connector name";
+    private static final Logger log = LoggerFactory.getLogger(ConnectorConfig.class);
+
+    protected static final String COMMON_GROUP = "Common";
+    protected static final String TRANSFORMS_GROUP = "Transforms";
+    protected static final String PREDICATES_GROUP = "Predicates";
+    protected static final String ERROR_GROUP = "Error Handling";
+
+    public static final String NAME_CONFIG = "name";
+    private static final String NAME_DOC = "Globally unique name to use for this connector.";
+    private static final String NAME_DISPLAY = "Connector name";
 
     public static final String CONNECTOR_CLASS_CONFIG = "connector.class";
-    private static final String CONNECTOR_CLASS_DOC =
-            "Name or alias of the class for this connector. Must be a subclass of org.apache.kafka.connect.connector.Connector. " +
-                    "If the connector is org.apache.kafka.connect.file.FileStreamSinkConnector, you can either specify this full name, " +
-                    " or use \"FileStreamSink\" or \"FileStreamSinkConnector\" to make the configuration a bit shorter";
+    private static final String CONNECTOR_CLASS_DOC = "Name or alias of the class for this connector. Must be a subclass of org.apache.kafka.connect.connector.Connector. " + "If the connector is org.apache.kafka.connect.file.FileStreamSinkConnector, you can either specify this full name, " + " or use \"FileStreamSink\" or \"FileStreamSinkConnector\" to make the configuration a bit shorter";
     private static final String CONNECTOR_CLASS_DISPLAY = "Connector class";
 
     public static final String KEY_CONVERTER_CLASS_CONFIG = WorkerConfig.KEY_CONVERTER_CLASS_CONFIG;
@@ -95,29 +85,22 @@
     public static final String HEADER_CONVERTER_CLASS_DEFAULT = null;
 
     public static final String TASKS_MAX_CONFIG = "tasks.max";
-	private static final String TASKS_MAX_DOC = "Maximum number of tasks to use for this connector.";
-	public static final int TASKS_MAX_DEFAULT = 1;
-	private static final int TASKS_MIN_CONFIG = 1;
-
-	private static final String TASK_MAX_DISPLAY = "Tasks max";
-
-	public static final String TRANSFORMS_CONFIG = "transforms";
-	private static final String TRANSFORMS_DOC = "Aliases for the transformations to be applied to records.";
-	private static final String TRANSFORMS_DISPLAY = "Transforms";
-
-	public static final String PREDICATES_CONFIG = "predicates";
-	private static final String PREDICATES_DOC = "Aliases for the predicates used by transformations.";
-	private static final String PREDICATES_DISPLAY = "Predicates";
-
-	public static final String CONFIG_RELOAD_ACTION_CONFIG = "config.action.reload";
-	private static final String CONFIG_RELOAD_ACTION_DOC =
-			"The action that Connect should take on the connector when changes in external " +
-					"configuration providers result in a change in the connector's configuration properties. " +
-					"A value of 'none' indicates that Connect will do nothing. " +
-					"A value of 'restart' indicates that Connect should restart/reload the connector with the " +
-					"updated configuration properties." +
-					"The restart may actually be scheduled in the future if the external configuration provider " +
-					"indicates that a configuration value will expire in the future.";
+    private static final String TASKS_MAX_DOC = "Maximum number of tasks to use for this connector.";
+    public static final int TASKS_MAX_DEFAULT = 1;
+    private static final int TASKS_MIN_CONFIG = 1;
+
+    private static final String TASK_MAX_DISPLAY = "Tasks max";
+
+    public static final String TRANSFORMS_CONFIG = "transforms";
+    private static final String TRANSFORMS_DOC = "Aliases for the transformations to be applied to records.";
+    private static final String TRANSFORMS_DISPLAY = "Transforms";
+
+    public static final String PREDICATES_CONFIG = "predicates";
+    private static final String PREDICATES_DOC = "Aliases for the predicates used by transformations.";
+    private static final String PREDICATES_DISPLAY = "Predicates";
+
+    public static final String CONFIG_RELOAD_ACTION_CONFIG = "config.action.reload";
+    private static final String CONFIG_RELOAD_ACTION_DOC = "The action that Connect should take on the connector when changes in external " + "configuration providers result in a change in the connector's configuration properties. " + "A value of 'none' indicates that Connect will do nothing. " + "A value of 'restart' indicates that Connect should restart/reload the connector with the " + "updated configuration properties." + "The restart may actually be scheduled in the future if the external configuration provider " + "indicates that a configuration value will expire in the future.";
 
     private static final String CONFIG_RELOAD_ACTION_DISPLAY = "Reload Action";
     public static final String CONFIG_RELOAD_ACTION_NONE = Herder.ConfigReloadAction.NONE.name().toLowerCase(Locale.ROOT);
@@ -126,8 +109,7 @@
     public static final String ERRORS_RETRY_TIMEOUT_CONFIG = "errors.retry.timeout";
     public static final String ERRORS_RETRY_TIMEOUT_DISPLAY = "Retry Timeout for Errors";
     public static final int ERRORS_RETRY_TIMEOUT_DEFAULT = 0;
-    public static final String ERRORS_RETRY_TIMEOUT_DOC = "The maximum duration in milliseconds that a failed operation " +
-            "will be reattempted. The default is 0, which means no retries will be attempted. Use -1 for infinite retries.";
+    public static final String ERRORS_RETRY_TIMEOUT_DOC = "The maximum duration in milliseconds that a failed operation " + "will be reattempted. The default is 0, which means no retries will be attempted. Use -1 for infinite retries.";
 
     public static final String ERRORS_RETRY_MAX_DELAY_CONFIG = "errors.retry.delay.max.ms";
     public static final String ERRORS_RETRY_MAX_DELAY_DISPLAY = "Maximum Delay Between Retries for Errors";
@@ -144,25 +126,21 @@
     public static final String ERRORS_LOG_ENABLE_CONFIG = "errors.log.enable";
     public static final String ERRORS_LOG_ENABLE_DISPLAY = "Log Errors";
     public static final boolean ERRORS_LOG_ENABLE_DEFAULT = false;
-    public static final String ERRORS_LOG_ENABLE_DOC = "If true, write each error and the details of the failed operation and problematic record " +
-            "to the Connect application log. This is 'false' by default, so that only errors that are not tolerated are reported.";
+    public static final String ERRORS_LOG_ENABLE_DOC = "If true, write each error and the details of the failed operation and problematic record " + "to the Connect application log. This is 'false' by default, so that only errors that are not tolerated are reported.";
 
     public static final String ERRORS_LOG_INCLUDE_MESSAGES_CONFIG = "errors.log.include.messages";
     public static final String ERRORS_LOG_INCLUDE_MESSAGES_DISPLAY = "Log Error Details";
     public static final boolean ERRORS_LOG_INCLUDE_MESSAGES_DEFAULT = false;
-    public static final String ERRORS_LOG_INCLUDE_MESSAGES_DOC = "Whether to include in the log the Connect record that resulted in a failure. " +
-            "For sink records, the topic, partition, offset, and timestamp will be logged. " +
-            "For source records, the key and value (and their schemas), all headers, and the timestamp, Kafka topic, Kafka partition, source partition, " +
-            "and source offset will be logged. " +
-            "This is 'false' by default, which will prevent record keys, values, and headers from being written to log files.";
+    public static final String ERRORS_LOG_INCLUDE_MESSAGES_DOC = "Whether to include in the log the Connect record that resulted in a failure. " + "For sink records, the topic, partition, offset, and timestamp will be logged. " + "For source records, the key and value (and their schemas), all headers, and the timestamp, Kafka topic, Kafka partition, source partition, " + "and source offset will be logged. " + "This is 'false' by default, which will prevent record keys, values, and headers from being written to log files.";
 
 
     public static final String CONNECTOR_CLIENT_PRODUCER_OVERRIDES_PREFIX = "producer.override.";
     public static final String CONNECTOR_CLIENT_CONSUMER_OVERRIDES_PREFIX = "consumer.override.";
-	public static final String CONNECTOR_CLIENT_ADMIN_OVERRIDES_PREFIX = "admin.override.";
-	public static final String PREDICATES_PREFIX = "predicates.";
+    public static final String CONNECTOR_CLIENT_ADMIN_OVERRIDES_PREFIX = "admin.override.";
+    public static final String PREDICATES_PREFIX = "predicates.";
 
     private final EnrichedConnectorConfig enrichedConfig;
+
     private static class EnrichedConnectorConfig extends AbstractConfig {
         EnrichedConnectorConfig(ConfigDef configDef, Map<String, String> props) {
             super(configDef, props);
@@ -177,63 +155,38 @@
     public static ConfigDef configDef() {
         int orderInGroup = 0;
         int orderInErrorGroup = 0;
-        return new ConfigDef()
-				.define(NAME_CONFIG, Type.STRING, ConfigDef.NO_DEFAULT_VALUE, nonEmptyStringWithoutControlChars(), Importance.HIGH, NAME_DOC, COMMON_GROUP, ++orderInGroup, Width.MEDIUM, NAME_DISPLAY)
-				.define(CONNECTOR_CLASS_CONFIG, Type.STRING, Importance.HIGH, CONNECTOR_CLASS_DOC, COMMON_GROUP, ++orderInGroup, Width.LONG, CONNECTOR_CLASS_DISPLAY)
-				.define(TASKS_MAX_CONFIG, Type.INT, TASKS_MAX_DEFAULT, atLeast(TASKS_MIN_CONFIG), Importance.HIGH, TASKS_MAX_DOC, COMMON_GROUP, ++orderInGroup, Width.SHORT, TASK_MAX_DISPLAY)
-				.define(KEY_CONVERTER_CLASS_CONFIG, Type.CLASS, null, Importance.LOW, KEY_CONVERTER_CLASS_DOC, COMMON_GROUP, ++orderInGroup, Width.SHORT, KEY_CONVERTER_CLASS_DISPLAY)
-				.define(VALUE_CONVERTER_CLASS_CONFIG, Type.CLASS, null, Importance.LOW, VALUE_CONVERTER_CLASS_DOC, COMMON_GROUP, ++orderInGroup, Width.SHORT, VALUE_CONVERTER_CLASS_DISPLAY)
-				.define(HEADER_CONVERTER_CLASS_CONFIG, Type.CLASS, HEADER_CONVERTER_CLASS_DEFAULT, Importance.LOW, HEADER_CONVERTER_CLASS_DOC, COMMON_GROUP, ++orderInGroup, Width.SHORT, HEADER_CONVERTER_CLASS_DISPLAY)
-				.define(TRANSFORMS_CONFIG, Type.LIST, Collections.emptyList(), aliasValidator("transformation"), Importance.LOW, TRANSFORMS_DOC, TRANSFORMS_GROUP, ++orderInGroup, Width.LONG, TRANSFORMS_DISPLAY)
-				.define(PREDICATES_CONFIG, Type.LIST, Collections.emptyList(), aliasValidator("predicate"), Importance.LOW, PREDICATES_DOC, PREDICATES_GROUP, ++orderInGroup, Width.LONG, PREDICATES_DISPLAY)
-                .define(CONFIG_RELOAD_ACTION_CONFIG, Type.STRING, CONFIG_RELOAD_ACTION_RESTART,
-                        in(CONFIG_RELOAD_ACTION_NONE, CONFIG_RELOAD_ACTION_RESTART), Importance.LOW,
-                        CONFIG_RELOAD_ACTION_DOC, COMMON_GROUP, ++orderInGroup, Width.MEDIUM, CONFIG_RELOAD_ACTION_DISPLAY)
-                .define(ERRORS_RETRY_TIMEOUT_CONFIG, Type.LONG, ERRORS_RETRY_TIMEOUT_DEFAULT, Importance.MEDIUM,
-                        ERRORS_RETRY_TIMEOUT_DOC, ERROR_GROUP, ++orderInErrorGroup, Width.MEDIUM, ERRORS_RETRY_TIMEOUT_DISPLAY)
-                .define(ERRORS_RETRY_MAX_DELAY_CONFIG, Type.LONG, ERRORS_RETRY_MAX_DELAY_DEFAULT, Importance.MEDIUM,
-						ERRORS_RETRY_MAX_DELAY_DOC, ERROR_GROUP, ++orderInErrorGroup, Width.MEDIUM, ERRORS_RETRY_MAX_DELAY_DISPLAY)
-				.define(ERRORS_TOLERANCE_CONFIG, Type.STRING, ERRORS_TOLERANCE_DEFAULT.value(),
-						in(ToleranceType.NONE.value(), ToleranceType.ALL.value()), Importance.MEDIUM,
-						ERRORS_TOLERANCE_DOC, ERROR_GROUP, ++orderInErrorGroup, Width.SHORT, ERRORS_TOLERANCE_DISPLAY)
-				.define(ERRORS_LOG_ENABLE_CONFIG, Type.BOOLEAN, ERRORS_LOG_ENABLE_DEFAULT, Importance.MEDIUM,
-						ERRORS_LOG_ENABLE_DOC, ERROR_GROUP, ++orderInErrorGroup, Width.SHORT, ERRORS_LOG_ENABLE_DISPLAY)
-				.define(ERRORS_LOG_INCLUDE_MESSAGES_CONFIG, Type.BOOLEAN, ERRORS_LOG_INCLUDE_MESSAGES_DEFAULT, Importance.MEDIUM,
-						ERRORS_LOG_INCLUDE_MESSAGES_DOC, ERROR_GROUP, ++orderInErrorGroup, Width.SHORT, ERRORS_LOG_INCLUDE_MESSAGES_DISPLAY);
-	}
-
-	private static ConfigDef.CompositeValidator aliasValidator(String kind) {
-		return ConfigDef.CompositeValidator.of(new ConfigDef.NonNullValidator(), new ConfigDef.Validator() {
-			@SuppressWarnings("unchecked")
-			@Override
-			public void ensureValid(String name, Object value) {
-				final List<String> aliases = (List<String>) value;
-				if (aliases.size() > new HashSet<>(aliases).size()) {
-					throw new ConfigException(name, value, "Duplicate alias provided.");
-				}
-			}
-
-			@Override
-			public String toString() {
-				return "unique " + kind + " aliases";
-			}
-		});
-	}
-
-	public ConnectorConfig(Plugins plugins) {
-		this(plugins, Collections.emptyMap());
-	}
-
-	public ConnectorConfig(Plugins plugins, Map<String, String> props) {
-		this(plugins, configDef(), props);
-	}
-
-	public ConnectorConfig(Plugins plugins, ConfigDef configDef, Map<String, String> props) {
+        return new ConfigDef().define(NAME_CONFIG, Type.STRING, ConfigDef.NO_DEFAULT_VALUE, nonEmptyStringWithoutControlChars(), Importance.HIGH, NAME_DOC, COMMON_GROUP, ++orderInGroup, Width.MEDIUM, NAME_DISPLAY).define(CONNECTOR_CLASS_CONFIG, Type.STRING, Importance.HIGH, CONNECTOR_CLASS_DOC, COMMON_GROUP, ++orderInGroup, Width.LONG, CONNECTOR_CLASS_DISPLAY).define(TASKS_MAX_CONFIG, Type.INT, TASKS_MAX_DEFAULT, atLeast(TASKS_MIN_CONFIG), Importance.HIGH, TASKS_MAX_DOC, COMMON_GROUP, ++orderInGroup, Width.SHORT, TASK_MAX_DISPLAY).define(KEY_CONVERTER_CLASS_CONFIG, Type.CLASS, null, Importance.LOW, KEY_CONVERTER_CLASS_DOC, COMMON_GROUP, ++orderInGroup, Width.SHORT, KEY_CONVERTER_CLASS_DISPLAY).define(VALUE_CONVERTER_CLASS_CONFIG, Type.CLASS, null, Importance.LOW, VALUE_CONVERTER_CLASS_DOC, COMMON_GROUP, ++orderInGroup, Width.SHORT, VALUE_CONVERTER_CLASS_DISPLAY).define(HEADER_CONVERTER_CLASS_CONFIG, Type.CLASS, HEADER_CONVERTER_CLASS_DEFAULT, Importance.LOW, HEADER_CONVERTER_CLASS_DOC, COMMON_GROUP, ++orderInGroup, Width.SHORT, HEADER_CONVERTER_CLASS_DISPLAY).define(TRANSFORMS_CONFIG, Type.LIST, Collections.emptyList(), aliasValidator("transformation"), Importance.LOW, TRANSFORMS_DOC, TRANSFORMS_GROUP, ++orderInGroup, Width.LONG, TRANSFORMS_DISPLAY).define(PREDICATES_CONFIG, Type.LIST, Collections.emptyList(), aliasValidator("predicate"), Importance.LOW, PREDICATES_DOC, PREDICATES_GROUP, ++orderInGroup, Width.LONG, PREDICATES_DISPLAY).define(CONFIG_RELOAD_ACTION_CONFIG, Type.STRING, CONFIG_RELOAD_ACTION_RESTART, in(CONFIG_RELOAD_ACTION_NONE, CONFIG_RELOAD_ACTION_RESTART), Importance.LOW, CONFIG_RELOAD_ACTION_DOC, COMMON_GROUP, ++orderInGroup, Width.MEDIUM, CONFIG_RELOAD_ACTION_DISPLAY).define(ERRORS_RETRY_TIMEOUT_CONFIG, Type.LONG, ERRORS_RETRY_TIMEOUT_DEFAULT, Importance.MEDIUM, ERRORS_RETRY_TIMEOUT_DOC, ERROR_GROUP, ++orderInErrorGroup, Width.MEDIUM, ERRORS_RETRY_TIMEOUT_DISPLAY).define(ERRORS_RETRY_MAX_DELAY_CONFIG, Type.LONG, ERRORS_RETRY_MAX_DELAY_DEFAULT, Importance.MEDIUM, ERRORS_RETRY_MAX_DELAY_DOC, ERROR_GROUP, ++orderInErrorGroup, Width.MEDIUM, ERRORS_RETRY_MAX_DELAY_DISPLAY).define(ERRORS_TOLERANCE_CONFIG, Type.STRING, ERRORS_TOLERANCE_DEFAULT.value(), in(ToleranceType.NONE.value(), ToleranceType.ALL.value()), Importance.MEDIUM, ERRORS_TOLERANCE_DOC, ERROR_GROUP, ++orderInErrorGroup, Width.SHORT, ERRORS_TOLERANCE_DISPLAY).define(ERRORS_LOG_ENABLE_CONFIG, Type.BOOLEAN, ERRORS_LOG_ENABLE_DEFAULT, Importance.MEDIUM, ERRORS_LOG_ENABLE_DOC, ERROR_GROUP, ++orderInErrorGroup, Width.SHORT, ERRORS_LOG_ENABLE_DISPLAY).define(ERRORS_LOG_INCLUDE_MESSAGES_CONFIG, Type.BOOLEAN, ERRORS_LOG_INCLUDE_MESSAGES_DEFAULT, Importance.MEDIUM, ERRORS_LOG_INCLUDE_MESSAGES_DOC, ERROR_GROUP, ++orderInErrorGroup, Width.SHORT, ERRORS_LOG_INCLUDE_MESSAGES_DISPLAY);
+    }
+
+    private static ConfigDef.CompositeValidator aliasValidator(String kind) {
+        return ConfigDef.CompositeValidator.of(new ConfigDef.NonNullValidator(), new ConfigDef.Validator() {
+            @SuppressWarnings("unchecked")
+            @Override
+            public void ensureValid(String name, Object value) {
+                final List<String> aliases = (List<String>) value;
+                if (aliases.size() > new HashSet<>(aliases).size()) {
+                    throw new ConfigException(name, value, "Duplicate alias provided.");
+                }
+            }
+
+            @Override
+            public String toString() {
+                return "unique " + kind + " aliases";
+            }
+        });
+    }
+
+    public ConnectorConfig(Plugins plugins) {
+        this(plugins, Collections.emptyMap());
+    }
+
+    public ConnectorConfig(Plugins plugins, Map<String, String> props) {
+        this(plugins, configDef(), props);
+    }
+
+    public ConnectorConfig(Plugins plugins, ConfigDef configDef, Map<String, String> props) {
         super(configDef, props);
-        enrichedConfig = new EnrichedConnectorConfig(
-                enrich(plugins, configDef, props, true),
-                props
-        );
+        enrichedConfig = new EnrichedConnectorConfig(enrich(plugins, configDef, props, true), props);
     }
 
     @Override
@@ -280,301 +233,25 @@
             final String prefix = TRANSFORMS_CONFIG + "." + alias + ".";
 
             try {
-<<<<<<< HEAD
-				@SuppressWarnings("unchecked") final Transformation<R> transformation = Utils.newInstance(getClass(prefix + "type"), Transformation.class);
-				Map<String, Object> configs = originalsWithPrefix(prefix);
-				Object predicateAlias = configs.remove(PredicatedTransformation.PREDICATE_CONFIG);
-				Object negate = configs.remove(PredicatedTransformation.NEGATE_CONFIG);
-				transformation.configure(configs);
-				if (predicateAlias != null) {
-					String predicatePrefix = PREDICATES_PREFIX + predicateAlias + ".";
-					@SuppressWarnings("unchecked")
-					Predicate<R> predicate = Utils.newInstance(getClass(predicatePrefix + "type"), Predicate.class);
-					predicate.configure(originalsWithPrefix(predicatePrefix));
-					transformations.add(new PredicatedTransformation<>(predicate, negate == null ? false : Boolean.parseBoolean(negate.toString()), transformation));
-				} else {
-					transformations.add(transformation);
-				}
-			} catch (Exception e) {
-=======
-                @SuppressWarnings("unchecked")
-                final Transformation<R> transformation = Utils.newInstance(getClass(prefix + "type"), Transformation.class);
+                @SuppressWarnings("unchecked") final Transformation<R> transformation = Utils.newInstance(getClass(prefix + "type"), Transformation.class);
                 Map<String, Object> configs = originalsWithPrefix(prefix);
                 Object predicateAlias = configs.remove(TransformationStage.PREDICATE_CONFIG);
                 Object negate = configs.remove(TransformationStage.NEGATE_CONFIG);
                 transformation.configure(configs);
                 if (predicateAlias != null) {
                     String predicatePrefix = PREDICATES_PREFIX + predicateAlias + ".";
-                    @SuppressWarnings("unchecked")
-                    Predicate<R> predicate = Utils.newInstance(getClass(predicatePrefix + "type"), Predicate.class);
+                    @SuppressWarnings("unchecked") Predicate<R> predicate = Utils.newInstance(getClass(predicatePrefix + "type"), Predicate.class);
                     predicate.configure(originalsWithPrefix(predicatePrefix));
                     transformations.add(new TransformationStage<>(predicate, negate == null ? false : Boolean.parseBoolean(negate.toString()), transformation));
                 } else {
                     transformations.add(new TransformationStage<>(transformation));
                 }
             } catch (Exception e) {
->>>>>>> 15418db6
                 throw new ConnectException(e);
             }
         }
 
         return transformations;
-<<<<<<< HEAD
-	}
-
-	/**
-	 * Returns an enriched {@link ConfigDef} building upon the {@code ConfigDef}, using the current configuration specified in {@code props} as an input.
-	 * <p>
-	 * {@code requireFullConfig} specifies whether required config values that are missing should cause an exception to be thrown.
-	 */
-	@SuppressWarnings({"rawtypes", "unchecked"})
-	public static ConfigDef enrich(Plugins plugins, ConfigDef baseConfigDef, Map<String, String> props, boolean requireFullConfig) {
-		ConfigDef newDef = new ConfigDef(baseConfigDef);
-		new EnrichablePlugin<Transformation<?>>("Transformation", TRANSFORMS_CONFIG, TRANSFORMS_GROUP, (Class) Transformation.class,
-				props, requireFullConfig) {
-			@SuppressWarnings("rawtypes")
-			@Override
-			protected Set<PluginDesc<Transformation<?>>> plugins() {
-				return (Set) plugins.transformations();
-			}
-
-			@Override
-			protected ConfigDef initialConfigDef() {
-				// All Transformations get these config parameters implicitly
-				return super.initialConfigDef()
-						.define(PredicatedTransformation.PREDICATE_CONFIG, Type.STRING, "", Importance.MEDIUM,
-								"The alias of a predicate used to determine whether to apply this transformation.")
-						.define(PredicatedTransformation.NEGATE_CONFIG, Type.BOOLEAN, false, Importance.MEDIUM,
-								"Whether the configured predicate should be negated.");
-			}
-
-			@Override
-			protected Stream<Map.Entry<String, ConfigDef.ConfigKey>> configDefsForClass(String typeConfig) {
-				return super.configDefsForClass(typeConfig)
-						.filter(entry -> {
-							// The implicit parameters mask any from the transformer with the same name
-							if (PredicatedTransformation.PREDICATE_CONFIG.equals(entry.getKey())
-									|| PredicatedTransformation.NEGATE_CONFIG.equals(entry.getKey())) {
-								log.warn("Transformer config {} is masked by implicit config of that name",
-										entry.getKey());
-								return false;
-							} else {
-								return true;
-							}
-						});
-			}
-
-			@Override
-			protected ConfigDef config(Transformation<?> transformation) {
-				return transformation.config();
-			}
-
-			@Override
-			protected void validateProps(String prefix) {
-				String prefixedNegate = prefix + PredicatedTransformation.NEGATE_CONFIG;
-				String prefixedPredicate = prefix + PredicatedTransformation.PREDICATE_CONFIG;
-				if (props.containsKey(prefixedNegate) &&
-						!props.containsKey(prefixedPredicate)) {
-					throw new ConfigException("Config '" + prefixedNegate + "' was provided " +
-							"but there is no config '" + prefixedPredicate + "' defining a predicate to be negated.");
-				}
-			}
-		}.enrich(newDef);
-
-		new EnrichablePlugin<Predicate<?>>("Predicate", PREDICATES_CONFIG, PREDICATES_GROUP,
-				(Class) Predicate.class, props, requireFullConfig) {
-			@Override
-			protected Set<PluginDesc<Predicate<?>>> plugins() {
-				return (Set) plugins.predicates();
-			}
-
-			@Override
-			protected ConfigDef config(Predicate<?> predicate) {
-				return predicate.config();
-			}
-		}.enrich(newDef);
-		return newDef;
-	}
-
-	/**
-	 * An abstraction over "enrichable plugins" ({@link Transformation}s and {@link Predicate}s) used for computing the
-	 * contribution to a Connectors ConfigDef.
-	 * <p>
-	 * This is not entirely elegant because
-	 * although they basically use the same "alias prefix" configuration idiom there are some differences.
-	 * The abstract method pattern is used to cope with this.
-	 * @param <T> The type of plugin (either {@code Transformation} or {@code Predicate}).
-	 */
-	static abstract class EnrichablePlugin<T> {
-
-		private final String aliasKind;
-		private final String aliasConfig;
-		private final String aliasGroup;
-		private final Class<T> baseClass;
-		private final Map<String, String> props;
-		private final boolean requireFullConfig;
-
-		public EnrichablePlugin(
-				String aliasKind,
-				String aliasConfig, String aliasGroup, Class<T> baseClass,
-				Map<String, String> props, boolean requireFullConfig) {
-			this.aliasKind = aliasKind;
-			this.aliasConfig = aliasConfig;
-			this.aliasGroup = aliasGroup;
-			this.baseClass = baseClass;
-			this.props = props;
-			this.requireFullConfig = requireFullConfig;
-		}
-
-		/** Add the configs for this alias to the given {@code ConfigDef}. */
-		void enrich(ConfigDef newDef) {
-			Object aliases = ConfigDef.parseType(aliasConfig, props.get(aliasConfig), Type.LIST);
-			if (!(aliases instanceof List)) {
-				return;
-			}
-
-			LinkedHashSet<?> uniqueAliases = new LinkedHashSet<>((List<?>) aliases);
-			for (Object o : uniqueAliases) {
-				if (!(o instanceof String)) {
-					throw new ConfigException("Item in " + aliasConfig + " property is not of "
-							+ "type String");
-				}
-				String alias = (String) o;
-				final String prefix = aliasConfig + "." + alias + ".";
-				final String group = aliasGroup + ": " + alias;
-				int orderInGroup = 0;
-
-				final String typeConfig = prefix + "type";
-				final ConfigDef.Validator typeValidator = ConfigDef.LambdaValidator.with(
-						(String name, Object value) -> {
-							validateProps(prefix);
-							getConfigDefFromConfigProvidingClass(typeConfig, (Class<?>) value);
-						},
-						() -> "valid configs for " + alias + " " + aliasKind.toLowerCase(Locale.ENGLISH));
-				newDef.define(typeConfig, Type.CLASS, ConfigDef.NO_DEFAULT_VALUE, typeValidator, Importance.HIGH,
-						"Class for the '" + alias + "' " + aliasKind.toLowerCase(Locale.ENGLISH) + ".", group, orderInGroup++, Width.LONG,
-						baseClass.getSimpleName() + " type for " + alias,
-						Collections.emptyList(), new ClassRecommender());
-
-				final ConfigDef configDef = populateConfigDef(typeConfig);
-				if (configDef == null) continue;
-				newDef.embed(prefix, group, orderInGroup, configDef);
-			}
-		}
-
-		/** Subclasses can add extra validation of the {@link #props}. */
-		protected void validateProps(String prefix) {
-		}
-
-		/**
-		 * Populates the ConfigDef according to the configs returned from {@code configs()} method of class
-		 * named in the {@code ...type} parameter of the {@code props}.
-		 */
-		protected ConfigDef populateConfigDef(String typeConfig) {
-			final ConfigDef configDef = initialConfigDef();
-			try {
-				configDefsForClass(typeConfig)
-						.forEach(entry -> configDef.define(entry.getValue()));
-
-			} catch (ConfigException e) {
-				if (requireFullConfig) {
-					throw e;
-				} else {
-					return null;
-				}
-			}
-			return configDef;
-		}
-
-		/**
-		 * Return a stream of configs provided by the {@code configs()} method of class
-		 * named in the {@code ...type} parameter of the {@code props}.
-		 */
-		protected Stream<Map.Entry<String, ConfigDef.ConfigKey>> configDefsForClass(String typeConfig) {
-			final Class<?> cls = (Class<?>) ConfigDef.parseType(typeConfig, props.get(typeConfig), Type.CLASS);
-			return getConfigDefFromConfigProvidingClass(typeConfig, cls)
-					.configKeys().entrySet().stream();
-		}
-
-		/** Get an initial ConfigDef */
-		protected ConfigDef initialConfigDef() {
-			return new ConfigDef();
-		}
-
-		/**
-		 * Return {@link ConfigDef} from {@code cls}, which is expected to be a non-null {@code Class<T>},
-		 * by instantiating it and invoking {@link #config(T)}.
-		 * @param key
-		 * @param cls The subclass of the baseclass.
-		 */
-		ConfigDef getConfigDefFromConfigProvidingClass(String key, Class<?> cls) {
-			if (cls == null || !baseClass.isAssignableFrom(cls)) {
-				throw new ConfigException(key, String.valueOf(cls), "Not a " + baseClass.getSimpleName());
-			}
-			if (Modifier.isAbstract(cls.getModifiers())) {
-				String childClassNames = Stream.of(cls.getClasses())
-						.filter(cls::isAssignableFrom)
-						.filter(c -> !Modifier.isAbstract(c.getModifiers()))
-						.filter(c -> Modifier.isPublic(c.getModifiers()))
-						.map(Class::getName)
-						.collect(Collectors.joining(", "));
-				String message = Utils.isBlank(childClassNames) ?
-						aliasKind + " is abstract and cannot be created." :
-						aliasKind + " is abstract and cannot be created. Did you mean " + childClassNames + "?";
-				throw new ConfigException(key, String.valueOf(cls), message);
-			}
-			T transformation;
-			try {
-				transformation = Utils.newInstance(cls, baseClass);
-			} catch (Exception e) {
-				throw new ConfigException(key, String.valueOf(cls), "Error getting config definition from " + baseClass.getSimpleName() + ": " + e.getMessage());
-			}
-			ConfigDef configDef = config(transformation);
-			if (null == configDef) {
-				throw new ConnectException(
-						String.format(
-								"%s.config() must return a ConfigDef that is not null.",
-								cls.getName()
-						)
-				);
-			}
-			return configDef;
-		}
-
-		/**
-		 * Get the ConfigDef from the given entity.
-		 * This is necessary because there's no abstraction across {@link Transformation#config()} and
-		 * {@link Predicate#config()}.
-		 */
-		protected abstract ConfigDef config(T t);
-
-		/**
-		 * The transformation or predicate plugins (as appropriate for T) to be used
-		 * for the {@link ClassRecommender}.
-		 */
-		protected abstract Set<PluginDesc<T>> plugins();
-
-		/**
-		 * Recommend bundled transformations or predicates.
-		 */
-		final class ClassRecommender implements ConfigDef.Recommender {
-
-			@Override
-			public List<Object> validValues(String name, Map<String, Object> parsedConfig) {
-				List<Object> result = new ArrayList<>();
-				for (PluginDesc<T> plugin : plugins()) {
-					result.add(plugin.pluginClass());
-				}
-				return Collections.unmodifiableList(result);
-			}
-
-			@Override
-			public boolean visible(String name, Map<String, Object> parsedConfig) {
-				return true;
-			}
-		}
-	}
-=======
     }
 
     /**
@@ -585,8 +262,7 @@
     @SuppressWarnings({"rawtypes", "unchecked"})
     public static ConfigDef enrich(Plugins plugins, ConfigDef baseConfigDef, Map<String, String> props, boolean requireFullConfig) {
         ConfigDef newDef = new ConfigDef(baseConfigDef);
-        new EnrichablePlugin<Transformation<?>>("Transformation", TRANSFORMS_CONFIG, TRANSFORMS_GROUP, (Class) Transformation.class,
-                props, requireFullConfig) {
+        new EnrichablePlugin<Transformation<?>>("Transformation", TRANSFORMS_CONFIG, TRANSFORMS_GROUP, (Class) Transformation.class, props, requireFullConfig) {
             @SuppressWarnings("rawtypes")
             @Override
             protected Set<PluginDesc<Transformation<?>>> plugins() {
@@ -596,27 +272,20 @@
             @Override
             protected ConfigDef initialConfigDef() {
                 // All Transformations get these config parameters implicitly
-                return super.initialConfigDef()
-                        .define(TransformationStage.PREDICATE_CONFIG, Type.STRING, null, Importance.MEDIUM,
-                                "The alias of a predicate used to determine whether to apply this transformation.")
-                        .define(TransformationStage.NEGATE_CONFIG, Type.BOOLEAN, false, Importance.MEDIUM,
-                                "Whether the configured predicate should be negated.");
+                return super.initialConfigDef().define(TransformationStage.PREDICATE_CONFIG, Type.STRING, null, Importance.MEDIUM, "The alias of a predicate used to determine whether to apply this transformation.").define(TransformationStage.NEGATE_CONFIG, Type.BOOLEAN, false, Importance.MEDIUM, "Whether the configured predicate should be negated.");
             }
 
             @Override
             protected Stream<Map.Entry<String, ConfigDef.ConfigKey>> configDefsForClass(String typeConfig) {
-                return super.configDefsForClass(typeConfig)
-                    .filter(entry -> {
-                        // The implicit parameters mask any from the transformer with the same name
-                        if (TransformationStage.PREDICATE_CONFIG.equals(entry.getKey())
-                                || TransformationStage.NEGATE_CONFIG.equals(entry.getKey())) {
-                            log.warn("Transformer config {} is masked by implicit config of that name",
-                                    entry.getKey());
-                            return false;
-                        } else {
-                            return true;
-                        }
-                    });
+                return super.configDefsForClass(typeConfig).filter(entry -> {
+                    // The implicit parameters mask any from the transformer with the same name
+                    if (TransformationStage.PREDICATE_CONFIG.equals(entry.getKey()) || TransformationStage.NEGATE_CONFIG.equals(entry.getKey())) {
+                        log.warn("Transformer config {} is masked by implicit config of that name", entry.getKey());
+                        return false;
+                    } else {
+                        return true;
+                    }
+                });
             }
 
             @Override
@@ -628,16 +297,13 @@
             protected void validateProps(String prefix) {
                 String prefixedNegate = prefix + TransformationStage.NEGATE_CONFIG;
                 String prefixedPredicate = prefix + TransformationStage.PREDICATE_CONFIG;
-                if (props.containsKey(prefixedNegate) &&
-                        !props.containsKey(prefixedPredicate)) {
-                    throw new ConfigException("Config '" + prefixedNegate + "' was provided " +
-                            "but there is no config '" + prefixedPredicate + "' defining a predicate to be negated.");
+                if (props.containsKey(prefixedNegate) && !props.containsKey(prefixedPredicate)) {
+                    throw new ConfigException("Config '" + prefixedNegate + "' was provided " + "but there is no config '" + prefixedPredicate + "' defining a predicate to be negated.");
                 }
             }
         }.enrich(newDef);
 
-        new EnrichablePlugin<Predicate<?>>("Predicate", PREDICATES_CONFIG, PREDICATES_GROUP,
-                (Class) Predicate.class, props, requireFullConfig) {
+        new EnrichablePlugin<Predicate<?>>("Predicate", PREDICATES_CONFIG, PREDICATES_GROUP, (Class) Predicate.class, props, requireFullConfig) {
             @Override
             protected Set<PluginDesc<Predicate<?>>> plugins() {
                 return plugins.predicates();
@@ -654,7 +320,7 @@
     /**
      * An abstraction over "enrichable plugins" ({@link Transformation}s and {@link Predicate}s) used for computing the
      * contribution to a Connectors ConfigDef.
-     *
+     * <p>
      * This is not entirely elegant because
      * although they basically use the same "alias prefix" configuration idiom there are some differences.
      * The abstract method pattern is used to cope with this.
@@ -669,10 +335,7 @@
         private final Map<String, String> props;
         private final boolean requireFullConfig;
 
-        public EnrichablePlugin(
-                String aliasKind,
-                String aliasConfig, String aliasGroup, Class<T> baseClass,
-                Map<String, String> props, boolean requireFullConfig) {
+        public EnrichablePlugin(String aliasKind, String aliasConfig, String aliasGroup, Class<T> baseClass, Map<String, String> props, boolean requireFullConfig) {
             this.aliasKind = aliasKind;
             this.aliasConfig = aliasConfig;
             this.aliasGroup = aliasGroup;
@@ -681,7 +344,9 @@
             this.requireFullConfig = requireFullConfig;
         }
 
-        /** Add the configs for this alias to the given {@code ConfigDef}. */
+        /**
+         * Add the configs for this alias to the given {@code ConfigDef}.
+         */
         void enrich(ConfigDef newDef) {
             Object aliases = ConfigDef.parseType(aliasConfig, props.get(aliasConfig), Type.LIST);
             if (!(aliases instanceof List)) {
@@ -691,8 +356,7 @@
             LinkedHashSet<?> uniqueAliases = new LinkedHashSet<>((List<?>) aliases);
             for (Object o : uniqueAliases) {
                 if (!(o instanceof String)) {
-                    throw new ConfigException("Item in " + aliasConfig + " property is not of "
-                            + "type String");
+                    throw new ConfigException("Item in " + aliasConfig + " property is not of " + "type String");
                 }
                 String alias = (String) o;
                 final String prefix = aliasConfig + "." + alias + ".";
@@ -700,25 +364,24 @@
                 int orderInGroup = 0;
 
                 final String typeConfig = prefix + "type";
-                final ConfigDef.Validator typeValidator = ConfigDef.LambdaValidator.with(
-                    (String name, Object value) -> {
-                        validateProps(prefix);
-                        getConfigDefFromConfigProvidingClass(typeConfig, (Class<?>) value);
-                    },
-                    () -> "valid configs for " + alias + " " + aliasKind.toLowerCase(Locale.ENGLISH));
-                newDef.define(typeConfig, Type.CLASS, ConfigDef.NO_DEFAULT_VALUE, typeValidator, Importance.HIGH,
-                        "Class for the '" + alias + "' " + aliasKind.toLowerCase(Locale.ENGLISH) + ".", group, orderInGroup++, Width.LONG,
-                        baseClass.getSimpleName() + " type for " + alias,
-                        Collections.emptyList(), new ClassRecommender());
+                final ConfigDef.Validator typeValidator = ConfigDef.LambdaValidator.with((String name, Object value) -> {
+                    validateProps(prefix);
+                    getConfigDefFromConfigProvidingClass(typeConfig, (Class<?>) value);
+                }, () -> "valid configs for " + alias + " " + aliasKind.toLowerCase(Locale.ENGLISH));
+                newDef.define(typeConfig, Type.CLASS, ConfigDef.NO_DEFAULT_VALUE, typeValidator, Importance.HIGH, "Class for the '" + alias + "' " + aliasKind.toLowerCase(Locale.ENGLISH) + ".", group, orderInGroup++, Width.LONG, baseClass.getSimpleName() + " type for " + alias, Collections.emptyList(), new ClassRecommender());
 
                 final ConfigDef configDef = populateConfigDef(typeConfig);
-                if (configDef == null) continue;
+                if (configDef == null)
+                    continue;
                 newDef.embed(prefix, group, orderInGroup, configDef);
             }
         }
 
-        /** Subclasses can add extra validation of the {@link #props}. */
-        protected void validateProps(String prefix) { }
+        /**
+         * Subclasses can add extra validation of the {@link #props}.
+         */
+        protected void validateProps(String prefix) {
+        }
 
         /**
          * Populates the ConfigDef according to the configs returned from {@code configs()} method of class
@@ -727,8 +390,7 @@
         protected ConfigDef populateConfigDef(String typeConfig) {
             final ConfigDef configDef = initialConfigDef();
             try {
-                configDefsForClass(typeConfig)
-                        .forEach(entry -> configDef.define(entry.getValue()));
+                configDefsForClass(typeConfig).forEach(entry -> configDef.define(entry.getValue()));
 
             } catch (ConfigException e) {
                 if (requireFullConfig) {
@@ -746,11 +408,12 @@
          */
         protected Stream<Map.Entry<String, ConfigDef.ConfigKey>> configDefsForClass(String typeConfig) {
             final Class<?> cls = (Class<?>) ConfigDef.parseType(typeConfig, props.get(typeConfig), Type.CLASS);
-            return getConfigDefFromConfigProvidingClass(typeConfig, cls)
-                    .configKeys().entrySet().stream();
-        }
-
-        /** Get an initial ConfigDef */
+            return getConfigDefFromConfigProvidingClass(typeConfig, cls).configKeys().entrySet().stream();
+        }
+
+        /**
+         * Get an initial ConfigDef
+         */
         protected ConfigDef initialConfigDef() {
             return new ConfigDef();
         }
@@ -766,15 +429,8 @@
                 throw new ConfigException(key, String.valueOf(cls), "Not a " + baseClass.getSimpleName());
             }
             if (Modifier.isAbstract(cls.getModifiers())) {
-                String childClassNames = Stream.of(cls.getClasses())
-                        .filter(cls::isAssignableFrom)
-                        .filter(c -> !Modifier.isAbstract(c.getModifiers()))
-                        .filter(c -> Modifier.isPublic(c.getModifiers()))
-                        .map(Class::getName)
-                        .collect(Collectors.joining(", "));
-                String message = Utils.isBlank(childClassNames) ?
-                        aliasKind + " is abstract and cannot be created." :
-                        aliasKind + " is abstract and cannot be created. Did you mean " + childClassNames + "?";
+                String childClassNames = Stream.of(cls.getClasses()).filter(cls::isAssignableFrom).filter(c -> !Modifier.isAbstract(c.getModifiers())).filter(c -> Modifier.isPublic(c.getModifiers())).map(Class::getName).collect(Collectors.joining(", "));
+                String message = Utils.isBlank(childClassNames) ? aliasKind + " is abstract and cannot be created." : aliasKind + " is abstract and cannot be created. Did you mean " + childClassNames + "?";
                 throw new ConfigException(key, String.valueOf(cls), message);
             }
             T transformation;
@@ -785,12 +441,7 @@
             }
             ConfigDef configDef = config(transformation);
             if (null == configDef) {
-                throw new ConnectException(
-                    String.format(
-                        "%s.config() must return a ConfigDef that is not null.",
-                        cls.getName()
-                    )
-                );
+                throw new ConnectException(String.format("%s.config() must return a ConfigDef that is not null.", cls.getName()));
             }
             return configDef;
         }
@@ -828,6 +479,5 @@
             }
         }
     }
->>>>>>> 15418db6
 
 }