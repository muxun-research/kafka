/*
 * Licensed to the Apache Software Foundation (ASF) under one or more
 * contributor license agreements. See the NOTICE file distributed with
 * this work for additional information regarding copyright ownership.
 * The ASF licenses this file to You under the Apache License, Version 2.0
 * (the "License"); you may not use this file except in compliance with
 * the License. You may obtain a copy of the License at
 *
 *    http://www.apache.org/licenses/LICENSE-2.0
 *
 * Unless required by applicable law or agreed to in writing, software
 * distributed under the License is distributed on an "AS IS" BASIS,
 * WITHOUT WARRANTIES OR CONDITIONS OF ANY KIND, either express or implied.
 * See the License for the specific language governing permissions and
 * limitations under the License.
 */
package org.apache.kafka.connect.runtime.isolation;

import org.apache.kafka.common.Configurable;
import org.apache.kafka.common.config.AbstractConfig;
import org.apache.kafka.common.config.provider.ConfigProvider;
import org.apache.kafka.common.utils.Utils;
import org.apache.kafka.connect.components.Versioned;
import org.apache.kafka.connect.connector.Connector;
import org.apache.kafka.connect.connector.Task;
import org.apache.kafka.connect.connector.policy.ConnectorClientConfigOverridePolicy;
import org.apache.kafka.connect.errors.ConnectException;
import org.apache.kafka.connect.runtime.WorkerConfig;
import org.apache.kafka.connect.sink.SinkConnector;
import org.apache.kafka.connect.source.SourceConnector;
import org.apache.kafka.connect.storage.Converter;
import org.apache.kafka.connect.storage.ConverterConfig;
import org.apache.kafka.connect.storage.ConverterType;
import org.apache.kafka.connect.storage.HeaderConverter;
import org.apache.kafka.connect.transforms.Transformation;
import org.apache.kafka.connect.transforms.predicates.Predicate;
import org.slf4j.Logger;
import org.slf4j.LoggerFactory;

import java.nio.file.Path;
import java.util.ArrayList;
import java.util.Collection;
import java.util.List;
import java.util.Map;
import java.util.Set;
import java.util.TreeSet;

public class Plugins {

    public enum ClassLoaderUsage {
        CURRENT_CLASSLOADER,
        PLUGINS
    }

    private static final Logger log = LoggerFactory.getLogger(Plugins.class);
    private final DelegatingClassLoader delegatingLoader;
    private final PluginScanResult scanResult;

    public Plugins(Map<String, String> props) {
        this(props, Plugins.class.getClassLoader(), new ClassLoaderFactory());
    }

    // VisibleForTesting
    Plugins(Map<String, String> props, ClassLoader parent, ClassLoaderFactory factory) {
        String pluginPath = WorkerConfig.pluginPath(props);
        List<Path> pluginLocations = PluginUtils.pluginLocations(pluginPath);
        delegatingLoader = factory.newDelegatingClassLoader(parent);
        Set<PluginSource> pluginSources = PluginUtils.pluginSources(pluginLocations, delegatingLoader, factory);
        scanResult = initLoaders(pluginSources);
    }

    private PluginScanResult initLoaders(Set<PluginSource> pluginSources) {
        PluginScanResult reflectiveScanResult = new ReflectionScanner().discoverPlugins(pluginSources);
        delegatingLoader.installDiscoveredPlugins(reflectiveScanResult);
        return reflectiveScanResult;
    }

    private static <T> String pluginNames(Collection<PluginDesc<T>> plugins) {
        return Utils.join(plugins, ", ");
<<<<<<< HEAD
	}

	protected static <T> T newPlugin(Class<T> klass) {
		// KAFKA-8340: The thread classloader is used during static initialization and must be
		// set to the plugin's classloader during instantiation
		ClassLoader savedLoader = compareAndSwapLoaders(klass.getClassLoader());
		try {
			return Utils.newInstance(klass);
		} catch (Throwable t) {
			throw new ConnectException("Instantiation error", t);
		} finally {
			compareAndSwapLoaders(savedLoader);
		}
	}

	@SuppressWarnings("unchecked")
	protected <U> Class<? extends U> pluginClassFromConfig(
			AbstractConfig config,
			String propertyName,
			Class<U> pluginClass,
			Collection<PluginDesc<U>> plugins
	) {
		Class<?> klass = config.getClass(propertyName);
		if (pluginClass.isAssignableFrom(klass)) {
			return (Class<? extends U>) klass;
		}
		throw new ConnectException(
				"Failed to find any class that implements " + pluginClass.getSimpleName()
						+ " for the config "
						+ propertyName + ", available classes are: "
						+ pluginNames(plugins)
		);
	}

	@SuppressWarnings("unchecked")
	protected static <U> Class<? extends U> pluginClass(
			DelegatingClassLoader loader,
			String classOrAlias,
			Class<U> pluginClass
	) throws ClassNotFoundException {
		Class<?> klass = loader.loadClass(classOrAlias, false);
		if (pluginClass.isAssignableFrom(klass)) {
=======
    }

    private <T> T newPlugin(Class<T> klass) {
        // KAFKA-8340: The thread classloader is used during static initialization and must be
        // set to the plugin's classloader during instantiation
        try (LoaderSwap loaderSwap = withClassLoader(klass.getClassLoader())) {
            return Utils.newInstance(klass);
        } catch (Throwable t) {
            throw new ConnectException("Instantiation error", t);
        }
    }

    @SuppressWarnings("unchecked")
    protected <U> Class<? extends U> pluginClassFromConfig(
            AbstractConfig config,
            String propertyName,
            Class<U> pluginClass,
            Collection<PluginDesc<U>> plugins
    ) {
        Class<?> klass = config.getClass(propertyName);
        if (pluginClass.isAssignableFrom(klass)) {
            return (Class<? extends U>) klass;
        }
        throw new ConnectException(
            "Failed to find any class that implements " + pluginClass.getSimpleName()
                + " for the config "
                + propertyName + ", available classes are: "
                + pluginNames(plugins)
        );
    }

    @SuppressWarnings("unchecked")
    protected static <U> Class<? extends U> pluginClass(
            DelegatingClassLoader loader,
            String classOrAlias,
            Class<U> pluginClass
    ) throws ClassNotFoundException {
        Class<?> klass = loader.loadClass(classOrAlias, false);
        if (pluginClass.isAssignableFrom(klass)) {
>>>>>>> 15418db6
            return (Class<? extends U>) klass;
        }

        throw new ClassNotFoundException(
                "Requested class: "
                        + classOrAlias
                        + " does not extend " + pluginClass.getSimpleName()
        );
    }

    public Class<?> pluginClass(String classOrAlias) throws ClassNotFoundException {
        return pluginClass(delegatingLoader, classOrAlias, Object.class);
    }

    public static ClassLoader compareAndSwapLoaders(ClassLoader loader) {
        ClassLoader current = Thread.currentThread().getContextClassLoader();
        if (!current.equals(loader)) {
            Thread.currentThread().setContextClassLoader(loader);
        }
        return current;
    }

    public ClassLoader compareAndSwapWithDelegatingLoader() {
        ClassLoader current = Thread.currentThread().getContextClassLoader();
        if (!current.equals(delegatingLoader)) {
            Thread.currentThread().setContextClassLoader(delegatingLoader);
        }
        return current;
    }

    /**
     * Perform the following operations with a specified thread context classloader.
     * <p>
     * Intended for use in a try-with-resources block such as the following:
     * <pre>{@code
     * try (LoaderSwap loaderSwap = plugins.withClassLoader(loader)) {
     *     // operation(s) sensitive to the thread context classloader
     * }
     * }</pre>
     * After the completion of the try block, the previous context classloader will be restored.
     * @see Thread#getContextClassLoader()
     * @see LoaderSwap
     * @param loader ClassLoader to use as the thread context classloader
     * @return A {@link LoaderSwap} handle which restores the prior classloader on {@link LoaderSwap#close()}.
     */
    public LoaderSwap withClassLoader(ClassLoader loader) {
        ClassLoader savedLoader = compareAndSwapLoaders(loader);
        try {
            return new LoaderSwap(savedLoader);
        } catch (Throwable t) {
            compareAndSwapLoaders(savedLoader);
            throw t;
        }
    }

    /**
     * Wrap a {@link Runnable} such that it is performed with the specified thread context classloader
     * @see Thread#getContextClassLoader()
     * @param classLoader {@link ClassLoader} to use as the thread context classloader
     * @param operation {@link Runnable} which is sensitive to the thread context classloader
     * @return A wrapper {@link Runnable} which will execute the wrapped operation
     */
    public Runnable withClassLoader(ClassLoader classLoader, Runnable operation) {
        return () -> {
            try (LoaderSwap loaderSwap = withClassLoader(classLoader)) {
                operation.run();
            }
        };
    }

    public DelegatingClassLoader delegatingLoader() {
        return delegatingLoader;
    }

    public ClassLoader connectorLoader(String connectorClassOrAlias) {
        return delegatingLoader.connectorLoader(connectorClassOrAlias);
    }

    @SuppressWarnings({"unchecked", "rawtypes"})
    public Set<PluginDesc<Connector>> connectors() {
<<<<<<< HEAD
        return delegatingLoader.connectors();
	}

	public Set<PluginDesc<Converter>> converters() {
		return delegatingLoader.converters();
	}

	public Set<PluginDesc<Transformation>> transformations() {
		return delegatingLoader.transformations();
	}

	public Set<PluginDesc<Predicate>> predicates() {
		return delegatingLoader.predicates();
	}

	public Set<PluginDesc<ConfigProvider>> configProviders() {
		return delegatingLoader.configProviders();
	}
=======
        Set<PluginDesc<Connector>> connectors = new TreeSet<>((Set) sinkConnectors());
        connectors.addAll((Set) sourceConnectors());
        return connectors;
    }

    public Set<PluginDesc<SinkConnector>> sinkConnectors() {
        return scanResult.sinkConnectors();
    }

    public Set<PluginDesc<SourceConnector>> sourceConnectors() {
        return scanResult.sourceConnectors();
    }

    public Set<PluginDesc<Converter>> converters() {
        return scanResult.converters();
    }

    public Set<PluginDesc<HeaderConverter>> headerConverters() {
        return scanResult.headerConverters();
    }

    public Set<PluginDesc<Transformation<?>>> transformations() {
        return scanResult.transformations();
    }

    public Set<PluginDesc<Predicate<?>>> predicates() {
        return scanResult.predicates();
    }

    public Set<PluginDesc<ConnectorClientConfigOverridePolicy>> connectorClientConfigPolicies() {
        return scanResult.connectorClientConfigPolicies();
    }

    public Object newPlugin(String classOrAlias) throws ClassNotFoundException {
        Class<?> klass = pluginClass(delegatingLoader, classOrAlias, Object.class);
        return newPlugin(klass);
    }
>>>>>>> 15418db6

	public Connector newConnector(String connectorClassOrAlias) {
		Class<? extends Connector> klass = connectorClass(connectorClassOrAlias);
		return newPlugin(klass);
	}

    public Class<? extends Connector> connectorClass(String connectorClassOrAlias) {
        Class<? extends Connector> klass;
        try {
            klass = pluginClass(
                    delegatingLoader,
                    connectorClassOrAlias,
                    Connector.class
            );
        } catch (ClassNotFoundException e) {
            List<PluginDesc<? extends Connector>> matches = new ArrayList<>();
            Set<PluginDesc<Connector>> connectors = connectors();
            for (PluginDesc<? extends Connector> plugin : connectors) {
                Class<?> pluginClass = plugin.pluginClass();
                String simpleName = pluginClass.getSimpleName();
                if (simpleName.equals(connectorClassOrAlias)
                        || simpleName.equals(connectorClassOrAlias + "Connector")) {
                    matches.add(plugin);
                }
            }

            if (matches.isEmpty()) {
                throw new ConnectException(
                        "Failed to find any class that implements Connector and which name matches "
                                + connectorClassOrAlias
                                + ", available connectors are: "
                                + Utils.join(connectors, ", ")
                );
            }
            if (matches.size() > 1) {
                throw new ConnectException(
                        "More than one connector matches alias "
                                + connectorClassOrAlias
                                + ". Please use full package and class name instead. Classes found: "
                                + Utils.join(connectors, ", ")
                );
            }

            PluginDesc<? extends Connector> entry = matches.get(0);
            klass = entry.pluginClass();
        }
        return klass;
    }

    public Task newTask(Class<? extends Task> taskClass) {
        return newPlugin(taskClass);
    }

    /**
     * If the given configuration defines a {@link Converter} using the named configuration property, return a new configured instance.
     *
     * @param config             the configuration containing the {@link Converter}'s configuration; may not be null
     * @param classPropertyName  the name of the property that contains the name of the {@link Converter} class; may not be null
     * @param classLoaderUsage   which classloader should be used
     * @return the instantiated and configured {@link Converter}; null if the configuration did not define the specified property
     * @throws ConnectException if the {@link Converter} implementation class could not be found
     */
    public Converter newConverter(AbstractConfig config, String classPropertyName, ClassLoaderUsage classLoaderUsage) {
        if (!config.originals().containsKey(classPropertyName)) {
            // This configuration does not define the converter via the specified property name
            return null;
        }
<<<<<<< HEAD
		Class<? extends Converter> klass = null;
=======

        Class<? extends Converter> klass = null;
>>>>>>> 15418db6
        switch (classLoaderUsage) {
            case CURRENT_CLASSLOADER:
                // Attempt to load first with the current classloader, and plugins as a fallback.
                // Note: we can't use config.getConfiguredInstance because Converter doesn't implement Configurable, and even if it did
                // we have to remove the property prefixes before calling config(...) and we still always want to call Converter.config.
<<<<<<< HEAD
				klass = pluginClassFromConfig(config, classPropertyName, Converter.class, delegatingLoader.converters());
=======
                klass = pluginClassFromConfig(config, classPropertyName, Converter.class, scanResult.converters());
>>>>>>> 15418db6
                break;
            case PLUGINS:
                // Attempt to load with the plugin class loader, which uses the current classloader as a fallback
                String converterClassOrAlias = config.getClass(classPropertyName).getName();
                try {
<<<<<<< HEAD
					klass = pluginClass(delegatingLoader, converterClassOrAlias, Converter.class);
				} catch (ClassNotFoundException e) {
					throw new ConnectException(
							"Failed to find any class that implements Converter and which name matches "
									+ converterClassOrAlias + ", available converters are: "
									+ pluginNames(delegatingLoader.converters())
					);
				}
				break;
		}
		if (klass == null) {
			throw new ConnectException("Unable to initialize the Converter specified in '" + classPropertyName + "'");
		}

		// Determine whether this is a key or value converter based upon the supplied property name ...
		@SuppressWarnings("deprecation") final boolean isKeyConverter = WorkerConfig.KEY_CONVERTER_CLASS_CONFIG.equals(classPropertyName)
				|| WorkerConfig.INTERNAL_KEY_CONVERTER_CLASS_CONFIG.equals(classPropertyName);

		// Configure the Converter using only the old configuration mechanism ...
		String configPrefix = classPropertyName + ".";
		Map<String, Object> converterConfig = config.originalsWithPrefix(configPrefix);
        log.debug("Configuring the {} converter with configuration keys:{}{}",
                  isKeyConverter ? "key" : "value", System.lineSeparator(), converterConfig.keySet());

        // Have to override schemas.enable from true to false for internal JSON converters
		// Don't have to warn the user about anything since all deprecation warnings take place in the
		// WorkerConfig class
		if (JsonConverter.class.isAssignableFrom(klass) && isInternalConverter(classPropertyName)) {
			// If they haven't explicitly specified values for internal.key.converter.schemas.enable
			// or internal.value.converter.schemas.enable, we can safely default them to false
			if (!converterConfig.containsKey(JsonConverterConfig.SCHEMAS_ENABLE_CONFIG)) {
				converterConfig.put(JsonConverterConfig.SCHEMAS_ENABLE_CONFIG, false);
			}
		}

		Converter plugin;
		ClassLoader savedLoader = compareAndSwapLoaders(klass.getClassLoader());
		try {
			plugin = newPlugin(klass);
			plugin.configure(converterConfig, isKeyConverter);
		} finally {
			compareAndSwapLoaders(savedLoader);
		}
		return plugin;
	}
=======
                    klass = pluginClass(delegatingLoader, converterClassOrAlias, Converter.class);
                } catch (ClassNotFoundException e) {
                    throw new ConnectException(
                            "Failed to find any class that implements Converter and which name matches "
                            + converterClassOrAlias + ", available converters are: "
                            + pluginNames(scanResult.converters())
                    );
                }
                break;
        }
        if (klass == null) {
            throw new ConnectException("Unable to initialize the Converter specified in '" + classPropertyName + "'");
        }

        // Determine whether this is a key or value converter based upon the supplied property name ...
        final boolean isKeyConverter = WorkerConfig.KEY_CONVERTER_CLASS_CONFIG.equals(classPropertyName);

        // Configure the Converter using only the old configuration mechanism ...
        String configPrefix = classPropertyName + ".";
        Map<String, Object> converterConfig = config.originalsWithPrefix(configPrefix);
        log.debug("Configuring the {} converter with configuration keys:{}{}",
                  isKeyConverter ? "key" : "value", System.lineSeparator(), converterConfig.keySet());

        Converter plugin;
        try (LoaderSwap loaderSwap = withClassLoader(klass.getClassLoader())) {
            plugin = newPlugin(klass);
            plugin.configure(converterConfig, isKeyConverter);
        }
        return plugin;
    }

    /**
     * Load an internal converter, used by the worker for (de)serializing data in internal topics.
     *
     * @param isKey           whether the converter is a key converter
     * @param className       the class name of the converter
     * @param converterConfig the properties to configure the converter with
     * @return the instantiated and configured {@link Converter}; never null
     * @throws ConnectException if the {@link Converter} implementation class could not be found
     */
    public Converter newInternalConverter(boolean isKey, String className, Map<String, String> converterConfig) {
        Class<? extends Converter> klass;
        try {
            klass = pluginClass(delegatingLoader, className, Converter.class);
        } catch (ClassNotFoundException e) {
            throw new ConnectException("Failed to load internal converter class " + className);
        }

        Converter plugin;
        try (LoaderSwap loaderSwap = withClassLoader(klass.getClassLoader())) {
            plugin = newPlugin(klass);
            plugin.configure(converterConfig, isKey);
        }
        return plugin;
    }
>>>>>>> 15418db6

    /**
     * If the given configuration defines a {@link HeaderConverter} using the named configuration property, return a new configured
     * instance.
     *
     * @param config             the configuration containing the {@link Converter}'s configuration; may not be null
     * @param classPropertyName  the name of the property that contains the name of the {@link Converter} class; may not be null
     * @param classLoaderUsage   which classloader should be used
     * @return the instantiated and configured {@link HeaderConverter}; null if the configuration did not define the specified property
     * @throws ConnectException if the {@link HeaderConverter} implementation class could not be found
     */
    public HeaderConverter newHeaderConverter(AbstractConfig config, String classPropertyName, ClassLoaderUsage classLoaderUsage) {
		Class<? extends HeaderConverter> klass = null;
        switch (classLoaderUsage) {
            case CURRENT_CLASSLOADER:
                if (!config.originals().containsKey(classPropertyName)) {
                    // This connector configuration does not define the header converter via the specified property name
                    return null;
                }
                // Attempt to load first with the current classloader, and plugins as a fallback.
                // Note: we can't use config.getConfiguredInstance because we have to remove the property prefixes
                // before calling config(...)
<<<<<<< HEAD
				klass = pluginClassFromConfig(config, classPropertyName, HeaderConverter.class, delegatingLoader.headerConverters());
=======
                klass = pluginClassFromConfig(config, classPropertyName, HeaderConverter.class, scanResult.headerConverters());
>>>>>>> 15418db6
                break;
            case PLUGINS:
                // Attempt to load with the plugin class loader, which uses the current classloader as a fallback.
                // Note that there will always be at least a default header converter for the worker
                String converterClassOrAlias = config.getClass(classPropertyName).getName();
                try {
                    klass = pluginClass(
                            delegatingLoader,
                            converterClassOrAlias,
                            HeaderConverter.class
<<<<<<< HEAD
					);
				} catch (ClassNotFoundException e) {
					throw new ConnectException(
							"Failed to find any class that implements HeaderConverter and which name matches "
									+ converterClassOrAlias
									+ ", available header converters are: "
									+ pluginNames(delegatingLoader.headerConverters())
					);
				}
		}
		if (klass == null) {
			throw new ConnectException("Unable to initialize the HeaderConverter specified in '" + classPropertyName + "'");
		}

		String configPrefix = classPropertyName + ".";
		Map<String, Object> converterConfig = config.originalsWithPrefix(configPrefix);
		converterConfig.put(ConverterConfig.TYPE_CONFIG, ConverterType.HEADER.getName());
		log.debug("Configuring the header converter with configuration keys:{}{}", System.lineSeparator(), converterConfig.keySet());

		HeaderConverter plugin;
		ClassLoader savedLoader = compareAndSwapLoaders(klass.getClassLoader());
		try {
			plugin = newPlugin(klass);
			plugin.configure(converterConfig);
		} finally {
			compareAndSwapLoaders(savedLoader);
		}
		return plugin;
	}
=======
                    );
                } catch (ClassNotFoundException e) {
                    throw new ConnectException(
                            "Failed to find any class that implements HeaderConverter and which name matches "
                                    + converterClassOrAlias
                                    + ", available header converters are: "
                                    + pluginNames(scanResult.headerConverters())
                    );
                }
        }
        if (klass == null) {
            throw new ConnectException("Unable to initialize the HeaderConverter specified in '" + classPropertyName + "'");
        }

        String configPrefix = classPropertyName + ".";
        Map<String, Object> converterConfig = config.originalsWithPrefix(configPrefix);
        converterConfig.put(ConverterConfig.TYPE_CONFIG, ConverterType.HEADER.getName());
        log.debug("Configuring the header converter with configuration keys:{}{}", System.lineSeparator(), converterConfig.keySet());

        HeaderConverter plugin;
        try (LoaderSwap loaderSwap = withClassLoader(klass.getClassLoader())) {
            plugin = newPlugin(klass);
            plugin.configure(converterConfig);
        }
        return plugin;
    }
>>>>>>> 15418db6

    public ConfigProvider newConfigProvider(AbstractConfig config, String providerPrefix, ClassLoaderUsage classLoaderUsage) {
        String classPropertyName = providerPrefix + ".class";
        Map<String, String> originalConfig = config.originalsStrings();
        if (!originalConfig.containsKey(classPropertyName)) {
            // This configuration does not define the config provider via the specified property name
            return null;
        }
		Class<? extends ConfigProvider> klass = null;
        switch (classLoaderUsage) {
            case CURRENT_CLASSLOADER:
                // Attempt to load first with the current classloader, and plugins as a fallback.
<<<<<<< HEAD
				klass = pluginClassFromConfig(config, classPropertyName, ConfigProvider.class, delegatingLoader.configProviders());
=======
                klass = pluginClassFromConfig(config, classPropertyName, ConfigProvider.class, scanResult.configProviders());
>>>>>>> 15418db6
                break;
            case PLUGINS:
                // Attempt to load with the plugin class loader, which uses the current classloader as a fallback
                String configProviderClassOrAlias = originalConfig.get(classPropertyName);
                try {
<<<<<<< HEAD
					klass = pluginClass(delegatingLoader, configProviderClassOrAlias, ConfigProvider.class);
				} catch (ClassNotFoundException e) {
					throw new ConnectException(
							"Failed to find any class that implements ConfigProvider and which name matches "
									+ configProviderClassOrAlias + ", available ConfigProviders are: "
									+ pluginNames(delegatingLoader.configProviders())
					);
				}
				break;
		}
		if (klass == null) {
			throw new ConnectException("Unable to initialize the ConfigProvider specified in '" + classPropertyName + "'");
		}

		// Configure the ConfigProvider
		String configPrefix = providerPrefix + ".param.";
		Map<String, Object> configProviderConfig = config.originalsWithPrefix(configPrefix);

		ConfigProvider plugin;
		ClassLoader savedLoader = compareAndSwapLoaders(klass.getClassLoader());
		try {
			plugin = newPlugin(klass);
			plugin.configure(configProviderConfig);
		} finally {
			compareAndSwapLoaders(savedLoader);
		}
		return plugin;
	}
=======
                    klass = pluginClass(delegatingLoader, configProviderClassOrAlias, ConfigProvider.class);
                } catch (ClassNotFoundException e) {
                    throw new ConnectException(
                            "Failed to find any class that implements ConfigProvider and which name matches "
                                    + configProviderClassOrAlias + ", available ConfigProviders are: "
                                    + pluginNames(scanResult.configProviders())
                    );
                }
                break;
        }
        if (klass == null) {
            throw new ConnectException("Unable to initialize the ConfigProvider specified in '" + classPropertyName + "'");
        }

        // Configure the ConfigProvider
        String configPrefix = providerPrefix + ".param.";
        Map<String, Object> configProviderConfig = config.originalsWithPrefix(configPrefix);

        ConfigProvider plugin;
        try (LoaderSwap loaderSwap = withClassLoader(klass.getClassLoader())) {
            plugin = newPlugin(klass);
            plugin.configure(configProviderConfig);
        }
        return plugin;
    }
>>>>>>> 15418db6

    /**
     * If the given class names are available in the classloader, return a list of new configured
     * instances. If the instances implement {@link Configurable}, they are configured with provided {@param config}
     *
     * @param klassNames         the list of class names of plugins that needs to instantiated and configured
     * @param config             the configuration containing the {@link org.apache.kafka.connect.runtime.Worker}'s configuration; may not be {@code null}
     * @param pluginKlass        the type of the plugin class that is being instantiated
     * @return the instantiated and configured list of plugins of type <T>; empty list if the {@param klassNames} is {@code null} or empty
     * @throws ConnectException if the implementation class could not be found
     */
    public <T> List<T> newPlugins(List<String> klassNames, AbstractConfig config, Class<T> pluginKlass) {
        List<T> plugins = new ArrayList<>();
        if (klassNames != null) {
            for (String klassName : klassNames) {
                plugins.add(newPlugin(klassName, config, pluginKlass));
            }
        }
        return plugins;
    }

    public <T> T newPlugin(String klassName, AbstractConfig config, Class<T> pluginKlass) {
<<<<<<< HEAD
		T plugin;
		Class<? extends T> klass;
		try {
			klass = pluginClass(delegatingLoader, klassName, pluginKlass);
		} catch (ClassNotFoundException e) {
			String msg = String.format("Failed to find any class that implements %s and which "
					+ "name matches %s", pluginKlass, klassName);
			throw new ConnectException(msg);
		}
		ClassLoader savedLoader = compareAndSwapLoaders(klass.getClassLoader());
		try {
			plugin = newPlugin(klass);
			if (plugin instanceof Versioned) {
				Versioned versionedPlugin = (Versioned) plugin;
				if (Utils.isBlank(versionedPlugin.version())) {
					throw new ConnectException("Version not defined for '" + klassName + "'");
				}
			}
			if (plugin instanceof Configurable) {
				((Configurable) plugin).configure(config.originals());
			}
		} finally {
			compareAndSwapLoaders(savedLoader);
		}
		return plugin;
	}
=======
        T plugin;
        Class<? extends T> klass;
        try {
            klass = pluginClass(delegatingLoader, klassName, pluginKlass);
        } catch (ClassNotFoundException e) {
            String msg = String.format("Failed to find any class that implements %s and which "
                                       + "name matches %s", pluginKlass, klassName);
            throw new ConnectException(msg);
        }
        try (LoaderSwap loaderSwap = withClassLoader(klass.getClassLoader())) {
            plugin = newPlugin(klass);
            if (plugin instanceof Versioned) {
                Versioned versionedPlugin = (Versioned) plugin;
                if (Utils.isBlank(versionedPlugin.version())) {
                    throw new ConnectException("Version not defined for '" + klassName + "'");
                }
            }
            if (plugin instanceof Configurable) {
                ((Configurable) plugin).configure(config.originals());
            }
        }
        return plugin;
    }
>>>>>>> 15418db6

}<|MERGE_RESOLUTION|>--- conflicted
+++ resolved
@@ -38,18 +38,12 @@
 import org.slf4j.LoggerFactory;
 
 import java.nio.file.Path;
-import java.util.ArrayList;
-import java.util.Collection;
-import java.util.List;
-import java.util.Map;
-import java.util.Set;
-import java.util.TreeSet;
+import java.util.*;
 
 public class Plugins {
 
     public enum ClassLoaderUsage {
-        CURRENT_CLASSLOADER,
-        PLUGINS
+        CURRENT_CLASSLOADER, PLUGINS
     }
 
     private static final Logger log = LoggerFactory.getLogger(Plugins.class);
@@ -77,50 +71,6 @@
 
     private static <T> String pluginNames(Collection<PluginDesc<T>> plugins) {
         return Utils.join(plugins, ", ");
-<<<<<<< HEAD
-	}
-
-	protected static <T> T newPlugin(Class<T> klass) {
-		// KAFKA-8340: The thread classloader is used during static initialization and must be
-		// set to the plugin's classloader during instantiation
-		ClassLoader savedLoader = compareAndSwapLoaders(klass.getClassLoader());
-		try {
-			return Utils.newInstance(klass);
-		} catch (Throwable t) {
-			throw new ConnectException("Instantiation error", t);
-		} finally {
-			compareAndSwapLoaders(savedLoader);
-		}
-	}
-
-	@SuppressWarnings("unchecked")
-	protected <U> Class<? extends U> pluginClassFromConfig(
-			AbstractConfig config,
-			String propertyName,
-			Class<U> pluginClass,
-			Collection<PluginDesc<U>> plugins
-	) {
-		Class<?> klass = config.getClass(propertyName);
-		if (pluginClass.isAssignableFrom(klass)) {
-			return (Class<? extends U>) klass;
-		}
-		throw new ConnectException(
-				"Failed to find any class that implements " + pluginClass.getSimpleName()
-						+ " for the config "
-						+ propertyName + ", available classes are: "
-						+ pluginNames(plugins)
-		);
-	}
-
-	@SuppressWarnings("unchecked")
-	protected static <U> Class<? extends U> pluginClass(
-			DelegatingClassLoader loader,
-			String classOrAlias,
-			Class<U> pluginClass
-	) throws ClassNotFoundException {
-		Class<?> klass = loader.loadClass(classOrAlias, false);
-		if (pluginClass.isAssignableFrom(klass)) {
-=======
     }
 
     private <T> T newPlugin(Class<T> klass) {
@@ -134,41 +84,22 @@
     }
 
     @SuppressWarnings("unchecked")
-    protected <U> Class<? extends U> pluginClassFromConfig(
-            AbstractConfig config,
-            String propertyName,
-            Class<U> pluginClass,
-            Collection<PluginDesc<U>> plugins
-    ) {
+    protected <U> Class<? extends U> pluginClassFromConfig(AbstractConfig config, String propertyName, Class<U> pluginClass, Collection<PluginDesc<U>> plugins) {
         Class<?> klass = config.getClass(propertyName);
         if (pluginClass.isAssignableFrom(klass)) {
             return (Class<? extends U>) klass;
         }
-        throw new ConnectException(
-            "Failed to find any class that implements " + pluginClass.getSimpleName()
-                + " for the config "
-                + propertyName + ", available classes are: "
-                + pluginNames(plugins)
-        );
+        throw new ConnectException("Failed to find any class that implements " + pluginClass.getSimpleName() + " for the config " + propertyName + ", available classes are: " + pluginNames(plugins));
     }
 
     @SuppressWarnings("unchecked")
-    protected static <U> Class<? extends U> pluginClass(
-            DelegatingClassLoader loader,
-            String classOrAlias,
-            Class<U> pluginClass
-    ) throws ClassNotFoundException {
+    protected static <U> Class<? extends U> pluginClass(DelegatingClassLoader loader, String classOrAlias, Class<U> pluginClass) throws ClassNotFoundException {
         Class<?> klass = loader.loadClass(classOrAlias, false);
         if (pluginClass.isAssignableFrom(klass)) {
->>>>>>> 15418db6
             return (Class<? extends U>) klass;
         }
 
-        throw new ClassNotFoundException(
-                "Requested class: "
-                        + classOrAlias
-                        + " does not extend " + pluginClass.getSimpleName()
-        );
+        throw new ClassNotFoundException("Requested class: " + classOrAlias + " does not extend " + pluginClass.getSimpleName());
     }
 
     public Class<?> pluginClass(String classOrAlias) throws ClassNotFoundException {
@@ -201,10 +132,10 @@
      * }
      * }</pre>
      * After the completion of the try block, the previous context classloader will be restored.
+     * @param loader ClassLoader to use as the thread context classloader
+     * @return A {@link LoaderSwap} handle which restores the prior classloader on {@link LoaderSwap#close()}.
      * @see Thread#getContextClassLoader()
      * @see LoaderSwap
-     * @param loader ClassLoader to use as the thread context classloader
-     * @return A {@link LoaderSwap} handle which restores the prior classloader on {@link LoaderSwap#close()}.
      */
     public LoaderSwap withClassLoader(ClassLoader loader) {
         ClassLoader savedLoader = compareAndSwapLoaders(loader);
@@ -218,10 +149,10 @@
 
     /**
      * Wrap a {@link Runnable} such that it is performed with the specified thread context classloader
+     * @param classLoader {@link ClassLoader} to use as the thread context classloader
+     * @param operation   {@link Runnable} which is sensitive to the thread context classloader
+     * @return A wrapper {@link Runnable} which will execute the wrapped operation
      * @see Thread#getContextClassLoader()
-     * @param classLoader {@link ClassLoader} to use as the thread context classloader
-     * @param operation {@link Runnable} which is sensitive to the thread context classloader
-     * @return A wrapper {@link Runnable} which will execute the wrapped operation
      */
     public Runnable withClassLoader(ClassLoader classLoader, Runnable operation) {
         return () -> {
@@ -241,26 +172,6 @@
 
     @SuppressWarnings({"unchecked", "rawtypes"})
     public Set<PluginDesc<Connector>> connectors() {
-<<<<<<< HEAD
-        return delegatingLoader.connectors();
-	}
-
-	public Set<PluginDesc<Converter>> converters() {
-		return delegatingLoader.converters();
-	}
-
-	public Set<PluginDesc<Transformation>> transformations() {
-		return delegatingLoader.transformations();
-	}
-
-	public Set<PluginDesc<Predicate>> predicates() {
-		return delegatingLoader.predicates();
-	}
-
-	public Set<PluginDesc<ConfigProvider>> configProviders() {
-		return delegatingLoader.configProviders();
-	}
-=======
         Set<PluginDesc<Connector>> connectors = new TreeSet<>((Set) sinkConnectors());
         connectors.addAll((Set) sourceConnectors());
         return connectors;
@@ -298,47 +209,33 @@
         Class<?> klass = pluginClass(delegatingLoader, classOrAlias, Object.class);
         return newPlugin(klass);
     }
->>>>>>> 15418db6
-
-	public Connector newConnector(String connectorClassOrAlias) {
-		Class<? extends Connector> klass = connectorClass(connectorClassOrAlias);
-		return newPlugin(klass);
-	}
+
+    public Connector newConnector(String connectorClassOrAlias) {
+        Class<? extends Connector> klass = connectorClass(connectorClassOrAlias);
+        return newPlugin(klass);
+    }
 
     public Class<? extends Connector> connectorClass(String connectorClassOrAlias) {
         Class<? extends Connector> klass;
         try {
-            klass = pluginClass(
-                    delegatingLoader,
-                    connectorClassOrAlias,
-                    Connector.class
-            );
+            klass = pluginClass(delegatingLoader, connectorClassOrAlias, Connector.class);
         } catch (ClassNotFoundException e) {
             List<PluginDesc<? extends Connector>> matches = new ArrayList<>();
             Set<PluginDesc<Connector>> connectors = connectors();
             for (PluginDesc<? extends Connector> plugin : connectors) {
                 Class<?> pluginClass = plugin.pluginClass();
                 String simpleName = pluginClass.getSimpleName();
-                if (simpleName.equals(connectorClassOrAlias)
-                        || simpleName.equals(connectorClassOrAlias + "Connector")) {
+                if (simpleName.equals(connectorClassOrAlias) || simpleName.equals(connectorClassOrAlias + "Connector")) {
                     matches.add(plugin);
                 }
             }
 
             if (matches.isEmpty()) {
-                throw new ConnectException(
-                        "Failed to find any class that implements Connector and which name matches "
-                                + connectorClassOrAlias
-                                + ", available connectors are: "
-                                + Utils.join(connectors, ", ")
+                throw new ConnectException("Failed to find any class that implements Connector and which name matches " + connectorClassOrAlias + ", available connectors are: " + Utils.join(connectors, ", ")
                 );
             }
             if (matches.size() > 1) {
-                throw new ConnectException(
-                        "More than one connector matches alias "
-                                + connectorClassOrAlias
-                                + ". Please use full package and class name instead. Classes found: "
-                                + Utils.join(connectors, ", ")
+                throw new ConnectException("More than one connector matches alias " + connectorClassOrAlias + ". Please use full package and class name instead. Classes found: " + Utils.join(connectors, ", ")
                 );
             }
 
@@ -366,81 +263,22 @@
             // This configuration does not define the converter via the specified property name
             return null;
         }
-<<<<<<< HEAD
-		Class<? extends Converter> klass = null;
-=======
 
         Class<? extends Converter> klass = null;
->>>>>>> 15418db6
         switch (classLoaderUsage) {
             case CURRENT_CLASSLOADER:
                 // Attempt to load first with the current classloader, and plugins as a fallback.
                 // Note: we can't use config.getConfiguredInstance because Converter doesn't implement Configurable, and even if it did
                 // we have to remove the property prefixes before calling config(...) and we still always want to call Converter.config.
-<<<<<<< HEAD
-				klass = pluginClassFromConfig(config, classPropertyName, Converter.class, delegatingLoader.converters());
-=======
                 klass = pluginClassFromConfig(config, classPropertyName, Converter.class, scanResult.converters());
->>>>>>> 15418db6
                 break;
             case PLUGINS:
                 // Attempt to load with the plugin class loader, which uses the current classloader as a fallback
                 String converterClassOrAlias = config.getClass(classPropertyName).getName();
                 try {
-<<<<<<< HEAD
-					klass = pluginClass(delegatingLoader, converterClassOrAlias, Converter.class);
-				} catch (ClassNotFoundException e) {
-					throw new ConnectException(
-							"Failed to find any class that implements Converter and which name matches "
-									+ converterClassOrAlias + ", available converters are: "
-									+ pluginNames(delegatingLoader.converters())
-					);
-				}
-				break;
-		}
-		if (klass == null) {
-			throw new ConnectException("Unable to initialize the Converter specified in '" + classPropertyName + "'");
-		}
-
-		// Determine whether this is a key or value converter based upon the supplied property name ...
-		@SuppressWarnings("deprecation") final boolean isKeyConverter = WorkerConfig.KEY_CONVERTER_CLASS_CONFIG.equals(classPropertyName)
-				|| WorkerConfig.INTERNAL_KEY_CONVERTER_CLASS_CONFIG.equals(classPropertyName);
-
-		// Configure the Converter using only the old configuration mechanism ...
-		String configPrefix = classPropertyName + ".";
-		Map<String, Object> converterConfig = config.originalsWithPrefix(configPrefix);
-        log.debug("Configuring the {} converter with configuration keys:{}{}",
-                  isKeyConverter ? "key" : "value", System.lineSeparator(), converterConfig.keySet());
-
-        // Have to override schemas.enable from true to false for internal JSON converters
-		// Don't have to warn the user about anything since all deprecation warnings take place in the
-		// WorkerConfig class
-		if (JsonConverter.class.isAssignableFrom(klass) && isInternalConverter(classPropertyName)) {
-			// If they haven't explicitly specified values for internal.key.converter.schemas.enable
-			// or internal.value.converter.schemas.enable, we can safely default them to false
-			if (!converterConfig.containsKey(JsonConverterConfig.SCHEMAS_ENABLE_CONFIG)) {
-				converterConfig.put(JsonConverterConfig.SCHEMAS_ENABLE_CONFIG, false);
-			}
-		}
-
-		Converter plugin;
-		ClassLoader savedLoader = compareAndSwapLoaders(klass.getClassLoader());
-		try {
-			plugin = newPlugin(klass);
-			plugin.configure(converterConfig, isKeyConverter);
-		} finally {
-			compareAndSwapLoaders(savedLoader);
-		}
-		return plugin;
-	}
-=======
                     klass = pluginClass(delegatingLoader, converterClassOrAlias, Converter.class);
                 } catch (ClassNotFoundException e) {
-                    throw new ConnectException(
-                            "Failed to find any class that implements Converter and which name matches "
-                            + converterClassOrAlias + ", available converters are: "
-                            + pluginNames(scanResult.converters())
-                    );
+                    throw new ConnectException("Failed to find any class that implements Converter and which name matches " + converterClassOrAlias + ", available converters are: " + pluginNames(scanResult.converters()));
                 }
                 break;
         }
@@ -454,8 +292,7 @@
         // Configure the Converter using only the old configuration mechanism ...
         String configPrefix = classPropertyName + ".";
         Map<String, Object> converterConfig = config.originalsWithPrefix(configPrefix);
-        log.debug("Configuring the {} converter with configuration keys:{}{}",
-                  isKeyConverter ? "key" : "value", System.lineSeparator(), converterConfig.keySet());
+        log.debug("Configuring the {} converter with configuration keys:{}{}", isKeyConverter ? "key" : "value", System.lineSeparator(), converterConfig.keySet());
 
         Converter plugin;
         try (LoaderSwap loaderSwap = withClassLoader(klass.getClassLoader())) {
@@ -467,7 +304,6 @@
 
     /**
      * Load an internal converter, used by the worker for (de)serializing data in internal topics.
-     *
      * @param isKey           whether the converter is a key converter
      * @param className       the class name of the converter
      * @param converterConfig the properties to configure the converter with
@@ -489,7 +325,6 @@
         }
         return plugin;
     }
->>>>>>> 15418db6
 
     /**
      * If the given configuration defines a {@link HeaderConverter} using the named configuration property, return a new configured
@@ -502,7 +337,7 @@
      * @throws ConnectException if the {@link HeaderConverter} implementation class could not be found
      */
     public HeaderConverter newHeaderConverter(AbstractConfig config, String classPropertyName, ClassLoaderUsage classLoaderUsage) {
-		Class<? extends HeaderConverter> klass = null;
+        Class<? extends HeaderConverter> klass = null;
         switch (classLoaderUsage) {
             case CURRENT_CLASSLOADER:
                 if (!config.originals().containsKey(classPropertyName)) {
@@ -512,60 +347,16 @@
                 // Attempt to load first with the current classloader, and plugins as a fallback.
                 // Note: we can't use config.getConfiguredInstance because we have to remove the property prefixes
                 // before calling config(...)
-<<<<<<< HEAD
-				klass = pluginClassFromConfig(config, classPropertyName, HeaderConverter.class, delegatingLoader.headerConverters());
-=======
                 klass = pluginClassFromConfig(config, classPropertyName, HeaderConverter.class, scanResult.headerConverters());
->>>>>>> 15418db6
                 break;
             case PLUGINS:
                 // Attempt to load with the plugin class loader, which uses the current classloader as a fallback.
                 // Note that there will always be at least a default header converter for the worker
                 String converterClassOrAlias = config.getClass(classPropertyName).getName();
                 try {
-                    klass = pluginClass(
-                            delegatingLoader,
-                            converterClassOrAlias,
-                            HeaderConverter.class
-<<<<<<< HEAD
-					);
-				} catch (ClassNotFoundException e) {
-					throw new ConnectException(
-							"Failed to find any class that implements HeaderConverter and which name matches "
-									+ converterClassOrAlias
-									+ ", available header converters are: "
-									+ pluginNames(delegatingLoader.headerConverters())
-					);
-				}
-		}
-		if (klass == null) {
-			throw new ConnectException("Unable to initialize the HeaderConverter specified in '" + classPropertyName + "'");
-		}
-
-		String configPrefix = classPropertyName + ".";
-		Map<String, Object> converterConfig = config.originalsWithPrefix(configPrefix);
-		converterConfig.put(ConverterConfig.TYPE_CONFIG, ConverterType.HEADER.getName());
-		log.debug("Configuring the header converter with configuration keys:{}{}", System.lineSeparator(), converterConfig.keySet());
-
-		HeaderConverter plugin;
-		ClassLoader savedLoader = compareAndSwapLoaders(klass.getClassLoader());
-		try {
-			plugin = newPlugin(klass);
-			plugin.configure(converterConfig);
-		} finally {
-			compareAndSwapLoaders(savedLoader);
-		}
-		return plugin;
-	}
-=======
-                    );
+                    klass = pluginClass(delegatingLoader, converterClassOrAlias, HeaderConverter.class);
                 } catch (ClassNotFoundException e) {
-                    throw new ConnectException(
-                            "Failed to find any class that implements HeaderConverter and which name matches "
-                                    + converterClassOrAlias
-                                    + ", available header converters are: "
-                                    + pluginNames(scanResult.headerConverters())
-                    );
+                    throw new ConnectException("Failed to find any class that implements HeaderConverter and which name matches " + converterClassOrAlias + ", available header converters are: " + pluginNames(scanResult.headerConverters()));
                 }
         }
         if (klass == null) {
@@ -584,7 +375,6 @@
         }
         return plugin;
     }
->>>>>>> 15418db6
 
     public ConfigProvider newConfigProvider(AbstractConfig config, String providerPrefix, ClassLoaderUsage classLoaderUsage) {
         String classPropertyName = providerPrefix + ".class";
@@ -593,57 +383,19 @@
             // This configuration does not define the config provider via the specified property name
             return null;
         }
-		Class<? extends ConfigProvider> klass = null;
+        Class<? extends ConfigProvider> klass = null;
         switch (classLoaderUsage) {
             case CURRENT_CLASSLOADER:
                 // Attempt to load first with the current classloader, and plugins as a fallback.
-<<<<<<< HEAD
-				klass = pluginClassFromConfig(config, classPropertyName, ConfigProvider.class, delegatingLoader.configProviders());
-=======
                 klass = pluginClassFromConfig(config, classPropertyName, ConfigProvider.class, scanResult.configProviders());
->>>>>>> 15418db6
                 break;
             case PLUGINS:
                 // Attempt to load with the plugin class loader, which uses the current classloader as a fallback
                 String configProviderClassOrAlias = originalConfig.get(classPropertyName);
                 try {
-<<<<<<< HEAD
-					klass = pluginClass(delegatingLoader, configProviderClassOrAlias, ConfigProvider.class);
-				} catch (ClassNotFoundException e) {
-					throw new ConnectException(
-							"Failed to find any class that implements ConfigProvider and which name matches "
-									+ configProviderClassOrAlias + ", available ConfigProviders are: "
-									+ pluginNames(delegatingLoader.configProviders())
-					);
-				}
-				break;
-		}
-		if (klass == null) {
-			throw new ConnectException("Unable to initialize the ConfigProvider specified in '" + classPropertyName + "'");
-		}
-
-		// Configure the ConfigProvider
-		String configPrefix = providerPrefix + ".param.";
-		Map<String, Object> configProviderConfig = config.originalsWithPrefix(configPrefix);
-
-		ConfigProvider plugin;
-		ClassLoader savedLoader = compareAndSwapLoaders(klass.getClassLoader());
-		try {
-			plugin = newPlugin(klass);
-			plugin.configure(configProviderConfig);
-		} finally {
-			compareAndSwapLoaders(savedLoader);
-		}
-		return plugin;
-	}
-=======
                     klass = pluginClass(delegatingLoader, configProviderClassOrAlias, ConfigProvider.class);
                 } catch (ClassNotFoundException e) {
-                    throw new ConnectException(
-                            "Failed to find any class that implements ConfigProvider and which name matches "
-                                    + configProviderClassOrAlias + ", available ConfigProviders are: "
-                                    + pluginNames(scanResult.configProviders())
-                    );
+                    throw new ConnectException("Failed to find any class that implements ConfigProvider and which name matches " + configProviderClassOrAlias + ", available ConfigProviders are: " + pluginNames(scanResult.configProviders()));
                 }
                 break;
         }
@@ -662,7 +414,6 @@
         }
         return plugin;
     }
->>>>>>> 15418db6
 
     /**
      * If the given class names are available in the classloader, return a list of new configured
@@ -685,41 +436,12 @@
     }
 
     public <T> T newPlugin(String klassName, AbstractConfig config, Class<T> pluginKlass) {
-<<<<<<< HEAD
-		T plugin;
-		Class<? extends T> klass;
-		try {
-			klass = pluginClass(delegatingLoader, klassName, pluginKlass);
-		} catch (ClassNotFoundException e) {
-			String msg = String.format("Failed to find any class that implements %s and which "
-					+ "name matches %s", pluginKlass, klassName);
-			throw new ConnectException(msg);
-		}
-		ClassLoader savedLoader = compareAndSwapLoaders(klass.getClassLoader());
-		try {
-			plugin = newPlugin(klass);
-			if (plugin instanceof Versioned) {
-				Versioned versionedPlugin = (Versioned) plugin;
-				if (Utils.isBlank(versionedPlugin.version())) {
-					throw new ConnectException("Version not defined for '" + klassName + "'");
-				}
-			}
-			if (plugin instanceof Configurable) {
-				((Configurable) plugin).configure(config.originals());
-			}
-		} finally {
-			compareAndSwapLoaders(savedLoader);
-		}
-		return plugin;
-	}
-=======
         T plugin;
         Class<? extends T> klass;
         try {
             klass = pluginClass(delegatingLoader, klassName, pluginKlass);
         } catch (ClassNotFoundException e) {
-            String msg = String.format("Failed to find any class that implements %s and which "
-                                       + "name matches %s", pluginKlass, klassName);
+            String msg = String.format("Failed to find any class that implements %s and which " + "name matches %s", pluginKlass, klassName);
             throw new ConnectException(msg);
         }
         try (LoaderSwap loaderSwap = withClassLoader(klass.getClassLoader())) {
@@ -736,6 +458,5 @@
         }
         return plugin;
     }
->>>>>>> 15418db6
 
 }