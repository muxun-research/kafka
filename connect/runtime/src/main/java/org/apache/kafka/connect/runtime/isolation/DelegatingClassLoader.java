/*
 * Licensed to the Apache Software Foundation (ASF) under one or more
 * contributor license agreements. See the NOTICE file distributed with
 * this work for additional information regarding copyright ownership.
 * The ASF licenses this file to You under the Apache License, Version 2.0
 * (the "License"); you may not use this file except in compliance with
 * the License. You may obtain a copy of the License at
 *
 *    http://www.apache.org/licenses/LICENSE-2.0
 *
 * Unless required by applicable law or agreed to in writing, software
 * distributed under the License is distributed on an "AS IS" BASIS,
 * WITHOUT WARRANTIES OR CONDITIONS OF ANY KIND, either express or implied.
 * See the License for the specific language governing permissions and
 * limitations under the License.
 */
package org.apache.kafka.connect.runtime.isolation;

import org.slf4j.Logger;
import org.slf4j.LoggerFactory;

import java.net.URL;
import java.net.URLClassLoader;
import java.util.HashMap;
import java.util.Map;
import java.util.SortedMap;
import java.util.TreeMap;
import java.util.concurrent.ConcurrentHashMap;
import java.util.concurrent.ConcurrentMap;

/**
 * A custom classloader dedicated to loading Connect plugin classes in classloading isolation.
 *
 * <p>
 * Under the current scheme for classloading isolation in Connect, the delegating classloader loads
 * plugin classes that it finds in its child plugin classloaders. For classes that are not plugins,
 * this delegating classloader delegates its loading to its parent. This makes this classloader a
 * child-first classloader.
 * <p>
 * This class is thread-safe and parallel capable.
 */
public class DelegatingClassLoader extends URLClassLoader {
    private static final Logger log = LoggerFactory.getLogger(DelegatingClassLoader.class);

<<<<<<< HEAD
    private final Map<String, SortedMap<PluginDesc<?>, ClassLoader>> pluginLoaders;
    private final Map<String, String> aliases;
    private final SortedSet<PluginDesc<Connector>> connectors;
    private final SortedSet<PluginDesc<Converter>> converters;
    private final SortedSet<PluginDesc<HeaderConverter>> headerConverters;
	private final SortedSet<PluginDesc<Transformation>> transformations;
	private final SortedSet<PluginDesc<Predicate>> predicates;
	private final SortedSet<PluginDesc<ConfigProvider>> configProviders;
    private final SortedSet<PluginDesc<ConnectRestExtension>> restExtensions;
    private final SortedSet<PluginDesc<ConnectorClientConfigOverridePolicy>> connectorClientConfigPolicies;
    private final List<String> pluginPaths;
=======
    private final ConcurrentMap<String, SortedMap<PluginDesc<?>, ClassLoader>> pluginLoaders;
    private final ConcurrentMap<String, String> aliases;
>>>>>>> 15418db6

    // Although this classloader does not load classes directly but rather delegates loading to a
    // PluginClassLoader or its parent through its base class, because of the use of inheritance in
    // in the latter case, this classloader needs to also be declared as parallel capable to use
    // fine-grain locking when loading classes.
    static {
        ClassLoader.registerAsParallelCapable();
    }

    public DelegatingClassLoader(ClassLoader parent) {
        super(new URL[0], parent);
<<<<<<< HEAD
        this.pluginPaths = pluginPaths;
        this.pluginLoaders = new HashMap<>();
        this.aliases = new HashMap<>();
        this.connectors = new TreeSet<>();
        this.converters = new TreeSet<>();
        this.headerConverters = new TreeSet<>();
		this.transformations = new TreeSet<>();
		this.predicates = new TreeSet<>();
		this.configProviders = new TreeSet<>();
        this.restExtensions = new TreeSet<>();
        this.connectorClientConfigPolicies = new TreeSet<>();
=======
        this.pluginLoaders = new ConcurrentHashMap<>();
        this.aliases = new ConcurrentHashMap<>();
>>>>>>> 15418db6
    }

    public DelegatingClassLoader() {
        // Use as parent the classloader that loaded this class. In most cases this will be the
        // System classloader. But this choice here provides additional flexibility in managed
        // environments that control classloading differently (OSGi, Spring and others) and don't
        // depend on the System classloader to load Connect's classes.
<<<<<<< HEAD
        this(pluginPaths, DelegatingClassLoader.class.getClassLoader());
    }

    public Set<PluginDesc<Connector>> connectors() {
        return connectors;
    }

    public Set<PluginDesc<Converter>> converters() {
        return converters;
	}

	public Set<PluginDesc<HeaderConverter>> headerConverters() {
		return headerConverters;
	}

	public Set<PluginDesc<Transformation>> transformations() {
		return transformations;
	}

	public Set<PluginDesc<Predicate>> predicates() {
		return predicates;
	}

	public Set<PluginDesc<ConfigProvider>> configProviders() {
		return configProviders;
	}

	public Set<PluginDesc<ConnectRestExtension>> restExtensions() {
		return restExtensions;
	}

	public Set<PluginDesc<ConnectorClientConfigOverridePolicy>> connectorClientConfigPolicies() {
		return connectorClientConfigPolicies;
	}

	/**
	 * Retrieve the PluginClassLoader associated with a plugin class
	 * @param name The fully qualified class name of the plugin
	 * @return the PluginClassLoader that should be used to load this, or null if the plugin is not isolated.
	 */
	public PluginClassLoader pluginClassLoader(String name) {
		if (!PluginUtils.shouldLoadInIsolation(name)) {
			return null;
		}
		SortedMap<PluginDesc<?>, ClassLoader> inner = pluginLoaders.get(name);
		if (inner == null) {
			return null;
		}
		ClassLoader pluginLoader = inner.get(inner.lastKey());
		return pluginLoader instanceof PluginClassLoader
				? (PluginClassLoader) pluginLoader
				: null;
	}

	public ClassLoader connectorLoader(Connector connector) {
		return connectorLoader(connector.getClass().getName());
	}

	public ClassLoader connectorLoader(String connectorClassOrAlias) {
		String fullName = aliases.containsKey(connectorClassOrAlias)
				? aliases.get(connectorClassOrAlias)
				: connectorClassOrAlias;
		ClassLoader classLoader = pluginClassLoader(fullName);
		if (classLoader == null) classLoader = this;
		log.debug(
				"Getting plugin class loader: '{}' for connector: {}",
				classLoader,
				connectorClassOrAlias
		);
		return classLoader;
	}

    private static PluginClassLoader newPluginClassLoader(
            final URL pluginLocation,
            final URL[] urls,
            final ClassLoader parent
    ) {
        return AccessController.doPrivileged(
                (PrivilegedAction<PluginClassLoader>) () -> new PluginClassLoader(pluginLocation, urls, parent)
        );
    }

    private <T> void addPlugins(Collection<PluginDesc<T>> plugins, ClassLoader loader) {
        for (PluginDesc<T> plugin : plugins) {
            String pluginClassName = plugin.className();
            SortedMap<PluginDesc<?>, ClassLoader> inner = pluginLoaders.get(pluginClassName);
            if (inner == null) {
                inner = new TreeMap<>();
                pluginLoaders.put(pluginClassName, inner);
                // TODO: once versioning is enabled this line should be moved outside this if branch
                log.info("Added plugin '{}'", pluginClassName);
            }
            inner.put(plugin, loader);
        }
    }

    protected void initLoaders() {
        for (String configPath : pluginPaths) {
            initPluginLoader(configPath);
        }
        // Finally add parent/system loader.
        initPluginLoader(CLASSPATH_NAME);
        addAllAliases();
    }

    private void initPluginLoader(String path) {
        try {
            if (CLASSPATH_NAME.equals(path)) {
                scanUrlsAndAddPlugins(
                        getParent(),
                        ClasspathHelper.forJavaClassPath().toArray(new URL[0]),
                        null
                );
            } else {
                Path pluginPath = Paths.get(path).toAbsolutePath();
                // Update for exception handling
                path = pluginPath.toString();
                // Currently 'plugin.paths' property is a list of top-level directories
                // containing plugins
                if (Files.isDirectory(pluginPath)) {
                    for (Path pluginLocation : PluginUtils.pluginLocations(pluginPath)) {
                        registerPlugin(pluginLocation);
                    }
                } else if (PluginUtils.isArchive(pluginPath)) {
                    registerPlugin(pluginPath);
                }
            }
        } catch (InvalidPathException | MalformedURLException e) {
            log.error("Invalid path in plugin path: {}. Ignoring.", path, e);
        } catch (IOException e) {
            log.error("Could not get listing for plugin path: {}. Ignoring.", path, e);
        } catch (InstantiationException | IllegalAccessException e) {
            log.error("Could not instantiate plugins in: {}. Ignoring: {}", path, e);
        }
    }

    private void registerPlugin(Path pluginLocation)
            throws InstantiationException, IllegalAccessException, IOException {
        log.info("Loading plugin from: {}", pluginLocation);
        List<URL> pluginUrls = new ArrayList<>();
        for (Path path : PluginUtils.pluginUrls(pluginLocation)) {
            pluginUrls.add(path.toUri().toURL());
        }
        URL[] urls = pluginUrls.toArray(new URL[0]);
        if (log.isDebugEnabled()) {
            log.debug("Loading plugin urls: {}", Arrays.toString(urls));
        }
        PluginClassLoader loader = newPluginClassLoader(
                pluginLocation.toUri().toURL(),
                urls,
                this
        );
        scanUrlsAndAddPlugins(loader, urls, pluginLocation);
    }

    private void scanUrlsAndAddPlugins(
            ClassLoader loader,
            URL[] urls,
            Path pluginLocation
    ) throws InstantiationException, IllegalAccessException {
        PluginScanResult plugins = scanPluginPath(loader, urls);
        log.info("Registered loader: {}", loader);
        if (!plugins.isEmpty()) {
			addPlugins(plugins.connectors(), loader);
			connectors.addAll(plugins.connectors());
			addPlugins(plugins.converters(), loader);
			converters.addAll(plugins.converters());
			addPlugins(plugins.headerConverters(), loader);
			headerConverters.addAll(plugins.headerConverters());
			addPlugins(plugins.transformations(), loader);
			transformations.addAll(plugins.transformations());
			addPlugins(plugins.predicates(), loader);
			predicates.addAll(plugins.predicates());
			addPlugins(plugins.configProviders(), loader);
			configProviders.addAll(plugins.configProviders());
			addPlugins(plugins.restExtensions(), loader);
			restExtensions.addAll(plugins.restExtensions());
			addPlugins(plugins.connectorClientConfigPolicies(), loader);
			connectorClientConfigPolicies.addAll(plugins.connectorClientConfigPolicies());
		}

        loadJdbcDrivers(loader);
    }

    private void loadJdbcDrivers(final ClassLoader loader) {
        // Apply here what java.sql.DriverManager does to discover and register classes
        // implementing the java.sql.Driver interface.
        AccessController.doPrivileged(
				(PrivilegedAction<Void>) () -> {
					ServiceLoader<Driver> loadedDrivers = ServiceLoader.load(
							Driver.class,
							loader
					);
					Iterator<Driver> driversIterator = loadedDrivers.iterator();
					try {
						while (driversIterator.hasNext()) {
							Driver driver = driversIterator.next();
							log.debug(
									"Registered java.sql.Driver: {} to java.sql.DriverManager",
									driver
							);
						}
					} catch (Throwable t) {
						log.debug(
								"Ignoring java.sql.Driver classes listed in resources but not"
										+ " present in class loader's classpath: ",
								t
						);
					}
					return null;
				}
		);
    }

    private PluginScanResult scanPluginPath(
            ClassLoader loader,
            URL[] urls
    ) throws InstantiationException, IllegalAccessException {
        ConfigurationBuilder builder = new ConfigurationBuilder();
        builder.setClassLoaders(new ClassLoader[]{loader});
        builder.addUrls(urls);
        builder.setScanners(new SubTypesScanner());
        builder.useParallelExecutor();
        Reflections reflections = new InternalReflections(builder);

        return new PluginScanResult(
				getPluginDesc(reflections, Connector.class, loader),
				getPluginDesc(reflections, Converter.class, loader),
				getPluginDesc(reflections, HeaderConverter.class, loader),
				getPluginDesc(reflections, Transformation.class, loader),
				getPluginDesc(reflections, Predicate.class, loader),
				getServiceLoaderPluginDesc(ConfigProvider.class, loader),
				getServiceLoaderPluginDesc(ConnectRestExtension.class, loader),
				getServiceLoaderPluginDesc(ConnectorClientConfigOverridePolicy.class, loader)
		);
    }

    private <T> Collection<PluginDesc<T>> getPluginDesc(
            Reflections reflections,
            Class<T> klass,
            ClassLoader loader
    ) throws InstantiationException, IllegalAccessException {
		Set<Class<? extends T>> plugins;
		try {
			plugins = reflections.getSubTypesOf(klass);
		} catch (ReflectionsException e) {
			log.debug("Reflections scanner could not find any classes for URLs: " +
					reflections.getConfiguration().getUrls(), e);
			return Collections.emptyList();
		}

		Collection<PluginDesc<T>> result = new ArrayList<>();
		for (Class<? extends T> plugin : plugins) {
			if (PluginUtils.isConcrete(plugin)) {
				result.add(new PluginDesc<>(plugin, versionFor(plugin), loader));
			} else {
				log.debug("Skipping {} as it is not concrete implementation", plugin);
			}
		}
		return result;
    }

    @SuppressWarnings("unchecked")
    private <T> Collection<PluginDesc<T>> getServiceLoaderPluginDesc(Class<T> klass, ClassLoader loader) {
		ClassLoader savedLoader = Plugins.compareAndSwapLoaders(loader);
		Collection<PluginDesc<T>> result = new ArrayList<>();
		try {
			ServiceLoader<T> serviceLoader = ServiceLoader.load(klass, loader);
			for (T pluginImpl : serviceLoader) {
				result.add(new PluginDesc<>((Class<? extends T>) pluginImpl.getClass(),
						versionFor(pluginImpl), loader));
			}
		} finally {
			Plugins.compareAndSwapLoaders(savedLoader);
		}
		return result;
	}

    private static <T>  String versionFor(T pluginImpl) {
        return pluginImpl instanceof Versioned ? ((Versioned) pluginImpl).version() : UNDEFINED_VERSION;
    }

    private static <T> String versionFor(Class<? extends T> pluginKlass) throws IllegalAccessException, InstantiationException {
        // Temporary workaround until all the plugins are versioned.
        return Connector.class.isAssignableFrom(pluginKlass) ? versionFor(pluginKlass.newInstance()) : UNDEFINED_VERSION;
=======
        this(DelegatingClassLoader.class.getClassLoader());
    }

    /**
     * Retrieve the PluginClassLoader associated with a plugin class
     * @param name The fully qualified class name of the plugin
     * @return the PluginClassLoader that should be used to load this, or null if the plugin is not isolated.
     */
    // VisibleForTesting
    PluginClassLoader pluginClassLoader(String name) {
        if (!PluginUtils.shouldLoadInIsolation(name)) {
            return null;
        }
        SortedMap<PluginDesc<?>, ClassLoader> inner = pluginLoaders.get(name);
        if (inner == null) {
            return null;
        }
        ClassLoader pluginLoader = inner.get(inner.lastKey());
        return pluginLoader instanceof PluginClassLoader
               ? (PluginClassLoader) pluginLoader
               : null;
    }

    ClassLoader connectorLoader(String connectorClassOrAlias) {
        String fullName = aliases.getOrDefault(connectorClassOrAlias, connectorClassOrAlias);
        ClassLoader classLoader = pluginClassLoader(fullName);
        if (classLoader == null) classLoader = this;
        log.debug(
            "Getting plugin class loader: '{}' for connector: {}",
            classLoader,
            connectorClassOrAlias
        );
        return classLoader;
    }

    public void installDiscoveredPlugins(PluginScanResult scanResult) {
        pluginLoaders.putAll(computePluginLoaders(scanResult));
        for (String pluginClassName : pluginLoaders.keySet()) {
            log.info("Added plugin '{}'", pluginClassName);
        }
        aliases.putAll(PluginUtils.computeAliases(scanResult));
        for (Map.Entry<String, String> alias : aliases.entrySet()) {
            log.info("Added alias '{}' to plugin '{}'", alias.getKey(), alias.getValue());
        }
>>>>>>> 15418db6
    }

    @Override
    protected Class<?> loadClass(String name, boolean resolve) throws ClassNotFoundException {
<<<<<<< HEAD
		String fullName = aliases.containsKey(name) ? aliases.get(name) : name;
		PluginClassLoader pluginLoader = pluginClassLoader(fullName);
		if (pluginLoader != null) {
			log.trace("Retrieving loaded class '{}' from '{}'", fullName, pluginLoader);
			return pluginLoader.loadClass(fullName, resolve);
		}
=======
        String fullName = aliases.getOrDefault(name, name);
        PluginClassLoader pluginLoader = pluginClassLoader(fullName);
        if (pluginLoader != null) {
            log.trace("Retrieving loaded class '{}' from '{}'", fullName, pluginLoader);
            return pluginLoader.loadClass(fullName, resolve);
        }
>>>>>>> 15418db6

		return super.loadClass(fullName, resolve);
	}

<<<<<<< HEAD
    private void addAllAliases() {
        addAliases(connectors);
        addAliases(converters);
        addAliases(headerConverters);
		addAliases(transformations);
		addAliases(predicates);
		addAliases(restExtensions);
        addAliases(connectorClientConfigPolicies);
    }

    private <S> void addAliases(Collection<PluginDesc<S>> plugins) {
        for (PluginDesc<S> plugin : plugins) {
            if (PluginUtils.isAliasUnique(plugin, plugins)) {
                String simple = PluginUtils.simpleName(plugin);
                String pruned = PluginUtils.prunedName(plugin);
                aliases.put(simple, plugin.className());
                if (simple.equals(pruned)) {
                    log.info("Added alias '{}' to plugin '{}'", simple, plugin.className());
                } else {
                    aliases.put(pruned, plugin.className());
                    log.info(
                            "Added aliases '{}' and '{}' to plugin '{}'",
                            simple,
                            pruned,
                            plugin.className()
                    );
                }
            }
        }
    }

    private static class InternalReflections extends Reflections {

        public InternalReflections(Configuration configuration) {
            super(configuration);
        }

        // When Reflections is used for parallel scans, it has a bug where it propagates ReflectionsException
        // as RuntimeException.  Override the scan behavior to emulate the singled-threaded logic.
        @Override
        protected void scan(URL url) {
            try {
                super.scan(url);
            } catch (ReflectionsException e) {
                Logger log = Reflections.log;
                if (log != null && log.isWarnEnabled()) {
                    log.warn("could not create Vfs.Dir from url. ignoring the exception and continuing", e);
                }
            }
        }
    }

    @Override
    public URL getResource(String name) {
        if (serviceLoaderManifestForPlugin(name)) {
            // Default implementation of getResource searches the parent class loader and if not available/found, its own URL paths.
            // This will enable thePluginClassLoader to limit its resource search only to its own URL paths.
            return null;
        } else {
            return super.getResource(name);
        }
    }

    @Override
    public Enumeration<URL> getResources(String name) throws IOException {
        if (serviceLoaderManifestForPlugin(name)) {
            // Default implementation of getResources searches the parent class loader and and also its own URL paths. This will enable the
            // PluginClassLoader to limit its resource search to only its own URL paths.
            return null;
        } else {
            return super.getResources(name);
        }
    }

    //Visible for testing
    static boolean serviceLoaderManifestForPlugin(String name) {
        return PLUGIN_MANIFEST_FILES.contains(name);
=======
    private static Map<String, SortedMap<PluginDesc<?>, ClassLoader>> computePluginLoaders(PluginScanResult plugins) {
        Map<String, SortedMap<PluginDesc<?>, ClassLoader>> pluginLoaders = new HashMap<>();
        plugins.forEach(pluginDesc ->
                pluginLoaders.computeIfAbsent(pluginDesc.className(), k -> new TreeMap<>())
                        .put(pluginDesc, pluginDesc.loader()));
        return pluginLoaders;
>>>>>>> 15418db6
    }
}<|MERGE_RESOLUTION|>--- conflicted
+++ resolved
@@ -42,22 +42,8 @@
 public class DelegatingClassLoader extends URLClassLoader {
     private static final Logger log = LoggerFactory.getLogger(DelegatingClassLoader.class);
 
-<<<<<<< HEAD
-    private final Map<String, SortedMap<PluginDesc<?>, ClassLoader>> pluginLoaders;
-    private final Map<String, String> aliases;
-    private final SortedSet<PluginDesc<Connector>> connectors;
-    private final SortedSet<PluginDesc<Converter>> converters;
-    private final SortedSet<PluginDesc<HeaderConverter>> headerConverters;
-	private final SortedSet<PluginDesc<Transformation>> transformations;
-	private final SortedSet<PluginDesc<Predicate>> predicates;
-	private final SortedSet<PluginDesc<ConfigProvider>> configProviders;
-    private final SortedSet<PluginDesc<ConnectRestExtension>> restExtensions;
-    private final SortedSet<PluginDesc<ConnectorClientConfigOverridePolicy>> connectorClientConfigPolicies;
-    private final List<String> pluginPaths;
-=======
     private final ConcurrentMap<String, SortedMap<PluginDesc<?>, ClassLoader>> pluginLoaders;
     private final ConcurrentMap<String, String> aliases;
->>>>>>> 15418db6
 
     // Although this classloader does not load classes directly but rather delegates loading to a
     // PluginClassLoader or its parent through its base class, because of the use of inheritance in
@@ -69,22 +55,8 @@
 
     public DelegatingClassLoader(ClassLoader parent) {
         super(new URL[0], parent);
-<<<<<<< HEAD
-        this.pluginPaths = pluginPaths;
-        this.pluginLoaders = new HashMap<>();
-        this.aliases = new HashMap<>();
-        this.connectors = new TreeSet<>();
-        this.converters = new TreeSet<>();
-        this.headerConverters = new TreeSet<>();
-		this.transformations = new TreeSet<>();
-		this.predicates = new TreeSet<>();
-		this.configProviders = new TreeSet<>();
-        this.restExtensions = new TreeSet<>();
-        this.connectorClientConfigPolicies = new TreeSet<>();
-=======
         this.pluginLoaders = new ConcurrentHashMap<>();
         this.aliases = new ConcurrentHashMap<>();
->>>>>>> 15418db6
     }
 
     public DelegatingClassLoader() {
@@ -92,293 +64,6 @@
         // System classloader. But this choice here provides additional flexibility in managed
         // environments that control classloading differently (OSGi, Spring and others) and don't
         // depend on the System classloader to load Connect's classes.
-<<<<<<< HEAD
-        this(pluginPaths, DelegatingClassLoader.class.getClassLoader());
-    }
-
-    public Set<PluginDesc<Connector>> connectors() {
-        return connectors;
-    }
-
-    public Set<PluginDesc<Converter>> converters() {
-        return converters;
-	}
-
-	public Set<PluginDesc<HeaderConverter>> headerConverters() {
-		return headerConverters;
-	}
-
-	public Set<PluginDesc<Transformation>> transformations() {
-		return transformations;
-	}
-
-	public Set<PluginDesc<Predicate>> predicates() {
-		return predicates;
-	}
-
-	public Set<PluginDesc<ConfigProvider>> configProviders() {
-		return configProviders;
-	}
-
-	public Set<PluginDesc<ConnectRestExtension>> restExtensions() {
-		return restExtensions;
-	}
-
-	public Set<PluginDesc<ConnectorClientConfigOverridePolicy>> connectorClientConfigPolicies() {
-		return connectorClientConfigPolicies;
-	}
-
-	/**
-	 * Retrieve the PluginClassLoader associated with a plugin class
-	 * @param name The fully qualified class name of the plugin
-	 * @return the PluginClassLoader that should be used to load this, or null if the plugin is not isolated.
-	 */
-	public PluginClassLoader pluginClassLoader(String name) {
-		if (!PluginUtils.shouldLoadInIsolation(name)) {
-			return null;
-		}
-		SortedMap<PluginDesc<?>, ClassLoader> inner = pluginLoaders.get(name);
-		if (inner == null) {
-			return null;
-		}
-		ClassLoader pluginLoader = inner.get(inner.lastKey());
-		return pluginLoader instanceof PluginClassLoader
-				? (PluginClassLoader) pluginLoader
-				: null;
-	}
-
-	public ClassLoader connectorLoader(Connector connector) {
-		return connectorLoader(connector.getClass().getName());
-	}
-
-	public ClassLoader connectorLoader(String connectorClassOrAlias) {
-		String fullName = aliases.containsKey(connectorClassOrAlias)
-				? aliases.get(connectorClassOrAlias)
-				: connectorClassOrAlias;
-		ClassLoader classLoader = pluginClassLoader(fullName);
-		if (classLoader == null) classLoader = this;
-		log.debug(
-				"Getting plugin class loader: '{}' for connector: {}",
-				classLoader,
-				connectorClassOrAlias
-		);
-		return classLoader;
-	}
-
-    private static PluginClassLoader newPluginClassLoader(
-            final URL pluginLocation,
-            final URL[] urls,
-            final ClassLoader parent
-    ) {
-        return AccessController.doPrivileged(
-                (PrivilegedAction<PluginClassLoader>) () -> new PluginClassLoader(pluginLocation, urls, parent)
-        );
-    }
-
-    private <T> void addPlugins(Collection<PluginDesc<T>> plugins, ClassLoader loader) {
-        for (PluginDesc<T> plugin : plugins) {
-            String pluginClassName = plugin.className();
-            SortedMap<PluginDesc<?>, ClassLoader> inner = pluginLoaders.get(pluginClassName);
-            if (inner == null) {
-                inner = new TreeMap<>();
-                pluginLoaders.put(pluginClassName, inner);
-                // TODO: once versioning is enabled this line should be moved outside this if branch
-                log.info("Added plugin '{}'", pluginClassName);
-            }
-            inner.put(plugin, loader);
-        }
-    }
-
-    protected void initLoaders() {
-        for (String configPath : pluginPaths) {
-            initPluginLoader(configPath);
-        }
-        // Finally add parent/system loader.
-        initPluginLoader(CLASSPATH_NAME);
-        addAllAliases();
-    }
-
-    private void initPluginLoader(String path) {
-        try {
-            if (CLASSPATH_NAME.equals(path)) {
-                scanUrlsAndAddPlugins(
-                        getParent(),
-                        ClasspathHelper.forJavaClassPath().toArray(new URL[0]),
-                        null
-                );
-            } else {
-                Path pluginPath = Paths.get(path).toAbsolutePath();
-                // Update for exception handling
-                path = pluginPath.toString();
-                // Currently 'plugin.paths' property is a list of top-level directories
-                // containing plugins
-                if (Files.isDirectory(pluginPath)) {
-                    for (Path pluginLocation : PluginUtils.pluginLocations(pluginPath)) {
-                        registerPlugin(pluginLocation);
-                    }
-                } else if (PluginUtils.isArchive(pluginPath)) {
-                    registerPlugin(pluginPath);
-                }
-            }
-        } catch (InvalidPathException | MalformedURLException e) {
-            log.error("Invalid path in plugin path: {}. Ignoring.", path, e);
-        } catch (IOException e) {
-            log.error("Could not get listing for plugin path: {}. Ignoring.", path, e);
-        } catch (InstantiationException | IllegalAccessException e) {
-            log.error("Could not instantiate plugins in: {}. Ignoring: {}", path, e);
-        }
-    }
-
-    private void registerPlugin(Path pluginLocation)
-            throws InstantiationException, IllegalAccessException, IOException {
-        log.info("Loading plugin from: {}", pluginLocation);
-        List<URL> pluginUrls = new ArrayList<>();
-        for (Path path : PluginUtils.pluginUrls(pluginLocation)) {
-            pluginUrls.add(path.toUri().toURL());
-        }
-        URL[] urls = pluginUrls.toArray(new URL[0]);
-        if (log.isDebugEnabled()) {
-            log.debug("Loading plugin urls: {}", Arrays.toString(urls));
-        }
-        PluginClassLoader loader = newPluginClassLoader(
-                pluginLocation.toUri().toURL(),
-                urls,
-                this
-        );
-        scanUrlsAndAddPlugins(loader, urls, pluginLocation);
-    }
-
-    private void scanUrlsAndAddPlugins(
-            ClassLoader loader,
-            URL[] urls,
-            Path pluginLocation
-    ) throws InstantiationException, IllegalAccessException {
-        PluginScanResult plugins = scanPluginPath(loader, urls);
-        log.info("Registered loader: {}", loader);
-        if (!plugins.isEmpty()) {
-			addPlugins(plugins.connectors(), loader);
-			connectors.addAll(plugins.connectors());
-			addPlugins(plugins.converters(), loader);
-			converters.addAll(plugins.converters());
-			addPlugins(plugins.headerConverters(), loader);
-			headerConverters.addAll(plugins.headerConverters());
-			addPlugins(plugins.transformations(), loader);
-			transformations.addAll(plugins.transformations());
-			addPlugins(plugins.predicates(), loader);
-			predicates.addAll(plugins.predicates());
-			addPlugins(plugins.configProviders(), loader);
-			configProviders.addAll(plugins.configProviders());
-			addPlugins(plugins.restExtensions(), loader);
-			restExtensions.addAll(plugins.restExtensions());
-			addPlugins(plugins.connectorClientConfigPolicies(), loader);
-			connectorClientConfigPolicies.addAll(plugins.connectorClientConfigPolicies());
-		}
-
-        loadJdbcDrivers(loader);
-    }
-
-    private void loadJdbcDrivers(final ClassLoader loader) {
-        // Apply here what java.sql.DriverManager does to discover and register classes
-        // implementing the java.sql.Driver interface.
-        AccessController.doPrivileged(
-				(PrivilegedAction<Void>) () -> {
-					ServiceLoader<Driver> loadedDrivers = ServiceLoader.load(
-							Driver.class,
-							loader
-					);
-					Iterator<Driver> driversIterator = loadedDrivers.iterator();
-					try {
-						while (driversIterator.hasNext()) {
-							Driver driver = driversIterator.next();
-							log.debug(
-									"Registered java.sql.Driver: {} to java.sql.DriverManager",
-									driver
-							);
-						}
-					} catch (Throwable t) {
-						log.debug(
-								"Ignoring java.sql.Driver classes listed in resources but not"
-										+ " present in class loader's classpath: ",
-								t
-						);
-					}
-					return null;
-				}
-		);
-    }
-
-    private PluginScanResult scanPluginPath(
-            ClassLoader loader,
-            URL[] urls
-    ) throws InstantiationException, IllegalAccessException {
-        ConfigurationBuilder builder = new ConfigurationBuilder();
-        builder.setClassLoaders(new ClassLoader[]{loader});
-        builder.addUrls(urls);
-        builder.setScanners(new SubTypesScanner());
-        builder.useParallelExecutor();
-        Reflections reflections = new InternalReflections(builder);
-
-        return new PluginScanResult(
-				getPluginDesc(reflections, Connector.class, loader),
-				getPluginDesc(reflections, Converter.class, loader),
-				getPluginDesc(reflections, HeaderConverter.class, loader),
-				getPluginDesc(reflections, Transformation.class, loader),
-				getPluginDesc(reflections, Predicate.class, loader),
-				getServiceLoaderPluginDesc(ConfigProvider.class, loader),
-				getServiceLoaderPluginDesc(ConnectRestExtension.class, loader),
-				getServiceLoaderPluginDesc(ConnectorClientConfigOverridePolicy.class, loader)
-		);
-    }
-
-    private <T> Collection<PluginDesc<T>> getPluginDesc(
-            Reflections reflections,
-            Class<T> klass,
-            ClassLoader loader
-    ) throws InstantiationException, IllegalAccessException {
-		Set<Class<? extends T>> plugins;
-		try {
-			plugins = reflections.getSubTypesOf(klass);
-		} catch (ReflectionsException e) {
-			log.debug("Reflections scanner could not find any classes for URLs: " +
-					reflections.getConfiguration().getUrls(), e);
-			return Collections.emptyList();
-		}
-
-		Collection<PluginDesc<T>> result = new ArrayList<>();
-		for (Class<? extends T> plugin : plugins) {
-			if (PluginUtils.isConcrete(plugin)) {
-				result.add(new PluginDesc<>(plugin, versionFor(plugin), loader));
-			} else {
-				log.debug("Skipping {} as it is not concrete implementation", plugin);
-			}
-		}
-		return result;
-    }
-
-    @SuppressWarnings("unchecked")
-    private <T> Collection<PluginDesc<T>> getServiceLoaderPluginDesc(Class<T> klass, ClassLoader loader) {
-		ClassLoader savedLoader = Plugins.compareAndSwapLoaders(loader);
-		Collection<PluginDesc<T>> result = new ArrayList<>();
-		try {
-			ServiceLoader<T> serviceLoader = ServiceLoader.load(klass, loader);
-			for (T pluginImpl : serviceLoader) {
-				result.add(new PluginDesc<>((Class<? extends T>) pluginImpl.getClass(),
-						versionFor(pluginImpl), loader));
-			}
-		} finally {
-			Plugins.compareAndSwapLoaders(savedLoader);
-		}
-		return result;
-	}
-
-    private static <T>  String versionFor(T pluginImpl) {
-        return pluginImpl instanceof Versioned ? ((Versioned) pluginImpl).version() : UNDEFINED_VERSION;
-    }
-
-    private static <T> String versionFor(Class<? extends T> pluginKlass) throws IllegalAccessException, InstantiationException {
-        // Temporary workaround until all the plugins are versioned.
-        return Connector.class.isAssignableFrom(pluginKlass) ? versionFor(pluginKlass.newInstance()) : UNDEFINED_VERSION;
-=======
         this(DelegatingClassLoader.class.getClassLoader());
     }
 
@@ -397,20 +82,15 @@
             return null;
         }
         ClassLoader pluginLoader = inner.get(inner.lastKey());
-        return pluginLoader instanceof PluginClassLoader
-               ? (PluginClassLoader) pluginLoader
-               : null;
+        return pluginLoader instanceof PluginClassLoader ? (PluginClassLoader) pluginLoader : null;
     }
 
     ClassLoader connectorLoader(String connectorClassOrAlias) {
         String fullName = aliases.getOrDefault(connectorClassOrAlias, connectorClassOrAlias);
         ClassLoader classLoader = pluginClassLoader(fullName);
-        if (classLoader == null) classLoader = this;
-        log.debug(
-            "Getting plugin class loader: '{}' for connector: {}",
-            classLoader,
-            connectorClassOrAlias
-        );
+        if (classLoader == null)
+            classLoader = this;
+        log.debug("Getting plugin class loader: '{}' for connector: {}", classLoader, connectorClassOrAlias);
         return classLoader;
     }
 
@@ -423,115 +103,23 @@
         for (Map.Entry<String, String> alias : aliases.entrySet()) {
             log.info("Added alias '{}' to plugin '{}'", alias.getKey(), alias.getValue());
         }
->>>>>>> 15418db6
     }
 
     @Override
     protected Class<?> loadClass(String name, boolean resolve) throws ClassNotFoundException {
-<<<<<<< HEAD
-		String fullName = aliases.containsKey(name) ? aliases.get(name) : name;
-		PluginClassLoader pluginLoader = pluginClassLoader(fullName);
-		if (pluginLoader != null) {
-			log.trace("Retrieving loaded class '{}' from '{}'", fullName, pluginLoader);
-			return pluginLoader.loadClass(fullName, resolve);
-		}
-=======
         String fullName = aliases.getOrDefault(name, name);
         PluginClassLoader pluginLoader = pluginClassLoader(fullName);
         if (pluginLoader != null) {
             log.trace("Retrieving loaded class '{}' from '{}'", fullName, pluginLoader);
             return pluginLoader.loadClass(fullName, resolve);
         }
->>>>>>> 15418db6
 
-		return super.loadClass(fullName, resolve);
-	}
-
-<<<<<<< HEAD
-    private void addAllAliases() {
-        addAliases(connectors);
-        addAliases(converters);
-        addAliases(headerConverters);
-		addAliases(transformations);
-		addAliases(predicates);
-		addAliases(restExtensions);
-        addAliases(connectorClientConfigPolicies);
+        return super.loadClass(fullName, resolve);
     }
 
-    private <S> void addAliases(Collection<PluginDesc<S>> plugins) {
-        for (PluginDesc<S> plugin : plugins) {
-            if (PluginUtils.isAliasUnique(plugin, plugins)) {
-                String simple = PluginUtils.simpleName(plugin);
-                String pruned = PluginUtils.prunedName(plugin);
-                aliases.put(simple, plugin.className());
-                if (simple.equals(pruned)) {
-                    log.info("Added alias '{}' to plugin '{}'", simple, plugin.className());
-                } else {
-                    aliases.put(pruned, plugin.className());
-                    log.info(
-                            "Added aliases '{}' and '{}' to plugin '{}'",
-                            simple,
-                            pruned,
-                            plugin.className()
-                    );
-                }
-            }
-        }
-    }
-
-    private static class InternalReflections extends Reflections {
-
-        public InternalReflections(Configuration configuration) {
-            super(configuration);
-        }
-
-        // When Reflections is used for parallel scans, it has a bug where it propagates ReflectionsException
-        // as RuntimeException.  Override the scan behavior to emulate the singled-threaded logic.
-        @Override
-        protected void scan(URL url) {
-            try {
-                super.scan(url);
-            } catch (ReflectionsException e) {
-                Logger log = Reflections.log;
-                if (log != null && log.isWarnEnabled()) {
-                    log.warn("could not create Vfs.Dir from url. ignoring the exception and continuing", e);
-                }
-            }
-        }
-    }
-
-    @Override
-    public URL getResource(String name) {
-        if (serviceLoaderManifestForPlugin(name)) {
-            // Default implementation of getResource searches the parent class loader and if not available/found, its own URL paths.
-            // This will enable thePluginClassLoader to limit its resource search only to its own URL paths.
-            return null;
-        } else {
-            return super.getResource(name);
-        }
-    }
-
-    @Override
-    public Enumeration<URL> getResources(String name) throws IOException {
-        if (serviceLoaderManifestForPlugin(name)) {
-            // Default implementation of getResources searches the parent class loader and and also its own URL paths. This will enable the
-            // PluginClassLoader to limit its resource search to only its own URL paths.
-            return null;
-        } else {
-            return super.getResources(name);
-        }
-    }
-
-    //Visible for testing
-    static boolean serviceLoaderManifestForPlugin(String name) {
-        return PLUGIN_MANIFEST_FILES.contains(name);
-=======
     private static Map<String, SortedMap<PluginDesc<?>, ClassLoader>> computePluginLoaders(PluginScanResult plugins) {
         Map<String, SortedMap<PluginDesc<?>, ClassLoader>> pluginLoaders = new HashMap<>();
-        plugins.forEach(pluginDesc ->
-                pluginLoaders.computeIfAbsent(pluginDesc.className(), k -> new TreeMap<>())
-                        .put(pluginDesc, pluginDesc.loader()));
+        plugins.forEach(pluginDesc -> pluginLoaders.computeIfAbsent(pluginDesc.className(), k -> new TreeMap<>()).put(pluginDesc, pluginDesc.loader()));
         return pluginLoaders;
->>>>>>> 15418db6
     }
 }