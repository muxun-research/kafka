/*
 * Licensed to the Apache Software Foundation (ASF) under one or more
 * contributor license agreements. See the NOTICE file distributed with
 * this work for additional information regarding copyright ownership.
 * The ASF licenses this file to You under the Apache License, Version 2.0
 * (the "License"); you may not use this file except in compliance with
 * the License. You may obtain a copy of the License at
 *
 *    http://www.apache.org/licenses/LICENSE-2.0
 *
 * Unless required by applicable law or agreed to in writing, software
 * distributed under the License is distributed on an "AS IS" BASIS,
 * WITHOUT WARRANTIES OR CONDITIONS OF ANY KIND, either express or implied.
 * See the License for the specific language governing permissions and
 * limitations under the License.
 */
package org.apache.kafka.connect.runtime.isolation;

import org.apache.maven.artifact.versioning.DefaultArtifactVersion;
import org.apache.maven.artifact.versioning.VersionRange;
import org.slf4j.Logger;
import org.slf4j.LoggerFactory;

import java.net.URL;
import java.net.URLClassLoader;
import java.util.Collections;
import java.util.HashMap;
import java.util.List;
import java.util.Map;
import java.util.Set;
import java.util.SortedMap;
import java.util.TreeMap;
import java.util.concurrent.ConcurrentHashMap;
import java.util.concurrent.ConcurrentMap;
import java.util.stream.Collectors;

/**
 * A custom classloader dedicated to loading Connect plugin classes in classloading isolation.
 *
 * <p>
 * Under the current scheme for classloading isolation in Connect, the delegating classloader loads
 * plugin classes that it finds in its child plugin classloaders. For classes that are not plugins,
 * this delegating classloader delegates its loading to its parent. This makes this classloader a
 * child-first classloader.
 * <p>
 * This class is thread-safe and parallel capable.
 */
public class DelegatingClassLoader extends URLClassLoader {
    private static final Logger log = LoggerFactory.getLogger(DelegatingClassLoader.class);

    private final ConcurrentMap<String, SortedMap<PluginDesc<?>, ClassLoader>> pluginLoaders;
    private final ConcurrentMap<String, String> aliases;

    // Although this classloader does not load classes directly but rather delegates loading to a
    // PluginClassLoader or its parent through its base class, because of the use of inheritance
    // in the latter case, this classloader needs to also be declared as parallel capable to use
    // fine-grain locking when loading classes.
    static {
        ClassLoader.registerAsParallelCapable();
    }

    public DelegatingClassLoader(ClassLoader parent) {
        super(new URL[0], parent);
        this.pluginLoaders = new ConcurrentHashMap<>();
        this.aliases = new ConcurrentHashMap<>();
    }

    public DelegatingClassLoader() {
        // Use as parent the classloader that loaded this class. In most cases this will be the
        // System classloader. But this choice here provides additional flexibility in managed
        // environments that control classloading differently (OSGi, Spring and others) and don't
        // depend on the System classloader to load Connect's classes.
        this(DelegatingClassLoader.class.getClassLoader());
    }

    /**
     * Retrieve the PluginClassLoader associated with a plugin class
     *
     * @param name The fully qualified class name of the plugin
     * @return the PluginClassLoader that should be used to load this, or null if the plugin is not isolated.
     */
    // VisibleForTesting
    PluginClassLoader pluginClassLoader(String name, VersionRange range) {
        if (!PluginUtils.shouldLoadInIsolation(name)) {
            return null;
        }

        SortedMap<PluginDesc<?>, ClassLoader> inner = pluginLoaders.get(name);
        if (inner == null) {
            return null;
        }
<<<<<<< HEAD
        ClassLoader pluginLoader = inner.get(inner.lastKey());
        return pluginLoader instanceof PluginClassLoader ? (PluginClassLoader) pluginLoader : null;
    }

    ClassLoader connectorLoader(String connectorClassOrAlias) {
        String fullName = aliases.getOrDefault(connectorClassOrAlias, connectorClassOrAlias);
        ClassLoader classLoader = pluginClassLoader(fullName);
        if (classLoader == null)
            classLoader = this;
        log.debug("Getting plugin class loader: '{}' for connector: {}", classLoader, connectorClassOrAlias);
=======


        ClassLoader pluginLoader = findPluginLoader(inner, name, range);
        return pluginLoader instanceof PluginClassLoader
            ? (PluginClassLoader) pluginLoader
            : null;
    }

    PluginClassLoader pluginClassLoader(String name) {
        return pluginClassLoader(name, null);
    }

    ClassLoader loader(String classOrAlias, VersionRange range) {
        String fullName = aliases.getOrDefault(classOrAlias, classOrAlias);
        ClassLoader classLoader = pluginClassLoader(fullName, range);
        if (classLoader == null) {
            classLoader = this;
        }
        log.debug(
                "Got plugin class loader: '{}' for connector: {}",
                classLoader,
                classOrAlias
        );
>>>>>>> 9494bebe
        return classLoader;
    }

    ClassLoader loader(String classOrAlias) {
        return loader(classOrAlias, null);
    }

    ClassLoader connectorLoader(String connectorClassOrAlias) {
        return loader(connectorClassOrAlias);
    }

    String resolveFullClassName(String classOrAlias) {
        return aliases.getOrDefault(classOrAlias, classOrAlias);
    }

    PluginDesc<?> pluginDesc(String classOrAlias, String preferredLocation, Set<PluginType> allowedTypes) {
        if (classOrAlias == null) {
            return null;
        }
        String fullName = aliases.getOrDefault(classOrAlias, classOrAlias);
        SortedMap<PluginDesc<?>, ClassLoader> inner = pluginLoaders.get(fullName);
        if (inner == null) {
            return null;
        }
        PluginDesc<?> result = null;
        for (Map.Entry<PluginDesc<?>, ClassLoader> entry : inner.entrySet()) {
            if (!allowedTypes.contains(entry.getKey().type())) {
                continue;
            }
            result = entry.getKey();
            if (result.location().equals(preferredLocation)) {
                return result;
            }
        }
        return result;
    }

    private ClassLoader findPluginLoader(
        SortedMap<PluginDesc<?>, ClassLoader> loaders,
        String pluginName,
        VersionRange range
    ) {

        if (range != null) {

            if (null != range.getRecommendedVersion()) {
                throw new VersionedPluginLoadingException(String.format("A soft version range is not supported for plugin loading, "
                        + "this is an internal error as connect should automatically convert soft ranges to hard ranges. "
                        + "Provided soft version: %s ", range));
            }

            ClassLoader loader = null;
            for (Map.Entry<PluginDesc<?>, ClassLoader> entry : loaders.entrySet()) {
                // the entries should be in sorted order of versions so this should end up picking the latest version which matches the range
                if (range.containsVersion(entry.getKey().encodedVersion())) {
                    loader = entry.getValue();
                }
            }

            if (loader == null) {
                List<String> availableVersions = loaders.keySet().stream().map(PluginDesc::version).collect(Collectors.toList());
                throw new VersionedPluginLoadingException(String.format(
                        "Plugin %s not found that matches the version range %s, available versions: %s",
                        pluginName,
                        range,
                        availableVersions
                ), availableVersions);
            }
            return loader;
        }

        return loaders.get(loaders.lastKey());
    }

    public void installDiscoveredPlugins(PluginScanResult scanResult) {
        pluginLoaders.putAll(computePluginLoaders(scanResult));
        for (String pluginClassName : pluginLoaders.keySet()) {
            log.info("Added plugin '{}'", pluginClassName);
        }
        aliases.putAll(PluginUtils.computeAliases(scanResult));
        for (Map.Entry<String, String> alias : aliases.entrySet()) {
            log.info("Added alias '{}' to plugin '{}'", alias.getKey(), alias.getValue());
        }
    }

    @Override
    protected Class<?> loadClass(String name, boolean resolve) throws ClassNotFoundException {
        return loadVersionedPluginClass(name, null, resolve);
    }

    protected Class<?> loadVersionedPluginClass(
        String name,
        VersionRange range,
        boolean resolve
    ) throws VersionedPluginLoadingException, ClassNotFoundException {

        String fullName = aliases.getOrDefault(name, name);
        PluginClassLoader pluginLoader = pluginClassLoader(fullName, range);
        Class<?> plugin;
        if (pluginLoader != null) {
            log.trace("Retrieving loaded class '{}' from '{}'", name, pluginLoader);
            plugin = pluginLoader.loadClass(fullName, resolve);
        } else {
            plugin = super.loadClass(fullName, resolve);
            if (range == null) {
                return plugin;
            }
            verifyClasspathVersionedPlugin(fullName, plugin, range);
        }
        return plugin;
    }

    private void verifyClasspathVersionedPlugin(String fullName, Class<?> plugin, VersionRange range) throws VersionedPluginLoadingException {
        String pluginVersion;
        SortedMap<PluginDesc<?>, ClassLoader> scannedPlugin = pluginLoaders.get(fullName);

        if (scannedPlugin == null) {
            throw new VersionedPluginLoadingException(String.format(
                    "Plugin %s is not part of Connect's plugin loading mechanism (ClassPath or Plugin Path)",
                    fullName
            ));
        }

        // if a plugin implements two interfaces (like JsonConverter implements both converter and header converter)
        // it will have two entries under classpath, one for each scan. Hence, we count distinct by version.
        List<String> classpathPlugins = scannedPlugin.keySet().stream()
                .filter(pluginDesc -> pluginDesc.location().equals("classpath"))
                .map(PluginDesc::version)
                .distinct()
                .collect(Collectors.toList());

        if (classpathPlugins.size() > 1) {
            throw new VersionedPluginLoadingException(String.format(
                    "Plugin %s has multiple versions specified in class path, "
                            + "only one version is allowed in class path for loading a plugin with version range",
                    fullName
            ));
        } else if (classpathPlugins.isEmpty()) {
            throw new VersionedPluginLoadingException("Invalid plugin found in classpath");
        } else {
            pluginVersion = classpathPlugins.get(0);
            if (!range.containsVersion(new DefaultArtifactVersion(pluginVersion))) {
                throw new VersionedPluginLoadingException(String.format(
                        "Plugin %s has version %s which does not match the required version range %s",
                        fullName,
                        pluginVersion,
                        range
                ), Collections.singletonList(pluginVersion));
            }
        }
    }

    private static Map<String, SortedMap<PluginDesc<?>, ClassLoader>> computePluginLoaders(PluginScanResult plugins) {
        Map<String, SortedMap<PluginDesc<?>, ClassLoader>> pluginLoaders = new HashMap<>();
<<<<<<< HEAD
        plugins.forEach(pluginDesc -> pluginLoaders.computeIfAbsent(pluginDesc.className(), k -> new TreeMap<>()).put(pluginDesc, pluginDesc.loader()));
=======
        plugins.forEach(pluginDesc ->
            pluginLoaders.computeIfAbsent(pluginDesc.className(), k -> new TreeMap<>())
                .put(pluginDesc, pluginDesc.loader()));
>>>>>>> 9494bebe
        return pluginLoaders;
    }
}<|MERGE_RESOLUTION|>--- conflicted
+++ resolved
@@ -89,18 +89,6 @@
         if (inner == null) {
             return null;
         }
-<<<<<<< HEAD
-        ClassLoader pluginLoader = inner.get(inner.lastKey());
-        return pluginLoader instanceof PluginClassLoader ? (PluginClassLoader) pluginLoader : null;
-    }
-
-    ClassLoader connectorLoader(String connectorClassOrAlias) {
-        String fullName = aliases.getOrDefault(connectorClassOrAlias, connectorClassOrAlias);
-        ClassLoader classLoader = pluginClassLoader(fullName);
-        if (classLoader == null)
-            classLoader = this;
-        log.debug("Getting plugin class loader: '{}' for connector: {}", classLoader, connectorClassOrAlias);
-=======
 
 
         ClassLoader pluginLoader = findPluginLoader(inner, name, range);
@@ -124,7 +112,6 @@
                 classLoader,
                 classOrAlias
         );
->>>>>>> 9494bebe
         return classLoader;
     }
 
@@ -279,13 +266,9 @@
 
     private static Map<String, SortedMap<PluginDesc<?>, ClassLoader>> computePluginLoaders(PluginScanResult plugins) {
         Map<String, SortedMap<PluginDesc<?>, ClassLoader>> pluginLoaders = new HashMap<>();
-<<<<<<< HEAD
-        plugins.forEach(pluginDesc -> pluginLoaders.computeIfAbsent(pluginDesc.className(), k -> new TreeMap<>()).put(pluginDesc, pluginDesc.loader()));
-=======
         plugins.forEach(pluginDesc ->
             pluginLoaders.computeIfAbsent(pluginDesc.className(), k -> new TreeMap<>())
                 .put(pluginDesc, pluginDesc.loader()));
->>>>>>> 9494bebe
         return pluginLoaders;
     }
 }