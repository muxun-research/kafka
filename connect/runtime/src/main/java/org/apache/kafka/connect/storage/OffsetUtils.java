/*
 * Licensed to the Apache Software Foundation (ASF) under one or more
 * contributor license agreements. See the NOTICE file distributed with
 * this work for additional information regarding copyright ownership.
 * The ASF licenses this file to You under the Apache License, Version 2.0
 * (the "License"); you may not use this file except in compliance with
 * the License. You may obtain a copy of the License at
 *
 *    http://www.apache.org/licenses/LICENSE-2.0
 *
 * Unless required by applicable law or agreed to in writing, software
 * distributed under the License is distributed on an "AS IS" BASIS,
 * WITHOUT WARRANTIES OR CONDITIONS OF ANY KIND, either express or implied.
 * See the License for the specific language governing permissions and
 * limitations under the License.
 */
package org.apache.kafka.connect.storage;

import org.apache.kafka.connect.data.ConnectSchema;
import org.apache.kafka.connect.data.Schema;
import org.apache.kafka.connect.errors.DataException;

import org.slf4j.Logger;
import org.slf4j.LoggerFactory;

import java.util.HashSet;
import java.util.List;
import java.util.Map;
import java.util.Set;

import static org.apache.kafka.connect.util.ConnectUtils.className;

public class OffsetUtils {

    private static final Logger log = LoggerFactory.getLogger(OffsetUtils.class);

    @SuppressWarnings("unchecked")
    public static void validateFormat(Object offsetData) {
        if (offsetData == null)
            return;

        if (!(offsetData instanceof Map))
            throw new DataException("Offsets must be specified as a Map");
        validateFormat((Map<Object, Object>) offsetData);
    }

    public static <K, V> void validateFormat(Map<K, V> offsetData) {
        // Both keys and values for offsets may be null. For values, this is a useful way to delete offsets or indicate
        // that there's not usable concept of offsets in your source system.
        if (offsetData == null)
            return;

        for (Map.Entry<K, V> entry : offsetData.entrySet()) {
            if (!(entry.getKey() instanceof String))
                throw new DataException("Offsets may only use String keys");

            Object value = entry.getValue();
            if (value == null)
                continue;
            Schema.Type schemaType = ConnectSchema.schemaType(value.getClass());
            if (schemaType == null)
                throw new DataException("Offsets may only contain primitive types as values, but field " + entry.getKey() + " contains " + value.getClass());
            if (!schemaType.isPrimitive())
                throw new DataException("Offsets may only contain primitive types as values, but field " + entry.getKey() + " contains " + schemaType);
        }
    }

    /**
     * Parses a partition key that is read back from an offset backing store and adds / removes the partition in the
     * provided {@code connectorPartitions} map. If the partition key has an unexpected format, a warning log is emitted
     * and nothing is added / removed in the {@code connectorPartitions} map.
     * @param partitionKey        the partition key to be processed
     * @param offsetValue         the offset value corresponding to the partition key; determines whether the partition should
     *                            be added to the {@code connectorPartitions} map or removed depending on whether the offset
     *                            value is null or not
     * @param keyConverter        the key converter to deserialize the partition key
     * @param connectorPartitions the map from connector names to its set of partitions which needs to be updated after
     *                            processing the partition key
     */
    @SuppressWarnings("unchecked")
    public static void processPartitionKey(byte[] partitionKey, byte[] offsetValue, Converter keyConverter, Map<String, Set<Map<String, Object>>> connectorPartitions) {

        // The key is expected to always be of the form [connectorName, partition] where connectorName is a
        // string value and partition is a Map<String, Object>

        if (partitionKey == null) {
            log.warn("Ignoring offset partition key with an unexpected null value");
            return;
        }
        // The topic parameter is irrelevant for the JsonConverter which is the internal converter used by
        // Connect workers.
        Object deserializedKey;
        try {
            deserializedKey = keyConverter.toConnectData("", partitionKey).value();
        } catch (DataException e) {
            log.warn("Ignoring offset partition key with unknown serialization. Expected json.", e);
            return;
        }
        if (!(deserializedKey instanceof List)) {
            log.warn("Ignoring offset partition key with an unexpected format. Expected type: {}, actual type: {}", List.class.getName(), className(deserializedKey));
            return;
        }

        List<Object> keyList = (List<Object>) deserializedKey;
        if (keyList.size() != 2) {
            log.warn("Ignoring offset partition key with an unexpected number of elements. Expected: 2, actual: {}", keyList.size());
            return;
        }

<<<<<<< HEAD
        if (!(keyList.get(0) instanceof String)) {
            log.warn("Ignoring offset partition key with an unexpected format for the first element in the partition key list. " + "Expected type: {}, actual type: {}", String.class.getName(), className(keyList.get(0)));
=======
        if (!(keyList.get(0) instanceof String connectorName)) {
            log.warn("Ignoring offset partition key with an unexpected format for the first element in the partition key list. " +
                    "Expected type: {}, actual type: {}", String.class.getName(), className(keyList.get(0)));
>>>>>>> 9494bebe
            return;
        }

        if (!(keyList.get(1) instanceof Map)) {
<<<<<<< HEAD
            log.warn("Ignoring offset partition key with an unexpected format for the second element in the partition key list. " + "Expected type: {}, actual type: {}", Map.class.getName(), className(keyList.get(1)));
=======
            if (keyList.get(1) != null) {
                log.warn("Ignoring offset partition key with an unexpected format for the second element in the partition key list. " +
                        "Expected type: {}, actual type: {}", Map.class.getName(), className(keyList.get(1)));
            }
>>>>>>> 9494bebe
            return;
        }

        Map<String, Object> partition = (Map<String, Object>) keyList.get(1);
        connectorPartitions.computeIfAbsent(connectorName, ignored -> new HashSet<>());
        if (offsetValue == null) {
            connectorPartitions.get(connectorName).remove(partition);
        } else {
            connectorPartitions.get(connectorName).add(partition);
        }
    }
}<|MERGE_RESOLUTION|>--- conflicted
+++ resolved
@@ -69,16 +69,17 @@
      * Parses a partition key that is read back from an offset backing store and adds / removes the partition in the
      * provided {@code connectorPartitions} map. If the partition key has an unexpected format, a warning log is emitted
      * and nothing is added / removed in the {@code connectorPartitions} map.
-     * @param partitionKey        the partition key to be processed
-     * @param offsetValue         the offset value corresponding to the partition key; determines whether the partition should
-     *                            be added to the {@code connectorPartitions} map or removed depending on whether the offset
-     *                            value is null or not
-     * @param keyConverter        the key converter to deserialize the partition key
+     * @param partitionKey the partition key to be processed
+     * @param offsetValue the offset value corresponding to the partition key; determines whether the partition should
+     *                    be added to the {@code connectorPartitions} map or removed depending on whether the offset
+     *                    value is null or not
+     * @param keyConverter the key converter to deserialize the partition key
      * @param connectorPartitions the map from connector names to its set of partitions which needs to be updated after
      *                            processing the partition key
      */
     @SuppressWarnings("unchecked")
-    public static void processPartitionKey(byte[] partitionKey, byte[] offsetValue, Converter keyConverter, Map<String, Set<Map<String, Object>>> connectorPartitions) {
+    public static void processPartitionKey(byte[] partitionKey, byte[] offsetValue, Converter keyConverter,
+                                           Map<String, Set<Map<String, Object>>> connectorPartitions) {
 
         // The key is expected to always be of the form [connectorName, partition] where connectorName is a
         // string value and partition is a Map<String, Object>
@@ -97,7 +98,8 @@
             return;
         }
         if (!(deserializedKey instanceof List)) {
-            log.warn("Ignoring offset partition key with an unexpected format. Expected type: {}, actual type: {}", List.class.getName(), className(deserializedKey));
+            log.warn("Ignoring offset partition key with an unexpected format. Expected type: {}, actual type: {}",
+                    List.class.getName(), className(deserializedKey));
             return;
         }
 
@@ -107,26 +109,17 @@
             return;
         }
 
-<<<<<<< HEAD
-        if (!(keyList.get(0) instanceof String)) {
-            log.warn("Ignoring offset partition key with an unexpected format for the first element in the partition key list. " + "Expected type: {}, actual type: {}", String.class.getName(), className(keyList.get(0)));
-=======
         if (!(keyList.get(0) instanceof String connectorName)) {
             log.warn("Ignoring offset partition key with an unexpected format for the first element in the partition key list. " +
                     "Expected type: {}, actual type: {}", String.class.getName(), className(keyList.get(0)));
->>>>>>> 9494bebe
             return;
         }
 
         if (!(keyList.get(1) instanceof Map)) {
-<<<<<<< HEAD
-            log.warn("Ignoring offset partition key with an unexpected format for the second element in the partition key list. " + "Expected type: {}, actual type: {}", Map.class.getName(), className(keyList.get(1)));
-=======
             if (keyList.get(1) != null) {
                 log.warn("Ignoring offset partition key with an unexpected format for the second element in the partition key list. " +
                         "Expected type: {}, actual type: {}", Map.class.getName(), className(keyList.get(1)));
             }
->>>>>>> 9494bebe
             return;
         }
 
