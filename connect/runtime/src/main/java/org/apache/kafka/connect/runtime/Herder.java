/*
 * Licensed to the Apache Software Foundation (ASF) under one or more
 * contributor license agreements. See the NOTICE file distributed with
 * this work for additional information regarding copyright ownership.
 * The ASF licenses this file to You under the Apache License, Version 2.0
 * (the "License"); you may not use this file except in compliance with
 * the License. You may obtain a copy of the License at
 *
 *    http://www.apache.org/licenses/LICENSE-2.0
 *
 * Unless required by applicable law or agreed to in writing, software
 * distributed under the License is distributed on an "AS IS" BASIS,
 * WITHOUT WARRANTIES OR CONDITIONS OF ANY KIND, either express or implied.
 * See the License for the specific language governing permissions and
 * limitations under the License.
 */
package org.apache.kafka.connect.runtime;

import org.apache.kafka.connect.errors.AlreadyExistsException;
import org.apache.kafka.connect.runtime.isolation.Plugins;
import org.apache.kafka.connect.runtime.rest.InternalRequestSignature;
import org.apache.kafka.connect.runtime.rest.entities.ActiveTopicsInfo;
import org.apache.kafka.connect.runtime.rest.entities.ConfigInfos;
import org.apache.kafka.connect.runtime.rest.entities.ConfigKeyInfo;
import org.apache.kafka.connect.runtime.rest.entities.ConnectorInfo;
import org.apache.kafka.connect.runtime.rest.entities.ConnectorOffsets;
import org.apache.kafka.connect.runtime.rest.entities.ConnectorStateInfo;
import org.apache.kafka.connect.runtime.rest.entities.Message;
import org.apache.kafka.connect.runtime.rest.entities.TaskInfo;
import org.apache.kafka.connect.storage.StatusBackingStore;
import org.apache.kafka.connect.util.Callback;
import org.apache.kafka.connect.util.ConnectorTaskId;

import java.util.Collection;
import java.util.List;
import java.util.Map;
import java.util.Objects;

/**
 * <p>
<<<<<<< HEAD
 * Header接口用于追踪和管理worker和connectors，它是对外组件的主要接口，用于变更集群的状态，举个例子，在分布式模式下，此类的实现会知道如何去接收一个connector配置
 * 可能需要路由这个connector到当前集群的主worker线程，因此配置可以被持久化存储，以此来确认新的connector正确的初始化于worker之上
=======
 * The herder interface tracks and manages workers and connectors. It is the main interface for external components
 * to make changes to the state of the cluster. For example, in distributed mode, an implementation of this interface
 * knows how to accept a connector configuration, may need to route it to the current leader worker for the cluster so
 * the config can be written to persistent storage, and then ensures the new connector is correctly instantiated on one
 * of the workers.
>>>>>>> 15418db6
 * </p>
 * <p>
 * 此类必须实现集群需要调用的方法，(add/remove connectors, pause/resume tasks,et state of connectors and tasks, 等)
 * 对于集群的非Java接口类型的方法(REST API and CLI)，这个接口提供了简单的函数包装
 * </p>
 * <p>
<<<<<<< HEAD
 * 在单机模式下，此类的实现是微不足道的，因为不需要进行协调，在这种情况下，实现主要是将任务直接委派给其他组件
 * 举个例子，在单机模式下创建一个新的connector，无需持久化存储配置，connector和任务都在同一个进程中，所以单机模式下的header实现可以立即初始化并开启connector和它的任务
=======
 * In standalone mode, the implementation of this interface will be trivial because no coordination is needed. In that case,
 * the implementation will mainly be delegating tasks directly to other components. For example, when creating a new
 * connector in standalone mode, there is no need to persist the config and the connector and its tasks must run in the
 * same process, so the standalone herder implementation can immediately instantiate and start the connector and its
 * tasks.
>>>>>>> 15418db6
 * </p>
 */
public interface Herder {

<<<<<<< HEAD
	void start();

	void stop();

	boolean isRunning();

	/**
	 * Get a list of connectors currently running in this cluster. This is a full list of connectors in the cluster gathered
	 * from the current configuration. However, note
	 * @return A list of connector names
	 * @throws org.apache.kafka.connect.runtime.distributed.RequestTargetException if this node can not resolve the request
	 *                                                                             (e.g., because it has not joined the cluster or does not have configs in sync with the group) and it is
	 *                                                                             not the leader or the task owner (e.g., task restart must be handled by the worker which owns the task)
	 * @throws org.apache.kafka.connect.errors.ConnectException                    if this node is the leader, but still cannot resolve the
	 *                                                                             request (e.g., it is not in sync with other worker's config state)
	 */
	void connectors(Callback<Collection<String>> callback);

	/**
	 * Get the definition and status of a connector.
	 */
	void connectorInfo(String connName, Callback<ConnectorInfo> callback);

	/**
	 * Get the configuration for a connector.
	 * @param connName name of the connector
	 * @param callback callback to invoke with the configuration
	 */
	void connectorConfig(String connName, Callback<Map<String, String>> callback);

	/**
	 * Get the configuration for all tasks.
	 * @param connName name of the connector
	 * @param callback callback to invoke with the configuration
	 */
	void tasksConfig(String connName, Callback<Map<ConnectorTaskId, Map<String, String>>> callback);

	/**
	 * Set the configuration for a connector. This supports creation and updating.
	 * @param connName name of the connector
	 * @param config the connectors configuration, or null if deleting the connector
	 * @param allowReplace if true, allow overwriting previous configs; if false, throw AlreadyExistsException if a connector
	 *                     with the same name already exists
	 * @param callback callback to invoke when the configuration has been written
=======
    void start();

    void stop();

    boolean isRunning();

    /**
     * Get a list of connectors currently running in this cluster. This is a full list of connectors in the cluster gathered
     * from the current configuration.
     *
     * @param callback callback to invoke with the full list of connector names
     * @throws org.apache.kafka.connect.runtime.distributed.RequestTargetException if this node can not resolve the request
     *         (e.g., because it has not joined the cluster or does not have configs in sync with the group) and it is
     *         not the leader or the task owner (e.g., task restart must be handled by the worker which owns the task)
     * @throws org.apache.kafka.connect.errors.ConnectException if this node is the leader, but still cannot resolve the
     *         request (e.g., it is not in sync with other worker's config state)
     */
    void connectors(Callback<Collection<String>> callback);

    /**
     * Get the definition and status of a connector.
     */
    void connectorInfo(String connName, Callback<ConnectorInfo> callback);

    /**
     * Get the configuration for a connector.
     * @param connName name of the connector
     * @param callback callback to invoke with the configuration
     */
    void connectorConfig(String connName, Callback<Map<String, String>> callback);

    /**
     * Get the configuration for all tasks of a connector.
     * @param connName name of the connector
     * @param callback callback to invoke with the configuration
     */
    void tasksConfig(String connName, Callback<Map<ConnectorTaskId, Map<String, String>>> callback);

    /**
     * Set the configuration for a connector. This supports creation and updating.
     * @param connName name of the connector
     * @param config the connector's configuration
     * @param allowReplace if true, allow overwriting previous configs; if false, throw {@link AlreadyExistsException}
     *                     if a connector with the same name already exists
     * @param callback callback to invoke when the configuration has been written
>>>>>>> 15418db6
     */
    void putConnectorConfig(String connName, Map<String, String> config, boolean allowReplace, Callback<Created<ConnectorInfo>> callback);

    /**
     * Delete a connector and its configuration.
     * @param connName name of the connector
     * @param callback callback to invoke when the configuration has been written
     */
    void deleteConnectorConfig(String connName, Callback<Created<ConnectorInfo>> callback);

    /**
     * Requests reconfiguration of the tasks of a connector. This should only be triggered by
     * {@link HerderConnectorContext}.
     *
     * @param connName name of the connector that should be reconfigured
     */
    void requestTaskReconfiguration(String connName);

    /**
     * Get the configurations for the current set of tasks of a connector.
<<<<<<< HEAD
	 * @param connName connector to update
	 * @param callback callback to invoke upon completion
	 */
	void taskConfigs(String connName, Callback<List<TaskInfo>> callback);

	/**
	 * Set the configurations for the tasks of a connector. This should always include all tasks in the connector; if
	 * there are existing configurations and fewer are provided, this will reduce the number of tasks, and if more are
	 * provided it will increase the number of tasks.
	 * @param connName connector to update
	 * @param configs list of configurations
	 * @param callback callback to invoke upon completion
	 * @param requestSignature the signature of the request made for this task (re-)configuration;
	 *                         may be null if no signature was provided
	 */
	void putTaskConfigs(String connName, List<Map<String, String>> configs, Callback<Void> callback, InternalRequestSignature requestSignature);

    /**
	 * Get a list of connectors currently running in this cluster.
	 * @return A list of connector names
	 */
	Collection<String> connectors();

	/**
	 * Get the definition and status of a connector.
	 * @param connName name of the connector
	 */
	ConnectorInfo connectorInfo(String connName);

	/**
	 * Lookup the current status of a connector.
	 * @param connName name of the connector
	 */
	ConnectorStateInfo connectorStatus(String connName);

	/**
	 * Lookup the set of topics currently used by a connector.
	 * @param connName name of the connector
	 * @return the set of active topics
	 */
	ActiveTopicsInfo connectorActiveTopics(String connName);

	/**
	 * Request to asynchronously reset the active topics for the named connector.
	 * @param connName name of the connector
	 */
	void resetConnectorActiveTopics(String connName);

	/**
	 * Return a reference to the status backing store used by this herder.
	 * @return the status backing store used by this herder
	 */
	StatusBackingStore statusBackingStore();

	/**
	 * Lookup the status of the a task.
	 * @param id id of the task
	 */
	ConnectorStateInfo.TaskState taskStatus(ConnectorTaskId id);

	/**
	 * Validate the provided connector config values against the configuration definition.
	 * @param connectorConfig the provided connector config values
	 * @param callback        the callback to invoke after validation has completed (successfully or not)
	 */
	void validateConnectorConfig(Map<String, String> connectorConfig, Callback<ConfigInfos> callback);

	/**
	 * Validate the provided connector config values against the configuration definition.
	 * @param connectorConfig the provided connector config values
	 * @param callback        the callback to invoke after validation has completed (successfully or not)
	 * @param doLog           if true log all the connector configurations at INFO level; if false, no connector configurations are logged.
	 *                        Note that logging of configuration is not necessary in every endpoint that uses this method.
	 */
	default void validateConnectorConfig(Map<String, String> connectorConfig, Callback<ConfigInfos> callback, boolean doLog) {
		validateConnectorConfig(connectorConfig, callback);
	}

	/**
	 * Restart the task with the given id.
=======
     * @param connName name of the connector
     * @param callback callback to invoke upon completion
     */
    void taskConfigs(String connName, Callback<List<TaskInfo>> callback);

    /**
     * Set the configurations for the tasks of a connector. This should always include all tasks in the connector; if
     * there are existing configurations and fewer are provided, this will reduce the number of tasks, and if more are
     * provided it will increase the number of tasks.
     * @param connName connector to update
     * @param configs list of configurations
     * @param callback callback to invoke upon completion
     * @param requestSignature the signature of the request made for this task (re-)configuration;
     *                         may be null if no signature was provided
     */
    void putTaskConfigs(String connName, List<Map<String, String>> configs, Callback<Void> callback, InternalRequestSignature requestSignature);

    /**
     * Fence out any older task generations for a source connector, and then write a record to the config topic
     * indicating that it is safe to bring up a new generation of tasks. If that record is already present, do nothing
     * and invoke the callback successfully.
     * @param connName the name of the connector to fence out, which must refer to a source connector; if the
     *                 connector does not exist or is not a source connector, the callback will be invoked with an error
     * @param callback callback to invoke upon completion
     * @param requestSignature the signature of the request made for this connector;
     *                         may be null if no signature was provided
     */
    void fenceZombieSourceTasks(String connName, Callback<Void> callback, InternalRequestSignature requestSignature);

    /**
     * Get a list of connectors currently running in this cluster.
     * @return A list of connector names
     */
    Collection<String> connectors();

    /**
     * Get the definition and status of a connector.
     * @param connName name of the connector
     */
    ConnectorInfo connectorInfo(String connName);

    /**
     * Lookup the current status of a connector.
     * @param connName name of the connector
     */
    ConnectorStateInfo connectorStatus(String connName);

    /**
     * Lookup the set of topics currently used by a connector.
     *
     * @param connName name of the connector
     * @return the set of active topics
     */
    ActiveTopicsInfo connectorActiveTopics(String connName);

    /**
     * Request to asynchronously reset the active topics for the named connector.
     *
     * @param connName name of the connector
     */
    void resetConnectorActiveTopics(String connName);

    /**
     * Return a reference to the status backing store used by this herder.
     *
     * @return the status backing store used by this herder
     */
    StatusBackingStore statusBackingStore();

    /**
     * Lookup the status of a task.
     * @param id id of the task
     */
    ConnectorStateInfo.TaskState taskStatus(ConnectorTaskId id);

    /**
     * Validate the provided connector config values against the configuration definition.
     * @param connectorConfig the provided connector config values
     * @param callback the callback to invoke after validation has completed (successfully or not)
     */
    void validateConnectorConfig(Map<String, String> connectorConfig, Callback<ConfigInfos> callback);

    /**
     * Validate the provided connector config values against the configuration definition.
     * @param connectorConfig the provided connector config values
     * @param callback the callback to invoke after validation has completed (successfully or not)
     * @param doLog if true log all the connector configurations at INFO level; if false, no connector configurations are logged.
     *              Note that logging of configuration is not necessary in every endpoint that uses this method.
     */
    default void validateConnectorConfig(Map<String, String> connectorConfig, Callback<ConfigInfos> callback, boolean doLog) {
        validateConnectorConfig(connectorConfig, callback);
    }

    /**
     * Restart the task with the given id.
>>>>>>> 15418db6
     * @param id id of the task
     * @param cb callback to invoke upon completion
     */
    void restartTask(ConnectorTaskId id, Callback<Void> cb);

	/**
	 * Restart the connector.
	 * @param connName name of the connector
	 * @param cb       callback to invoke upon completion
	 */
	void restartConnector(String connName, Callback<Void> cb);

    /**
     * Restart the connector.
     * @param delayMs delay before restart
     * @param connName name of the connector
     * @param cb callback to invoke upon completion
     * @return The id of the request
     */
    HerderRequest restartConnector(long delayMs, String connName, Callback<Void> cb);

    /**
     * Restart the connector and optionally its tasks.
     * @param request the details of the restart request
     * @param cb      callback to invoke upon completion with the connector state info
     */
    void restartConnectorAndTasks(RestartRequest request, Callback<ConnectorStateInfo> cb);

    /**
     * Stop the connector. This call will asynchronously suspend processing by the connector and
     * shut down all of its tasks.
     * @param connector name of the connector
     * @param cb callback to invoke upon completion
     */
    void stopConnector(String connector, Callback<Void> cb);

    /**
     * Pause the connector. This call will asynchronously suspend processing by the connector and all
     * of its tasks.
     * <p>
     * Note that, unlike {@link #stopConnector(String, Callback)}, tasks for this connector will not
     * be shut down and none of their resources will be de-allocated. Instead, they will be left in an
     * "idling" state where no data is polled from them (if source tasks) or given to them (if sink tasks),
     * but all internal state kept by the tasks and their resources is left intact and ready to begin
     * processing records again as soon as the connector is {@link #resumeConnector(String) resumed}.
     * @param connector name of the connector
     */
    void pauseConnector(String connector);

    /**
     * Resume the connector. This call will asynchronously start the connector and its tasks (if
     * not started already).
     * @param connector name of the connector
     */
    void resumeConnector(String connector);

    /**
     * Returns a handle to the plugin factory used by this herder and its worker.
     *
     * @return a reference to the plugin factory.
     */
    Plugins plugins();

    /**
     * Get the cluster ID of the Kafka cluster backing this Connect cluster.
     * @return the cluster ID of the Kafka cluster backing this connect cluster
     */
    String kafkaClusterId();


    /**
     * Returns the configuration of a plugin
     * @param pluginName the name of the plugin
     * @return the list of ConfigKeyInfo of the plugin
     */
    List<ConfigKeyInfo> connectorPluginConfig(String pluginName);

    /**
     * Get the current offsets for a connector.
     * @param connName the name of the connector whose offsets are to be retrieved
     * @param cb callback to invoke upon completion
     */
    void connectorOffsets(String connName, Callback<ConnectorOffsets> cb);

    /**
     * Alter a connector's offsets.
     * @param connName the name of the connector whose offsets are to be altered
     * @param offsets a mapping from partitions to offsets that need to be written
     * @param cb callback to invoke upon completion
     */
    void alterConnectorOffsets(String connName, Map<Map<String, ?>, Map<String, ?>> offsets, Callback<Message> cb);

    /**
     * Reset a connector's offsets.
     * @param connName the name of the connector whose offsets are to be reset
     * @param cb callback to invoke upon completion
     */
    void resetConnectorOffsets(String connName, Callback<Message> cb);

    enum ConfigReloadAction {
        NONE,
        RESTART
    }

    class Created<T> {
        private final boolean created;
        private final T result;

        public Created(boolean created, T result) {
            this.created = created;
            this.result = result;
        }

        public boolean created() {
            return created;
        }

        public T result() {
            return result;
        }

        @Override
        public boolean equals(Object o) {
            if (this == o) return true;
            if (o == null || getClass() != o.getClass()) return false;
            Created<?> created1 = (Created<?>) o;
            return Objects.equals(created, created1.created) &&
                    Objects.equals(result, created1.result);
        }

        @Override
        public int hashCode() {
            return Objects.hash(created, result);
        }
    }
}<|MERGE_RESOLUTION|>--- conflicted
+++ resolved
@@ -19,14 +19,7 @@
 import org.apache.kafka.connect.errors.AlreadyExistsException;
 import org.apache.kafka.connect.runtime.isolation.Plugins;
 import org.apache.kafka.connect.runtime.rest.InternalRequestSignature;
-import org.apache.kafka.connect.runtime.rest.entities.ActiveTopicsInfo;
-import org.apache.kafka.connect.runtime.rest.entities.ConfigInfos;
-import org.apache.kafka.connect.runtime.rest.entities.ConfigKeyInfo;
-import org.apache.kafka.connect.runtime.rest.entities.ConnectorInfo;
-import org.apache.kafka.connect.runtime.rest.entities.ConnectorOffsets;
-import org.apache.kafka.connect.runtime.rest.entities.ConnectorStateInfo;
-import org.apache.kafka.connect.runtime.rest.entities.Message;
-import org.apache.kafka.connect.runtime.rest.entities.TaskInfo;
+import org.apache.kafka.connect.runtime.rest.entities.*;
 import org.apache.kafka.connect.storage.StatusBackingStore;
 import org.apache.kafka.connect.util.Callback;
 import org.apache.kafka.connect.util.ConnectorTaskId;
@@ -38,82 +31,27 @@
 
 /**
  * <p>
-<<<<<<< HEAD
- * Header接口用于追踪和管理worker和connectors，它是对外组件的主要接口，用于变更集群的状态，举个例子，在分布式模式下，此类的实现会知道如何去接收一个connector配置
- * 可能需要路由这个connector到当前集群的主worker线程，因此配置可以被持久化存储，以此来确认新的connector正确的初始化于worker之上
-=======
  * The herder interface tracks and manages workers and connectors. It is the main interface for external components
  * to make changes to the state of the cluster. For example, in distributed mode, an implementation of this interface
  * knows how to accept a connector configuration, may need to route it to the current leader worker for the cluster so
  * the config can be written to persistent storage, and then ensures the new connector is correctly instantiated on one
  * of the workers.
->>>>>>> 15418db6
  * </p>
  * <p>
- * 此类必须实现集群需要调用的方法，(add/remove connectors, pause/resume tasks,et state of connectors and tasks, 等)
- * 对于集群的非Java接口类型的方法(REST API and CLI)，这个接口提供了简单的函数包装
+ * This class must implement all the actions that can be taken on the cluster (add/remove connectors, pause/resume tasks,
+ * get state of connectors and tasks, etc). The non-Java interfaces to the cluster (REST API and CLI) are very simple
+ * wrappers of the functionality provided by this interface.
  * </p>
  * <p>
-<<<<<<< HEAD
- * 在单机模式下，此类的实现是微不足道的，因为不需要进行协调，在这种情况下，实现主要是将任务直接委派给其他组件
- * 举个例子，在单机模式下创建一个新的connector，无需持久化存储配置，connector和任务都在同一个进程中，所以单机模式下的header实现可以立即初始化并开启connector和它的任务
-=======
  * In standalone mode, the implementation of this interface will be trivial because no coordination is needed. In that case,
  * the implementation will mainly be delegating tasks directly to other components. For example, when creating a new
  * connector in standalone mode, there is no need to persist the config and the connector and its tasks must run in the
  * same process, so the standalone herder implementation can immediately instantiate and start the connector and its
  * tasks.
->>>>>>> 15418db6
  * </p>
  */
 public interface Herder {
 
-<<<<<<< HEAD
-	void start();
-
-	void stop();
-
-	boolean isRunning();
-
-	/**
-	 * Get a list of connectors currently running in this cluster. This is a full list of connectors in the cluster gathered
-	 * from the current configuration. However, note
-	 * @return A list of connector names
-	 * @throws org.apache.kafka.connect.runtime.distributed.RequestTargetException if this node can not resolve the request
-	 *                                                                             (e.g., because it has not joined the cluster or does not have configs in sync with the group) and it is
-	 *                                                                             not the leader or the task owner (e.g., task restart must be handled by the worker which owns the task)
-	 * @throws org.apache.kafka.connect.errors.ConnectException                    if this node is the leader, but still cannot resolve the
-	 *                                                                             request (e.g., it is not in sync with other worker's config state)
-	 */
-	void connectors(Callback<Collection<String>> callback);
-
-	/**
-	 * Get the definition and status of a connector.
-	 */
-	void connectorInfo(String connName, Callback<ConnectorInfo> callback);
-
-	/**
-	 * Get the configuration for a connector.
-	 * @param connName name of the connector
-	 * @param callback callback to invoke with the configuration
-	 */
-	void connectorConfig(String connName, Callback<Map<String, String>> callback);
-
-	/**
-	 * Get the configuration for all tasks.
-	 * @param connName name of the connector
-	 * @param callback callback to invoke with the configuration
-	 */
-	void tasksConfig(String connName, Callback<Map<ConnectorTaskId, Map<String, String>>> callback);
-
-	/**
-	 * Set the configuration for a connector. This supports creation and updating.
-	 * @param connName name of the connector
-	 * @param config the connectors configuration, or null if deleting the connector
-	 * @param allowReplace if true, allow overwriting previous configs; if false, throw AlreadyExistsException if a connector
-	 *                     with the same name already exists
-	 * @param callback callback to invoke when the configuration has been written
-=======
     void start();
 
     void stop();
@@ -123,13 +61,12 @@
     /**
      * Get a list of connectors currently running in this cluster. This is a full list of connectors in the cluster gathered
      * from the current configuration.
-     *
      * @param callback callback to invoke with the full list of connector names
      * @throws org.apache.kafka.connect.runtime.distributed.RequestTargetException if this node can not resolve the request
-     *         (e.g., because it has not joined the cluster or does not have configs in sync with the group) and it is
-     *         not the leader or the task owner (e.g., task restart must be handled by the worker which owns the task)
-     * @throws org.apache.kafka.connect.errors.ConnectException if this node is the leader, but still cannot resolve the
-     *         request (e.g., it is not in sync with other worker's config state)
+     *                                                                             (e.g., because it has not joined the cluster or does not have configs in sync with the group) and it is
+     *                                                                             not the leader or the task owner (e.g., task restart must be handled by the worker which owns the task)
+     * @throws org.apache.kafka.connect.errors.ConnectException                    if this node is the leader, but still cannot resolve the
+     *                                                                             request (e.g., it is not in sync with other worker's config state)
      */
     void connectors(Callback<Collection<String>> callback);
 
@@ -154,12 +91,11 @@
 
     /**
      * Set the configuration for a connector. This supports creation and updating.
-     * @param connName name of the connector
-     * @param config the connector's configuration
+     * @param connName     name of the connector
+     * @param config       the connector's configuration
      * @param allowReplace if true, allow overwriting previous configs; if false, throw {@link AlreadyExistsException}
      *                     if a connector with the same name already exists
-     * @param callback callback to invoke when the configuration has been written
->>>>>>> 15418db6
+     * @param callback     callback to invoke when the configuration has been written
      */
     void putConnectorConfig(String connName, Map<String, String> config, boolean allowReplace, Callback<Created<ConnectorInfo>> callback);
 
@@ -173,95 +109,12 @@
     /**
      * Requests reconfiguration of the tasks of a connector. This should only be triggered by
      * {@link HerderConnectorContext}.
-     *
      * @param connName name of the connector that should be reconfigured
      */
     void requestTaskReconfiguration(String connName);
 
     /**
      * Get the configurations for the current set of tasks of a connector.
-<<<<<<< HEAD
-	 * @param connName connector to update
-	 * @param callback callback to invoke upon completion
-	 */
-	void taskConfigs(String connName, Callback<List<TaskInfo>> callback);
-
-	/**
-	 * Set the configurations for the tasks of a connector. This should always include all tasks in the connector; if
-	 * there are existing configurations and fewer are provided, this will reduce the number of tasks, and if more are
-	 * provided it will increase the number of tasks.
-	 * @param connName connector to update
-	 * @param configs list of configurations
-	 * @param callback callback to invoke upon completion
-	 * @param requestSignature the signature of the request made for this task (re-)configuration;
-	 *                         may be null if no signature was provided
-	 */
-	void putTaskConfigs(String connName, List<Map<String, String>> configs, Callback<Void> callback, InternalRequestSignature requestSignature);
-
-    /**
-	 * Get a list of connectors currently running in this cluster.
-	 * @return A list of connector names
-	 */
-	Collection<String> connectors();
-
-	/**
-	 * Get the definition and status of a connector.
-	 * @param connName name of the connector
-	 */
-	ConnectorInfo connectorInfo(String connName);
-
-	/**
-	 * Lookup the current status of a connector.
-	 * @param connName name of the connector
-	 */
-	ConnectorStateInfo connectorStatus(String connName);
-
-	/**
-	 * Lookup the set of topics currently used by a connector.
-	 * @param connName name of the connector
-	 * @return the set of active topics
-	 */
-	ActiveTopicsInfo connectorActiveTopics(String connName);
-
-	/**
-	 * Request to asynchronously reset the active topics for the named connector.
-	 * @param connName name of the connector
-	 */
-	void resetConnectorActiveTopics(String connName);
-
-	/**
-	 * Return a reference to the status backing store used by this herder.
-	 * @return the status backing store used by this herder
-	 */
-	StatusBackingStore statusBackingStore();
-
-	/**
-	 * Lookup the status of the a task.
-	 * @param id id of the task
-	 */
-	ConnectorStateInfo.TaskState taskStatus(ConnectorTaskId id);
-
-	/**
-	 * Validate the provided connector config values against the configuration definition.
-	 * @param connectorConfig the provided connector config values
-	 * @param callback        the callback to invoke after validation has completed (successfully or not)
-	 */
-	void validateConnectorConfig(Map<String, String> connectorConfig, Callback<ConfigInfos> callback);
-
-	/**
-	 * Validate the provided connector config values against the configuration definition.
-	 * @param connectorConfig the provided connector config values
-	 * @param callback        the callback to invoke after validation has completed (successfully or not)
-	 * @param doLog           if true log all the connector configurations at INFO level; if false, no connector configurations are logged.
-	 *                        Note that logging of configuration is not necessary in every endpoint that uses this method.
-	 */
-	default void validateConnectorConfig(Map<String, String> connectorConfig, Callback<ConfigInfos> callback, boolean doLog) {
-		validateConnectorConfig(connectorConfig, callback);
-	}
-
-	/**
-	 * Restart the task with the given id.
-=======
      * @param connName name of the connector
      * @param callback callback to invoke upon completion
      */
@@ -271,9 +124,9 @@
      * Set the configurations for the tasks of a connector. This should always include all tasks in the connector; if
      * there are existing configurations and fewer are provided, this will reduce the number of tasks, and if more are
      * provided it will increase the number of tasks.
-     * @param connName connector to update
-     * @param configs list of configurations
-     * @param callback callback to invoke upon completion
+     * @param connName         connector to update
+     * @param configs          list of configurations
+     * @param callback         callback to invoke upon completion
      * @param requestSignature the signature of the request made for this task (re-)configuration;
      *                         may be null if no signature was provided
      */
@@ -283,9 +136,9 @@
      * Fence out any older task generations for a source connector, and then write a record to the config topic
      * indicating that it is safe to bring up a new generation of tasks. If that record is already present, do nothing
      * and invoke the callback successfully.
-     * @param connName the name of the connector to fence out, which must refer to a source connector; if the
-     *                 connector does not exist or is not a source connector, the callback will be invoked with an error
-     * @param callback callback to invoke upon completion
+     * @param connName         the name of the connector to fence out, which must refer to a source connector; if the
+     *                         connector does not exist or is not a source connector, the callback will be invoked with an error
+     * @param callback         callback to invoke upon completion
      * @param requestSignature the signature of the request made for this connector;
      *                         may be null if no signature was provided
      */
@@ -311,7 +164,6 @@
 
     /**
      * Lookup the set of topics currently used by a connector.
-     *
      * @param connName name of the connector
      * @return the set of active topics
      */
@@ -319,14 +171,12 @@
 
     /**
      * Request to asynchronously reset the active topics for the named connector.
-     *
      * @param connName name of the connector
      */
     void resetConnectorActiveTopics(String connName);
 
     /**
      * Return a reference to the status backing store used by this herder.
-     *
      * @return the status backing store used by this herder
      */
     StatusBackingStore statusBackingStore();
@@ -340,16 +190,16 @@
     /**
      * Validate the provided connector config values against the configuration definition.
      * @param connectorConfig the provided connector config values
-     * @param callback the callback to invoke after validation has completed (successfully or not)
+     * @param callback        the callback to invoke after validation has completed (successfully or not)
      */
     void validateConnectorConfig(Map<String, String> connectorConfig, Callback<ConfigInfos> callback);
 
     /**
      * Validate the provided connector config values against the configuration definition.
      * @param connectorConfig the provided connector config values
-     * @param callback the callback to invoke after validation has completed (successfully or not)
-     * @param doLog if true log all the connector configurations at INFO level; if false, no connector configurations are logged.
-     *              Note that logging of configuration is not necessary in every endpoint that uses this method.
+     * @param callback        the callback to invoke after validation has completed (successfully or not)
+     * @param doLog           if true log all the connector configurations at INFO level; if false, no connector configurations are logged.
+     *                        Note that logging of configuration is not necessary in every endpoint that uses this method.
      */
     default void validateConnectorConfig(Map<String, String> connectorConfig, Callback<ConfigInfos> callback, boolean doLog) {
         validateConnectorConfig(connectorConfig, callback);
@@ -357,24 +207,23 @@
 
     /**
      * Restart the task with the given id.
->>>>>>> 15418db6
      * @param id id of the task
      * @param cb callback to invoke upon completion
      */
     void restartTask(ConnectorTaskId id, Callback<Void> cb);
 
-	/**
-	 * Restart the connector.
-	 * @param connName name of the connector
-	 * @param cb       callback to invoke upon completion
-	 */
-	void restartConnector(String connName, Callback<Void> cb);
-
     /**
      * Restart the connector.
-     * @param delayMs delay before restart
-     * @param connName name of the connector
-     * @param cb callback to invoke upon completion
+     * @param connName name of the connector
+     * @param cb       callback to invoke upon completion
+     */
+    void restartConnector(String connName, Callback<Void> cb);
+
+    /**
+     * Restart the connector.
+     * @param delayMs  delay before restart
+     * @param connName name of the connector
+     * @param cb       callback to invoke upon completion
      * @return The id of the request
      */
     HerderRequest restartConnector(long delayMs, String connName, Callback<Void> cb);
@@ -390,7 +239,7 @@
      * Stop the connector. This call will asynchronously suspend processing by the connector and
      * shut down all of its tasks.
      * @param connector name of the connector
-     * @param cb callback to invoke upon completion
+     * @param cb        callback to invoke upon completion
      */
     void stopConnector(String connector, Callback<Void> cb);
 
@@ -416,7 +265,6 @@
 
     /**
      * Returns a handle to the plugin factory used by this herder and its worker.
-     *
      * @return a reference to the plugin factory.
      */
     Plugins plugins();
@@ -438,15 +286,15 @@
     /**
      * Get the current offsets for a connector.
      * @param connName the name of the connector whose offsets are to be retrieved
-     * @param cb callback to invoke upon completion
+     * @param cb       callback to invoke upon completion
      */
     void connectorOffsets(String connName, Callback<ConnectorOffsets> cb);
 
     /**
      * Alter a connector's offsets.
      * @param connName the name of the connector whose offsets are to be altered
-     * @param offsets a mapping from partitions to offsets that need to be written
-     * @param cb callback to invoke upon completion
+     * @param offsets  a mapping from partitions to offsets that need to be written
+     * @param cb       callback to invoke upon completion
      */
     void alterConnectorOffsets(String connName, Map<Map<String, ?>, Map<String, ?>> offsets, Callback<Message> cb);
 
