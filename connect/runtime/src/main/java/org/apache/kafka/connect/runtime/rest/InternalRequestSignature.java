--- conflicted
+++ resolved
@@ -45,6 +45,7 @@
 
     /**
      * Add a signature to a request.
+     *
      * @param crypto             the cryptography library used to generate {@link Mac} instances, may not be null
      * @param key                the key to sign the request with; may not be null
      * @param requestBody        the body of the request; may not be null
@@ -55,25 +56,22 @@
         Mac mac;
         try {
             mac = crypto.mac(signatureAlgorithm);
-        } catch (NoSuchAlgorithmException e) {
+        }  catch (NoSuchAlgorithmException e) {
             throw new ConnectException(e);
         }
         byte[] requestSignature = sign(mac, key, requestBody);
-<<<<<<< HEAD
-        request.header(InternalRequestSignature.SIGNATURE_HEADER, Base64.getEncoder().encodeToString(requestSignature)).header(InternalRequestSignature.SIGNATURE_ALGORITHM_HEADER, signatureAlgorithm);
-=======
         request.headers(field -> {
             field.add(InternalRequestSignature.SIGNATURE_HEADER, Base64.getEncoder().encodeToString(requestSignature));
             field.add(InternalRequestSignature.SIGNATURE_ALGORITHM_HEADER, signatureAlgorithm);
         });
->>>>>>> 9494bebe
     }
 
     /**
      * Extract a signature from a request.
-     * @param crypto      the cryptography library used to generate {@link Mac} instances, may not be null
-     * @param requestBody the body of the request; may not be null
-     * @param headers     the headers for the request; may be null
+     *
+     * @param crypto        the cryptography library used to generate {@link Mac} instances, may not be null
+     * @param requestBody   the body of the request; may not be null
+     * @param headers       the headers for the request; may be null
      * @return the signature extracted from the request, or null if one or more request signature
      * headers was not present
      */
@@ -102,7 +100,11 @@
             throw new BadRequestException(e.getMessage());
         }
 
-        return new InternalRequestSignature(requestBody, mac, decodedSignature);
+        return new InternalRequestSignature(
+            requestBody,
+            mac,
+            decodedSignature
+        );
     }
 
     // Public for testing
@@ -136,7 +138,11 @@
         if (o == null || getClass() != o.getClass())
             return false;
         InternalRequestSignature that = (InternalRequestSignature) o;
-        return MessageDigest.isEqual(requestBody, that.requestBody) && mac.getAlgorithm().equals(that.mac.getAlgorithm()) && mac.getMacLength() == that.mac.getMacLength() && mac.getProvider().equals(that.mac.getProvider()) && MessageDigest.isEqual(requestSignature, that.requestSignature);
+        return MessageDigest.isEqual(requestBody, that.requestBody)
+            && mac.getAlgorithm().equals(that.mac.getAlgorithm())
+            && mac.getMacLength() == that.mac.getMacLength()
+            && mac.getProvider().equals(that.mac.getProvider())
+            && MessageDigest.isEqual(requestSignature, that.requestSignature);
     }
 
     @Override
