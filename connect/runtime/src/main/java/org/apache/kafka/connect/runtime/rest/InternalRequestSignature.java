--- conflicted
+++ resolved
@@ -33,122 +33,6 @@
 
 public class InternalRequestSignature {
 
-<<<<<<< HEAD
-	public static final String SIGNATURE_HEADER = "X-Connect-Authorization";
-	public static final String SIGNATURE_ALGORITHM_HEADER = "X-Connect-Request-Signature-Algorithm";
-
-	private final byte[] requestBody;
-	private final Mac mac;
-	private final byte[] requestSignature;
-
-	/**
-	 * Add a signature to a request.
-	 * @param key                the key to sign the request with; may not be null
-	 * @param requestBody        the body of the request; may not be null
-	 * @param signatureAlgorithm the algorithm to use to sign the request; may not be null
-	 * @param request            the request to add the signature to; may not be null
-	 */
-	public static void addToRequest(SecretKey key, byte[] requestBody, String signatureAlgorithm, Request request) {
-		Mac mac;
-		try {
-			mac = mac(signatureAlgorithm);
-		} catch (NoSuchAlgorithmException e) {
-			throw new ConnectException(e);
-		}
-		byte[] requestSignature = sign(mac, key, requestBody);
-		request.header(InternalRequestSignature.SIGNATURE_HEADER, Base64.getEncoder().encodeToString(requestSignature))
-				.header(InternalRequestSignature.SIGNATURE_ALGORITHM_HEADER, signatureAlgorithm);
-	}
-
-	/**
-	 * Extract a signature from a request.
-	 * @param requestBody the body of the request; may not be null
-	 * @param headers     the headers for the request; may be null
-	 * @return the signature extracted from the request, or null if one or more request signature
-	 * headers was not present
-	 */
-	public static InternalRequestSignature fromHeaders(byte[] requestBody, HttpHeaders headers) {
-		if (headers == null) {
-			return null;
-		}
-
-		String signatureAlgorithm = headers.getHeaderString(SIGNATURE_ALGORITHM_HEADER);
-		String encodedSignature = headers.getHeaderString(SIGNATURE_HEADER);
-		if (signatureAlgorithm == null || encodedSignature == null) {
-			return null;
-		}
-
-		Mac mac;
-		try {
-			mac = mac(signatureAlgorithm);
-		} catch (NoSuchAlgorithmException e) {
-			throw new BadRequestException(e.getMessage());
-		}
-
-		byte[] decodedSignature;
-		try {
-			decodedSignature = Base64.getDecoder().decode(encodedSignature);
-		} catch (IllegalArgumentException e) {
-			throw new BadRequestException(e.getMessage());
-		}
-
-		return new InternalRequestSignature(
-				requestBody,
-				mac,
-				decodedSignature
-		);
-	}
-
-	// Public for testing
-	public InternalRequestSignature(byte[] requestBody, Mac mac, byte[] requestSignature) {
-		this.requestBody = requestBody;
-		this.mac = mac;
-		this.requestSignature = requestSignature;
-	}
-
-	public String keyAlgorithm() {
-		return mac.getAlgorithm();
-	}
-
-	public boolean isValid(SecretKey key) {
-		return Arrays.equals(sign(mac, key, requestBody), requestSignature);
-	}
-
-	private static Mac mac(String signatureAlgorithm) throws NoSuchAlgorithmException {
-		return Mac.getInstance(signatureAlgorithm);
-	}
-
-	private static byte[] sign(Mac mac, SecretKey key, byte[] requestBody) {
-		try {
-			mac.init(key);
-		} catch (InvalidKeyException e) {
-			throw new ConnectException(e);
-		}
-		return mac.doFinal(requestBody);
-	}
-
-	@Override
-	public boolean equals(Object o) {
-		if (this == o)
-			return true;
-		if (o == null || getClass() != o.getClass())
-			return false;
-		InternalRequestSignature that = (InternalRequestSignature) o;
-		return Arrays.equals(requestBody, that.requestBody)
-				&& mac.getAlgorithm().equals(that.mac.getAlgorithm())
-				&& mac.getMacLength() == that.mac.getMacLength()
-				&& mac.getProvider().equals(that.mac.getProvider())
-				&& Arrays.equals(requestSignature, that.requestSignature);
-	}
-
-	@Override
-	public int hashCode() {
-		int result = Objects.hash(mac);
-		result = 31 * result + Arrays.hashCode(requestBody);
-		result = 31 * result + Arrays.hashCode(requestSignature);
-		return result;
-	}
-=======
     public static final String SIGNATURE_HEADER = "X-Connect-Authorization";
     public static final String SIGNATURE_ALGORITHM_HEADER = "X-Connect-Request-Signature-Algorithm";
 
@@ -158,7 +42,6 @@
 
     /**
      * Add a signature to a request.
-     *
      * @param crypto             the cryptography library used to generate {@link Mac} instances, may not be null
      * @param key                the key to sign the request with; may not be null
      * @param requestBody        the body of the request; may not be null
@@ -169,20 +52,18 @@
         Mac mac;
         try {
             mac = crypto.mac(signatureAlgorithm);
-        }  catch (NoSuchAlgorithmException e) {
+        } catch (NoSuchAlgorithmException e) {
             throw new ConnectException(e);
         }
         byte[] requestSignature = sign(mac, key, requestBody);
-        request.header(InternalRequestSignature.SIGNATURE_HEADER, Base64.getEncoder().encodeToString(requestSignature))
-               .header(InternalRequestSignature.SIGNATURE_ALGORITHM_HEADER, signatureAlgorithm);
+        request.header(InternalRequestSignature.SIGNATURE_HEADER, Base64.getEncoder().encodeToString(requestSignature)).header(InternalRequestSignature.SIGNATURE_ALGORITHM_HEADER, signatureAlgorithm);
     }
 
     /**
      * Extract a signature from a request.
-     *
-     * @param crypto        the cryptography library used to generate {@link Mac} instances, may not be null
-     * @param requestBody   the body of the request; may not be null
-     * @param headers       the headers for the request; may be null
+     * @param crypto      the cryptography library used to generate {@link Mac} instances, may not be null
+     * @param requestBody the body of the request; may not be null
+     * @param headers     the headers for the request; may be null
      * @return the signature extracted from the request, or null if one or more request signature
      * headers was not present
      */
@@ -211,11 +92,7 @@
             throw new BadRequestException(e.getMessage());
         }
 
-        return new InternalRequestSignature(
-            requestBody,
-            mac,
-            decodedSignature
-        );
+        return new InternalRequestSignature(requestBody, mac, decodedSignature);
     }
 
     // Public for testing
@@ -249,11 +126,7 @@
         if (o == null || getClass() != o.getClass())
             return false;
         InternalRequestSignature that = (InternalRequestSignature) o;
-        return MessageDigest.isEqual(requestBody, that.requestBody)
-            && mac.getAlgorithm().equals(that.mac.getAlgorithm())
-            && mac.getMacLength() == that.mac.getMacLength()
-            && mac.getProvider().equals(that.mac.getProvider())
-            && MessageDigest.isEqual(requestSignature, that.requestSignature);
+        return MessageDigest.isEqual(requestBody, that.requestBody) && mac.getAlgorithm().equals(that.mac.getAlgorithm()) && mac.getMacLength() == that.mac.getMacLength() && mac.getProvider().equals(that.mac.getProvider()) && MessageDigest.isEqual(requestSignature, that.requestSignature);
     }
 
     @Override
@@ -263,5 +136,4 @@
         result = 31 * result + Arrays.hashCode(requestSignature);
         return result;
     }
->>>>>>> 15418db6
 }