--- conflicted
+++ resolved
@@ -52,9 +52,9 @@
 
     /**
      * Wait for a {@link FutureCallback} to complete and return the result if successful.
-     * @param cb  the future callback to wait for
+     * @param cb the future callback to wait for
+     * @return the future callback's result if successful
      * @param <T> the future's result type
-     * @return the future callback's result if successful
      * @throws Throwable if the future callback isn't successful
      */
     public <T> T completeRequest(FutureCallback<T> cb) throws Throwable {
@@ -81,7 +81,15 @@
      * Wait for a {@link FutureCallback} to complete. If it succeeds, return the parsed response. If it fails, try to forward the
      * request to the indicated target.
      */
-    public <T, U> T completeOrForwardRequest(FutureCallback<T> cb, String path, String method, HttpHeaders headers, Map<String, String> queryParameters, Object body, TypeReference<U> resultType, Translator<T, U> translator, Boolean forward) throws Throwable {
+    public <T, U> T completeOrForwardRequest(FutureCallback<T> cb,
+                                             String path,
+                                             String method,
+                                             HttpHeaders headers,
+                                             Map<String, String> queryParameters,
+                                             Object body,
+                                             TypeReference<U> resultType,
+                                             Translator<T, U> translator,
+                                             Boolean forward) throws Throwable {
         try {
             return completeRequest(cb);
         } catch (RequestTargetException e) {
@@ -93,9 +101,13 @@
                 String forwardedUrl = e.forwardUrl();
                 if (forwardedUrl == null) {
                     // the target didn't know of the leader at this moment.
-                    throw new ConnectRestException(Response.Status.CONFLICT.getStatusCode(), "Cannot complete request momentarily due to no known leader URL, " + "likely because a rebalance was underway.");
+                    throw new ConnectRestException(Response.Status.CONFLICT.getStatusCode(),
+                            "Cannot complete request momentarily due to no known leader URL, "
+                                    + "likely because a rebalance was underway.");
                 }
-                UriBuilder uriBuilder = UriBuilder.fromUri(forwardedUrl).path(path).queryParam("forward", recursiveForward);
+                UriBuilder uriBuilder = UriBuilder.fromUri(forwardedUrl)
+                        .path(path)
+                        .queryParam("forward", recursiveForward);
                 if (queryParameters != null) {
                     queryParameters.forEach(uriBuilder::queryParam);
                 }
@@ -104,24 +116,24 @@
                 // TODO, we may need to set the request timeout as Idle timeout on the HttpClient
                 return translator.translate(restClient.httpRequest(forwardUrl, method, headers, body, resultType));
             } else {
-                log.error("Request '{} {}' failed because it couldn't find the target Connect worker within two hops (between workers).", method, path);
+                log.error("Request '{} {}' failed because it couldn't find the target Connect worker within two hops (between workers).",
+                        method, path);
                 // we should find the right target for the query within two hops, so if
                 // we don't, it probably means that a rebalance has taken place.
-                throw new ConnectRestException(Response.Status.CONFLICT.getStatusCode(), "Cannot complete request because of a conflicting operation (e.g. worker rebalance)");
+                throw new ConnectRestException(Response.Status.CONFLICT.getStatusCode(),
+                        "Cannot complete request because of a conflicting operation (e.g. worker rebalance)");
             }
         } catch (RebalanceNeededException e) {
-            throw new ConnectRestException(Response.Status.CONFLICT.getStatusCode(), "Cannot complete request momentarily due to stale configuration (typically caused by a concurrent config change)");
+            throw new ConnectRestException(Response.Status.CONFLICT.getStatusCode(),
+                    "Cannot complete request momentarily due to stale configuration (typically caused by a concurrent config change)");
         }
     }
 
-    public <T, U> T completeOrForwardRequest(FutureCallback<T> cb, String path, String method, HttpHeaders headers, Object body, TypeReference<U> resultType, Translator<T, U> translator, Boolean forward) throws Throwable {
+    public <T, U> T completeOrForwardRequest(FutureCallback<T> cb, String path, String method, HttpHeaders headers, Object body,
+                                             TypeReference<U> resultType, Translator<T, U> translator, Boolean forward) throws Throwable {
         return completeOrForwardRequest(cb, path, method, headers, null, body, resultType, translator, forward);
     }
 
-<<<<<<< HEAD
-    public <T> T completeOrForwardRequest(FutureCallback<T> cb, String path, String method, HttpHeaders headers, Object body, Boolean forward) throws Throwable {
-        return completeOrForwardRequest(cb, path, method, headers, body, null, new IdentityTranslator<>(), forward);
-=======
     public <T> T completeOrForwardRequest(FutureCallback<T> cb, String path, String method, HttpHeaders headers, Object body,
                                                  TypeReference<T> resultType, Boolean forward) throws Throwable {
         return completeOrForwardRequest(cb, path, method, headers, body, resultType, new IdentityTranslator<>(), forward);
@@ -130,7 +142,6 @@
     public void completeOrForwardRequest(FutureCallback<Void> cb, String path, String method, HttpHeaders headers, Object body,
                                           Boolean forward) throws Throwable {
         completeOrForwardRequest(cb, path, method, headers, body, new TypeReference<Void>() { }, new IdentityTranslator<>(), forward);
->>>>>>> 9494bebe
     }
 
     public interface Translator<T, U> {
