/*
 * Licensed to the Apache Software Foundation (ASF) under one or more
 * contributor license agreements. See the NOTICE file distributed with
 * this work for additional information regarding copyright ownership.
 * The ASF licenses this file to You under the Apache License, Version 2.0
 * (the "License"); you may not use this file except in compliance with
 * the License. You may obtain a copy of the License at
 *
 *    http://www.apache.org/licenses/LICENSE-2.0
 *
 * Unless required by applicable law or agreed to in writing, software
 * distributed under the License is distributed on an "AS IS" BASIS,
 * WITHOUT WARRANTIES OR CONDITIONS OF ANY KIND, either express or implied.
 * See the License for the specific language governing permissions and
 * limitations under the License.
 */
package org.apache.kafka.connect.runtime;

<<<<<<< HEAD
import org.apache.kafka.clients.consumer.*;
=======
import org.apache.kafka.clients.consumer.Consumer;
import org.apache.kafka.clients.consumer.ConsumerRebalanceListener;
import org.apache.kafka.clients.consumer.ConsumerRecord;
import org.apache.kafka.clients.consumer.ConsumerRecords;
import org.apache.kafka.clients.consumer.OffsetAndMetadata;
import org.apache.kafka.clients.consumer.OffsetCommitCallback;
>>>>>>> 9494bebe
import org.apache.kafka.common.KafkaException;
import org.apache.kafka.common.TopicPartition;
import org.apache.kafka.common.errors.WakeupException;
import org.apache.kafka.common.internals.Plugin;
import org.apache.kafka.common.metrics.Sensor;
import org.apache.kafka.common.metrics.stats.*;
import org.apache.kafka.common.utils.Time;
import org.apache.kafka.common.utils.Utils;
import org.apache.kafka.common.utils.Utils.UncheckedCloseable;
import org.apache.kafka.connect.data.SchemaAndValue;
import org.apache.kafka.connect.errors.ConnectException;
import org.apache.kafka.connect.errors.RetriableException;
import org.apache.kafka.connect.header.ConnectHeaders;
import org.apache.kafka.connect.header.Headers;
import org.apache.kafka.connect.runtime.ConnectMetrics.MetricGroup;
import org.apache.kafka.connect.runtime.errors.ErrorHandlingMetrics;
<<<<<<< HEAD
=======
import org.apache.kafka.connect.runtime.errors.ErrorReporter;
import org.apache.kafka.connect.runtime.errors.ProcessingContext;
>>>>>>> 9494bebe
import org.apache.kafka.connect.runtime.errors.RetryWithToleranceOperator;
import org.apache.kafka.connect.runtime.errors.Stage;
import org.apache.kafka.connect.runtime.errors.WorkerErrantRecordReporter;
import org.apache.kafka.connect.sink.SinkRecord;
import org.apache.kafka.connect.sink.SinkTask;
import org.apache.kafka.connect.storage.ClusterConfigState;
import org.apache.kafka.connect.storage.Converter;
import org.apache.kafka.connect.storage.HeaderConverter;
import org.apache.kafka.connect.storage.StatusBackingStore;
import org.apache.kafka.connect.util.ConnectUtils;
import org.apache.kafka.connect.util.ConnectorTaskId;

import org.slf4j.Logger;
import org.slf4j.LoggerFactory;

import java.time.Duration;
<<<<<<< HEAD
import java.util.*;
=======
import java.util.ArrayList;
import java.util.Collection;
import java.util.Collections;
import java.util.HashMap;
import java.util.List;
import java.util.Map;
import java.util.function.Supplier;
>>>>>>> 9494bebe
import java.util.regex.Pattern;
import java.util.stream.Collectors;

import static java.util.Collections.singleton;
import static org.apache.kafka.connect.runtime.WorkerConfig.TOPIC_TRACKING_ENABLE_CONFIG;

/**
 * {@link WorkerTask} that uses a {@link SinkTask} to export data from Kafka.
 */
class WorkerSinkTask extends WorkerTask<ConsumerRecord<byte[], byte[]>, SinkRecord> {
    private static final Logger log = LoggerFactory.getLogger(WorkerSinkTask.class);

    private final WorkerConfig workerConfig;
    private final SinkTask task;
    private final ClusterConfigState configState;
    private Map<String, String> taskConfig;
    private final Plugin<Converter> keyConverterPlugin;
    private final Plugin<Converter> valueConverterPlugin;
    private final Plugin<HeaderConverter> headerConverterPlugin;
    private final SinkTaskMetricsGroup sinkTaskMetricsGroup;
    private final boolean isTopicTrackingEnabled;
    private final Consumer<byte[], byte[]> consumer;
    private WorkerSinkTaskContext context;
    private final List<SinkRecord> messageBatch;
    private final Map<TopicPartition, OffsetAndMetadata> lastCommittedOffsets;
    private final Map<TopicPartition, OffsetAndMetadata> currentOffsets;
    private final Map<TopicPartition, OffsetAndMetadata> origOffsets;
    private RuntimeException rebalanceException;
    private long nextCommit;
    private int commitSeqno;
    private long commitStarted;
    private int commitFailures;
    private boolean pausedForRedelivery;
    private boolean committing;
    private boolean taskStopped;
    private final WorkerErrantRecordReporter workerErrantRecordReporter;

<<<<<<< HEAD
    public WorkerSinkTask(ConnectorTaskId id, SinkTask task, TaskStatus.Listener statusListener, TargetState initialState, WorkerConfig workerConfig, ClusterConfigState configState, ConnectMetrics connectMetrics, Converter keyConverter, Converter valueConverter, ErrorHandlingMetrics errorMetrics, HeaderConverter headerConverter, TransformationChain<SinkRecord> transformationChain, KafkaConsumer<byte[], byte[]> consumer, ClassLoader loader, Time time, RetryWithToleranceOperator retryWithToleranceOperator, WorkerErrantRecordReporter workerErrantRecordReporter, StatusBackingStore statusBackingStore) {
        super(id, statusListener, initialState, loader, connectMetrics, errorMetrics, retryWithToleranceOperator, time, statusBackingStore);
=======
    public WorkerSinkTask(ConnectorTaskId id,
                          SinkTask task,
                          TaskStatus.Listener statusListener,
                          TargetState initialState,
                          WorkerConfig workerConfig,
                          ClusterConfigState configState,
                          ConnectMetrics connectMetrics,
                          Plugin<Converter> keyConverterPlugin,
                          Plugin<Converter> valueConverterPlugin,
                          ErrorHandlingMetrics errorMetrics,
                          Plugin<HeaderConverter> headerConverterPlugin,
                          TransformationChain<ConsumerRecord<byte[], byte[]>, SinkRecord> transformationChain,
                          Consumer<byte[], byte[]> consumer,
                          ClassLoader loader,
                          Time time,
                          RetryWithToleranceOperator<ConsumerRecord<byte[], byte[]>> retryWithToleranceOperator,
                          WorkerErrantRecordReporter workerErrantRecordReporter,
                          StatusBackingStore statusBackingStore,
                          Supplier<List<ErrorReporter<ConsumerRecord<byte[], byte[]>>>> errorReportersSupplier) {
        super(id, statusListener, initialState, loader, connectMetrics, errorMetrics,
                retryWithToleranceOperator, transformationChain, errorReportersSupplier, time, statusBackingStore);
>>>>>>> 9494bebe

        this.workerConfig = workerConfig;
        this.task = task;
        this.configState = configState;
        this.keyConverterPlugin = keyConverterPlugin;
        this.valueConverterPlugin = valueConverterPlugin;
        this.headerConverterPlugin = headerConverterPlugin;
        this.messageBatch = new ArrayList<>();
        this.lastCommittedOffsets = new HashMap<>();
        this.currentOffsets = new HashMap<>();
        this.origOffsets = new HashMap<>();
        this.pausedForRedelivery = false;
        this.rebalanceException = null;
        this.nextCommit = time.milliseconds() + workerConfig.getLong(WorkerConfig.OFFSET_COMMIT_INTERVAL_MS_CONFIG);
        this.committing = false;
        this.commitSeqno = 0;
        this.commitStarted = -1;
        this.commitFailures = 0;
        this.sinkTaskMetricsGroup = new SinkTaskMetricsGroup(id, connectMetrics);
        this.sinkTaskMetricsGroup.recordOffsetSequenceNumber(commitSeqno);
        this.consumer = consumer;
        this.isTopicTrackingEnabled = workerConfig.getBoolean(TOPIC_TRACKING_ENABLE_CONFIG);
        this.taskStopped = false;
        this.workerErrantRecordReporter = workerErrantRecordReporter;
    }

    @Override
    public void initialize(TaskConfig taskConfig) {
        try {
            this.taskConfig = taskConfig.originalsStrings();
            this.context = new WorkerSinkTaskContext(consumer, this, configState);
        } catch (Throwable t) {
            log.error("{} Task failed initialization and will not be started.", this, t);
            onFailure(t);
        }
    }

    @Override
    public void stop() {
        // Offset commit is handled upon exit in work thread
        super.stop();
        consumer.wakeup();
    }

    @Override
    protected void close() {
        // FIXME Kafka needs to add a timeout parameter here for us to properly obey the timeout
        // passed in
        try {
            task.stop();
        } catch (Throwable t) {
            log.warn("Could not stop task", t);
        }
        taskStopped = true;
        Utils.closeQuietly(consumer, "consumer");
        Utils.closeQuietly(headerConverterPlugin, "header converter");
        Utils.closeQuietly(keyConverterPlugin, "key converter");
        Utils.closeQuietly(valueConverterPlugin, "value converter");
        Utils.closeQuietly(pluginMetrics, "plugin metrics");
        /*
            Setting partition count explicitly to 0 to handle the case,
            when the task fails, which would cause its consumer to leave the group.
            This would cause onPartitionsRevoked to be invoked in the rebalance listener, but not onPartitionsAssigned,
            so the metrics for the task (which are still available for failed tasks until they are explicitly revoked
            from the worker) would become inaccurate.
        */
        sinkTaskMetricsGroup.recordPartitionCount(0);
    }

    @Override
    public void removeMetrics() {
        try {
            sinkTaskMetricsGroup.close();
        } finally {
            super.removeMetrics();
        }
    }

    @Override
    public void transitionTo(TargetState state) {
        super.transitionTo(state);
        consumer.wakeup();
    }

    @Override
    public void execute() {
        log.info("{} Executing sink task", this);
        // Make sure any uncommitted data has been committed and the task has
        // a chance to clean up its state
        try (UncheckedCloseable suppressible = this::closeAllPartitions) {
            while (!isStopping())
                iteration();
        } catch (WakeupException e) {
            log.trace("Consumer woken up during initial offset commit attempt, " + "but succeeded during a later attempt");
        }
    }

    protected void iteration() {
        final long offsetCommitIntervalMs = workerConfig.getLong(WorkerConfig.OFFSET_COMMIT_INTERVAL_MS_CONFIG);

        try {
            long now = time.milliseconds();

            // Maybe commit
            if (!committing && (context.isCommitRequested() || now >= nextCommit)) {
                commitOffsets(now);
                nextCommit = now + offsetCommitIntervalMs;
                context.clearCommitRequest();
            }

            final long commitTimeoutMs = commitStarted + workerConfig.getLong(WorkerConfig.OFFSET_COMMIT_TIMEOUT_MS_CONFIG);

            // Check for timed out commits
            if (committing && now >= commitTimeoutMs) {
                log.warn("{} Commit of offsets timed out", this);
                commitFailures++;
                committing = false;
            }

            // And process messages
            long timeoutMs = Math.max(nextCommit - now, 0);
            poll(timeoutMs);
        } catch (WakeupException we) {
            log.trace("{} Consumer woken up", this);

            if (isStopping())
                return;

            if (shouldPause()) {
                pauseAll();
                onPause();
                context.requestCommit();
            } else if (!pausedForRedelivery) {
                resumeAll();
                onResume();
            }
        }
    }

    /**
     * Respond to a previous commit attempt that may or may not have succeeded. Note that due to our use of async commits,
     * these invocations may come out of order and thus the need for the commit sequence number.
     *
     * @param error            the error resulting from the commit, or null if the commit succeeded without error
     * @param seqno            the sequence number at the time the commit was requested
     * @param committedOffsets the offsets that were committed; may be null if the commit did not complete successfully
     *                         or if no new offsets were committed
     */
    private void onCommitCompleted(Throwable error, long seqno, Map<TopicPartition, OffsetAndMetadata> committedOffsets) {
        if (commitSeqno != seqno) {
            log.debug("{} Received out of order commit callback for sequence number {}, but most recent sequence number is {}",
                    this, seqno, commitSeqno);
            sinkTaskMetricsGroup.recordOffsetCommitSkip();
        } else {
            long durationMillis = time.milliseconds() - commitStarted;
            if (error != null) {
                log.error("{} Commit of offsets threw an unexpected exception for sequence number {}: {}",
                        this, seqno, committedOffsets, error);
                commitFailures++;
                recordCommitFailure(durationMillis);
            } else {
                log.debug("{} Finished offset commit successfully in {} ms for sequence number {}: {}",
                        this, durationMillis, seqno, committedOffsets);
                if (committedOffsets != null) {
                    log.trace("{} Adding to last committed offsets: {}", this, committedOffsets);
                    lastCommittedOffsets.putAll(committedOffsets);
                    log.debug("{} Last committed offsets are now {}", this, committedOffsets);
                    sinkTaskMetricsGroup.recordCommittedOffsets(committedOffsets);
                }
                commitFailures = 0;
                recordCommitSuccess(durationMillis);
            }
            committing = false;
        }
    }

    public int commitFailures() {
        return commitFailures;
    }

    /**
     * Initializes and starts the SinkTask.
     */
    @Override
    protected void initializeAndStart() {
        SinkConnectorConfig.validate(taskConfig);
        if (SinkConnectorConfig.hasTopicsConfig(taskConfig)) {
            List<String> topics = SinkConnectorConfig.parseTopicsList(taskConfig);
            consumer.subscribe(topics, new HandleRebalance());
            log.debug("{} Initializing and starting task for topics {}", this, String.join(", ", topics));
        } else {
            String topicsRegexStr = taskConfig.get(SinkTask.TOPICS_REGEX_CONFIG);
            Pattern pattern = Pattern.compile(topicsRegexStr);
            consumer.subscribe(pattern, new HandleRebalance());
            log.debug("{} Initializing and starting task for topics regex {}", this, topicsRegexStr);
        }

        task.initialize(context);
        task.start(taskConfig);
        log.info("{} Sink task finished initialization and start", this);
    }

    /**
     * Poll for new messages with the given timeout. Should only be invoked by the worker thread.
     */
    protected void poll(long timeoutMs) {
        rewind();
        long retryTimeout = context.timeout();
        if (retryTimeout > 0) {
            timeoutMs = Math.min(timeoutMs, retryTimeout);
            context.timeout(-1L);
        }

        log.trace("{} Polling consumer with timeout {} ms", this, timeoutMs);
        ConsumerRecords<byte[], byte[]> msgs = pollConsumer(timeoutMs);
        assert messageBatch.isEmpty() || msgs.isEmpty();
        log.trace("{} Polling returned {} messages", this, msgs.count());

        convertMessages(msgs);
        deliverMessages();
    }

    // VisibleForTesting
    boolean isCommitting() {
        return committing;
    }

    //VisibleForTesting
    Map<TopicPartition, OffsetAndMetadata> lastCommittedOffsets() {
        return Collections.unmodifiableMap(lastCommittedOffsets);
    }

    //VisibleForTesting
    Map<TopicPartition, OffsetAndMetadata> currentOffsets() {
        return Collections.unmodifiableMap(currentOffsets);
    }

    private void doCommitSync(Map<TopicPartition, OffsetAndMetadata> offsets, int seqno) {
        log.debug("{} Committing offsets synchronously using sequence number {}: {}", this, seqno, offsets);
        try {
            consumer.commitSync(offsets);
            onCommitCompleted(null, seqno, offsets);
        } catch (WakeupException e) {
            // retry the commit to ensure offsets get pushed, then propagate the wakeup up to poll
            doCommitSync(offsets, seqno);
            throw e;
        } catch (KafkaException e) {
            onCommitCompleted(e, seqno, offsets);
        }
    }

    private void doCommitAsync(Map<TopicPartition, OffsetAndMetadata> offsets, final int seqno) {
        log.debug("{} Committing offsets asynchronously using sequence number {}: {}", this, seqno, offsets);
        OffsetCommitCallback cb = (tpOffsets, error) -> onCommitCompleted(error, seqno, tpOffsets);
        consumer.commitAsync(offsets, cb);
    }

    /**
     * Starts an offset commit by flushing outstanding messages from the task and then starting
     * the write commit.
     */
    private void doCommit(Map<TopicPartition, OffsetAndMetadata> offsets, boolean closing, int seqno) {
        if (isCancelled()) {
            log.debug("Skipping final offset commit as task has been cancelled");
            return;
        }
        if (closing) {
            doCommitSync(offsets, seqno);
        } else {
            doCommitAsync(offsets, seqno);
        }
    }

    private void commitOffsets(long now) {
        commitOffsets(now, false, consumer.assignment());
    }

    private void commitOffsets(long now, boolean closing, Collection<TopicPartition> topicPartitions) {
        log.trace("Committing offsets for partitions {}", topicPartitions);
        if (workerErrantRecordReporter != null) {
            log.trace("Awaiting reported errors to be completed");
            workerErrantRecordReporter.awaitFutures(topicPartitions);
            log.trace("Completed reported errors");
        }

        Map<TopicPartition, OffsetAndMetadata> offsetsToCommit = currentOffsets.entrySet().stream().filter(e -> topicPartitions.contains(e.getKey())).collect(Collectors.toMap(Map.Entry::getKey, Map.Entry::getValue));

        if (offsetsToCommit.isEmpty())
            return;

        committing = true;
        commitSeqno += 1;
        commitStarted = now;
        sinkTaskMetricsGroup.recordOffsetSequenceNumber(commitSeqno);

        Map<TopicPartition, OffsetAndMetadata> lastCommittedOffsetsForPartitions = this.lastCommittedOffsets.entrySet().stream().filter(e -> offsetsToCommit.containsKey(e.getKey())).collect(Collectors.toMap(Map.Entry::getKey, Map.Entry::getValue));

        final Map<TopicPartition, OffsetAndMetadata> taskProvidedOffsets;
        try {
            log.trace("{} Calling task.preCommit with current offsets: {}", this, offsetsToCommit);
            taskProvidedOffsets = task.preCommit(new HashMap<>(offsetsToCommit));
        } catch (Throwable t) {
            if (closing) {
                log.warn("{} Offset commit failed during close", this);
            } else {
                log.error("{} Offset commit failed, rewinding to last committed offsets", this, t);
                for (Map.Entry<TopicPartition, OffsetAndMetadata> entry : lastCommittedOffsetsForPartitions.entrySet()) {
                    log.debug("{} Rewinding topic partition {} to offset {}", this, entry.getKey(), entry.getValue().offset());
                    consumer.seek(entry.getKey(), entry.getValue().offset());
                }
                currentOffsets.putAll(lastCommittedOffsetsForPartitions);
            }
            onCommitCompleted(t, commitSeqno, null);
            return;
        } finally {
            if (closing) {
                log.trace("{} Closing the task before committing the offsets: {}", this, offsetsToCommit);
                task.close(topicPartitions);
            }
        }

        if (taskProvidedOffsets.isEmpty()) {
            log.debug("{} Skipping offset commit, task opted-out by returning no offsets from preCommit", this);
            onCommitCompleted(null, commitSeqno, null);
            return;
        }

        Collection<TopicPartition> allAssignedTopicPartitions = consumer.assignment();
        final Map<TopicPartition, OffsetAndMetadata> committableOffsets = new HashMap<>(lastCommittedOffsetsForPartitions);
        for (Map.Entry<TopicPartition, OffsetAndMetadata> taskProvidedOffsetEntry : taskProvidedOffsets.entrySet()) {
            final TopicPartition partition = taskProvidedOffsetEntry.getKey();
            final OffsetAndMetadata taskProvidedOffset = taskProvidedOffsetEntry.getValue();
            if (committableOffsets.containsKey(partition)) {
                long taskOffset = taskProvidedOffset.offset();
                long currentOffset = offsetsToCommit.get(partition).offset();
                if (taskOffset <= currentOffset) {
                    committableOffsets.put(partition, taskProvidedOffset);
                } else {
                    log.warn("{} Ignoring invalid task provided offset {}/{} -- not yet consumed, taskOffset={} currentOffset={}", this, partition, taskProvidedOffset, taskOffset, currentOffset);
                }
            } else if (!allAssignedTopicPartitions.contains(partition)) {
                log.warn("{} Ignoring invalid task provided offset {}/{} -- partition not assigned, assignment={}", this, partition, taskProvidedOffset, allAssignedTopicPartitions);
            } else {
                log.debug("{} Ignoring task provided offset {}/{} -- partition not requested, requested={}", this, partition, taskProvidedOffset, committableOffsets.keySet());
            }
        }

        if (committableOffsets.equals(lastCommittedOffsetsForPartitions)) {
            log.debug("{} Skipping offset commit, no change since last commit", this);
            onCommitCompleted(null, commitSeqno, null);
            return;
        }

        doCommit(committableOffsets, closing, commitSeqno);
    }


    @Override
    public String toString() {
        return "WorkerSinkTask{" +
                "id=" + id +
                '}';
    }

    private ConsumerRecords<byte[], byte[]> pollConsumer(long timeoutMs) {
        ConsumerRecords<byte[], byte[]> msgs = consumer.poll(Duration.ofMillis(timeoutMs));

        // Exceptions raised from the task during a rebalance should be rethrown to stop the task and mark it as failed
        if (rebalanceException != null) {
            RuntimeException e = rebalanceException;
            rebalanceException = null;
            throw e;
        }

        sinkTaskMetricsGroup.recordRead(msgs.count());
        return msgs;
    }

    private void convertMessages(ConsumerRecords<byte[], byte[]> msgs) {
        for (ConsumerRecord<byte[], byte[]> msg : msgs) {
            log.trace("{} Consuming and converting message in topic '{}' partition {} at offset {} and timestamp {}",
                    this, msg.topic(), msg.partition(), msg.offset(), msg.timestamp());

            ProcessingContext<ConsumerRecord<byte[], byte[]>> context = new ProcessingContext<>(msg);

            SinkRecord transRecord = convertAndTransformRecord(context, msg);

            origOffsets.put(
                    new TopicPartition(msg.topic(), msg.partition()),
                    new OffsetAndMetadata(msg.offset() + 1)
            );
            if (transRecord != null) {
                messageBatch.add(transRecord);
            } else {
                log.trace(
                        "{} Converters and transformations returned null, possibly because of too many retries, so " +
                                "dropping record in topic '{}' partition {} at offset {}",
                        this, msg.topic(), msg.partition(), msg.offset()
                );
            }
        }
        sinkTaskMetricsGroup.recordConsumedOffsets(origOffsets);
    }

<<<<<<< HEAD
    private SinkRecord convertAndTransformRecord(final ConsumerRecord<byte[], byte[]> msg) {
        SchemaAndValue keyAndSchema = retryWithToleranceOperator.execute(() -> keyConverter.toConnectData(msg.topic(), msg.headers(), msg.key()), Stage.KEY_CONVERTER, keyConverter.getClass());

        SchemaAndValue valueAndSchema = retryWithToleranceOperator.execute(() -> valueConverter.toConnectData(msg.topic(), msg.headers(), msg.value()), Stage.VALUE_CONVERTER, valueConverter.getClass());
=======
    private SinkRecord convertAndTransformRecord(ProcessingContext<ConsumerRecord<byte[], byte[]>> context, final ConsumerRecord<byte[], byte[]> msg) {
        SchemaAndValue keyAndSchema = retryWithToleranceOperator.execute(context, () -> keyConverterPlugin.get().toConnectData(msg.topic(), msg.headers(), msg.key()),
                Stage.KEY_CONVERTER, keyConverterPlugin.get().getClass());

        SchemaAndValue valueAndSchema = retryWithToleranceOperator.execute(context, () -> valueConverterPlugin.get().toConnectData(msg.topic(), msg.headers(), msg.value()),
                Stage.VALUE_CONVERTER, valueConverterPlugin.get().getClass());
>>>>>>> 9494bebe

        Headers headers = retryWithToleranceOperator.execute(context, () -> convertHeadersFor(msg), Stage.HEADER_CONVERTER, headerConverterPlugin.get().getClass());

        if (context.failed()) {
            return null;
        }

        Long timestamp = ConnectUtils.checkAndConvertTimestamp(msg.timestamp());
        SinkRecord origRecord = new SinkRecord(msg.topic(), msg.partition(), keyAndSchema.schema(), keyAndSchema.value(), valueAndSchema.schema(), valueAndSchema.value(), msg.offset(), timestamp, msg.timestampType(), headers);
        log.trace("{} Applying transformations to record in topic '{}' partition {} at offset {} and timestamp {} with key {} and value {}", this, msg.topic(), msg.partition(), msg.offset(), timestamp, keyAndSchema.value(), valueAndSchema.value());
        if (isTopicTrackingEnabled) {
            recordActiveTopic(origRecord.topic());
        }

        // Apply the transformations
        SinkRecord transformedRecord = transformationChain.apply(context, origRecord);
        if (transformedRecord == null) {
            return null;
        }
        // Error reporting will need to correlate each sink record with the original consumer record
        return new InternalSinkRecord(context, transformedRecord);
    }

    private Headers convertHeadersFor(ConsumerRecord<byte[], byte[]> record) {
        Headers result = new ConnectHeaders();
        org.apache.kafka.common.header.Headers recordHeaders = record.headers();
        if (recordHeaders != null) {
            String topic = record.topic();
            for (org.apache.kafka.common.header.Header recordHeader : recordHeaders) {
                SchemaAndValue schemaAndValue = headerConverterPlugin.get().toConnectHeader(topic, recordHeader.key(), recordHeader.value());
                result.add(recordHeader.key(), schemaAndValue);
            }
        }
        return result;
    }

    protected WorkerErrantRecordReporter workerErrantRecordReporter() {
        return workerErrantRecordReporter;
    }

    private void resumeAll() {
        for (TopicPartition tp : consumer.assignment())
            if (!context.pausedPartitions().contains(tp))
                consumer.resume(singleton(tp));
    }

    private void pauseAll() {
        consumer.pause(consumer.assignment());
    }

    private void deliverMessages() {
        // Finally, deliver this batch to the sink
        try {
            // Since we reuse the messageBatch buffer, ensure we give the task its own copy
            log.trace("{} Delivering batch of {} messages to task", this, messageBatch.size());
            long start = time.milliseconds();
            task.put(new ArrayList<>(messageBatch));
            // if errors raised from the operator were swallowed by the task implementation, an
            // exception needs to be thrown to kill the task indicating the tolerance was exceeded
<<<<<<< HEAD
            if (retryWithToleranceOperator.failed() && !retryWithToleranceOperator.withinToleranceLimits()) {
                throw new ConnectException("Tolerance exceeded in error handler", retryWithToleranceOperator.error());
=======
            if (workerErrantRecordReporter != null) {
                workerErrantRecordReporter.maybeThrowAsyncError();
>>>>>>> 9494bebe
            }
            recordBatch(messageBatch.size());
            sinkTaskMetricsGroup.recordPut(time.milliseconds() - start);
            currentOffsets.putAll(origOffsets);
            origOffsets.clear();
            messageBatch.clear();
            // If we had paused all consumer topic partitions to try to redeliver data, then we should resume any that
            // the task had not explicitly paused
            if (pausedForRedelivery) {
                if (!shouldPause())
                    resumeAll();
                pausedForRedelivery = false;
            }
        } catch (RetriableException e) {
            log.error("{} RetriableException from SinkTask:", this, e);
            if (!pausedForRedelivery) {
                // If we're retrying a previous batch, make sure we've paused all topic partitions so we don't get new data,
                // but will still be able to poll in order to handle user-requested timeouts, keep group membership, etc.
                pausedForRedelivery = true;
                pauseAll();
            }
            // Let this exit normally, the batch will be reprocessed on the next loop.
        } catch (Throwable t) {
            log.error("{} Task threw an uncaught and unrecoverable exception. Task is being killed and will not " + "recover until manually restarted. Error: {}", this, t.getMessage(), t);
            throw new ConnectException("Exiting WorkerSinkTask due to unrecoverable exception.", t);
        }
    }

    private void rewind() {
        Map<TopicPartition, Long> offsets = context.offsets();
        if (offsets.isEmpty()) {
            return;
        }
        for (Map.Entry<TopicPartition, Long> entry: offsets.entrySet()) {
            TopicPartition tp = entry.getKey();
            Long offset = entry.getValue();
            if (offset != null) {
                log.trace("{} Rewind {} to offset {}", this, tp, offset);
                consumer.seek(tp, offset);
                lastCommittedOffsets.put(tp, new OffsetAndMetadata(offset));
                currentOffsets.put(tp, new OffsetAndMetadata(offset));
            } else {
                log.warn("{} Cannot rewind {} to null offset", this, tp);
            }
        }
        context.clearOffsets();
    }

    private void openPartitions(Collection<TopicPartition> partitions) {
        task.open(partitions);
    }

    private void closeAllPartitions() {
        closePartitions(currentOffsets.keySet(), false);
    }

    private void closePartitions(Collection<TopicPartition> topicPartitions, boolean lost) {
        if (!lost) {
            commitOffsets(time.milliseconds(), true, topicPartitions);
        } else {
            log.trace("{} Closing the task as partitions have been lost: {}", this, topicPartitions);
            task.close(topicPartitions);
            if (workerErrantRecordReporter != null) {
                log.trace("Cancelling reported errors for {}", topicPartitions);
                workerErrantRecordReporter.cancelFutures(topicPartitions);
                log.trace("Cancelled all reported errors for {}", topicPartitions);
            }
            origOffsets.keySet().removeAll(topicPartitions);
            currentOffsets.keySet().removeAll(topicPartitions);
        }
        lastCommittedOffsets.keySet().removeAll(topicPartitions);
    }

    private void updatePartitionCount() {
        sinkTaskMetricsGroup.recordPartitionCount(consumer.assignment().size());
    }

    @Override
    protected void recordBatch(int size) {
        super.recordBatch(size);
        sinkTaskMetricsGroup.recordSend(size);
    }

    @Override
    protected void recordCommitSuccess(long duration) {
        super.recordCommitSuccess(duration);
        sinkTaskMetricsGroup.recordOffsetCommitSuccess();
    }

    SinkTaskMetricsGroup sinkTaskMetricsGroup() {
        return sinkTaskMetricsGroup;
    }

    // Visible for testing
    long getNextCommit() {
        return nextCommit;
    }

    private class HandleRebalance implements ConsumerRebalanceListener {
        @Override
        public void onPartitionsAssigned(Collection<TopicPartition> partitions) {
            log.debug("{} Partitions assigned {}", WorkerSinkTask.this, partitions);

            for (TopicPartition tp : partitions) {
                long pos = consumer.position(tp);
                lastCommittedOffsets.put(tp, new OffsetAndMetadata(pos));
                currentOffsets.put(tp, new OffsetAndMetadata(pos));
                log.debug("{} Assigned topic partition {} with offset {}", WorkerSinkTask.this, tp, pos);
            }
            sinkTaskMetricsGroup.assignedOffsets(currentOffsets);

            boolean wasPausedForRedelivery = pausedForRedelivery;
            pausedForRedelivery = wasPausedForRedelivery && !messageBatch.isEmpty();
            if (pausedForRedelivery) {
                // Re-pause here in case we picked up new partitions in the rebalance
                pauseAll();
            } else {
                // If we paused everything for redelivery and all partitions for the failed deliveries have been revoked, make
                // sure anything we paused that the task didn't request to be paused *and* which we still own is resumed.
                // Also make sure our tracking of paused partitions is updated to remove any partitions we no longer own.
                if (wasPausedForRedelivery) {
                    resumeAll();
                }
                // Ensure that the paused partitions contains only assigned partitions and repause as necessary
                context.pausedPartitions().retainAll(consumer.assignment());
                if (shouldPause())
                    pauseAll();
                else if (!context.pausedPartitions().isEmpty())
                    consumer.pause(context.pausedPartitions());
            }
            updatePartitionCount();
            if (partitions.isEmpty()) {
                return;
            }

            // Instead of invoking the assignment callback on initialization, we guarantee the consumer is ready upon
            // task start. Since this callback gets invoked during that initial setup before we've started the task, we
            // need to guard against invoking the user's callback method during that period.
            if (rebalanceException == null || rebalanceException instanceof WakeupException) {
                try {
                    openPartitions(partitions);
                    // Rewind should be applied only if openPartitions succeeds.
                    rewind();
                } catch (RuntimeException e) {
                    // The consumer swallows exceptions raised in the rebalance listener, so we need to store
                    // exceptions and rethrow when poll() returns.
                    rebalanceException = e;
                }
            }
        }

        @Override
        public void onPartitionsRevoked(Collection<TopicPartition> partitions) {
            onPartitionsRemoved(partitions, false);
        }

        @Override
        public void onPartitionsLost(Collection<TopicPartition> partitions) {
            onPartitionsRemoved(partitions, true);
        }

        private void onPartitionsRemoved(Collection<TopicPartition> partitions, boolean lost) {
            if (taskStopped) {
                log.trace("Skipping partition revocation callback as task has already been stopped");
                return;
            }
            log.debug("{} Partitions {}: {}", WorkerSinkTask.this, lost ? "lost" : "revoked", partitions);

            if (partitions.isEmpty())
                return;

            try {
                closePartitions(partitions, lost);
                sinkTaskMetricsGroup.clearOffsets(partitions);
            } catch (RuntimeException e) {
                // The consumer swallows exceptions raised in the rebalance listener, so we need to store
                // exceptions and rethrow when poll() returns.
                rebalanceException = e;
            }

            // Make sure we don't have any leftover data since offsets for these partitions will be reset to committed positions
            messageBatch.removeIf(record -> partitions.contains(new TopicPartition(record.topic(), record.kafkaPartition())));
        }
    }

    static class SinkTaskMetricsGroup {
        private final MetricGroup metricGroup;
        private final Sensor sinkRecordRead;
        private final Sensor sinkRecordSend;
        private final Sensor partitionCount;
        private final Sensor offsetSeqNum;
        private final Sensor offsetCompletion;
        private final Sensor offsetCompletionSkip;
        private final Sensor putBatchTime;
        private final Sensor sinkRecordActiveCount;
        private Map<TopicPartition, OffsetAndMetadata> consumedOffsets = new HashMap<>();
        private Map<TopicPartition, OffsetAndMetadata> committedOffsets = new HashMap<>();

        public SinkTaskMetricsGroup(ConnectorTaskId id, ConnectMetrics connectMetrics) {

            ConnectMetricsRegistry registry = connectMetrics.registry();
            metricGroup = connectMetrics
                                  .group(registry.sinkTaskGroupName(), registry.connectorTagName(), id.connector(), registry.taskTagName(),
                                         Integer.toString(id.task()));
            // prevent collisions by removing any previously created metrics in this group.
            metricGroup.close();

            sinkRecordRead = metricGroup.sensor("sink-record-read");
            sinkRecordRead.add(metricGroup.metricName(registry.sinkRecordReadRate), new Rate());
            sinkRecordRead.add(metricGroup.metricName(registry.sinkRecordReadTotal), new CumulativeSum());

            sinkRecordSend = metricGroup.sensor("sink-record-send");
            sinkRecordSend.add(metricGroup.metricName(registry.sinkRecordSendRate), new Rate());
            sinkRecordSend.add(metricGroup.metricName(registry.sinkRecordSendTotal), new CumulativeSum());

            sinkRecordActiveCount = metricGroup.sensor("sink-record-active-count");
            sinkRecordActiveCount.add(metricGroup.metricName(registry.sinkRecordActiveCount), new Value());
            sinkRecordActiveCount.add(metricGroup.metricName(registry.sinkRecordActiveCountMax), new Max());
            sinkRecordActiveCount.add(metricGroup.metricName(registry.sinkRecordActiveCountAvg), new Avg());

            partitionCount = metricGroup.sensor("partition-count");
            partitionCount.add(metricGroup.metricName(registry.sinkRecordPartitionCount), new Value());

            offsetSeqNum = metricGroup.sensor("offset-seq-number");
            offsetSeqNum.add(metricGroup.metricName(registry.sinkRecordOffsetCommitSeqNum), new Value());

            offsetCompletion = metricGroup.sensor("offset-commit-completion");
            offsetCompletion.add(metricGroup.metricName(registry.sinkRecordOffsetCommitCompletionRate), new Rate());
            offsetCompletion.add(metricGroup.metricName(registry.sinkRecordOffsetCommitCompletionTotal), new CumulativeSum());

            offsetCompletionSkip = metricGroup.sensor("offset-commit-completion-skip");
            offsetCompletionSkip.add(metricGroup.metricName(registry.sinkRecordOffsetCommitSkipRate), new Rate());
            offsetCompletionSkip.add(metricGroup.metricName(registry.sinkRecordOffsetCommitSkipTotal), new CumulativeSum());

            putBatchTime = metricGroup.sensor("put-batch-time");
            putBatchTime.add(metricGroup.metricName(registry.sinkRecordPutBatchTimeMax), new Max());
            putBatchTime.add(metricGroup.metricName(registry.sinkRecordPutBatchTimeAvg), new Avg());
        }

        void computeSinkRecordLag() {
            Map<TopicPartition, OffsetAndMetadata> consumed = this.consumedOffsets;
            Map<TopicPartition, OffsetAndMetadata> committed = this.committedOffsets;
            long activeRecords = 0L;
            for (Map.Entry<TopicPartition, OffsetAndMetadata> committedOffsetEntry : committed.entrySet()) {
                final TopicPartition partition = committedOffsetEntry.getKey();
                final OffsetAndMetadata consumedOffsetMeta = consumed.get(partition);
                if (consumedOffsetMeta != null) {
                    final OffsetAndMetadata committedOffsetMeta = committedOffsetEntry.getValue();
                    long consumedOffset = consumedOffsetMeta.offset();
                    long committedOffset = committedOffsetMeta.offset();
                    long diff = consumedOffset - committedOffset;
                    // Connector tasks can return offsets, so make sure nothing wonky happens
                    activeRecords += Math.max(diff, 0L);
                }
            }
            sinkRecordActiveCount.record(activeRecords);
        }

        void close() {
            metricGroup.close();
        }

        void recordRead(int batchSize) {
            sinkRecordRead.record(batchSize);
        }

        void recordSend(int batchSize) {
            sinkRecordSend.record(batchSize);
        }

        void recordPut(long duration) {
            putBatchTime.record(duration);
        }

        void recordPartitionCount(int assignedPartitionCount) {
            partitionCount.record(assignedPartitionCount);
        }

        void recordOffsetSequenceNumber(int seqNum) {
            offsetSeqNum.record(seqNum);
        }

        void recordConsumedOffsets(Map<TopicPartition, OffsetAndMetadata> offsets) {
            consumedOffsets.putAll(offsets);
            computeSinkRecordLag();
        }

        void recordCommittedOffsets(Map<TopicPartition, OffsetAndMetadata> offsets) {
            committedOffsets = offsets;
            computeSinkRecordLag();
        }

        void assignedOffsets(Map<TopicPartition, OffsetAndMetadata> offsets) {
            consumedOffsets = new HashMap<>(offsets);
            committedOffsets = offsets;
            computeSinkRecordLag();
        }

        void clearOffsets(Collection<TopicPartition> topicPartitions) {
            consumedOffsets.keySet().removeAll(topicPartitions);
            committedOffsets.keySet().removeAll(topicPartitions);
            computeSinkRecordLag();
        }

        void recordOffsetCommitSuccess() {
            offsetCompletion.record(1.0);
        }

        void recordOffsetCommitSkip() {
            offsetCompletionSkip.record(1.0);
        }

        protected MetricGroup metricGroup() {
            return metricGroup;
        }
    }
}<|MERGE_RESOLUTION|>--- conflicted
+++ resolved
@@ -16,22 +16,22 @@
  */
 package org.apache.kafka.connect.runtime;
 
-<<<<<<< HEAD
-import org.apache.kafka.clients.consumer.*;
-=======
 import org.apache.kafka.clients.consumer.Consumer;
 import org.apache.kafka.clients.consumer.ConsumerRebalanceListener;
 import org.apache.kafka.clients.consumer.ConsumerRecord;
 import org.apache.kafka.clients.consumer.ConsumerRecords;
 import org.apache.kafka.clients.consumer.OffsetAndMetadata;
 import org.apache.kafka.clients.consumer.OffsetCommitCallback;
->>>>>>> 9494bebe
 import org.apache.kafka.common.KafkaException;
 import org.apache.kafka.common.TopicPartition;
 import org.apache.kafka.common.errors.WakeupException;
 import org.apache.kafka.common.internals.Plugin;
 import org.apache.kafka.common.metrics.Sensor;
-import org.apache.kafka.common.metrics.stats.*;
+import org.apache.kafka.common.metrics.stats.Avg;
+import org.apache.kafka.common.metrics.stats.CumulativeSum;
+import org.apache.kafka.common.metrics.stats.Max;
+import org.apache.kafka.common.metrics.stats.Rate;
+import org.apache.kafka.common.metrics.stats.Value;
 import org.apache.kafka.common.utils.Time;
 import org.apache.kafka.common.utils.Utils;
 import org.apache.kafka.common.utils.Utils.UncheckedCloseable;
@@ -42,11 +42,8 @@
 import org.apache.kafka.connect.header.Headers;
 import org.apache.kafka.connect.runtime.ConnectMetrics.MetricGroup;
 import org.apache.kafka.connect.runtime.errors.ErrorHandlingMetrics;
-<<<<<<< HEAD
-=======
 import org.apache.kafka.connect.runtime.errors.ErrorReporter;
 import org.apache.kafka.connect.runtime.errors.ProcessingContext;
->>>>>>> 9494bebe
 import org.apache.kafka.connect.runtime.errors.RetryWithToleranceOperator;
 import org.apache.kafka.connect.runtime.errors.Stage;
 import org.apache.kafka.connect.runtime.errors.WorkerErrantRecordReporter;
@@ -63,9 +60,6 @@
 import org.slf4j.LoggerFactory;
 
 import java.time.Duration;
-<<<<<<< HEAD
-import java.util.*;
-=======
 import java.util.ArrayList;
 import java.util.Collection;
 import java.util.Collections;
@@ -73,7 +67,6 @@
 import java.util.List;
 import java.util.Map;
 import java.util.function.Supplier;
->>>>>>> 9494bebe
 import java.util.regex.Pattern;
 import java.util.stream.Collectors;
 
@@ -111,10 +104,6 @@
     private boolean taskStopped;
     private final WorkerErrantRecordReporter workerErrantRecordReporter;
 
-<<<<<<< HEAD
-    public WorkerSinkTask(ConnectorTaskId id, SinkTask task, TaskStatus.Listener statusListener, TargetState initialState, WorkerConfig workerConfig, ClusterConfigState configState, ConnectMetrics connectMetrics, Converter keyConverter, Converter valueConverter, ErrorHandlingMetrics errorMetrics, HeaderConverter headerConverter, TransformationChain<SinkRecord> transformationChain, KafkaConsumer<byte[], byte[]> consumer, ClassLoader loader, Time time, RetryWithToleranceOperator retryWithToleranceOperator, WorkerErrantRecordReporter workerErrantRecordReporter, StatusBackingStore statusBackingStore) {
-        super(id, statusListener, initialState, loader, connectMetrics, errorMetrics, retryWithToleranceOperator, time, statusBackingStore);
-=======
     public WorkerSinkTask(ConnectorTaskId id,
                           SinkTask task,
                           TaskStatus.Listener statusListener,
@@ -136,7 +125,6 @@
                           Supplier<List<ErrorReporter<ConsumerRecord<byte[], byte[]>>>> errorReportersSupplier) {
         super(id, statusListener, initialState, loader, connectMetrics, errorMetrics,
                 retryWithToleranceOperator, transformationChain, errorReportersSupplier, time, statusBackingStore);
->>>>>>> 9494bebe
 
         this.workerConfig = workerConfig;
         this.task = task;
@@ -150,7 +138,8 @@
         this.origOffsets = new HashMap<>();
         this.pausedForRedelivery = false;
         this.rebalanceException = null;
-        this.nextCommit = time.milliseconds() + workerConfig.getLong(WorkerConfig.OFFSET_COMMIT_INTERVAL_MS_CONFIG);
+        this.nextCommit = time.milliseconds() +
+                workerConfig.getLong(WorkerConfig.OFFSET_COMMIT_INTERVAL_MS_CONFIG);
         this.committing = false;
         this.commitSeqno = 0;
         this.commitStarted = -1;
@@ -230,7 +219,8 @@
             while (!isStopping())
                 iteration();
         } catch (WakeupException e) {
-            log.trace("Consumer woken up during initial offset commit attempt, " + "but succeeded during a later attempt");
+            log.trace("Consumer woken up during initial offset commit attempt, " 
+                + "but succeeded during a later attempt");
         }
     }
 
@@ -422,7 +412,9 @@
             log.trace("Completed reported errors");
         }
 
-        Map<TopicPartition, OffsetAndMetadata> offsetsToCommit = currentOffsets.entrySet().stream().filter(e -> topicPartitions.contains(e.getKey())).collect(Collectors.toMap(Map.Entry::getKey, Map.Entry::getValue));
+        Map<TopicPartition, OffsetAndMetadata> offsetsToCommit = currentOffsets.entrySet().stream()
+            .filter(e -> topicPartitions.contains(e.getKey()))
+            .collect(Collectors.toMap(Map.Entry::getKey, Map.Entry::getValue));
 
         if (offsetsToCommit.isEmpty())
             return;
@@ -432,7 +424,9 @@
         commitStarted = now;
         sinkTaskMetricsGroup.recordOffsetSequenceNumber(commitSeqno);
 
-        Map<TopicPartition, OffsetAndMetadata> lastCommittedOffsetsForPartitions = this.lastCommittedOffsets.entrySet().stream().filter(e -> offsetsToCommit.containsKey(e.getKey())).collect(Collectors.toMap(Map.Entry::getKey, Map.Entry::getValue));
+        Map<TopicPartition, OffsetAndMetadata> lastCommittedOffsetsForPartitions = this.lastCommittedOffsets.entrySet().stream()
+            .filter(e -> offsetsToCommit.containsKey(e.getKey()))
+            .collect(Collectors.toMap(Map.Entry::getKey, Map.Entry::getValue));
 
         final Map<TopicPartition, OffsetAndMetadata> taskProvidedOffsets;
         try {
@@ -475,12 +469,15 @@
                 if (taskOffset <= currentOffset) {
                     committableOffsets.put(partition, taskProvidedOffset);
                 } else {
-                    log.warn("{} Ignoring invalid task provided offset {}/{} -- not yet consumed, taskOffset={} currentOffset={}", this, partition, taskProvidedOffset, taskOffset, currentOffset);
+                    log.warn("{} Ignoring invalid task provided offset {}/{} -- not yet consumed, taskOffset={} currentOffset={}",
+                        this, partition, taskProvidedOffset, taskOffset, currentOffset);
                 }
             } else if (!allAssignedTopicPartitions.contains(partition)) {
-                log.warn("{} Ignoring invalid task provided offset {}/{} -- partition not assigned, assignment={}", this, partition, taskProvidedOffset, allAssignedTopicPartitions);
+                log.warn("{} Ignoring invalid task provided offset {}/{} -- partition not assigned, assignment={}",
+                        this, partition, taskProvidedOffset, allAssignedTopicPartitions);
             } else {
-                log.debug("{} Ignoring task provided offset {}/{} -- partition not requested, requested={}", this, partition, taskProvidedOffset, committableOffsets.keySet());
+                log.debug("{} Ignoring task provided offset {}/{} -- partition not requested, requested={}",
+                        this, partition, taskProvidedOffset, committableOffsets.keySet());
             }
         }
 
@@ -541,19 +538,12 @@
         sinkTaskMetricsGroup.recordConsumedOffsets(origOffsets);
     }
 
-<<<<<<< HEAD
-    private SinkRecord convertAndTransformRecord(final ConsumerRecord<byte[], byte[]> msg) {
-        SchemaAndValue keyAndSchema = retryWithToleranceOperator.execute(() -> keyConverter.toConnectData(msg.topic(), msg.headers(), msg.key()), Stage.KEY_CONVERTER, keyConverter.getClass());
-
-        SchemaAndValue valueAndSchema = retryWithToleranceOperator.execute(() -> valueConverter.toConnectData(msg.topic(), msg.headers(), msg.value()), Stage.VALUE_CONVERTER, valueConverter.getClass());
-=======
     private SinkRecord convertAndTransformRecord(ProcessingContext<ConsumerRecord<byte[], byte[]>> context, final ConsumerRecord<byte[], byte[]> msg) {
         SchemaAndValue keyAndSchema = retryWithToleranceOperator.execute(context, () -> keyConverterPlugin.get().toConnectData(msg.topic(), msg.headers(), msg.key()),
                 Stage.KEY_CONVERTER, keyConverterPlugin.get().getClass());
 
         SchemaAndValue valueAndSchema = retryWithToleranceOperator.execute(context, () -> valueConverterPlugin.get().toConnectData(msg.topic(), msg.headers(), msg.value()),
                 Stage.VALUE_CONVERTER, valueConverterPlugin.get().getClass());
->>>>>>> 9494bebe
 
         Headers headers = retryWithToleranceOperator.execute(context, () -> convertHeadersFor(msg), Stage.HEADER_CONVERTER, headerConverterPlugin.get().getClass());
 
@@ -562,8 +552,15 @@
         }
 
         Long timestamp = ConnectUtils.checkAndConvertTimestamp(msg.timestamp());
-        SinkRecord origRecord = new SinkRecord(msg.topic(), msg.partition(), keyAndSchema.schema(), keyAndSchema.value(), valueAndSchema.schema(), valueAndSchema.value(), msg.offset(), timestamp, msg.timestampType(), headers);
-        log.trace("{} Applying transformations to record in topic '{}' partition {} at offset {} and timestamp {} with key {} and value {}", this, msg.topic(), msg.partition(), msg.offset(), timestamp, keyAndSchema.value(), valueAndSchema.value());
+        SinkRecord origRecord = new SinkRecord(msg.topic(), msg.partition(),
+                keyAndSchema.schema(), keyAndSchema.value(),
+                valueAndSchema.schema(), valueAndSchema.value(),
+                msg.offset(),
+                timestamp,
+                msg.timestampType(),
+                headers);
+        log.trace("{} Applying transformations to record in topic '{}' partition {} at offset {} and timestamp {} with key {} and value {}",
+                this, msg.topic(), msg.partition(), msg.offset(), timestamp, keyAndSchema.value(), valueAndSchema.value());
         if (isTopicTrackingEnabled) {
             recordActiveTopic(origRecord.topic());
         }
@@ -613,13 +610,8 @@
             task.put(new ArrayList<>(messageBatch));
             // if errors raised from the operator were swallowed by the task implementation, an
             // exception needs to be thrown to kill the task indicating the tolerance was exceeded
-<<<<<<< HEAD
-            if (retryWithToleranceOperator.failed() && !retryWithToleranceOperator.withinToleranceLimits()) {
-                throw new ConnectException("Tolerance exceeded in error handler", retryWithToleranceOperator.error());
-=======
             if (workerErrantRecordReporter != null) {
                 workerErrantRecordReporter.maybeThrowAsyncError();
->>>>>>> 9494bebe
             }
             recordBatch(messageBatch.size());
             sinkTaskMetricsGroup.recordPut(time.milliseconds() - start);
@@ -643,7 +635,8 @@
             }
             // Let this exit normally, the batch will be reprocessed on the next loop.
         } catch (Throwable t) {
-            log.error("{} Task threw an uncaught and unrecoverable exception. Task is being killed and will not " + "recover until manually restarted. Error: {}", this, t.getMessage(), t);
+            log.error("{} Task threw an uncaught and unrecoverable exception. Task is being killed and will not "
+                    + "recover until manually restarted. Error: {}", this, t.getMessage(), t);
             throw new ConnectException("Exiting WorkerSinkTask due to unrecoverable exception.", t);
         }
     }
