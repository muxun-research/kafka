--- conflicted
+++ resolved
@@ -16,21 +16,12 @@
  */
 package org.apache.kafka.connect.runtime;
 
-import org.apache.kafka.clients.consumer.ConsumerRebalanceListener;
-import org.apache.kafka.clients.consumer.ConsumerRecord;
-import org.apache.kafka.clients.consumer.ConsumerRecords;
-import org.apache.kafka.clients.consumer.KafkaConsumer;
-import org.apache.kafka.clients.consumer.OffsetAndMetadata;
-import org.apache.kafka.clients.consumer.OffsetCommitCallback;
+import org.apache.kafka.clients.consumer.*;
 import org.apache.kafka.common.KafkaException;
 import org.apache.kafka.common.TopicPartition;
 import org.apache.kafka.common.errors.WakeupException;
 import org.apache.kafka.common.metrics.Sensor;
-import org.apache.kafka.common.metrics.stats.Avg;
-import org.apache.kafka.common.metrics.stats.CumulativeSum;
-import org.apache.kafka.common.metrics.stats.Max;
-import org.apache.kafka.common.metrics.stats.Rate;
-import org.apache.kafka.common.metrics.stats.Value;
+import org.apache.kafka.common.metrics.stats.*;
 import org.apache.kafka.common.utils.Time;
 import org.apache.kafka.common.utils.Utils;
 import org.apache.kafka.common.utils.Utils.UncheckedCloseable;
@@ -40,13 +31,13 @@
 import org.apache.kafka.connect.header.ConnectHeaders;
 import org.apache.kafka.connect.header.Headers;
 import org.apache.kafka.connect.runtime.ConnectMetrics.MetricGroup;
-import org.apache.kafka.connect.storage.ClusterConfigState;
+import org.apache.kafka.connect.runtime.errors.ErrorHandlingMetrics;
 import org.apache.kafka.connect.runtime.errors.RetryWithToleranceOperator;
-import org.apache.kafka.connect.runtime.errors.ErrorHandlingMetrics;
 import org.apache.kafka.connect.runtime.errors.Stage;
 import org.apache.kafka.connect.runtime.errors.WorkerErrantRecordReporter;
 import org.apache.kafka.connect.sink.SinkRecord;
 import org.apache.kafka.connect.sink.SinkTask;
+import org.apache.kafka.connect.storage.ClusterConfigState;
 import org.apache.kafka.connect.storage.Converter;
 import org.apache.kafka.connect.storage.HeaderConverter;
 import org.apache.kafka.connect.storage.StatusBackingStore;
@@ -56,11 +47,7 @@
 import org.slf4j.LoggerFactory;
 
 import java.time.Duration;
-import java.util.ArrayList;
-import java.util.Collection;
-import java.util.HashMap;
-import java.util.List;
-import java.util.Map;
+import java.util.*;
 import java.util.regex.Pattern;
 import java.util.stream.Collectors;
 
@@ -81,55 +68,6 @@
     private final Converter valueConverter;
     private final HeaderConverter headerConverter;
     private final TransformationChain<SinkRecord> transformationChain;
-<<<<<<< HEAD
-	private final SinkTaskMetricsGroup sinkTaskMetricsGroup;
-	private final boolean isTopicTrackingEnabled;
-	private KafkaConsumer<byte[], byte[]> consumer;
-    private WorkerSinkTaskContext context;
-    private final List<SinkRecord> messageBatch;
-	private Map<TopicPartition, OffsetAndMetadata> lastCommittedOffsets;
-	private Map<TopicPartition, OffsetAndMetadata> currentOffsets;
-	private final Map<TopicPartition, OffsetAndMetadata> origOffsets;
-	private RuntimeException rebalanceException;
-	private long nextCommit;
-	private int commitSeqno;
-	private long commitStarted;
-	private int commitFailures;
-	private boolean pausedForRedelivery;
-	private boolean committing;
-	private boolean taskStopped;
-	private final WorkerErrantRecordReporter workerErrantRecordReporter;
-
-	public WorkerSinkTask(ConnectorTaskId id,
-						  SinkTask task,
-						  TaskStatus.Listener statusListener,
-						  TargetState initialState,
-						  WorkerConfig workerConfig,
-						  ClusterConfigState configState,
-						  ConnectMetrics connectMetrics,
-						  Converter keyConverter,
-						  Converter valueConverter,
-						  HeaderConverter headerConverter,
-						  TransformationChain<SinkRecord> transformationChain,
-						  KafkaConsumer<byte[], byte[]> consumer,
-						  ClassLoader loader,
-						  Time time,
-						  RetryWithToleranceOperator retryWithToleranceOperator,
-						  WorkerErrantRecordReporter workerErrantRecordReporter,
-						  StatusBackingStore statusBackingStore) {
-		super(id, statusListener, initialState, loader, connectMetrics,
-				retryWithToleranceOperator, time, statusBackingStore);
-
-		this.workerConfig = workerConfig;
-		this.task = task;
-		this.configState = configState;
-		this.keyConverter = keyConverter;
-		this.valueConverter = valueConverter;
-		this.headerConverter = headerConverter;
-		this.transformationChain = transformationChain;
-		this.messageBatch = new ArrayList<>();
-		this.currentOffsets = new HashMap<>();
-=======
     private final SinkTaskMetricsGroup sinkTaskMetricsGroup;
     private final boolean isTopicTrackingEnabled;
     private final KafkaConsumer<byte[], byte[]> consumer;
@@ -148,26 +86,8 @@
     private boolean taskStopped;
     private final WorkerErrantRecordReporter workerErrantRecordReporter;
 
-    public WorkerSinkTask(ConnectorTaskId id,
-                          SinkTask task,
-                          TaskStatus.Listener statusListener,
-                          TargetState initialState,
-                          WorkerConfig workerConfig,
-                          ClusterConfigState configState,
-                          ConnectMetrics connectMetrics,
-                          Converter keyConverter,
-                          Converter valueConverter,
-                          ErrorHandlingMetrics errorMetrics,
-                          HeaderConverter headerConverter,
-                          TransformationChain<SinkRecord> transformationChain,
-                          KafkaConsumer<byte[], byte[]> consumer,
-                          ClassLoader loader,
-                          Time time,
-                          RetryWithToleranceOperator retryWithToleranceOperator,
-                          WorkerErrantRecordReporter workerErrantRecordReporter,
-                          StatusBackingStore statusBackingStore) {
-        super(id, statusListener, initialState, loader, connectMetrics, errorMetrics,
-                retryWithToleranceOperator, time, statusBackingStore);
+    public WorkerSinkTask(ConnectorTaskId id, SinkTask task, TaskStatus.Listener statusListener, TargetState initialState, WorkerConfig workerConfig, ClusterConfigState configState, ConnectMetrics connectMetrics, Converter keyConverter, Converter valueConverter, ErrorHandlingMetrics errorMetrics, HeaderConverter headerConverter, TransformationChain<SinkRecord> transformationChain, KafkaConsumer<byte[], byte[]> consumer, ClassLoader loader, Time time, RetryWithToleranceOperator retryWithToleranceOperator, WorkerErrantRecordReporter workerErrantRecordReporter, StatusBackingStore statusBackingStore) {
+        super(id, statusListener, initialState, loader, connectMetrics, errorMetrics, retryWithToleranceOperator, time, statusBackingStore);
 
         this.workerConfig = workerConfig;
         this.task = task;
@@ -179,23 +99,21 @@
         this.messageBatch = new ArrayList<>();
         this.lastCommittedOffsets = new HashMap<>();
         this.currentOffsets = new HashMap<>();
->>>>>>> 15418db6
         this.origOffsets = new HashMap<>();
         this.pausedForRedelivery = false;
-		this.rebalanceException = null;
-		this.nextCommit = time.milliseconds() +
-				workerConfig.getLong(WorkerConfig.OFFSET_COMMIT_INTERVAL_MS_CONFIG);
-		this.committing = false;
-		this.commitSeqno = 0;
-		this.commitStarted = -1;
-		this.commitFailures = 0;
-		this.sinkTaskMetricsGroup = new SinkTaskMetricsGroup(id, connectMetrics);
-		this.sinkTaskMetricsGroup.recordOffsetSequenceNumber(commitSeqno);
-		this.consumer = consumer;
-		this.isTopicTrackingEnabled = workerConfig.getBoolean(TOPIC_TRACKING_ENABLE_CONFIG);
-		this.taskStopped = false;
-		this.workerErrantRecordReporter = workerErrantRecordReporter;
-	}
+        this.rebalanceException = null;
+        this.nextCommit = time.milliseconds() + workerConfig.getLong(WorkerConfig.OFFSET_COMMIT_INTERVAL_MS_CONFIG);
+        this.committing = false;
+        this.commitSeqno = 0;
+        this.commitStarted = -1;
+        this.commitFailures = 0;
+        this.sinkTaskMetricsGroup = new SinkTaskMetricsGroup(id, connectMetrics);
+        this.sinkTaskMetricsGroup.recordOffsetSequenceNumber(commitSeqno);
+        this.consumer = consumer;
+        this.isTopicTrackingEnabled = workerConfig.getBoolean(TOPIC_TRACKING_ENABLE_CONFIG);
+        this.taskStopped = false;
+        this.workerErrantRecordReporter = workerErrantRecordReporter;
+    }
 
     @Override
     public void initialize(TaskConfig taskConfig) {
@@ -215,51 +133,6 @@
         consumer.wakeup();
     }
 
-<<<<<<< HEAD
-	@Override
-	protected void close() {
-		// FIXME Kafka needs to add a timeout parameter here for us to properly obey the timeout
-		// passed in
-		try {
-			task.stop();
-		} catch (Throwable t) {
-			log.warn("Could not stop task", t);
-		}
-		taskStopped = true;
-		Utils.closeQuietly(consumer, "consumer");
-		Utils.closeQuietly(transformationChain, "transformation chain");
-		Utils.closeQuietly(retryWithToleranceOperator, "retry operator");
-	}
-
-	@Override
-	public void removeMetrics() {
-		try {
-			sinkTaskMetricsGroup.close();
-		} finally {
-			super.removeMetrics();
-		}
-	}
-
-	@Override
-	public void transitionTo(TargetState state) {
-		super.transitionTo(state);
-		consumer.wakeup();
-	}
-
-	@Override
-	public void execute() {
-		initializeAndStart();
-		// Make sure any uncommitted data has been committed and the task has
-		// a chance to clean up its state
-		try (UncheckedCloseable suppressible = this::closePartitions) {
-			while (!isStopping())
-				iteration();
-		} catch (WakeupException e) {
-			log.trace("Consumer woken up during initial offset commit attempt, "
-					+ "but succeeded during a later attempt");
-		}
-	}
-=======
     @Override
     protected void close() {
         // FIXME Kafka needs to add a timeout parameter here for us to properly obey the timeout
@@ -300,11 +173,9 @@
             while (!isStopping())
                 iteration();
         } catch (WakeupException e) {
-            log.trace("Consumer woken up during initial offset commit attempt, " 
-                + "but succeeded during a later attempt");
-        }
-    }
->>>>>>> 15418db6
+            log.trace("Consumer woken up during initial offset commit attempt, " + "but succeeded during a later attempt");
+        }
+    }
 
     protected void iteration() {
         final long offsetCommitIntervalMs = workerConfig.getLong(WorkerConfig.OFFSET_COMMIT_INTERVAL_MS_CONFIG);
@@ -397,10 +268,10 @@
         SinkConnectorConfig.validate(taskConfig);
 
         if (SinkConnectorConfig.hasTopicsConfig(taskConfig)) {
-			List<String> topics = SinkConnectorConfig.parseTopicsList(taskConfig);
-			consumer.subscribe(topics, new HandleRebalance());
-			log.debug("{} Initializing and starting task for topics {}", this, Utils.join(topics, ", "));
-		} else {
+            List<String> topics = SinkConnectorConfig.parseTopicsList(taskConfig);
+            consumer.subscribe(topics, new HandleRebalance());
+            log.debug("{} Initializing and starting task for topics {}", this, Utils.join(topics, ", "));
+        } else {
             String topicsRegexStr = taskConfig.get(SinkTask.TOPICS_REGEX_CONFIG);
             Pattern pattern = Pattern.compile(topicsRegexStr);
             consumer.subscribe(pattern, new HandleRebalance());
@@ -438,7 +309,7 @@
     }
 
     private void doCommitSync(Map<TopicPartition, OffsetAndMetadata> offsets, int seqno) {
-		log.debug("{} Committing offsets synchronously using sequence number {}: {}", this, seqno, offsets);
+        log.debug("{} Committing offsets synchronously using sequence number {}: {}", this, seqno, offsets);
         try {
             consumer.commitSync(offsets);
             onCommitCompleted(null, seqno, offsets);
@@ -452,10 +323,10 @@
     }
 
     private void doCommitAsync(Map<TopicPartition, OffsetAndMetadata> offsets, final int seqno) {
-		log.debug("{} Committing offsets asynchronously using sequence number {}: {}", this, seqno, offsets);
-		OffsetCommitCallback cb = (tpOffsets, error) -> onCommitCompleted(error, seqno, tpOffsets);
-		consumer.commitAsync(offsets, cb);
-	}
+        log.debug("{} Committing offsets asynchronously using sequence number {}: {}", this, seqno, offsets);
+        OffsetCommitCallback cb = (tpOffsets, error) -> onCommitCompleted(error, seqno, tpOffsets);
+        consumer.commitAsync(offsets, cb);
+    }
 
     /**
      * Starts an offset commit by flushing outstanding messages from the task and then starting
@@ -474,16 +345,6 @@
     }
 
     private void commitOffsets(long now, boolean closing) {
-<<<<<<< HEAD
-		if (workerErrantRecordReporter != null) {
-			log.trace("Awaiting all reported errors to be completed");
-			workerErrantRecordReporter.awaitAllFutures();
-			log.trace("Completed all reported errors");
-		}
-
-		if (currentOffsets.isEmpty())
-			return;
-=======
         commitOffsets(now, closing, consumer.assignment());
     }
 
@@ -495,28 +356,19 @@
             log.trace("Completed reported errors");
         }
 
-        Map<TopicPartition, OffsetAndMetadata> offsetsToCommit = currentOffsets.entrySet().stream()
-            .filter(e -> topicPartitions.contains(e.getKey()))
-            .collect(Collectors.toMap(Map.Entry::getKey, Map.Entry::getValue));
+        Map<TopicPartition, OffsetAndMetadata> offsetsToCommit = currentOffsets.entrySet().stream().filter(e -> topicPartitions.contains(e.getKey())).collect(Collectors.toMap(Map.Entry::getKey, Map.Entry::getValue));
 
         if (offsetsToCommit.isEmpty())
             return;
->>>>>>> 15418db6
-
-		committing = true;
-		commitSeqno += 1;
-		commitStarted = now;
-		sinkTaskMetricsGroup.recordOffsetSequenceNumber(commitSeqno);
-
-<<<<<<< HEAD
-		final Map<TopicPartition, OffsetAndMetadata> taskProvidedOffsets;
-=======
-        Map<TopicPartition, OffsetAndMetadata> lastCommittedOffsetsForPartitions = this.lastCommittedOffsets.entrySet().stream()
-            .filter(e -> offsetsToCommit.containsKey(e.getKey()))
-            .collect(Collectors.toMap(Map.Entry::getKey, Map.Entry::getValue));
+
+        committing = true;
+        commitSeqno += 1;
+        commitStarted = now;
+        sinkTaskMetricsGroup.recordOffsetSequenceNumber(commitSeqno);
+
+        Map<TopicPartition, OffsetAndMetadata> lastCommittedOffsetsForPartitions = this.lastCommittedOffsets.entrySet().stream().filter(e -> offsetsToCommit.containsKey(e.getKey())).collect(Collectors.toMap(Map.Entry::getKey, Map.Entry::getValue));
 
         final Map<TopicPartition, OffsetAndMetadata> taskProvidedOffsets;
->>>>>>> 15418db6
         try {
             log.trace("{} Calling task.preCommit with current offsets: {}", this, offsetsToCommit);
             taskProvidedOffsets = task.preCommit(new HashMap<>(offsetsToCommit));
@@ -557,15 +409,12 @@
                 if (taskOffset <= currentOffset) {
                     committableOffsets.put(partition, taskProvidedOffset);
                 } else {
-                    log.warn("{} Ignoring invalid task provided offset {}/{} -- not yet consumed, taskOffset={} currentOffset={}",
-                        this, partition, taskProvidedOffset, taskOffset, currentOffset);
+                    log.warn("{} Ignoring invalid task provided offset {}/{} -- not yet consumed, taskOffset={} currentOffset={}", this, partition, taskProvidedOffset, taskOffset, currentOffset);
                 }
             } else if (!allAssignedTopicPartitions.contains(partition)) {
-                log.warn("{} Ignoring invalid task provided offset {}/{} -- partition not assigned, assignment={}",
-                        this, partition, taskProvidedOffset, allAssignedTopicPartitions);
+                log.warn("{} Ignoring invalid task provided offset {}/{} -- partition not assigned, assignment={}", this, partition, taskProvidedOffset, allAssignedTopicPartitions);
             } else {
-                log.debug("{} Ignoring task provided offset {}/{} -- partition not requested, requested={}",
-                        this, partition, taskProvidedOffset, committableOffsets.keySet());
+                log.debug("{} Ignoring task provided offset {}/{} -- partition not requested, requested={}", this, partition, taskProvidedOffset, committableOffsets.keySet());
             }
         }
 
@@ -627,19 +476,9 @@
     }
 
     private SinkRecord convertAndTransformRecord(final ConsumerRecord<byte[], byte[]> msg) {
-<<<<<<< HEAD
-		SchemaAndValue keyAndSchema = retryWithToleranceOperator.execute(() -> convertKey(msg),
-				Stage.KEY_CONVERTER, keyConverter.getClass());
-
-		SchemaAndValue valueAndSchema = retryWithToleranceOperator.execute(() -> convertValue(msg),
-				Stage.VALUE_CONVERTER, valueConverter.getClass());
-=======
-        SchemaAndValue keyAndSchema = retryWithToleranceOperator.execute(() -> keyConverter.toConnectData(msg.topic(), msg.headers(), msg.key()),
-                Stage.KEY_CONVERTER, keyConverter.getClass());
-
-        SchemaAndValue valueAndSchema = retryWithToleranceOperator.execute(() -> valueConverter.toConnectData(msg.topic(), msg.headers(), msg.value()),
-                Stage.VALUE_CONVERTER, valueConverter.getClass());
->>>>>>> 15418db6
+        SchemaAndValue keyAndSchema = retryWithToleranceOperator.execute(() -> keyConverter.toConnectData(msg.topic(), msg.headers(), msg.key()), Stage.KEY_CONVERTER, keyConverter.getClass());
+
+        SchemaAndValue valueAndSchema = retryWithToleranceOperator.execute(() -> valueConverter.toConnectData(msg.topic(), msg.headers(), msg.value()), Stage.VALUE_CONVERTER, valueConverter.getClass());
 
         Headers headers = retryWithToleranceOperator.execute(() -> convertHeadersFor(msg), Stage.HEADER_CONVERTER, headerConverter.getClass());
 
@@ -647,87 +486,9 @@
             return null;
         }
 
-<<<<<<< HEAD
-		Long timestamp = ConnectUtils.checkAndConvertTimestamp(msg.timestamp());
-		SinkRecord origRecord = new SinkRecord(msg.topic(), msg.partition(),
-				keyAndSchema.schema(), keyAndSchema.value(),
-				valueAndSchema.schema(), valueAndSchema.value(),
-				msg.offset(),
-				timestamp,
-				msg.timestampType(),
-				headers);
-		log.trace("{} Applying transformations to record in topic '{}' partition {} at offset {} and timestamp {} with key {} and value {}",
-				this, msg.topic(), msg.partition(), msg.offset(), timestamp, keyAndSchema.value(), valueAndSchema.value());
-		if (isTopicTrackingEnabled) {
-			recordActiveTopic(origRecord.topic());
-		}
-
-		// Apply the transformations
-		SinkRecord transformedRecord = transformationChain.apply(origRecord);
-		if (transformedRecord == null) {
-			return null;
-		}
-		// Error reporting will need to correlate each sink record with the original consumer record
-		return new InternalSinkRecord(msg, transformedRecord);
-	}
-
-	private SchemaAndValue convertKey(ConsumerRecord<byte[], byte[]> msg) {
-		try {
-			return keyConverter.toConnectData(msg.topic(), msg.headers(), msg.key());
-		} catch (Exception e) {
-			log.error("{} Error converting message key in topic '{}' partition {} at offset {} and timestamp {}: {}",
-					this, msg.topic(), msg.partition(), msg.offset(), msg.timestamp(), e.getMessage(), e);
-			throw e;
-		}
-	}
-
-	private SchemaAndValue convertValue(ConsumerRecord<byte[], byte[]> msg) {
-		try {
-			return valueConverter.toConnectData(msg.topic(), msg.headers(), msg.value());
-		} catch (Exception e) {
-			log.error("{} Error converting message value in topic '{}' partition {} at offset {} and timestamp {}: {}",
-					this, msg.topic(), msg.partition(), msg.offset(), msg.timestamp(), e.getMessage(), e);
-			throw e;
-		}
-	}
-
-	private Headers convertHeadersFor(ConsumerRecord<byte[], byte[]> record) {
-		Headers result = new ConnectHeaders();
-		org.apache.kafka.common.header.Headers recordHeaders = record.headers();
-		if (recordHeaders != null) {
-			String topic = record.topic();
-			for (org.apache.kafka.common.header.Header recordHeader : recordHeaders) {
-				SchemaAndValue schemaAndValue = headerConverter.toConnectHeader(topic, recordHeader.key(), recordHeader.value());
-				result.add(recordHeader.key(), schemaAndValue);
-			}
-		}
-		return result;
-	}
-
-	protected WorkerErrantRecordReporter workerErrantRecordReporter() {
-		return workerErrantRecordReporter;
-	}
-
-	private void resumeAll() {
-		for (TopicPartition tp : consumer.assignment())
-			if (!context.pausedPartitions().contains(tp))
-				consumer.resume(singleton(tp));
-	}
-
-	private void pauseAll() {
-		consumer.pause(consumer.assignment());
-	}
-=======
         Long timestamp = ConnectUtils.checkAndConvertTimestamp(msg.timestamp());
-        SinkRecord origRecord = new SinkRecord(msg.topic(), msg.partition(),
-                keyAndSchema.schema(), keyAndSchema.value(),
-                valueAndSchema.schema(), valueAndSchema.value(),
-                msg.offset(),
-                timestamp,
-                msg.timestampType(),
-                headers);
-        log.trace("{} Applying transformations to record in topic '{}' partition {} at offset {} and timestamp {} with key {} and value {}",
-                this, msg.topic(), msg.partition(), msg.offset(), timestamp, keyAndSchema.value(), valueAndSchema.value());
+        SinkRecord origRecord = new SinkRecord(msg.topic(), msg.partition(), keyAndSchema.schema(), keyAndSchema.value(), valueAndSchema.schema(), valueAndSchema.value(), msg.offset(), timestamp, msg.timestampType(), headers);
+        log.trace("{} Applying transformations to record in topic '{}' partition {} at offset {} and timestamp {} with key {} and value {}", this, msg.topic(), msg.partition(), msg.offset(), timestamp, keyAndSchema.value(), valueAndSchema.value());
         if (isTopicTrackingEnabled) {
             recordActiveTopic(origRecord.topic());
         }
@@ -767,33 +528,10 @@
     private void pauseAll() {
         consumer.pause(consumer.assignment());
     }
->>>>>>> 15418db6
 
     private void deliverMessages() {
         // Finally, deliver this batch to the sink
         try {
-<<<<<<< HEAD
-			// Since we reuse the messageBatch buffer, ensure we give the task its own copy
-			log.trace("{} Delivering batch of {} messages to task", this, messageBatch.size());
-			long start = time.milliseconds();
-			task.put(new ArrayList<>(messageBatch));
-			// if errors raised from the operator were swallowed by the task implementation, an
-			// exception needs to be thrown to kill the task indicating the tolerance was exceeded
-			if (retryWithToleranceOperator.failed() && !retryWithToleranceOperator.withinToleranceLimits()) {
-				throw new ConnectException("Tolerance exceeded in error handler",
-						retryWithToleranceOperator.error());
-			}
-			recordBatch(messageBatch.size());
-			sinkTaskMetricsGroup.recordPut(time.milliseconds() - start);
-			currentOffsets.putAll(origOffsets);
-			messageBatch.clear();
-			// If we had paused all consumer topic partitions to try to redeliver data, then we should resume any that
-			// the task had not explicitly paused
-			if (pausedForRedelivery) {
-				if (!shouldPause())
-					resumeAll();
-				pausedForRedelivery = false;
-=======
             // Since we reuse the messageBatch buffer, ensure we give the task its own copy
             log.trace("{} Delivering batch of {} messages to task", this, messageBatch.size());
             long start = time.milliseconds();
@@ -801,8 +539,7 @@
             // if errors raised from the operator were swallowed by the task implementation, an
             // exception needs to be thrown to kill the task indicating the tolerance was exceeded
             if (retryWithToleranceOperator.failed() && !retryWithToleranceOperator.withinToleranceLimits()) {
-                throw new ConnectException("Tolerance exceeded in error handler",
-                    retryWithToleranceOperator.error());
+                throw new ConnectException("Tolerance exceeded in error handler", retryWithToleranceOperator.error());
             }
             recordBatch(messageBatch.size());
             sinkTaskMetricsGroup.recordPut(time.milliseconds() - start);
@@ -815,7 +552,6 @@
                 if (!shouldPause())
                     resumeAll();
                 pausedForRedelivery = false;
->>>>>>> 15418db6
             }
         } catch (RetriableException e) {
             log.error("{} RetriableException from SinkTask:", this, e);
@@ -827,8 +563,7 @@
             }
             // Let this exit normally, the batch will be reprocessed on the next loop.
         } catch (Throwable t) {
-			log.error("{} Task threw an uncaught and unrecoverable exception. Task is being killed and will not "
-					+ "recover until manually restarted. Error: {}", this, t.getMessage(), t);
+            log.error("{} Task threw an uncaught and unrecoverable exception. Task is being killed and will not " + "recover until manually restarted. Error: {}", this, t.getMessage(), t);
             throw new ConnectException("Exiting WorkerSinkTask due to unrecoverable exception.", t);
         }
     }
@@ -960,21 +695,6 @@
 
         @Override
         public void onPartitionsRevoked(Collection<TopicPartition> partitions) {
-<<<<<<< HEAD
-			if (taskStopped) {
-				log.trace("Skipping partition revocation callback as task has already been stopped");
-				return;
-			}
-			log.debug("{} Partitions revoked", WorkerSinkTask.this);
-			try {
-				closePartitions();
-				sinkTaskMetricsGroup.clearOffsets();
-			} catch (RuntimeException e) {
-				// The consumer swallows exceptions raised in the rebalance listener, so we need to store
-				// exceptions and rethrow when poll() returns.
-				rebalanceException = e;
-			}
-=======
             onPartitionsRemoved(partitions, false);
         }
 
@@ -1001,7 +721,6 @@
                 // exceptions and rethrow when poll() returns.
                 rebalanceException = e;
             }
->>>>>>> 15418db6
 
             // Make sure we don't have any leftover data since offsets for these partitions will be reset to committed positions
             messageBatch.removeIf(record -> partitions.contains(new TopicPartition(record.topic(), record.kafkaPartition())));
