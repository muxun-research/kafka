/*
 * Licensed to the Apache Software Foundation (ASF) under one or more
 * contributor license agreements. See the NOTICE file distributed with
 * this work for additional information regarding copyright ownership.
 * The ASF licenses this file to You under the Apache License, Version 2.0
 * (the "License"); you may not use this file except in compliance with
 * the License. You may obtain a copy of the License at
 *
 *    http://www.apache.org/licenses/LICENSE-2.0
 *
 * Unless required by applicable law or agreed to in writing, software
 * distributed under the License is distributed on an "AS IS" BASIS,
 * WITHOUT WARRANTIES OR CONDITIONS OF ANY KIND, either express or implied.
 * See the License for the specific language governing permissions and
 * limitations under the License.
 */
package org.apache.kafka.connect.runtime.rest.resources;

import org.apache.kafka.connect.runtime.ConnectorConfig;
import org.apache.kafka.connect.runtime.Herder;
import org.apache.kafka.connect.runtime.isolation.PluginDesc;
import org.apache.kafka.connect.runtime.isolation.PluginType;
import org.apache.kafka.connect.runtime.isolation.PluginUtils;
import org.apache.kafka.connect.runtime.rest.RestRequestTimeout;
import org.apache.kafka.connect.runtime.rest.entities.ConfigInfos;
import org.apache.kafka.connect.runtime.rest.entities.ConfigKeyInfo;
import org.apache.kafka.connect.runtime.rest.entities.PluginInfo;
import org.apache.kafka.connect.runtime.rest.errors.ConnectRestException;
<<<<<<< HEAD
import org.apache.kafka.connect.sink.SinkConnector;
import org.apache.kafka.connect.source.SourceConnector;
import org.apache.kafka.connect.tools.*;
=======
>>>>>>> 9494bebe
import org.apache.kafka.connect.util.FutureCallback;
import org.apache.kafka.connect.util.Stage;
import org.apache.kafka.connect.util.StagedTimeoutException;

import org.apache.maven.artifact.versioning.InvalidVersionSpecificationException;
import org.apache.maven.artifact.versioning.VersionRange;

<<<<<<< HEAD
import javax.ws.rs.*;
import javax.ws.rs.core.MediaType;
import javax.ws.rs.core.Response;
import java.util.*;
=======
import java.time.Instant;
import java.util.Collection;
import java.util.Collections;
import java.util.LinkedHashSet;
import java.util.List;
import java.util.Map;
import java.util.Set;
>>>>>>> 9494bebe
import java.util.concurrent.TimeUnit;
import java.util.concurrent.TimeoutException;
import java.util.stream.Collectors;

import io.swagger.v3.oas.annotations.Operation;
import io.swagger.v3.oas.annotations.Parameter;
import jakarta.inject.Inject;
import jakarta.ws.rs.BadRequestException;
import jakarta.ws.rs.Consumes;
import jakarta.ws.rs.DefaultValue;
import jakarta.ws.rs.GET;
import jakarta.ws.rs.PUT;
import jakarta.ws.rs.Path;
import jakarta.ws.rs.PathParam;
import jakarta.ws.rs.Produces;
import jakarta.ws.rs.QueryParam;
import jakarta.ws.rs.core.MediaType;
import jakarta.ws.rs.core.Response;

@Path("/connector-plugins")
@Produces(MediaType.APPLICATION_JSON)
@Consumes(MediaType.APPLICATION_JSON)
public class ConnectorPluginsResource {

    private static final String ALIAS_SUFFIX = "Connector";
    private final Herder herder;
<<<<<<< HEAD
    private final List<PluginInfo> connectorPlugins;
    private long requestTimeoutMs;

    static final List<Class<? extends SinkConnector>> SINK_CONNECTOR_EXCLUDES = Arrays.asList(VerifiableSinkConnector.class, MockSinkConnector.class);

    static final List<Class<? extends SourceConnector>> SOURCE_CONNECTOR_EXCLUDES = Arrays.asList(VerifiableSourceConnector.class, MockSourceConnector.class, SchemaSourceConnector.class);

    public ConnectorPluginsResource(Herder herder) {
=======
    private final Set<PluginInfo> connectorPlugins;
    private final RestRequestTimeout requestTimeout;

    @Inject
    public ConnectorPluginsResource(Herder herder, RestRequestTimeout requestTimeout) {
>>>>>>> 9494bebe
        this.herder = herder;
        this.requestTimeout = requestTimeout;
        this.connectorPlugins = new LinkedHashSet<>();

        // TODO: improve once plugins are allowed to be added/removed during runtime.
        addConnectorPlugins(herder.plugins().sinkConnectors());
        addConnectorPlugins(herder.plugins().sourceConnectors());
        addConnectorPlugins(herder.plugins().transformations());
        addConnectorPlugins(herder.plugins().predicates());
        addConnectorPlugins(herder.plugins().converters());
        addConnectorPlugins(herder.plugins().headerConverters());
    }

<<<<<<< HEAD
    private <T> void addConnectorPlugins(Collection<PluginDesc<T>> plugins, Collection<Class<? extends T>> excludes) {
        plugins.stream().filter(p -> !excludes.contains(p.pluginClass())).map(PluginInfo::new).forEach(connectorPlugins::add);
=======
    private <T> void addConnectorPlugins(Collection<PluginDesc<T>> plugins) {
        plugins.stream()
                .map(PluginInfo::new)
                .forEach(connectorPlugins::add);
>>>>>>> 9494bebe
    }

    @PUT
    @Path("/{pluginName}/config/validate")
    @Operation(summary = "Validate the provided configuration against the configuration definition for the specified pluginName")
    public ConfigInfos validateConfigs(final @PathParam("pluginName") String pluginName, final Map<String, String> connectorConfig) throws Throwable {
        String includedConnType = connectorConfig.get(ConnectorConfig.CONNECTOR_CLASS_CONFIG);
        if (includedConnType != null && !normalizedPluginName(includedConnType).endsWith(normalizedPluginName(pluginName))) {
            throw new BadRequestException("Included connector type " + includedConnType + " does not match request type " + pluginName);
        }

        // the validated configs don't need to be logged
        FutureCallback<ConfigInfos> validationCallback = new FutureCallback<>();
        herder.validateConnectorConfig(connectorConfig, validationCallback, false);

        try {
            return validationCallback.get(requestTimeout.timeoutMs(), TimeUnit.MILLISECONDS);
        } catch (StagedTimeoutException e) {
            Stage stage = e.stage();
            String message;
            if (stage.completed() != null) {
                message = "Request timed out. The last operation the worker completed was "
                        + stage.description() + ", which began at "
                        + Instant.ofEpochMilli(stage.started()) + " and completed at "
                        + Instant.ofEpochMilli(stage.completed());
            } else {
                message = "Request timed out. The worker is currently "
                        + stage.description() + ", which began at "
                        + Instant.ofEpochMilli(stage.started());
            }
            // This timeout is for the operation itself. None of the timeout error codes are relevant, so internal server
            // error is the best option
            throw new ConnectRestException(Response.Status.INTERNAL_SERVER_ERROR.getStatusCode(), message);
        } catch (TimeoutException e) {
            // This timeout is for the operation itself. None of the timeout error codes are relevant, so internal server
            // error is the best option
            throw new ConnectRestException(Response.Status.INTERNAL_SERVER_ERROR.getStatusCode(), "Request timed out");
        } catch (InterruptedException e) {
            throw new ConnectRestException(Response.Status.INTERNAL_SERVER_ERROR.getStatusCode(), "Request interrupted");
        }
    }

    @GET
    @Operation(summary = "List all connector plugins installed")
    public List<PluginInfo> listConnectorPlugins(@DefaultValue("true") @QueryParam("connectorsOnly") @Parameter(description = "Whether to list only connectors instead of all plugins") boolean connectorsOnly) {
        synchronized (this) {
            if (connectorsOnly) {
                return Collections.unmodifiableList(connectorPlugins.stream().filter(p -> PluginType.SINK.toString().equals(p.type()) || PluginType.SOURCE.toString().equals(p.type())).collect(Collectors.toList()));
            } else {
                return List.copyOf(connectorPlugins);
            }
        }
    }

    @GET
    @Path("/{pluginName}/config")
    @Operation(summary = "Get the configuration definition for the specified pluginName")
    public List<ConfigKeyInfo> getConnectorConfigDef(final @PathParam("pluginName") String pluginName,
                                                     final @QueryParam("version") @DefaultValue("latest") String version) {

        VersionRange range = null;
        try {
            range = PluginUtils.connectorVersionRequirement(version);
        } catch (InvalidVersionSpecificationException e) {
            throw new BadRequestException("Invalid version specification: " + version, e);
        }

        synchronized (this) {
            return herder.connectorPluginConfig(pluginName, range);
        }
    }

    private String normalizedPluginName(String pluginName) {
        // Works for both full and simple class names. In the latter case, it generates the alias.
        return pluginName.endsWith(ALIAS_SUFFIX) && pluginName.length() > ALIAS_SUFFIX.length() ? pluginName.substring(0, pluginName.length() - ALIAS_SUFFIX.length()) : pluginName;
    }

}<|MERGE_RESOLUTION|>--- conflicted
+++ resolved
@@ -26,12 +26,6 @@
 import org.apache.kafka.connect.runtime.rest.entities.ConfigKeyInfo;
 import org.apache.kafka.connect.runtime.rest.entities.PluginInfo;
 import org.apache.kafka.connect.runtime.rest.errors.ConnectRestException;
-<<<<<<< HEAD
-import org.apache.kafka.connect.sink.SinkConnector;
-import org.apache.kafka.connect.source.SourceConnector;
-import org.apache.kafka.connect.tools.*;
-=======
->>>>>>> 9494bebe
 import org.apache.kafka.connect.util.FutureCallback;
 import org.apache.kafka.connect.util.Stage;
 import org.apache.kafka.connect.util.StagedTimeoutException;
@@ -39,12 +33,6 @@
 import org.apache.maven.artifact.versioning.InvalidVersionSpecificationException;
 import org.apache.maven.artifact.versioning.VersionRange;
 
-<<<<<<< HEAD
-import javax.ws.rs.*;
-import javax.ws.rs.core.MediaType;
-import javax.ws.rs.core.Response;
-import java.util.*;
-=======
 import java.time.Instant;
 import java.util.Collection;
 import java.util.Collections;
@@ -52,7 +40,6 @@
 import java.util.List;
 import java.util.Map;
 import java.util.Set;
->>>>>>> 9494bebe
 import java.util.concurrent.TimeUnit;
 import java.util.concurrent.TimeoutException;
 import java.util.stream.Collectors;
@@ -79,22 +66,11 @@
 
     private static final String ALIAS_SUFFIX = "Connector";
     private final Herder herder;
-<<<<<<< HEAD
-    private final List<PluginInfo> connectorPlugins;
-    private long requestTimeoutMs;
-
-    static final List<Class<? extends SinkConnector>> SINK_CONNECTOR_EXCLUDES = Arrays.asList(VerifiableSinkConnector.class, MockSinkConnector.class);
-
-    static final List<Class<? extends SourceConnector>> SOURCE_CONNECTOR_EXCLUDES = Arrays.asList(VerifiableSourceConnector.class, MockSourceConnector.class, SchemaSourceConnector.class);
-
-    public ConnectorPluginsResource(Herder herder) {
-=======
     private final Set<PluginInfo> connectorPlugins;
     private final RestRequestTimeout requestTimeout;
 
     @Inject
     public ConnectorPluginsResource(Herder herder, RestRequestTimeout requestTimeout) {
->>>>>>> 9494bebe
         this.herder = herder;
         this.requestTimeout = requestTimeout;
         this.connectorPlugins = new LinkedHashSet<>();
@@ -108,24 +84,26 @@
         addConnectorPlugins(herder.plugins().headerConverters());
     }
 
-<<<<<<< HEAD
-    private <T> void addConnectorPlugins(Collection<PluginDesc<T>> plugins, Collection<Class<? extends T>> excludes) {
-        plugins.stream().filter(p -> !excludes.contains(p.pluginClass())).map(PluginInfo::new).forEach(connectorPlugins::add);
-=======
     private <T> void addConnectorPlugins(Collection<PluginDesc<T>> plugins) {
         plugins.stream()
                 .map(PluginInfo::new)
                 .forEach(connectorPlugins::add);
->>>>>>> 9494bebe
     }
 
     @PUT
     @Path("/{pluginName}/config/validate")
     @Operation(summary = "Validate the provided configuration against the configuration definition for the specified pluginName")
-    public ConfigInfos validateConfigs(final @PathParam("pluginName") String pluginName, final Map<String, String> connectorConfig) throws Throwable {
+    public ConfigInfos validateConfigs(
+        final @PathParam("pluginName") String pluginName,
+        final Map<String, String> connectorConfig
+    ) throws Throwable {
         String includedConnType = connectorConfig.get(ConnectorConfig.CONNECTOR_CLASS_CONFIG);
-        if (includedConnType != null && !normalizedPluginName(includedConnType).endsWith(normalizedPluginName(pluginName))) {
-            throw new BadRequestException("Included connector type " + includedConnType + " does not match request type " + pluginName);
+        if (includedConnType != null
+            && !normalizedPluginName(includedConnType).endsWith(normalizedPluginName(pluginName))) {
+            throw new BadRequestException(
+                "Included connector type " + includedConnType + " does not match request type "
+                    + pluginName
+            );
         }
 
         // the validated configs don't need to be logged
@@ -161,10 +139,14 @@
 
     @GET
     @Operation(summary = "List all connector plugins installed")
-    public List<PluginInfo> listConnectorPlugins(@DefaultValue("true") @QueryParam("connectorsOnly") @Parameter(description = "Whether to list only connectors instead of all plugins") boolean connectorsOnly) {
+    public List<PluginInfo> listConnectorPlugins(
+            @DefaultValue("true") @QueryParam("connectorsOnly") @Parameter(description = "Whether to list only connectors instead of all plugins") boolean connectorsOnly
+    ) {
         synchronized (this) {
             if (connectorsOnly) {
-                return Collections.unmodifiableList(connectorPlugins.stream().filter(p -> PluginType.SINK.toString().equals(p.type()) || PluginType.SOURCE.toString().equals(p.type())).collect(Collectors.toList()));
+                return Collections.unmodifiableList(connectorPlugins.stream()
+                        .filter(p -> PluginType.SINK.toString().equals(p.type()) || PluginType.SOURCE.toString().equals(p.type()))
+                        .collect(Collectors.toList()));
             } else {
                 return List.copyOf(connectorPlugins);
             }
@@ -191,7 +173,9 @@
 
     private String normalizedPluginName(String pluginName) {
         // Works for both full and simple class names. In the latter case, it generates the alias.
-        return pluginName.endsWith(ALIAS_SUFFIX) && pluginName.length() > ALIAS_SUFFIX.length() ? pluginName.substring(0, pluginName.length() - ALIAS_SUFFIX.length()) : pluginName;
+        return pluginName.endsWith(ALIAS_SUFFIX) && pluginName.length() > ALIAS_SUFFIX.length()
+            ? pluginName.substring(0, pluginName.length() - ALIAS_SUFFIX.length())
+            : pluginName;
     }
 
 }