--- conflicted
+++ resolved
@@ -22,13 +22,7 @@
 import org.slf4j.LoggerFactory;
 
 import java.nio.ByteBuffer;
-import java.util.Arrays;
-import java.util.Collection;
-import java.util.Collections;
-import java.util.HashMap;
-import java.util.HashSet;
-import java.util.Map;
-import java.util.Set;
+import java.util.*;
 import java.util.concurrent.CancellationException;
 import java.util.concurrent.Future;
 import java.util.concurrent.atomic.AtomicBoolean;
@@ -39,24 +33,23 @@
  * included in the public API package.
  */
 public class OffsetStorageReaderImpl implements CloseableOffsetStorageReader {
-	private static final Logger log = LoggerFactory.getLogger(OffsetStorageReaderImpl.class);
+    private static final Logger log = LoggerFactory.getLogger(OffsetStorageReaderImpl.class);
 
-	private final OffsetBackingStore backingStore;
-	private final String namespace;
-	private final Converter keyConverter;
-	private final Converter valueConverter;
-	private final AtomicBoolean closed;
-	private final Set<Future<Map<ByteBuffer, ByteBuffer>>> offsetReadFutures;
+    private final OffsetBackingStore backingStore;
+    private final String namespace;
+    private final Converter keyConverter;
+    private final Converter valueConverter;
+    private final AtomicBoolean closed;
+    private final Set<Future<Map<ByteBuffer, ByteBuffer>>> offsetReadFutures;
 
-	public OffsetStorageReaderImpl(OffsetBackingStore backingStore, String namespace,
-								   Converter keyConverter, Converter valueConverter) {
-		this.backingStore = backingStore;
-		this.namespace = namespace;
-		this.keyConverter = keyConverter;
-		this.valueConverter = valueConverter;
-		this.closed = new AtomicBoolean(false);
-		this.offsetReadFutures = new HashSet<>();
-	}
+    public OffsetStorageReaderImpl(OffsetBackingStore backingStore, String namespace, Converter keyConverter, Converter valueConverter) {
+        this.backingStore = backingStore;
+        this.namespace = namespace;
+        this.keyConverter = keyConverter;
+        this.valueConverter = valueConverter;
+        this.closed = new AtomicBoolean(false);
+        this.offsetReadFutures = new HashSet<>();
+    }
 
     @Override
     public <T> Map<String, Object> offset(Map<String, T> partition) {
@@ -85,31 +78,25 @@
         // Get serialized key -> serialized value from backing store
         Map<ByteBuffer, ByteBuffer> raw;
         try {
-			Future<Map<ByteBuffer, ByteBuffer>> offsetReadFuture;
-			synchronized (offsetReadFutures) {
-				if (closed.get()) {
-					throw new ConnectException(
-							"Offset reader is closed. This is likely because the task has already been "
-									+ "scheduled to stop but has taken longer than the graceful shutdown "
-									+ "period to do so.");
-				}
-				offsetReadFuture = backingStore.get(serializedToOriginal.keySet());
-				offsetReadFutures.add(offsetReadFuture);
-			}
+            Future<Map<ByteBuffer, ByteBuffer>> offsetReadFuture;
+            synchronized (offsetReadFutures) {
+                if (closed.get()) {
+                    throw new ConnectException("Offset reader is closed. This is likely because the task has already been " + "scheduled to stop but has taken longer than the graceful shutdown " + "period to do so.");
+                }
+                offsetReadFuture = backingStore.get(serializedToOriginal.keySet());
+                offsetReadFutures.add(offsetReadFuture);
+            }
 
-			try {
-				raw = offsetReadFuture.get();
-			} catch (CancellationException e) {
-				throw new ConnectException(
-						"Offset reader closed while attempting to read offsets. This is likely because "
-								+ "the task was been scheduled to stop but has taken longer than the "
-								+ "graceful shutdown period to do so.");
-			} finally {
-				synchronized (offsetReadFutures) {
-					offsetReadFutures.remove(offsetReadFuture);
-				}
-			}
-		} catch (Exception e) {
+            try {
+                raw = offsetReadFuture.get();
+            } catch (CancellationException e) {
+                throw new ConnectException("Offset reader closed while attempting to read offsets. This is likely because " + "the task was been scheduled to stop but has taken longer than the " + "graceful shutdown period to do so.");
+            } finally {
+                synchronized (offsetReadFutures) {
+                    offsetReadFutures.remove(offsetReadFuture);
+                }
+            }
+        } catch (Exception e) {
             log.error("Failed to fetch offsets from namespace {}: ", namespace, e);
             throw new ConnectException("Failed to fetch offsets.", e);
         }
@@ -120,8 +107,7 @@
             try {
                 // Since null could be a valid key, explicitly check whether map contains the key
                 if (!serializedToOriginal.containsKey(rawEntry.getKey())) {
-                    log.error("Should be able to map {} back to a requested partition-offset key, backing "
-                            + "store may have returned invalid data", rawEntry.getKey());
+                    log.error("Should be able to map {} back to a requested partition-offset key, backing " + "store may have returned invalid data", rawEntry.getKey());
                     continue;
                 }
                 Map<String, T> origKey = serializedToOriginal.get(rawEntry.getKey());
@@ -130,33 +116,14 @@
                 OffsetUtils.validateFormat(deserializedValue);
 
                 result.put(origKey, (Map<String, Object>) deserializedValue);
-			} catch (Throwable t) {
-				log.error("CRITICAL: Failed to deserialize offset data when getting offsets for task with"
-						+ " namespace {}. No value for this data will be returned, which may break the "
-						+ "task or cause it to skip some data. This could either be due to an error in "
-						+ "the connector implementation or incompatible schema.", namespace, t);
-			}
-		}
+            } catch (Throwable t) {
+                log.error("CRITICAL: Failed to deserialize offset data when getting offsets for task with" + " namespace {}. No value for this data will be returned, which may break the " + "task or cause it to skip some data. This could either be due to an error in " + "the connector implementation or incompatible schema.", namespace, t);
+            }
+        }
 
-		return result;
-	}
+        return result;
+    }
 
-<<<<<<< HEAD
-	public void close() {
-		if (!closed.getAndSet(true)) {
-			synchronized (offsetReadFutures) {
-				for (Future<Map<ByteBuffer, ByteBuffer>> offsetReadFuture : offsetReadFutures) {
-					try {
-						offsetReadFuture.cancel(true);
-					} catch (Throwable t) {
-						log.error("Failed to cancel offset read future", t);
-					}
-				}
-				offsetReadFutures.clear();
-			}
-		}
-	}
-=======
     @Override
     public void close() {
         if (!closed.getAndSet(true)) {
@@ -172,5 +139,4 @@
             }
         }
     }
->>>>>>> 15418db6
 }