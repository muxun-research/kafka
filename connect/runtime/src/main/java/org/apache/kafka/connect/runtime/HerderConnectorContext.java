--- conflicted
+++ resolved
@@ -29,19 +29,8 @@
  */
 public class HerderConnectorContext implements CloseableConnectorContext {
 
-	private static final Logger log = LoggerFactory.getLogger(HerderConnectorContext.class);
+    private static final Logger log = LoggerFactory.getLogger(HerderConnectorContext.class);
 
-<<<<<<< HEAD
-	private final AbstractHerder herder;
-	private final String connectorName;
-	private volatile boolean closed;
-
-	public HerderConnectorContext(AbstractHerder herder, String connectorName) {
-		this.herder = herder;
-		this.connectorName = connectorName;
-		this.closed = false;
-	}
-=======
     private final AbstractHerder herder;
     private final String connectorName;
     private final PluginMetricsImpl pluginMetrics;
@@ -53,39 +42,32 @@
         this.pluginMetrics = pluginMetrics;
         this.closed = false;
     }
->>>>>>> 9494bebe
 
     @Override
     public void requestTaskReconfiguration() {
-		if (closed) {
-			throw new ConnectException("The request for task reconfiguration has been rejected "
-					+ "because this instance of the connector '" + connectorName + "' has already "
-					+ "been shut down.");
-		}
+        if (closed) {
+            throw new ConnectException("The request for task reconfiguration has been rejected " 
+                    + "because this instance of the connector '" + connectorName + "' has already " 
+                    + "been shut down.");
+        }
 
-		// Local herder runs in memory in this process
-		// Distributed herder will forward the request to the leader if needed
-		herder.requestTaskReconfiguration(connectorName);
-	}
+        // Local herder runs in memory in this process
+        // Distributed herder will forward the request to the leader if needed
+        herder.requestTaskReconfiguration(connectorName);
+    }
 
     @Override
-	public void raiseError(Exception e) {
-		if (closed) {
-			log.warn("Connector {} attempted to raise error after shutdown:", connectorName, e);
-			throw new ConnectException("The request to fail the connector has been rejected "
-					+ "because this instance of the connector '" + connectorName + "' has already "
-					+ "been shut down.");
-		}
+    public void raiseError(Exception e) {
+        if (closed) {
+            log.warn("Connector {} attempted to raise error after shutdown:", connectorName, e);
+            throw new ConnectException("The request to fail the connector has been rejected " 
+                    + "because this instance of the connector '" + connectorName + "' has already " 
+                    + "been shut down.");
+        }
 
-		herder.onFailure(connectorName, e);
-	}
+        herder.onFailure(connectorName, e);
+    }
 
-<<<<<<< HEAD
-	@Override
-	public void close() {
-		closed = true;
-	}
-=======
     @Override
     public PluginMetrics pluginMetrics() {
         return pluginMetrics;
@@ -96,5 +78,4 @@
         Utils.closeQuietly(pluginMetrics, "Plugin metrics for " + connectorName);
         closed = true;
     }
->>>>>>> 9494bebe
 }