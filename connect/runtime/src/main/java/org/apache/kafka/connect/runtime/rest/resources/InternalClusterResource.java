/*
 * Licensed to the Apache Software Foundation (ASF) under one or more
 * contributor license agreements. See the NOTICE file distributed with
 * this work for additional information regarding copyright ownership.
 * The ASF licenses this file to You under the Apache License, Version 2.0
 * (the "License"); you may not use this file except in compliance with
 * the License. You may obtain a copy of the License at
 *
 *    http://www.apache.org/licenses/LICENSE-2.0
 *
 * Unless required by applicable law or agreed to in writing, software
 * distributed under the License is distributed on an "AS IS" BASIS,
 * WITHOUT WARRANTIES OR CONDITIONS OF ANY KIND, either express or implied.
 * See the License for the specific language governing permissions and
 * limitations under the License.
 */
package org.apache.kafka.connect.runtime.rest.resources;

import org.apache.kafka.connect.runtime.Herder;
import org.apache.kafka.connect.runtime.distributed.Crypto;
import org.apache.kafka.connect.runtime.rest.HerderRequestHandler;
import org.apache.kafka.connect.runtime.rest.InternalRequestSignature;
import org.apache.kafka.connect.runtime.rest.RestClient;
import org.apache.kafka.connect.runtime.rest.RestRequestTimeout;
import org.apache.kafka.connect.util.FutureCallback;

<<<<<<< HEAD
import javax.ws.rs.*;
import javax.ws.rs.core.Context;
import javax.ws.rs.core.HttpHeaders;
import javax.ws.rs.core.MediaType;
import javax.ws.rs.core.UriInfo;
=======
import com.fasterxml.jackson.core.type.TypeReference;
import com.fasterxml.jackson.databind.ObjectMapper;

>>>>>>> 9494bebe
import java.util.List;
import java.util.Map;

import io.swagger.v3.oas.annotations.Operation;
import jakarta.ws.rs.POST;
import jakarta.ws.rs.PUT;
import jakarta.ws.rs.Path;
import jakarta.ws.rs.PathParam;
import jakarta.ws.rs.Produces;
import jakarta.ws.rs.QueryParam;
import jakarta.ws.rs.core.Context;
import jakarta.ws.rs.core.HttpHeaders;
import jakarta.ws.rs.core.MediaType;
import jakarta.ws.rs.core.UriInfo;

/**
 * Contains endpoints necessary for intra-cluster communication--that is, requests that
 * workers will issue to each other that originate from within the cluster, as opposed to
 * requests that originate from a user and are forwarded from one worker to another.
 */
@Produces(MediaType.APPLICATION_JSON)
public abstract class InternalClusterResource {

    private static final TypeReference<List<Map<String, String>>> TASK_CONFIGS_TYPE = new TypeReference<List<Map<String, String>>>() {
    };

    private final HerderRequestHandler requestHandler;

    // Visible for testing
    @Context
    UriInfo uriInfo;

    protected InternalClusterResource(RestClient restClient, RestRequestTimeout requestTimeout) {
        this.requestHandler = new HerderRequestHandler(restClient, requestTimeout);
    }

    /**
     * @return a {@link Herder} instance that can be used to satisfy the current request; may not be null
     * @throws jakarta.ws.rs.NotFoundException if no such herder can be provided
     */
    protected abstract Herder herderForRequest();

    @POST
    @Path("/{connector}/tasks")
    @Operation(hidden = true, summary = "This operation is only for inter-worker communications")
    public void putTaskConfigs(final @PathParam("connector") String connector, final @Context HttpHeaders headers, final @QueryParam("forward") Boolean forward, final byte[] requestBody) throws Throwable {
        List<Map<String, String>> taskConfigs = new ObjectMapper().readValue(requestBody, TASK_CONFIGS_TYPE);
        FutureCallback<Void> cb = new FutureCallback<>();
        herderForRequest().putTaskConfigs(connector, taskConfigs, cb, InternalRequestSignature.fromHeaders(Crypto.SYSTEM, requestBody, headers));
        requestHandler.completeOrForwardRequest(cb, uriInfo.getPath(), "POST", headers, taskConfigs, forward);
    }

    @PUT
    @Path("/{connector}/fence")
    @Operation(hidden = true, summary = "This operation is only for inter-worker communications")
    public void fenceZombies(final @PathParam("connector") String connector, final @Context HttpHeaders headers, final @QueryParam("forward") Boolean forward, final byte[] requestBody) throws Throwable {
        FutureCallback<Void> cb = new FutureCallback<>();
        herderForRequest().fenceZombieSourceTasks(connector, cb, InternalRequestSignature.fromHeaders(Crypto.SYSTEM, requestBody, headers));
        requestHandler.completeOrForwardRequest(cb, uriInfo.getPath(), "PUT", headers, requestBody, forward);
    }

}<|MERGE_RESOLUTION|>--- conflicted
+++ resolved
@@ -24,17 +24,9 @@
 import org.apache.kafka.connect.runtime.rest.RestRequestTimeout;
 import org.apache.kafka.connect.util.FutureCallback;
 
-<<<<<<< HEAD
-import javax.ws.rs.*;
-import javax.ws.rs.core.Context;
-import javax.ws.rs.core.HttpHeaders;
-import javax.ws.rs.core.MediaType;
-import javax.ws.rs.core.UriInfo;
-=======
 import com.fasterxml.jackson.core.type.TypeReference;
 import com.fasterxml.jackson.databind.ObjectMapper;
 
->>>>>>> 9494bebe
 import java.util.List;
 import java.util.Map;
 
@@ -58,8 +50,8 @@
 @Produces(MediaType.APPLICATION_JSON)
 public abstract class InternalClusterResource {
 
-    private static final TypeReference<List<Map<String, String>>> TASK_CONFIGS_TYPE = new TypeReference<List<Map<String, String>>>() {
-    };
+    private static final TypeReference<List<Map<String, String>>> TASK_CONFIGS_TYPE =
+            new TypeReference<List<Map<String, String>>>() { };
 
     private final HerderRequestHandler requestHandler;
 
@@ -80,20 +72,42 @@
     @POST
     @Path("/{connector}/tasks")
     @Operation(hidden = true, summary = "This operation is only for inter-worker communications")
-    public void putTaskConfigs(final @PathParam("connector") String connector, final @Context HttpHeaders headers, final @QueryParam("forward") Boolean forward, final byte[] requestBody) throws Throwable {
+    public void putTaskConfigs(
+            final @PathParam("connector") String connector,
+            final @Context HttpHeaders headers,
+            final @QueryParam("forward") Boolean forward,
+            final byte[] requestBody) throws Throwable {
         List<Map<String, String>> taskConfigs = new ObjectMapper().readValue(requestBody, TASK_CONFIGS_TYPE);
         FutureCallback<Void> cb = new FutureCallback<>();
         herderForRequest().putTaskConfigs(connector, taskConfigs, cb, InternalRequestSignature.fromHeaders(Crypto.SYSTEM, requestBody, headers));
-        requestHandler.completeOrForwardRequest(cb, uriInfo.getPath(), "POST", headers, taskConfigs, forward);
+        requestHandler.completeOrForwardRequest(
+                cb,
+                uriInfo.getPath(),
+                "POST",
+                headers,
+                taskConfigs,
+                forward
+        );
     }
 
     @PUT
     @Path("/{connector}/fence")
     @Operation(hidden = true, summary = "This operation is only for inter-worker communications")
-    public void fenceZombies(final @PathParam("connector") String connector, final @Context HttpHeaders headers, final @QueryParam("forward") Boolean forward, final byte[] requestBody) throws Throwable {
+    public void fenceZombies(
+            final @PathParam("connector") String connector,
+            final @Context HttpHeaders headers,
+            final @QueryParam("forward") Boolean forward,
+            final byte[] requestBody) throws Throwable {
         FutureCallback<Void> cb = new FutureCallback<>();
         herderForRequest().fenceZombieSourceTasks(connector, cb, InternalRequestSignature.fromHeaders(Crypto.SYSTEM, requestBody, headers));
-        requestHandler.completeOrForwardRequest(cb, uriInfo.getPath(), "PUT", headers, requestBody, forward);
+        requestHandler.completeOrForwardRequest(
+                cb,
+                uriInfo.getPath(),
+                "PUT",
+                headers,
+                requestBody,
+                forward
+        );
     }
 
 }