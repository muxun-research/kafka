/*
 * Licensed to the Apache Software Foundation (ASF) under one or more
 * contributor license agreements. See the NOTICE file distributed with
 * this work for additional information regarding copyright ownership.
 * The ASF licenses this file to You under the Apache License, Version 2.0
 * (the "License"); you may not use this file except in compliance with
 * the License. You may obtain a copy of the License at
 *
 *    http://www.apache.org/licenses/LICENSE-2.0
 *
 * Unless required by applicable law or agreed to in writing, software
 * distributed under the License is distributed on an "AS IS" BASIS,
 * WITHOUT WARRANTIES OR CONDITIONS OF ANY KIND, either express or implied.
 * See the License for the specific language governing permissions and
 * limitations under the License.
 */
package org.apache.kafka.connect.runtime.isolation;

import org.apache.kafka.common.config.provider.ConfigProvider;
import org.apache.kafka.connect.connector.policy.ConnectorClientConfigOverridePolicy;
import org.apache.kafka.connect.rest.ConnectRestExtension;
import org.apache.kafka.connect.sink.SinkConnector;
import org.apache.kafka.connect.source.SourceConnector;
import org.apache.kafka.connect.storage.Converter;
import org.apache.kafka.connect.storage.HeaderConverter;
import org.apache.kafka.connect.transforms.Transformation;
import org.apache.kafka.connect.transforms.predicates.Predicate;

import org.slf4j.Logger;
import org.slf4j.LoggerFactory;

<<<<<<< HEAD
import java.net.URL;
import java.util.*;
=======
import java.util.ArrayList;
import java.util.Collections;
import java.util.List;
import java.util.ServiceLoader;
import java.util.SortedSet;
import java.util.TreeSet;
>>>>>>> 9494bebe

import io.github.classgraph.ClassGraph;
import io.github.classgraph.ClassInfoList;
import io.github.classgraph.ScanResult;

/**
 * A {@link PluginScanner} implementation which uses reflection and {@link ServiceLoader} to discover plugins.
 * <p>This implements the legacy discovery strategy, which uses a combination of reflection and service loading in
 * order to discover plugins. Specifically, a plugin appears in the scan result if all the following conditions are true:
 * <ul>
 *     <li>The class and direct dependencies can be loaded</li>
 *     <li>The class is concrete</li>
 *     <li>The class is public</li>
 *     <li>The class has a no-args constructor</li>
 *     <li>The no-args constructor is public</li>
 *     <li>Static initialization of the class completes without throwing an exception</li>
 *     <li>The no-args constructor completes without throwing an exception</li>
 *     <li>One of the following is true:
 *         <ul>
 *             <li>Is a subclass of {@link SinkConnector}, {@link SourceConnector}, {@link Converter},
 *             {@link HeaderConverter}, {@link Transformation}, or {@link Predicate}</li>
 *             <li>Is a subclass of {@link ConfigProvider}, {@link ConnectRestExtension}, or
 *             {@link ConnectorClientConfigOverridePolicy}, and has a {@link ServiceLoader} compatible
 *             manifest file or module declaration</li>
 *         </ul>
 *     </li>
 * </ul>
 * <p>Note: This scanner has a runtime proportional to the number of overall classes in the passed-in
 * {@link PluginSource} objects, which may be significant for plugins with large dependencies. For a more performant
 * implementation, consider using {@link ServiceLoaderScanner} and follow migration instructions for
 * <a href="https://cwiki.apache.org/confluence/display/KAFKA/KIP-898%3A+Modernize+Connect+plugin+discovery">KIP-898</a>.
 */
public class ReflectionScanner extends PluginScanner {

    private static final Logger log = LoggerFactory.getLogger(ReflectionScanner.class);

    private static <T> String versionFor(Class<? extends T> pluginKlass) throws ReflectiveOperationException {
        T pluginImpl = pluginKlass.getDeclaredConstructor().newInstance();
        return versionFor(pluginImpl);
    }

    @Override
    protected PluginScanResult scanPlugins(PluginSource source) {
<<<<<<< HEAD
        ClassLoader loader = source.loader();
        ConfigurationBuilder builder = new ConfigurationBuilder();
        builder.setClassLoaders(new ClassLoader[]{loader});
        builder.addUrls(source.urls());
        builder.setScanners(new SubTypesScanner());
        builder.useParallelExecutor();
        Reflections reflections = new InternalReflections(builder);

        return new PluginScanResult(getPluginDesc(reflections, SinkConnector.class, loader), getPluginDesc(reflections, SourceConnector.class, loader), getPluginDesc(reflections, Converter.class, loader), getPluginDesc(reflections, HeaderConverter.class, loader), getTransformationPluginDesc(loader, reflections), getPredicatePluginDesc(loader, reflections), getServiceLoaderPluginDesc(ConfigProvider.class, loader), getServiceLoaderPluginDesc(ConnectRestExtension.class, loader), getServiceLoaderPluginDesc(ConnectorClientConfigOverridePolicy.class, loader));
=======
        ClassGraph classGraphBuilder = new ClassGraph()
                .overrideClassLoaders(classLoaderOrder(source))
                .enableExternalClasses()
                .enableClassInfo();
        try (ScanResult classGraph = classGraphBuilder.scan()) {
            return new PluginScanResult(
                  getPluginDesc(classGraph, PluginType.SINK, source),
                  getPluginDesc(classGraph, PluginType.SOURCE, source),
                  getPluginDesc(classGraph, PluginType.CONVERTER, source),
                  getPluginDesc(classGraph, PluginType.HEADER_CONVERTER, source),
                  getTransformationPluginDesc(source, classGraph),
                  getPredicatePluginDesc(source, classGraph),
                  getServiceLoaderPluginDesc(PluginType.CONFIGPROVIDER, source),
                  getServiceLoaderPluginDesc(PluginType.REST_EXTENSION, source),
                  getServiceLoaderPluginDesc(PluginType.CONNECTOR_CLIENT_CONFIG_OVERRIDE_POLICY, source)
          );
        }
>>>>>>> 9494bebe
    }

    @SuppressWarnings({"unchecked"})
    private SortedSet<PluginDesc<Predicate<?>>> getPredicatePluginDesc(PluginSource source, ScanResult classGraph) {
        return (SortedSet<PluginDesc<Predicate<?>>>) (SortedSet<?>) getPluginDesc(classGraph, PluginType.PREDICATE, source);
    }

    @SuppressWarnings({"unchecked"})
    private SortedSet<PluginDesc<Transformation<?>>> getTransformationPluginDesc(PluginSource source, ScanResult classGraph) {
        return (SortedSet<PluginDesc<Transformation<?>>>) (SortedSet<?>) getPluginDesc(classGraph, PluginType.TRANSFORMATION, source);
    }

<<<<<<< HEAD
    private <T> SortedSet<PluginDesc<T>> getPluginDesc(Reflections reflections, Class<T> klass, ClassLoader loader) {
        Set<Class<? extends T>> plugins;
        try {
            plugins = reflections.getSubTypesOf(klass);
        } catch (ReflectionsException e) {
            log.debug("Reflections scanner could not find any classes for URLs: " + reflections.getConfiguration().getUrls(), e);
=======
    private ClassLoader[] classLoaderOrder(PluginSource source) {
        // Classgraph will first scan all the class URLs from the provided classloader chain and use said chain during classloading.
        // We compute and provide the classloader chain starting from the isolated PluginClassLoader to ensure that it adheres
        // to the child first delegation model used in connect. In addition, classgraph can fail to find URLs from the
        // application classloader as it uses an illegal reflections access. Providing the entire chain of classloaders
        // which included the application classloader forces classpath URLs to be scanned separately.
        List<ClassLoader> classLoaderOrder = new ArrayList<>();
        ClassLoader cl = source.loader();
        while (cl != null) {
            classLoaderOrder.add(cl);
            cl = cl.getParent();
        }
        return classLoaderOrder.toArray(new ClassLoader[0]);
    }

    @SuppressWarnings({"unchecked"})
    private <T> SortedSet<PluginDesc<T>> getPluginDesc(
            ScanResult classGraph,
            PluginType type,
            PluginSource source
    ) {
        ClassInfoList plugins;
        Class<T> klass = (Class<T>) type.superClass();
        try {
            if (klass.isInterface()) {
                plugins = classGraph.getClassesImplementing(klass.getName());
            } else {
                plugins = classGraph.getSubclasses(klass.getName());
            }
        } catch (Exception e) {
            log.debug("Reflections scanner could not find any {} in {} for URLs: {}",
                    type, source, source.urls(), e);
>>>>>>> 9494bebe
            return Collections.emptySortedSet();
        }

        SortedSet<PluginDesc<T>> result = new TreeSet<>();
        for (Class<? extends T> pluginKlass : plugins.getStandardClasses().loadClasses(klass, true)) {
            if (!PluginUtils.isConcrete(pluginKlass)) {
                log.debug("Skipping {} in {} as it is not concrete implementation", pluginKlass, source);
                continue;
            }
<<<<<<< HEAD
            if (pluginKlass.getClassLoader() != loader) {
                log.debug("{} from other classloader {} is visible from {}, excluding to prevent isolated loading", pluginKlass.getSimpleName(), pluginKlass.getClassLoader(), loader);
=======
            if (pluginKlass.getClassLoader() != source.loader()) {
                log.debug("{} from other classloader {} is visible from {}, excluding to prevent isolated loading",
                        pluginKlass, pluginKlass.getClassLoader(), source);
>>>>>>> 9494bebe
                continue;
            }
            try (LoaderSwap loaderSwap = withClassLoader(source.loader())) {
                result.add(pluginDesc(pluginKlass, versionFor(pluginKlass), type, source));
            } catch (ReflectiveOperationException | LinkageError e) {
                log.error("Failed to discover {} in {}: Unable to instantiate {}{}",
                        type.simpleName(), source, pluginKlass.getSimpleName(),
                        reflectiveErrorDescription(e), e);
            }
        }
        return result;
    }
}<|MERGE_RESOLUTION|>--- conflicted
+++ resolved
@@ -29,17 +29,12 @@
 import org.slf4j.Logger;
 import org.slf4j.LoggerFactory;
 
-<<<<<<< HEAD
-import java.net.URL;
-import java.util.*;
-=======
 import java.util.ArrayList;
 import java.util.Collections;
 import java.util.List;
 import java.util.ServiceLoader;
 import java.util.SortedSet;
 import java.util.TreeSet;
->>>>>>> 9494bebe
 
 import io.github.classgraph.ClassGraph;
 import io.github.classgraph.ClassInfoList;
@@ -83,17 +78,6 @@
 
     @Override
     protected PluginScanResult scanPlugins(PluginSource source) {
-<<<<<<< HEAD
-        ClassLoader loader = source.loader();
-        ConfigurationBuilder builder = new ConfigurationBuilder();
-        builder.setClassLoaders(new ClassLoader[]{loader});
-        builder.addUrls(source.urls());
-        builder.setScanners(new SubTypesScanner());
-        builder.useParallelExecutor();
-        Reflections reflections = new InternalReflections(builder);
-
-        return new PluginScanResult(getPluginDesc(reflections, SinkConnector.class, loader), getPluginDesc(reflections, SourceConnector.class, loader), getPluginDesc(reflections, Converter.class, loader), getPluginDesc(reflections, HeaderConverter.class, loader), getTransformationPluginDesc(loader, reflections), getPredicatePluginDesc(loader, reflections), getServiceLoaderPluginDesc(ConfigProvider.class, loader), getServiceLoaderPluginDesc(ConnectRestExtension.class, loader), getServiceLoaderPluginDesc(ConnectorClientConfigOverridePolicy.class, loader));
-=======
         ClassGraph classGraphBuilder = new ClassGraph()
                 .overrideClassLoaders(classLoaderOrder(source))
                 .enableExternalClasses()
@@ -111,7 +95,6 @@
                   getServiceLoaderPluginDesc(PluginType.CONNECTOR_CLIENT_CONFIG_OVERRIDE_POLICY, source)
           );
         }
->>>>>>> 9494bebe
     }
 
     @SuppressWarnings({"unchecked"})
@@ -124,14 +107,6 @@
         return (SortedSet<PluginDesc<Transformation<?>>>) (SortedSet<?>) getPluginDesc(classGraph, PluginType.TRANSFORMATION, source);
     }
 
-<<<<<<< HEAD
-    private <T> SortedSet<PluginDesc<T>> getPluginDesc(Reflections reflections, Class<T> klass, ClassLoader loader) {
-        Set<Class<? extends T>> plugins;
-        try {
-            plugins = reflections.getSubTypesOf(klass);
-        } catch (ReflectionsException e) {
-            log.debug("Reflections scanner could not find any classes for URLs: " + reflections.getConfiguration().getUrls(), e);
-=======
     private ClassLoader[] classLoaderOrder(PluginSource source) {
         // Classgraph will first scan all the class URLs from the provided classloader chain and use said chain during classloading.
         // We compute and provide the classloader chain starting from the isolated PluginClassLoader to ensure that it adheres
@@ -164,7 +139,6 @@
         } catch (Exception e) {
             log.debug("Reflections scanner could not find any {} in {} for URLs: {}",
                     type, source, source.urls(), e);
->>>>>>> 9494bebe
             return Collections.emptySortedSet();
         }
 
@@ -174,14 +148,9 @@
                 log.debug("Skipping {} in {} as it is not concrete implementation", pluginKlass, source);
                 continue;
             }
-<<<<<<< HEAD
-            if (pluginKlass.getClassLoader() != loader) {
-                log.debug("{} from other classloader {} is visible from {}, excluding to prevent isolated loading", pluginKlass.getSimpleName(), pluginKlass.getClassLoader(), loader);
-=======
             if (pluginKlass.getClassLoader() != source.loader()) {
                 log.debug("{} from other classloader {} is visible from {}, excluding to prevent isolated loading",
                         pluginKlass, pluginKlass.getClassLoader(), source);
->>>>>>> 9494bebe
                 continue;
             }
             try (LoaderSwap loaderSwap = withClassLoader(source.loader())) {
