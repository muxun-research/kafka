/*
 * Licensed to the Apache Software Foundation (ASF) under one or more
 * contributor license agreements. See the NOTICE file distributed with
 * this work for additional information regarding copyright ownership.
 * The ASF licenses this file to You under the Apache License, Version 2.0
 * (the "License"); you may not use this file except in compliance with
 * the License. You may obtain a copy of the License at
 *
 *    http://www.apache.org/licenses/LICENSE-2.0
 *
 * Unless required by applicable law or agreed to in writing, software
 * distributed under the License is distributed on an "AS IS" BASIS,
 * WITHOUT WARRANTIES OR CONDITIONS OF ANY KIND, either express or implied.
 * See the License for the specific language governing permissions and
 * limitations under the License.
 */
package org.apache.kafka.connect.util;

import org.apache.kafka.clients.admin.NewTopic;
import org.apache.kafka.connect.runtime.SourceConnectorConfig;
import org.apache.kafka.connect.runtime.TopicCreationConfig;

import java.util.Collections;
import java.util.LinkedHashMap;
import java.util.List;
import java.util.Map;
import java.util.Objects;
import java.util.regex.Pattern;

import static org.apache.kafka.connect.runtime.SourceConnectorConfig.TOPIC_CREATION_GROUPS_CONFIG;
import static org.apache.kafka.connect.runtime.TopicCreationConfig.DEFAULT_TOPIC_CREATION_GROUP;

/**
 * Represents a group of topics defined by inclusion/exclusion regex patterns along with the group's topic creation
 * configurations.
 *
 * @see TopicCreationConfig
 * @see TopicCreation
 */
public class TopicCreationGroup {
	private final String name;
	private final Pattern inclusionPattern;
	private final Pattern exclusionPattern;
	private final int numPartitions;
	private final short replicationFactor;
	private final Map<String, Object> otherConfigs;

	protected TopicCreationGroup(String group, SourceConnectorConfig config) {
		this.name = group;
		this.inclusionPattern = Pattern.compile(String.join("|", config.topicCreationInclude(group)));
		this.exclusionPattern = Pattern.compile(String.join("|", config.topicCreationExclude(group)));
		this.numPartitions = config.topicCreationPartitions(group);
		this.replicationFactor = config.topicCreationReplicationFactor(group);
		this.otherConfigs = config.topicCreationOtherConfigs(group);
	}

<<<<<<< HEAD
	/**
	 * Parses the configuration of a source connector and returns the topic creation groups
	 * defined in the given configuration as a map of group names to {@link TopicCreation} objects.
	 * @param config the source connector configuration
	 * @return the map of topic creation groups; may be empty but not {@code null}
	 */
	public static Map<String, TopicCreationGroup> configuredGroups(SourceConnectorConfig config) {
		if (!config.usesTopicCreation()) {
			return Collections.emptyMap();
		}
		List<String> groupNames = config.getList(TOPIC_CREATION_GROUPS_CONFIG);
		Map<String, TopicCreationGroup> groups = new LinkedHashMap<>();
		for (String group : groupNames) {
			groups.put(group, new TopicCreationGroup(group, config));
		}
		// Even if there was a group called 'default' in the config, it will be overridden here.
		// Order matters for all the topic groups besides the default, since it will be
		// removed from this collection by the Worker
		groups.put(DEFAULT_TOPIC_CREATION_GROUP, new TopicCreationGroup(DEFAULT_TOPIC_CREATION_GROUP, config));
		return groups;
	}
=======
    /**
     * Parses the configuration of a source connector and returns the topic creation groups
     * defined in the given configuration as a map of group names to {@link TopicCreationGroup} objects.
     *
     * @param config the source connector configuration
     *
     * @return the map of topic creation groups; may be empty but not {@code null}
     */
    public static Map<String, TopicCreationGroup> configuredGroups(SourceConnectorConfig config) {
        if (!config.usesTopicCreation()) {
            return Collections.emptyMap();
        }
        List<String> groupNames = config.getList(TOPIC_CREATION_GROUPS_CONFIG);
        Map<String, TopicCreationGroup> groups = new LinkedHashMap<>();
        for (String group : groupNames) {
            groups.put(group, new TopicCreationGroup(group, config));
        }
        // Even if there was a group called 'default' in the config, it will be overridden here.
        // Order matters for all the topic groups besides the default, since it will be
        // removed from this collection by the Worker
        groups.put(DEFAULT_TOPIC_CREATION_GROUP, new TopicCreationGroup(DEFAULT_TOPIC_CREATION_GROUP, config));
        return groups;
    }
>>>>>>> 15418db6

	/**
	 * Return the name of the topic creation group.
	 * @return the name of the topic creation group
	 */
	public String name() {
		return name;
	}

<<<<<<< HEAD
	/**
	 * Answer whether this topic creation group is configured to allow the creation of the given
	 * {@param topic} name.
	 * @param topic the topic name to check against the groups configuration
	 * @return true if the topic name matches the inclusion regex and does
	 * not match the exclusion regex of this group's configuration; false otherwise
	 */
	public boolean matches(String topic) {
		return !exclusionPattern.matcher(topic).matches() && inclusionPattern.matcher(topic)
				.matches();
	}

	/**
	 * Return the description for a new topic with the given {@param topic} name with the topic
	 * settings defined for this topic creation group.
	 * @param topic the name of the topic to be created
	 * @return the topic description of the given topic with settings of this topic creation group
	 */
	public NewTopic newTopic(String topic) {
		TopicAdmin.NewTopicBuilder builder = new TopicAdmin.NewTopicBuilder(topic);
		return builder.partitions(numPartitions)
				.replicationFactor(replicationFactor)
				.config(otherConfigs)
				.build();
	}
=======
    /**
     * Answer whether this topic creation group is configured to allow the creation of the given
     * {@code topic} name.
     *
     * @param topic the topic name to check against the groups configuration
     *
     * @return true if the topic name matches the inclusion regex and does
     * not match the exclusion regex of this group's configuration; false otherwise
     */
    public boolean matches(String topic) {
        return !exclusionPattern.matcher(topic).matches() && inclusionPattern.matcher(topic)
                .matches();
    }

    /**
     * Return the description for a new topic with the given {@code topic} name with the topic
     * settings defined for this topic creation group.
     *
     * @param topic the name of the topic to be created
     *
     * @return the topic description of the given topic with settings of this topic creation group
     */
    public NewTopic newTopic(String topic) {
        TopicAdmin.NewTopicBuilder builder = new TopicAdmin.NewTopicBuilder(topic);
        return builder.partitions(numPartitions)
                .replicationFactor(replicationFactor)
                .config(otherConfigs)
                .build();
    }
>>>>>>> 15418db6

	@Override
	public boolean equals(Object o) {
		if (this == o) {
			return true;
		}
		if (!(o instanceof TopicCreationGroup)) {
			return false;
		}
		TopicCreationGroup that = (TopicCreationGroup) o;
		return Objects.equals(name, that.name)
				&& numPartitions == that.numPartitions
				&& replicationFactor == that.replicationFactor
				&& Objects.equals(inclusionPattern.pattern(), that.inclusionPattern.pattern())
				&& Objects.equals(exclusionPattern.pattern(), that.exclusionPattern.pattern())
				&& Objects.equals(otherConfigs, that.otherConfigs);
	}

	@Override
	public int hashCode() {
		return Objects.hash(name, numPartitions, replicationFactor, inclusionPattern.pattern(),
				exclusionPattern.pattern(), otherConfigs
		);
	}

	@Override
	public String toString() {
		return "TopicCreationGroup{" +
				"name='" + name + '\'' +
				", inclusionPattern=" + inclusionPattern +
				", exclusionPattern=" + exclusionPattern +
				", numPartitions=" + numPartitions +
				", replicationFactor=" + replicationFactor +
				", otherConfigs=" + otherConfigs +
				'}';
	}
}<|MERGE_RESOLUTION|>--- conflicted
+++ resolved
@@ -20,11 +20,7 @@
 import org.apache.kafka.connect.runtime.SourceConnectorConfig;
 import org.apache.kafka.connect.runtime.TopicCreationConfig;
 
-import java.util.Collections;
-import java.util.LinkedHashMap;
-import java.util.List;
-import java.util.Map;
-import java.util.Objects;
+import java.util.*;
 import java.util.regex.Pattern;
 
 import static org.apache.kafka.connect.runtime.SourceConnectorConfig.TOPIC_CREATION_GROUPS_CONFIG;
@@ -33,56 +29,30 @@
 /**
  * Represents a group of topics defined by inclusion/exclusion regex patterns along with the group's topic creation
  * configurations.
- *
  * @see TopicCreationConfig
  * @see TopicCreation
  */
 public class TopicCreationGroup {
-	private final String name;
-	private final Pattern inclusionPattern;
-	private final Pattern exclusionPattern;
-	private final int numPartitions;
-	private final short replicationFactor;
-	private final Map<String, Object> otherConfigs;
+    private final String name;
+    private final Pattern inclusionPattern;
+    private final Pattern exclusionPattern;
+    private final int numPartitions;
+    private final short replicationFactor;
+    private final Map<String, Object> otherConfigs;
 
-	protected TopicCreationGroup(String group, SourceConnectorConfig config) {
-		this.name = group;
-		this.inclusionPattern = Pattern.compile(String.join("|", config.topicCreationInclude(group)));
-		this.exclusionPattern = Pattern.compile(String.join("|", config.topicCreationExclude(group)));
-		this.numPartitions = config.topicCreationPartitions(group);
-		this.replicationFactor = config.topicCreationReplicationFactor(group);
-		this.otherConfigs = config.topicCreationOtherConfigs(group);
-	}
+    protected TopicCreationGroup(String group, SourceConnectorConfig config) {
+        this.name = group;
+        this.inclusionPattern = Pattern.compile(String.join("|", config.topicCreationInclude(group)));
+        this.exclusionPattern = Pattern.compile(String.join("|", config.topicCreationExclude(group)));
+        this.numPartitions = config.topicCreationPartitions(group);
+        this.replicationFactor = config.topicCreationReplicationFactor(group);
+        this.otherConfigs = config.topicCreationOtherConfigs(group);
+    }
 
-<<<<<<< HEAD
-	/**
-	 * Parses the configuration of a source connector and returns the topic creation groups
-	 * defined in the given configuration as a map of group names to {@link TopicCreation} objects.
-	 * @param config the source connector configuration
-	 * @return the map of topic creation groups; may be empty but not {@code null}
-	 */
-	public static Map<String, TopicCreationGroup> configuredGroups(SourceConnectorConfig config) {
-		if (!config.usesTopicCreation()) {
-			return Collections.emptyMap();
-		}
-		List<String> groupNames = config.getList(TOPIC_CREATION_GROUPS_CONFIG);
-		Map<String, TopicCreationGroup> groups = new LinkedHashMap<>();
-		for (String group : groupNames) {
-			groups.put(group, new TopicCreationGroup(group, config));
-		}
-		// Even if there was a group called 'default' in the config, it will be overridden here.
-		// Order matters for all the topic groups besides the default, since it will be
-		// removed from this collection by the Worker
-		groups.put(DEFAULT_TOPIC_CREATION_GROUP, new TopicCreationGroup(DEFAULT_TOPIC_CREATION_GROUP, config));
-		return groups;
-	}
-=======
     /**
      * Parses the configuration of a source connector and returns the topic creation groups
      * defined in the given configuration as a map of group names to {@link TopicCreationGroup} objects.
-     *
      * @param config the source connector configuration
-     *
      * @return the map of topic creation groups; may be empty but not {@code null}
      */
     public static Map<String, TopicCreationGroup> configuredGroups(SourceConnectorConfig config) {
@@ -100,107 +70,56 @@
         groups.put(DEFAULT_TOPIC_CREATION_GROUP, new TopicCreationGroup(DEFAULT_TOPIC_CREATION_GROUP, config));
         return groups;
     }
->>>>>>> 15418db6
 
-	/**
-	 * Return the name of the topic creation group.
-	 * @return the name of the topic creation group
-	 */
-	public String name() {
-		return name;
-	}
+    /**
+     * Return the name of the topic creation group.
+     * @return the name of the topic creation group
+     */
+    public String name() {
+        return name;
+    }
 
-<<<<<<< HEAD
-	/**
-	 * Answer whether this topic creation group is configured to allow the creation of the given
-	 * {@param topic} name.
-	 * @param topic the topic name to check against the groups configuration
-	 * @return true if the topic name matches the inclusion regex and does
-	 * not match the exclusion regex of this group's configuration; false otherwise
-	 */
-	public boolean matches(String topic) {
-		return !exclusionPattern.matcher(topic).matches() && inclusionPattern.matcher(topic)
-				.matches();
-	}
-
-	/**
-	 * Return the description for a new topic with the given {@param topic} name with the topic
-	 * settings defined for this topic creation group.
-	 * @param topic the name of the topic to be created
-	 * @return the topic description of the given topic with settings of this topic creation group
-	 */
-	public NewTopic newTopic(String topic) {
-		TopicAdmin.NewTopicBuilder builder = new TopicAdmin.NewTopicBuilder(topic);
-		return builder.partitions(numPartitions)
-				.replicationFactor(replicationFactor)
-				.config(otherConfigs)
-				.build();
-	}
-=======
     /**
      * Answer whether this topic creation group is configured to allow the creation of the given
      * {@code topic} name.
-     *
      * @param topic the topic name to check against the groups configuration
-     *
      * @return true if the topic name matches the inclusion regex and does
      * not match the exclusion regex of this group's configuration; false otherwise
      */
     public boolean matches(String topic) {
-        return !exclusionPattern.matcher(topic).matches() && inclusionPattern.matcher(topic)
-                .matches();
+        return !exclusionPattern.matcher(topic).matches() && inclusionPattern.matcher(topic).matches();
     }
 
     /**
      * Return the description for a new topic with the given {@code topic} name with the topic
      * settings defined for this topic creation group.
-     *
      * @param topic the name of the topic to be created
-     *
      * @return the topic description of the given topic with settings of this topic creation group
      */
     public NewTopic newTopic(String topic) {
         TopicAdmin.NewTopicBuilder builder = new TopicAdmin.NewTopicBuilder(topic);
-        return builder.partitions(numPartitions)
-                .replicationFactor(replicationFactor)
-                .config(otherConfigs)
-                .build();
+        return builder.partitions(numPartitions).replicationFactor(replicationFactor).config(otherConfigs).build();
     }
->>>>>>> 15418db6
 
-	@Override
-	public boolean equals(Object o) {
-		if (this == o) {
-			return true;
-		}
-		if (!(o instanceof TopicCreationGroup)) {
-			return false;
-		}
-		TopicCreationGroup that = (TopicCreationGroup) o;
-		return Objects.equals(name, that.name)
-				&& numPartitions == that.numPartitions
-				&& replicationFactor == that.replicationFactor
-				&& Objects.equals(inclusionPattern.pattern(), that.inclusionPattern.pattern())
-				&& Objects.equals(exclusionPattern.pattern(), that.exclusionPattern.pattern())
-				&& Objects.equals(otherConfigs, that.otherConfigs);
-	}
+    @Override
+    public boolean equals(Object o) {
+        if (this == o) {
+            return true;
+        }
+        if (!(o instanceof TopicCreationGroup)) {
+            return false;
+        }
+        TopicCreationGroup that = (TopicCreationGroup) o;
+        return Objects.equals(name, that.name) && numPartitions == that.numPartitions && replicationFactor == that.replicationFactor && Objects.equals(inclusionPattern.pattern(), that.inclusionPattern.pattern()) && Objects.equals(exclusionPattern.pattern(), that.exclusionPattern.pattern()) && Objects.equals(otherConfigs, that.otherConfigs);
+    }
 
-	@Override
-	public int hashCode() {
-		return Objects.hash(name, numPartitions, replicationFactor, inclusionPattern.pattern(),
-				exclusionPattern.pattern(), otherConfigs
-		);
-	}
+    @Override
+    public int hashCode() {
+        return Objects.hash(name, numPartitions, replicationFactor, inclusionPattern.pattern(), exclusionPattern.pattern(), otherConfigs);
+    }
 
-	@Override
-	public String toString() {
-		return "TopicCreationGroup{" +
-				"name='" + name + '\'' +
-				", inclusionPattern=" + inclusionPattern +
-				", exclusionPattern=" + exclusionPattern +
-				", numPartitions=" + numPartitions +
-				", replicationFactor=" + replicationFactor +
-				", otherConfigs=" + otherConfigs +
-				'}';
-	}
+    @Override
+    public String toString() {
+        return "TopicCreationGroup{" + "name='" + name + '\'' + ", inclusionPattern=" + inclusionPattern + ", exclusionPattern=" + exclusionPattern + ", numPartitions=" + numPartitions + ", replicationFactor=" + replicationFactor + ", otherConfigs=" + otherConfigs + '}';
+    }
 }