--- conflicted
+++ resolved
@@ -33,24 +33,13 @@
 import org.apache.kafka.connect.errors.ConnectException;
 import org.apache.kafka.connect.runtime.WorkerConfig;
 import org.apache.kafka.connect.runtime.distributed.DistributedConfig;
-import org.apache.kafka.connect.util.Callback;
-import org.apache.kafka.connect.util.ConnectUtils;
-import org.apache.kafka.connect.util.ConvertingFutureCallback;
-import org.apache.kafka.connect.util.KafkaBasedLog;
-import org.apache.kafka.connect.util.SharedTopicAdmin;
-import org.apache.kafka.connect.util.TopicAdmin;
+import org.apache.kafka.connect.util.*;
 import org.slf4j.Logger;
 import org.slf4j.LoggerFactory;
 
 import java.nio.ByteBuffer;
 import java.time.Duration;
-import java.util.Collection;
-import java.util.Collections;
-import java.util.HashMap;
-import java.util.Locale;
-import java.util.Map;
-import java.util.Objects;
-import java.util.Set;
+import java.util.*;
 import java.util.concurrent.ExecutionException;
 import java.util.concurrent.Future;
 import java.util.concurrent.TimeUnit;
@@ -59,32 +48,14 @@
 
 /**
  * <p>
- *     Implementation of OffsetBackingStore that uses a Kafka topic to store offset data.
+ * Implementation of OffsetBackingStore that uses a Kafka topic to store offset data.
  * </p>
  * <p>
- *     Internally, this implementation both produces to and consumes from a Kafka topic which stores the offsets.
- *     It accepts producer and consumer overrides via its configuration but forces some settings to specific values
- *     to ensure correct behavior (e.g. acks, auto.offset.reset).
+ * Internally, this implementation both produces to and consumes from a Kafka topic which stores the offsets.
+ * It accepts producer and consumer overrides via its configuration but forces some settings to specific values
+ * to ensure correct behavior (e.g. acks, auto.offset.reset).
  * </p>
  */
-<<<<<<< HEAD
-public class KafkaOffsetBackingStore implements OffsetBackingStore {
-	private static final Logger log = LoggerFactory.getLogger(KafkaOffsetBackingStore.class);
-
-	private KafkaBasedLog<byte[], byte[]> offsetLog;
-	private HashMap<ByteBuffer, ByteBuffer> data;
-	private final Supplier<TopicAdmin> topicAdminSupplier;
-	private SharedTopicAdmin ownTopicAdmin;
-
-	@Deprecated
-	public KafkaOffsetBackingStore() {
-		this.topicAdminSupplier = null;
-	}
-
-	public KafkaOffsetBackingStore(Supplier<TopicAdmin> topicAdmin) {
-		this.topicAdminSupplier = Objects.requireNonNull(topicAdmin);
-	}
-=======
 public class KafkaOffsetBackingStore extends KafkaTopicBasedBackingStore implements OffsetBackingStore {
     private static final Logger log = LoggerFactory.getLogger(KafkaOffsetBackingStore.class);
 
@@ -99,26 +70,12 @@
      * @param keyConverter the worker's internal key converter that can be used to deserialize offset keys from the {@link KafkaBasedLog}
      * @return an offset store backed by the given topic and Kafka clients
      */
-    public static KafkaOffsetBackingStore readWriteStore(
-            String topic,
-            Producer<byte[], byte[]> producer,
-            Consumer<byte[], byte[]> consumer,
-            TopicAdmin topicAdmin,
-            Converter keyConverter
-    ) {
+    public static KafkaOffsetBackingStore readWriteStore(String topic, Producer<byte[], byte[]> producer, Consumer<byte[], byte[]> consumer, TopicAdmin topicAdmin, Converter keyConverter) {
         return new KafkaOffsetBackingStore(() -> topicAdmin, KafkaOffsetBackingStore::noClientId, keyConverter) {
             @Override
             public void configure(final WorkerConfig config) {
                 this.exactlyOnce = config.exactlyOnceSourceEnabled();
-                this.offsetLog = KafkaBasedLog.withExistingClients(
-                        topic,
-                        consumer,
-                        producer,
-                        topicAdmin,
-                        consumedCallback,
-                        Time.SYSTEM,
-                        topicInitializer(topic, newTopicDescription(topic, config), config, Time.SYSTEM)
-                );
+                this.offsetLog = KafkaBasedLog.withExistingClients(topic, consumer, producer, topicAdmin, consumedCallback, Time.SYSTEM, topicInitializer(topic, newTopicDescription(topic, config), config, Time.SYSTEM));
             }
         };
     }
@@ -132,25 +89,12 @@
      * @param keyConverter the worker's internal key converter that can be used to deserialize offset keys from the {@link KafkaBasedLog}
      * @return a read-only offset store backed by the given topic and Kafka clients
      */
-    public static KafkaOffsetBackingStore readOnlyStore(
-            String topic,
-            Consumer<byte[], byte[]> consumer,
-            TopicAdmin topicAdmin,
-            Converter keyConverter
-    ) {
+    public static KafkaOffsetBackingStore readOnlyStore(String topic, Consumer<byte[], byte[]> consumer, TopicAdmin topicAdmin, Converter keyConverter) {
         return new KafkaOffsetBackingStore(() -> topicAdmin, KafkaOffsetBackingStore::noClientId, keyConverter) {
             @Override
             public void configure(final WorkerConfig config) {
                 this.exactlyOnce = config.exactlyOnceSourceEnabled();
-                this.offsetLog = KafkaBasedLog.withExistingClients(
-                        topic,
-                        consumer,
-                        null,
-                        topicAdmin,
-                        consumedCallback,
-                        Time.SYSTEM,
-                        topicInitializer(topic, newTopicDescription(topic, config), config, Time.SYSTEM)
-                );
+                this.offsetLog = KafkaBasedLog.withExistingClients(topic, consumer, null, topicAdmin, consumedCallback, Time.SYSTEM, topicInitializer(topic, newTopicDescription(topic, config), config, Time.SYSTEM));
             }
         };
     }
@@ -186,78 +130,21 @@
         this.clientIdBase = Objects.requireNonNull(clientIdBase);
         this.keyConverter = keyConverter;
     }
->>>>>>> 15418db6
-
-	@Override
-	public void configure(final WorkerConfig config) {
-		String topic = config.getString(DistributedConfig.OFFSET_STORAGE_TOPIC_CONFIG);
-		if (topic == null || topic.trim().length() == 0)
-			throw new ConfigException("Offset storage topic must be specified");
-
-<<<<<<< HEAD
-		String clusterId = ConnectUtils.lookupKafkaClusterId(config);
-		data = new HashMap<>();
-=======
+
+    @Override
+    public void configure(final WorkerConfig config) {
+        String topic = config.getString(DistributedConfig.OFFSET_STORAGE_TOPIC_CONFIG);
+        if (topic == null || topic.trim().length() == 0)
+            throw new ConfigException("Offset storage topic must be specified");
+
         this.exactlyOnce = config.exactlyOnceSourceEnabled();
 
         String clusterId = config.kafkaClusterId();
         String clientId = Objects.requireNonNull(clientIdBase.get()) + "offsets";
->>>>>>> 15418db6
 
         Map<String, Object> originals = config.originals();
         Map<String, Object> producerProps = new HashMap<>(originals);
         producerProps.put(ProducerConfig.KEY_SERIALIZER_CLASS_CONFIG, ByteArraySerializer.class.getName());
-<<<<<<< HEAD
-		producerProps.put(ProducerConfig.VALUE_SERIALIZER_CLASS_CONFIG, ByteArraySerializer.class.getName());
-		producerProps.put(ProducerConfig.DELIVERY_TIMEOUT_MS_CONFIG, Integer.MAX_VALUE);
-		ConnectUtils.addMetricsContextProperties(producerProps, config, clusterId);
-
-		Map<String, Object> consumerProps = new HashMap<>(originals);
-		consumerProps.put(ConsumerConfig.KEY_DESERIALIZER_CLASS_CONFIG, ByteArrayDeserializer.class.getName());
-		consumerProps.put(ConsumerConfig.VALUE_DESERIALIZER_CLASS_CONFIG, ByteArrayDeserializer.class.getName());
-		ConnectUtils.addMetricsContextProperties(consumerProps, config, clusterId);
-
-		Map<String, Object> adminProps = new HashMap<>(originals);
-		ConnectUtils.addMetricsContextProperties(adminProps, config, clusterId);
-		Supplier<TopicAdmin> adminSupplier;
-		if (topicAdminSupplier != null) {
-			adminSupplier = topicAdminSupplier;
-		} else {
-			// Create our own topic admin supplier that we'll close when we're stopped
-			ownTopicAdmin = new SharedTopicAdmin(adminProps);
-			adminSupplier = ownTopicAdmin;
-		}
-		Map<String, Object> topicSettings = config instanceof DistributedConfig
-				? ((DistributedConfig) config).offsetStorageTopicSettings()
-				: Collections.emptyMap();
-		NewTopic topicDescription = TopicAdmin.defineTopic(topic)
-				.config(topicSettings) // first so that we override user-supplied settings as needed
-				.compacted()
-				.partitions(config.getInt(DistributedConfig.OFFSET_STORAGE_PARTITIONS_CONFIG))
-				.replicationFactor(config.getShort(DistributedConfig.OFFSET_STORAGE_REPLICATION_FACTOR_CONFIG))
-				.build();
-
-		offsetLog = createKafkaBasedLog(topic, producerProps, consumerProps, consumedCallback, topicDescription, adminSupplier);
-	}
-
-	private KafkaBasedLog<byte[], byte[]> createKafkaBasedLog(String topic, Map<String, Object> producerProps,
-															  Map<String, Object> consumerProps,
-															  Callback<ConsumerRecord<byte[], byte[]>> consumedCallback,
-															  final NewTopic topicDescription, Supplier<TopicAdmin> adminSupplier) {
-		java.util.function.Consumer<TopicAdmin> createTopics = admin -> {
-			log.debug("Creating admin client to manage Connect internal offset topic");
-			// Create the topic if it doesn't exist
-			Set<String> newTopics = admin.createTopics(topicDescription);
-			if (!newTopics.contains(topic)) {
-				// It already existed, so check that the topic cleanup policy is compact only and not delete
-				log.debug("Using admin client to check cleanup policy for '{}' topic is '{}'", topic, TopicConfig.CLEANUP_POLICY_COMPACT);
-				admin.verifyTopicCleanupPolicyOnlyCompact(topic,
-						DistributedConfig.OFFSET_STORAGE_TOPIC_CONFIG, "source connector offsets");
-			}
-		};
-		return new KafkaBasedLog<>(topic, producerProps, consumerProps, adminSupplier, consumedCallback, Time.SYSTEM, createTopics);
-	}
-=======
         producerProps.put(ProducerConfig.VALUE_SERIALIZER_CLASS_CONFIG, ByteArraySerializer.class.getName());
         producerProps.put(ProducerConfig.DELIVERY_TIMEOUT_MS_CONFIG, Integer.MAX_VALUE);
         // By default, Connect disables idempotent behavior for all producers, even though idempotence became
@@ -275,11 +162,7 @@
         consumerProps.put(CommonClientConfigs.CLIENT_ID_CONFIG, clientId);
         ConnectUtils.addMetricsContextProperties(consumerProps, config, clusterId);
         if (config.exactlyOnceSourceEnabled()) {
-            ConnectUtils.ensureProperty(
-                    consumerProps, ConsumerConfig.ISOLATION_LEVEL_CONFIG, IsolationLevel.READ_COMMITTED.name().toLowerCase(Locale.ROOT),
-                    "for the worker offsets topic consumer when exactly-once source support is enabled",
-                    false
-            );
+            ConnectUtils.ensureProperty(consumerProps, ConsumerConfig.ISOLATION_LEVEL_CONFIG, IsolationLevel.READ_COMMITTED.name().toLowerCase(Locale.ROOT), "for the worker offsets topic consumer when exactly-once source support is enabled", false);
         }
 
         Map<String, Object> adminProps = new HashMap<>(originals);
@@ -299,17 +182,10 @@
     }
 
     protected NewTopic newTopicDescription(final String topic, final WorkerConfig config) {
-        Map<String, Object> topicSettings = config instanceof DistributedConfig
-                ? ((DistributedConfig) config).offsetStorageTopicSettings()
-                : Collections.emptyMap();
-        return TopicAdmin.defineTopic(topic)
-                .config(topicSettings) // first so that we override user-supplied settings as needed
-                .compacted()
-                .partitions(config.getInt(DistributedConfig.OFFSET_STORAGE_PARTITIONS_CONFIG))
-                .replicationFactor(config.getShort(DistributedConfig.OFFSET_STORAGE_REPLICATION_FACTOR_CONFIG))
-                .build();
-    }
->>>>>>> 15418db6
+        Map<String, Object> topicSettings = config instanceof DistributedConfig ? ((DistributedConfig) config).offsetStorageTopicSettings() : Collections.emptyMap();
+        return TopicAdmin.defineTopic(topic).config(topicSettings) // first so that we override user-supplied settings as needed
+                .compacted().partitions(config.getInt(DistributedConfig.OFFSET_STORAGE_PARTITIONS_CONFIG)).replicationFactor(config.getShort(DistributedConfig.OFFSET_STORAGE_REPLICATION_FACTOR_CONFIG)).build();
+    }
 
     @Override
     public void start() {
@@ -319,14 +195,9 @@
         } catch (UnsupportedVersionException e) {
             String message;
             if (exactlyOnce) {
-                message = "Enabling exactly-once support for source connectors requires a Kafka broker version that allows "
-                        + "admin clients to read consumer offsets. Please either disable the worker's exactly-once "
-                        + "support for source connectors, or upgrade to a newer Kafka broker version.";
+                message = "Enabling exactly-once support for source connectors requires a Kafka broker version that allows " + "admin clients to read consumer offsets. Please either disable the worker's exactly-once " + "support for source connectors, or upgrade to a newer Kafka broker version.";
             } else {
-                message = "When " + ConsumerConfig.ISOLATION_LEVEL_CONFIG + "is set to "
-                        + IsolationLevel.READ_COMMITTED.name().toLowerCase(Locale.ROOT)
-                        + ", a Kafka broker version that allows admin clients to read consumer offsets is required. "
-                        + "Please either reconfigure the worker or connector, or upgrade to a newer Kafka broker version.";
+                message = "When " + ConsumerConfig.ISOLATION_LEVEL_CONFIG + "is set to " + IsolationLevel.READ_COMMITTED.name().toLowerCase(Locale.ROOT) + ", a Kafka broker version that allows admin clients to read consumer offsets is required. " + "Please either reconfigure the worker or connector, or upgrade to a newer Kafka broker version.";
             }
             throw new ConnectException(message, e);
         }
@@ -342,30 +213,30 @@
      */
     @Override
     public void stop() {
-		log.info("Stopping KafkaOffsetBackingStore");
-		try {
-			offsetLog.stop();
-		} finally {
-			if (ownTopicAdmin != null) {
-				ownTopicAdmin.close();
-			}
-		}
-		log.info("Stopped KafkaOffsetBackingStore");
-	}
-
-	@Override
-	public Future<Map<ByteBuffer, ByteBuffer>> get(final Collection<ByteBuffer> keys) {
-		ConvertingFutureCallback<Void, Map<ByteBuffer, ByteBuffer>> future = new ConvertingFutureCallback<Void, Map<ByteBuffer, ByteBuffer>>() {
-			@Override
-			public Map<ByteBuffer, ByteBuffer> convert(Void result) {
-				Map<ByteBuffer, ByteBuffer> values = new HashMap<>();
-				for (ByteBuffer key : keys)
-					values.put(key, data.get(key));
-				return values;
-			}
-		};
-		// This operation may be relatively (but not too) expensive since it always requires checking end offsets, even
-		// if we've already read up to the end. However, it also should not be common (offsets should only be read when
+        log.info("Stopping KafkaOffsetBackingStore");
+        try {
+            offsetLog.stop();
+        } finally {
+            if (ownTopicAdmin != null) {
+                ownTopicAdmin.close();
+            }
+        }
+        log.info("Stopped KafkaOffsetBackingStore");
+    }
+
+    @Override
+    public Future<Map<ByteBuffer, ByteBuffer>> get(final Collection<ByteBuffer> keys) {
+        ConvertingFutureCallback<Void, Map<ByteBuffer, ByteBuffer>> future = new ConvertingFutureCallback<Void, Map<ByteBuffer, ByteBuffer>>() {
+            @Override
+            public Map<ByteBuffer, ByteBuffer> convert(Void result) {
+                Map<ByteBuffer, ByteBuffer> values = new HashMap<>();
+                for (ByteBuffer key : keys)
+                    values.put(key, data.get(key));
+                return values;
+            }
+        };
+        // This operation may be relatively (but not too) expensive since it always requires checking end offsets, even
+        // if we've already read up to the end. However, it also should not be common (offsets should only be read when
         // resetting a task). Always requiring that we read to the end is simpler than trying to differentiate when it
         // is safe not to (which should only be if we *know* we've maintained ownership since the last write).
         offsetLog.readToEnd(future);
