--- conflicted
+++ resolved
@@ -33,31 +33,23 @@
 import org.apache.kafka.connect.errors.ConnectException;
 import org.apache.kafka.connect.runtime.WorkerConfig;
 import org.apache.kafka.connect.runtime.distributed.DistributedConfig;
-<<<<<<< HEAD
-import org.apache.kafka.connect.util.*;
-=======
 import org.apache.kafka.connect.util.Callback;
 import org.apache.kafka.connect.util.ConnectUtils;
 import org.apache.kafka.connect.util.ConvertingFutureCallback;
 import org.apache.kafka.connect.util.KafkaBasedLog;
 import org.apache.kafka.connect.util.TopicAdmin;
 
->>>>>>> 9494bebe
 import org.slf4j.Logger;
 import org.slf4j.LoggerFactory;
 
 import java.nio.ByteBuffer;
 import java.time.Duration;
-<<<<<<< HEAD
-import java.util.*;
-=======
 import java.util.Collection;
 import java.util.Collections;
 import java.util.HashMap;
 import java.util.Map;
 import java.util.Objects;
 import java.util.Set;
->>>>>>> 9494bebe
 import java.util.concurrent.ExecutionException;
 import java.util.concurrent.Future;
 import java.util.concurrent.TimeUnit;
@@ -66,12 +58,12 @@
 
 /**
  * <p>
- * Implementation of OffsetBackingStore that uses a Kafka topic to store offset data.
+ *     Implementation of OffsetBackingStore that uses a Kafka topic to store offset data.
  * </p>
  * <p>
- * Internally, this implementation both produces to and consumes from a Kafka topic which stores the offsets.
- * It accepts producer and consumer overrides via its configuration but forces some settings to specific values
- * to ensure correct behavior (e.g. acks, auto.offset.reset).
+ *     Internally, this implementation both produces to and consumes from a Kafka topic which stores the offsets.
+ *     It accepts producer and consumer overrides via its configuration but forces some settings to specific values
+ *     to ensure correct behavior (e.g. acks, auto.offset.reset).
  * </p>
  */
 public class KafkaOffsetBackingStore extends KafkaTopicBasedBackingStore implements OffsetBackingStore {
@@ -88,14 +80,17 @@
      * @param keyConverter the worker's internal key converter that can be used to deserialize offset keys from the {@link KafkaBasedLog}
      * @return an offset store backed by the given topic and Kafka clients
      */
-    public static KafkaOffsetBackingStore readWriteStore(String topic, Producer<byte[], byte[]> producer, Consumer<byte[], byte[]> consumer, TopicAdmin topicAdmin, Converter keyConverter) {
+    public static KafkaOffsetBackingStore readWriteStore(
+            String topic,
+            Producer<byte[], byte[]> producer,
+            Consumer<byte[], byte[]> consumer,
+            TopicAdmin topicAdmin,
+            Converter keyConverter
+    ) {
         return new KafkaOffsetBackingStore(() -> topicAdmin, KafkaOffsetBackingStore::noClientId, keyConverter) {
             @Override
             public void configure(final WorkerConfig config) {
                 this.exactlyOnce = config.exactlyOnceSourceEnabled();
-<<<<<<< HEAD
-                this.offsetLog = KafkaBasedLog.withExistingClients(topic, consumer, producer, topicAdmin, consumedCallback, Time.SYSTEM, topicInitializer(topic, newTopicDescription(topic, config), config, Time.SYSTEM));
-=======
                 this.offsetLog = KafkaBasedLog.withExistingClients(
                         topic,
                         consumer,
@@ -106,7 +101,6 @@
                         topicInitializer(topic, newTopicDescription(topic, config), config, Time.SYSTEM),
                         ignored -> true
                 );
->>>>>>> 9494bebe
             }
         };
     }
@@ -120,14 +114,16 @@
      * @param keyConverter the worker's internal key converter that can be used to deserialize offset keys from the {@link KafkaBasedLog}
      * @return a read-only offset store backed by the given topic and Kafka clients
      */
-    public static KafkaOffsetBackingStore readOnlyStore(String topic, Consumer<byte[], byte[]> consumer, TopicAdmin topicAdmin, Converter keyConverter) {
+    public static KafkaOffsetBackingStore readOnlyStore(
+            String topic,
+            Consumer<byte[], byte[]> consumer,
+            TopicAdmin topicAdmin,
+            Converter keyConverter
+    ) {
         return new KafkaOffsetBackingStore(() -> topicAdmin, KafkaOffsetBackingStore::noClientId, keyConverter) {
             @Override
             public void configure(final WorkerConfig config) {
                 this.exactlyOnce = config.exactlyOnceSourceEnabled();
-<<<<<<< HEAD
-                this.offsetLog = KafkaBasedLog.withExistingClients(topic, consumer, null, topicAdmin, consumedCallback, Time.SYSTEM, topicInitializer(topic, newTopicDescription(topic, config), config, Time.SYSTEM));
-=======
                 this.offsetLog = KafkaBasedLog.withExistingClients(
                         topic,
                         consumer,
@@ -138,7 +134,6 @@
                         topicInitializer(topic, newTopicDescription(topic, config), config, Time.SYSTEM),
                         ignored -> true
                 );
->>>>>>> 9494bebe
             }
         };
     }
@@ -205,15 +200,11 @@
         consumerProps.put(CommonClientConfigs.CLIENT_ID_CONFIG, clientId);
         ConnectUtils.addMetricsContextProperties(consumerProps, config, clusterId);
         if (config.exactlyOnceSourceEnabled()) {
-<<<<<<< HEAD
-            ConnectUtils.ensureProperty(consumerProps, ConsumerConfig.ISOLATION_LEVEL_CONFIG, IsolationLevel.READ_COMMITTED.name().toLowerCase(Locale.ROOT), "for the worker offsets topic consumer when exactly-once source support is enabled", false);
-=======
             ConnectUtils.ensureProperty(
                     consumerProps, ConsumerConfig.ISOLATION_LEVEL_CONFIG, IsolationLevel.READ_COMMITTED.toString(),
                     "for the worker offsets topic consumer when exactly-once source support is enabled",
                     false
             );
->>>>>>> 9494bebe
         }
 
         Map<String, Object> adminProps = new HashMap<>(originals);
@@ -225,9 +216,15 @@
     }
 
     protected NewTopic newTopicDescription(final String topic, final WorkerConfig config) {
-        Map<String, Object> topicSettings = config instanceof DistributedConfig ? ((DistributedConfig) config).offsetStorageTopicSettings() : Collections.emptyMap();
-        return TopicAdmin.defineTopic(topic).config(topicSettings) // first so that we override user-supplied settings as needed
-                .compacted().partitions(config.getInt(DistributedConfig.OFFSET_STORAGE_PARTITIONS_CONFIG)).replicationFactor(config.getShort(DistributedConfig.OFFSET_STORAGE_REPLICATION_FACTOR_CONFIG)).build();
+        Map<String, Object> topicSettings = config instanceof DistributedConfig
+                ? ((DistributedConfig) config).offsetStorageTopicSettings()
+                : Collections.emptyMap();
+        return TopicAdmin.defineTopic(topic)
+                .config(topicSettings) // first so that we override user-supplied settings as needed
+                .compacted()
+                .partitions(config.getInt(DistributedConfig.OFFSET_STORAGE_PARTITIONS_CONFIG))
+                .replicationFactor(config.getShort(DistributedConfig.OFFSET_STORAGE_REPLICATION_FACTOR_CONFIG))
+                .build();
     }
 
     @Override
@@ -238,16 +235,14 @@
         } catch (UnsupportedVersionException e) {
             String message;
             if (exactlyOnce) {
-                message = "Enabling exactly-once support for source connectors requires a Kafka broker version that allows " + "admin clients to read consumer offsets. Please either disable the worker's exactly-once " + "support for source connectors, or upgrade to a newer Kafka broker version.";
+                message = "Enabling exactly-once support for source connectors requires a Kafka broker version that allows "
+                        + "admin clients to read consumer offsets. Please either disable the worker's exactly-once "
+                        + "support for source connectors, or upgrade to a newer Kafka broker version.";
             } else {
-<<<<<<< HEAD
-                message = "When " + ConsumerConfig.ISOLATION_LEVEL_CONFIG + "is set to " + IsolationLevel.READ_COMMITTED.name().toLowerCase(Locale.ROOT) + ", a Kafka broker version that allows admin clients to read consumer offsets is required. " + "Please either reconfigure the worker or connector, or upgrade to a newer Kafka broker version.";
-=======
                 message = "When " + ConsumerConfig.ISOLATION_LEVEL_CONFIG + "is set to "
                         + IsolationLevel.READ_COMMITTED
                         + ", a Kafka broker version that allows admin clients to read consumer offsets is required. "
                         + "Please either reconfigure the worker or connector, or upgrade to a newer Kafka broker version.";
->>>>>>> 9494bebe
             }
             throw new ConnectException(message, e);
         }
