--- conflicted
+++ resolved
@@ -82,38 +82,15 @@
      * Refresh the backing store. This forces the store to ensure that it has the latest
      * configs that have been written.
      * @param timeout max time to wait for the refresh to complete
-     * @param unit unit of timeout
+     * @param unit    unit of timeout
      * @throws TimeoutException if the timeout expires before the refresh has completed
-<<<<<<< HEAD
-	 */
-	void refresh(long timeout, TimeUnit unit) throws TimeoutException;
-
-	/**
-	 * Transition a connector to a new target state (e.g. paused).
-	 * @param connector name of the connector
-	 * @param state     the state to transition to
-	 */
-	void putTargetState(String connector, TargetState state);
-
-	void putSessionKey(SessionKey sessionKey);
-
-	/**
-	 * Set an update listener to get notifications when there are config/target state
-	 * changes.
-	 * @param listener non-null listener
-	 */
-	void setUpdateListener(UpdateListener listener);
-
-	interface UpdateListener {
-		/**
-=======
      */
     void refresh(long timeout, TimeUnit unit) throws TimeoutException;
 
     /**
      * Transition a connector to a new target state (e.g. paused).
      * @param connector name of the connector
-     * @param state the state to transition to
+     * @param state     the state to transition to
      */
     void putTargetState(String connector, TargetState state);
 
@@ -153,7 +130,6 @@
 
     interface UpdateListener {
         /**
->>>>>>> 15418db6
          * Invoked when a connector configuration has been removed
          * @param connector name of the connector
          */
@@ -165,26 +141,6 @@
          */
         void onConnectorConfigUpdate(String connector);
 
-<<<<<<< HEAD
-		/**
-		 * Invoked when task configs are updated.
-		 * @param tasks all the tasks whose configs have been updated
-		 */
-		void onTaskConfigUpdate(Collection<ConnectorTaskId> tasks);
-
-		/**
-		 * Invoked when the user has set a new target state (e.g. paused)
-		 * @param connector name of the connector
-		 */
-		void onConnectorTargetStateChange(String connector);
-
-		/**
-		 * Invoked when the leader has distributed a new session key
-		 * @param sessionKey the {@link SessionKey session key}
-		 */
-		void onSessionKeyUpdate(SessionKey sessionKey);
-	}
-=======
         /**
          * Invoked when task configs are updated.
          * @param tasks all the tasks whose configs have been updated
@@ -209,6 +165,5 @@
          */
         void onRestartRequest(RestartRequest restartRequest);
     }
->>>>>>> 15418db6
 
 }