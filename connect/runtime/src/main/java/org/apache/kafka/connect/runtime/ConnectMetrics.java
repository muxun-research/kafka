--- conflicted
+++ resolved
@@ -19,13 +19,7 @@
 import org.apache.kafka.clients.CommonClientConfigs;
 import org.apache.kafka.common.MetricName;
 import org.apache.kafka.common.MetricNameTemplate;
-import org.apache.kafka.common.metrics.Gauge;
-import org.apache.kafka.common.metrics.KafkaMetricsContext;
-import org.apache.kafka.common.metrics.MetricConfig;
-import org.apache.kafka.common.metrics.Metrics;
-import org.apache.kafka.common.metrics.MetricsContext;
-import org.apache.kafka.common.metrics.MetricsReporter;
-import org.apache.kafka.common.metrics.Sensor;
+import org.apache.kafka.common.metrics.*;
 import org.apache.kafka.common.metrics.internals.MetricsUtils;
 import org.apache.kafka.common.utils.AppInfoParser;
 import org.apache.kafka.common.utils.Time;
@@ -33,14 +27,7 @@
 import org.slf4j.Logger;
 import org.slf4j.LoggerFactory;
 
-import java.util.Collections;
-import java.util.HashMap;
-import java.util.HashSet;
-import java.util.LinkedHashMap;
-import java.util.List;
-import java.util.Map;
-import java.util.Objects;
-import java.util.Set;
+import java.util.*;
 import java.util.concurrent.ConcurrentHashMap;
 import java.util.concurrent.ConcurrentMap;
 import java.util.concurrent.TimeUnit;
@@ -60,50 +47,11 @@
     private final ConcurrentMap<MetricGroupId, MetricGroup> groupsByName = new ConcurrentHashMap<>();
     private final ConnectMetricsRegistry registry = new ConnectMetricsRegistry();
 
-<<<<<<< HEAD
-	/**
-	 * Create an instance.
-	 * @param workerId  the worker identifier; may not be null
-	 * @param config    the worker configuration; may not be null
-	 * @param time      the time; may not be null
-	 * @param clusterId the Kafka cluster ID
-	 */
-	public ConnectMetrics(String workerId, WorkerConfig config, Time time, String clusterId) {
-		this.workerId = workerId;
-		this.time = time;
-
-		int numSamples = config.getInt(CommonClientConfigs.METRICS_NUM_SAMPLES_CONFIG);
-		long sampleWindowMs = config.getLong(CommonClientConfigs.METRICS_SAMPLE_WINDOW_MS_CONFIG);
-		String metricsRecordingLevel = config.getString(CommonClientConfigs.METRICS_RECORDING_LEVEL_CONFIG);
-		List<MetricsReporter> reporters = config.getConfiguredInstances(CommonClientConfigs.METRIC_REPORTER_CLASSES_CONFIG, MetricsReporter.class);
-
-		MetricConfig metricConfig = new MetricConfig().samples(numSamples)
-				.timeWindow(sampleWindowMs, TimeUnit.MILLISECONDS).recordLevel(
-						Sensor.RecordingLevel.forName(metricsRecordingLevel));
-		JmxReporter jmxReporter = new JmxReporter();
-		jmxReporter.configure(config.originals());
-		reporters.add(jmxReporter);
-
-		Map<String, Object> contextLabels = new HashMap<>();
-		contextLabels.putAll(config.originalsWithPrefix(CommonClientConfigs.METRICS_CONTEXT_PREFIX));
-		contextLabels.put(WorkerConfig.CONNECT_KAFKA_CLUSTER_ID, clusterId);
-		Object groupId = config.originals().get(DistributedConfig.GROUP_ID_CONFIG);
-		if (groupId != null) {
-			contextLabels.put(WorkerConfig.CONNECT_GROUP_ID, groupId);
-		}
-		MetricsContext metricsContext = new KafkaMetricsContext(JMX_PREFIX, contextLabels);
-		this.metrics = new Metrics(metricConfig, reporters, time, metricsContext);
-
-		LOG.debug("Registering Connect metrics with JMX for worker '{}'", workerId);
-		AppInfoParser.registerAppInfo(JMX_PREFIX, workerId, metrics, time.milliseconds());
-	}
-=======
     /**
      * Create an instance.
-     *
-     * @param workerId the worker identifier; may not be null
-     * @param config   the worker configuration; may not be null
-     * @param time     the time; may not be null
+     * @param workerId  the worker identifier; may not be null
+     * @param config    the worker configuration; may not be null
+     * @param time      the time; may not be null
      * @param clusterId the Kafka cluster ID
      */
     public ConnectMetrics(String workerId, WorkerConfig config, Time time, String clusterId) {
@@ -114,9 +62,7 @@
         long sampleWindowMs = config.getLong(CommonClientConfigs.METRICS_SAMPLE_WINDOW_MS_CONFIG);
         String metricsRecordingLevel = config.getString(CommonClientConfigs.METRICS_RECORDING_LEVEL_CONFIG);
         List<MetricsReporter> reporters = CommonClientConfigs.metricsReporters(workerId, config);
-        MetricConfig metricConfig = new MetricConfig().samples(numSamples)
-                .timeWindow(sampleWindowMs, TimeUnit.MILLISECONDS).recordLevel(
-                        Sensor.RecordingLevel.forName(metricsRecordingLevel));
+        MetricConfig metricConfig = new MetricConfig().samples(numSamples).timeWindow(sampleWindowMs, TimeUnit.MILLISECONDS).recordLevel(Sensor.RecordingLevel.forName(metricsRecordingLevel));
 
         Map<String, Object> contextLabels = new HashMap<>();
         contextLabels.putAll(config.originalsWithPrefix(CommonClientConfigs.METRICS_CONTEXT_PREFIX));
@@ -131,7 +77,6 @@
         LOG.debug("Registering Connect metrics with JMX for worker '{}'", workerId);
         AppInfoParser.registerAppInfo(JMX_PREFIX, workerId, metrics, time.milliseconds());
     }
->>>>>>> 15418db6
 
     /**
      * Get the worker identifier.
@@ -184,7 +129,7 @@
 
     protected MetricGroupId groupId(String groupName, String... tagKeyValues) {
         Map<String, String> tags = MetricsUtils.getTags(tagKeyValues);
-		return new MetricGroupId(groupName, tags);
+        return new MetricGroupId(groupName, tags);
     }
 
     /**
@@ -353,13 +298,7 @@
          */
         public <T> void addValueMetric(MetricNameTemplate nameTemplate, final LiteralSupplier<T> supplier) {
             MetricName metricName = metricName(nameTemplate);
-<<<<<<< HEAD
-            if (metrics().metric(metricName) == null) {
-                metrics().addMetric(metricName, (Gauge<T>) (config, now) -> supplier.metricValue(now));
-			}
-=======
             metrics().addMetricIfAbsent(metricName, null, (Gauge<T>) (config, now) -> supplier.metricValue(now));
->>>>>>> 15418db6
         }
 
         /**
@@ -371,13 +310,7 @@
          */
         public <T> void addImmutableValueMetric(MetricNameTemplate nameTemplate, final T value) {
             MetricName metricName = metricName(nameTemplate);
-<<<<<<< HEAD
-            if (metrics().metric(metricName) == null) {
-                metrics().addMetric(metricName, (Gauge<T>) (config, now) -> value);
-			}
-=======
             metrics().addMetricIfAbsent(metricName, null, (Gauge<T>) (config, now) -> value);
->>>>>>> 15418db6
         }
 
         /**
