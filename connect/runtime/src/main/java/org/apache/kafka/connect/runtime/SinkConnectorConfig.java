--- conflicted
+++ resolved
@@ -70,12 +70,7 @@
             "keys, all error context header keys will start with <code>__connect.errors.</code>";
     private static final String DLQ_CONTEXT_HEADERS_ENABLE_DISPLAY = "Enable Error Context Headers";
 
-    static final ConfigDef CONFIG = ConnectorConfig.configDef()
-        .define(TOPICS_CONFIG, ConfigDef.Type.LIST, TOPICS_DEFAULT, ConfigDef.Importance.HIGH, TOPICS_DOC, COMMON_GROUP, 4, ConfigDef.Width.LONG, TOPICS_DISPLAY)
-        .define(TOPICS_REGEX_CONFIG, ConfigDef.Type.STRING, TOPICS_REGEX_DEFAULT, new RegexValidator(), ConfigDef.Importance.HIGH, TOPICS_REGEX_DOC, COMMON_GROUP, 4, ConfigDef.Width.LONG, TOPICS_REGEX_DISPLAY)
-        .define(DLQ_TOPIC_NAME_CONFIG, ConfigDef.Type.STRING, DLQ_TOPIC_DEFAULT, Importance.MEDIUM, DLQ_TOPIC_NAME_DOC, ERROR_GROUP, 6, ConfigDef.Width.MEDIUM, DLQ_TOPIC_DISPLAY)
-        .define(DLQ_TOPIC_REPLICATION_FACTOR_CONFIG, ConfigDef.Type.SHORT, DLQ_TOPIC_REPLICATION_FACTOR_CONFIG_DEFAULT, Importance.MEDIUM, DLQ_TOPIC_REPLICATION_FACTOR_CONFIG_DOC, ERROR_GROUP, 7, ConfigDef.Width.MEDIUM, DLQ_TOPIC_REPLICATION_FACTOR_CONFIG_DISPLAY)
-        .define(DLQ_CONTEXT_HEADERS_ENABLE_CONFIG, ConfigDef.Type.BOOLEAN, DLQ_CONTEXT_HEADERS_ENABLE_DEFAULT, Importance.MEDIUM, DLQ_CONTEXT_HEADERS_ENABLE_DOC, ERROR_GROUP, 8, ConfigDef.Width.MEDIUM, DLQ_CONTEXT_HEADERS_ENABLE_DISPLAY);
+    static final ConfigDef CONFIG = ConnectorConfig.configDef().define(TOPICS_CONFIG, ConfigDef.Type.LIST, TOPICS_DEFAULT, ConfigDef.Importance.HIGH, TOPICS_DOC, COMMON_GROUP, 4, ConfigDef.Width.LONG, TOPICS_DISPLAY).define(TOPICS_REGEX_CONFIG, ConfigDef.Type.STRING, TOPICS_REGEX_DEFAULT, new RegexValidator(), ConfigDef.Importance.HIGH, TOPICS_REGEX_DOC, COMMON_GROUP, 4, ConfigDef.Width.LONG, TOPICS_REGEX_DISPLAY).define(DLQ_TOPIC_NAME_CONFIG, ConfigDef.Type.STRING, DLQ_TOPIC_DEFAULT, Importance.MEDIUM, DLQ_TOPIC_NAME_DOC, ERROR_GROUP, 6, ConfigDef.Width.MEDIUM, DLQ_TOPIC_DISPLAY).define(DLQ_TOPIC_REPLICATION_FACTOR_CONFIG, ConfigDef.Type.SHORT, DLQ_TOPIC_REPLICATION_FACTOR_CONFIG_DEFAULT, Importance.MEDIUM, DLQ_TOPIC_REPLICATION_FACTOR_CONFIG_DOC, ERROR_GROUP, 7, ConfigDef.Width.MEDIUM, DLQ_TOPIC_REPLICATION_FACTOR_CONFIG_DISPLAY).define(DLQ_CONTEXT_HEADERS_ENABLE_CONFIG, ConfigDef.Type.BOOLEAN, DLQ_CONTEXT_HEADERS_ENABLE_DEFAULT, Importance.MEDIUM, DLQ_CONTEXT_HEADERS_ENABLE_DOC, ERROR_GROUP, 8, ConfigDef.Width.MEDIUM, DLQ_CONTEXT_HEADERS_ENABLE_DISPLAY);
 
     public static ConfigDef configDef() {
         return CONFIG;
@@ -91,100 +86,15 @@
      */
     public static void validate(Map<String, String> props) {
         final boolean hasTopicsConfig = hasTopicsConfig(props);
-<<<<<<< HEAD
-		final boolean hasTopicsRegexConfig = hasTopicsRegexConfig(props);
-		final boolean hasDlqTopicConfig = hasDlqTopicConfig(props);
-
-		if (hasTopicsConfig && hasTopicsRegexConfig) {
-			throw new ConfigException(SinkTask.TOPICS_CONFIG + " and " + SinkTask.TOPICS_REGEX_CONFIG +
-					" are mutually exclusive options, but both are set.");
-		}
-
-		if (!hasTopicsConfig && !hasTopicsRegexConfig) {
-			throw new ConfigException("Must configure one of " +
-					SinkTask.TOPICS_CONFIG + " or " + SinkTask.TOPICS_REGEX_CONFIG);
-		}
-
-		if (hasDlqTopicConfig) {
-			String dlqTopic = props.get(DLQ_TOPIC_NAME_CONFIG).trim();
-			if (hasTopicsConfig) {
-				List<String> topics = parseTopicsList(props);
-				if (topics.contains(dlqTopic)) {
-					throw new ConfigException(String.format("The DLQ topic '%s' may not be included in the list of "
-							+ "topics ('%s=%s') consumed by the connector", dlqTopic, SinkTask.TOPICS_REGEX_CONFIG, topics));
-				}
-			}
-			if (hasTopicsRegexConfig) {
-				String topicsRegexStr = props.get(SinkTask.TOPICS_REGEX_CONFIG);
-				Pattern pattern = Pattern.compile(topicsRegexStr);
-				if (pattern.matcher(dlqTopic).matches()) {
-					throw new ConfigException(String.format("The DLQ topic '%s' may not be included in the regex matching the "
-							+ "topics ('%s=%s') consumed by the connector", dlqTopic, SinkTask.TOPICS_REGEX_CONFIG, topicsRegexStr));
-				}
-			}
-		}
-	}
-
-	public static boolean hasTopicsConfig(Map<String, String> props) {
-		String topicsStr = props.get(TOPICS_CONFIG);
-		return !Utils.isBlank(topicsStr);
-	}
-
-	public static boolean hasTopicsRegexConfig(Map<String, String> props) {
-		String topicsRegexStr = props.get(TOPICS_REGEX_CONFIG);
-		return !Utils.isBlank(topicsRegexStr);
-	}
-
-	public static boolean hasDlqTopicConfig(Map<String, String> props) {
-		String dqlTopicStr = props.get(DLQ_TOPIC_NAME_CONFIG);
-		return !Utils.isBlank(dqlTopicStr);
-	}
-
-	@SuppressWarnings("unchecked")
-	public static List<String> parseTopicsList(Map<String, String> props) {
-		List<String> topics = (List<String>) ConfigDef.parseType(TOPICS_CONFIG, props.get(TOPICS_CONFIG), Type.LIST);
-		if (topics == null) {
-			return Collections.emptyList();
-		}
-		return topics
-				.stream()
-				.filter(topic -> !topic.isEmpty())
-				.distinct()
-				.collect(Collectors.toList());
-	}
-
-	public String dlqTopicName() {
-		return getString(DLQ_TOPIC_NAME_CONFIG);
-	}
-
-	public short dlqTopicReplicationFactor() {
-		return getShort(DLQ_TOPIC_REPLICATION_FACTOR_CONFIG);
-	}
-
-	public boolean isDlqContextHeadersEnabled() {
-		return getBoolean(DLQ_CONTEXT_HEADERS_ENABLE_CONFIG);
-	}
-
-	public boolean enableErrantRecordReporter() {
-		String dqlTopic = dlqTopicName();
-		return !dqlTopic.isEmpty() || enableErrorLog();
-	}
-
-	public static void main(String[] args) {
-		System.out.println(config.toHtml(4, config -> "sinkconnectorconfigs_" + config));
-	}
-=======
         final boolean hasTopicsRegexConfig = hasTopicsRegexConfig(props);
         final boolean hasDlqTopicConfig = hasDlqTopicConfig(props);
 
         if (hasTopicsConfig && hasTopicsRegexConfig) {
-            throw new ConfigException(SinkTask.TOPICS_CONFIG + " and " + SinkTask.TOPICS_REGEX_CONFIG +
-                " are mutually exclusive options, but both are set.");
+            throw new ConfigException(SinkTask.TOPICS_CONFIG + " and " + SinkTask.TOPICS_REGEX_CONFIG + " are mutually exclusive options, but both are set.");
         }
 
         if (!hasTopicsConfig && !hasTopicsRegexConfig) {
-            throw new ConfigException("Must configure one of " +
-                SinkTask.TOPICS_CONFIG + " or " + SinkTask.TOPICS_REGEX_CONFIG);
+            throw new ConfigException("Must configure one of " + SinkTask.TOPICS_CONFIG + " or " + SinkTask.TOPICS_REGEX_CONFIG);
         }
 
         if (hasDlqTopicConfig) {
@@ -192,16 +102,14 @@
             if (hasTopicsConfig) {
                 List<String> topics = parseTopicsList(props);
                 if (topics.contains(dlqTopic)) {
-                    throw new ConfigException(String.format("The DLQ topic '%s' may not be included in the list of "
-                            + "topics ('%s=%s') consumed by the connector", dlqTopic, SinkTask.TOPICS_REGEX_CONFIG, topics));
+                    throw new ConfigException(String.format("The DLQ topic '%s' may not be included in the list of " + "topics ('%s=%s') consumed by the connector", dlqTopic, SinkTask.TOPICS_REGEX_CONFIG, topics));
                 }
             }
             if (hasTopicsRegexConfig) {
                 String topicsRegexStr = props.get(SinkTask.TOPICS_REGEX_CONFIG);
                 Pattern pattern = Pattern.compile(topicsRegexStr);
                 if (pattern.matcher(dlqTopic).matches()) {
-                    throw new ConfigException(String.format("The DLQ topic '%s' may not be included in the regex matching the "
-                            + "topics ('%s=%s') consumed by the connector", dlqTopic, SinkTask.TOPICS_REGEX_CONFIG, topicsRegexStr));
+                    throw new ConfigException(String.format("The DLQ topic '%s' may not be included in the regex matching the " + "topics ('%s=%s') consumed by the connector", dlqTopic, SinkTask.TOPICS_REGEX_CONFIG, topicsRegexStr));
                 }
             }
         }
@@ -228,11 +136,7 @@
         if (topics == null) {
             return Collections.emptyList();
         }
-        return topics
-                .stream()
-                .filter(topic -> !topic.isEmpty())
-                .distinct()
-                .collect(Collectors.toList());
+        return topics.stream().filter(topic -> !topic.isEmpty()).distinct().collect(Collectors.toList());
     }
 
     public String dlqTopicName() {
@@ -255,5 +159,4 @@
     public static void main(String[] args) {
         System.out.println(CONFIG.toHtml(4, config -> "sinkconnectorconfigs_" + config));
     }
->>>>>>> 15418db6
 }