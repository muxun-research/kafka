--- conflicted
+++ resolved
@@ -20,10 +20,7 @@
 import org.apache.kafka.common.config.ConfigDef.Importance;
 import org.apache.kafka.common.config.ConfigDef.Type;
 import org.apache.kafka.common.config.ConfigException;
-<<<<<<< HEAD
-=======
 import org.apache.kafka.common.config.ConfigValue;
->>>>>>> 9494bebe
 import org.apache.kafka.common.utils.Utils;
 import org.apache.kafka.connect.runtime.isolation.Plugins;
 import org.apache.kafka.connect.sink.SinkTask;
@@ -76,9 +73,6 @@
             "keys, all error context header keys will start with <code>__connect.errors.</code>";
     private static final String DLQ_CONTEXT_HEADERS_ENABLE_DISPLAY = "Enable Error Context Headers";
 
-<<<<<<< HEAD
-    static final ConfigDef CONFIG = ConnectorConfig.configDef().define(TOPICS_CONFIG, ConfigDef.Type.LIST, TOPICS_DEFAULT, ConfigDef.Importance.HIGH, TOPICS_DOC, COMMON_GROUP, 4, ConfigDef.Width.LONG, TOPICS_DISPLAY).define(TOPICS_REGEX_CONFIG, ConfigDef.Type.STRING, TOPICS_REGEX_DEFAULT, new RegexValidator(), ConfigDef.Importance.HIGH, TOPICS_REGEX_DOC, COMMON_GROUP, 4, ConfigDef.Width.LONG, TOPICS_REGEX_DISPLAY).define(DLQ_TOPIC_NAME_CONFIG, ConfigDef.Type.STRING, DLQ_TOPIC_DEFAULT, Importance.MEDIUM, DLQ_TOPIC_NAME_DOC, ERROR_GROUP, 6, ConfigDef.Width.MEDIUM, DLQ_TOPIC_DISPLAY).define(DLQ_TOPIC_REPLICATION_FACTOR_CONFIG, ConfigDef.Type.SHORT, DLQ_TOPIC_REPLICATION_FACTOR_CONFIG_DEFAULT, Importance.MEDIUM, DLQ_TOPIC_REPLICATION_FACTOR_CONFIG_DOC, ERROR_GROUP, 7, ConfigDef.Width.MEDIUM, DLQ_TOPIC_REPLICATION_FACTOR_CONFIG_DISPLAY).define(DLQ_CONTEXT_HEADERS_ENABLE_CONFIG, ConfigDef.Type.BOOLEAN, DLQ_CONTEXT_HEADERS_ENABLE_DEFAULT, Importance.MEDIUM, DLQ_CONTEXT_HEADERS_ENABLE_DOC, ERROR_GROUP, 8, ConfigDef.Width.MEDIUM, DLQ_CONTEXT_HEADERS_ENABLE_DISPLAY);
-=======
     private static ConfigDef configDef(ConfigDef baseConfigs) {
         return baseConfigs
                 .define(TOPICS_CONFIG, ConfigDef.Type.LIST, TOPICS_DEFAULT, ConfigDef.Importance.HIGH, TOPICS_DOC, COMMON_GROUP, 4, ConfigDef.Width.LONG, TOPICS_DISPLAY)
@@ -87,7 +81,6 @@
                 .define(DLQ_TOPIC_REPLICATION_FACTOR_CONFIG, ConfigDef.Type.SHORT, DLQ_TOPIC_REPLICATION_FACTOR_CONFIG_DEFAULT, Importance.MEDIUM, DLQ_TOPIC_REPLICATION_FACTOR_CONFIG_DOC, ERROR_GROUP, 7, ConfigDef.Width.MEDIUM, DLQ_TOPIC_REPLICATION_FACTOR_CONFIG_DISPLAY)
                 .define(DLQ_CONTEXT_HEADERS_ENABLE_CONFIG, ConfigDef.Type.BOOLEAN, DLQ_CONTEXT_HEADERS_ENABLE_DEFAULT, Importance.MEDIUM, DLQ_CONTEXT_HEADERS_ENABLE_DOC, ERROR_GROUP, 8, ConfigDef.Width.MEDIUM, DLQ_CONTEXT_HEADERS_ENABLE_DISPLAY);
     }
->>>>>>> 9494bebe
 
     public static ConfigDef configDef() {
         return configDef(ConnectorConfig.configDef());
@@ -138,13 +131,6 @@
         final boolean hasDlqTopicConfig = !Utils.isBlank(dlqTopic);
 
         if (hasTopicsConfig && hasTopicsRegexConfig) {
-<<<<<<< HEAD
-            throw new ConfigException(SinkTask.TOPICS_CONFIG + " and " + SinkTask.TOPICS_REGEX_CONFIG + " are mutually exclusive options, but both are set.");
-        }
-
-        if (!hasTopicsConfig && !hasTopicsRegexConfig) {
-            throw new ConfigException("Must configure one of " + SinkTask.TOPICS_CONFIG + " or " + SinkTask.TOPICS_REGEX_CONFIG);
-=======
             String errorMessage = TOPICS_CONFIG + " and " + TOPICS_REGEX_CONFIG + " are mutually exclusive options, but both are set.";
             addErrorMessage(validatedConfig, TOPICS_CONFIG, topicsList, errorMessage);
             addErrorMessage(validatedConfig, TOPICS_REGEX_CONFIG, topicsRegex, errorMessage);
@@ -154,36 +140,27 @@
             String errorMessage = "Must configure one of " + TOPICS_CONFIG + " or " + TOPICS_REGEX_CONFIG;
             addErrorMessage(validatedConfig, TOPICS_CONFIG, topicsList, errorMessage);
             addErrorMessage(validatedConfig, TOPICS_REGEX_CONFIG, topicsRegex, errorMessage);
->>>>>>> 9494bebe
         }
 
         if (hasDlqTopicConfig) {
             if (hasTopicsConfig) {
                 List<String> topics = parseTopicsList(props);
                 if (topics.contains(dlqTopic)) {
-<<<<<<< HEAD
-                    throw new ConfigException(String.format("The DLQ topic '%s' may not be included in the list of " + "topics ('%s=%s') consumed by the connector", dlqTopic, SinkTask.TOPICS_REGEX_CONFIG, topics));
-=======
                     String errorMessage = String.format(
                             "The DLQ topic '%s' may not be included in the list of topics ('%s=%s') consumed by the connector",
                             dlqTopic, TOPICS_CONFIG, topics
                     );
                     addErrorMessage(validatedConfig, TOPICS_CONFIG, topicsList, errorMessage);
->>>>>>> 9494bebe
                 }
             }
             if (hasTopicsRegexConfig) {
                 Pattern pattern = Pattern.compile(topicsRegex);
                 if (pattern.matcher(dlqTopic).matches()) {
-<<<<<<< HEAD
-                    throw new ConfigException(String.format("The DLQ topic '%s' may not be included in the regex matching the " + "topics ('%s=%s') consumed by the connector", dlqTopic, SinkTask.TOPICS_REGEX_CONFIG, topicsRegexStr));
-=======
                     String errorMessage = String.format(
                             "The DLQ topic '%s' may not be matched by the regex for the topics ('%s=%s') consumed by the connector",
                             dlqTopic, TOPICS_REGEX_CONFIG, topicsRegex
                     );
                     addErrorMessage(validatedConfig, TOPICS_REGEX_CONFIG, topicsRegex, errorMessage);
->>>>>>> 9494bebe
                 }
             }
         }
@@ -214,7 +191,11 @@
         if (topics == null) {
             return Collections.emptyList();
         }
-        return topics.stream().filter(topic -> !topic.isEmpty()).distinct().collect(Collectors.toList());
+        return topics
+                .stream()
+                .filter(topic -> !topic.isEmpty())
+                .distinct()
+                .collect(Collectors.toList());
     }
 
     public String dlqTopicName() {
