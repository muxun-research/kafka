--- conflicted
+++ resolved
@@ -26,7 +26,11 @@
 import org.apache.kafka.common.header.internals.RecordHeaders;
 import org.apache.kafka.common.internals.Plugin;
 import org.apache.kafka.common.metrics.Sensor;
-import org.apache.kafka.common.metrics.stats.*;
+import org.apache.kafka.common.metrics.stats.Avg;
+import org.apache.kafka.common.metrics.stats.CumulativeSum;
+import org.apache.kafka.common.metrics.stats.Max;
+import org.apache.kafka.common.metrics.stats.Rate;
+import org.apache.kafka.common.metrics.stats.Value;
 import org.apache.kafka.common.utils.Time;
 import org.apache.kafka.common.utils.Utils;
 import org.apache.kafka.connect.errors.ConnectException;
@@ -42,10 +46,6 @@
 import org.apache.kafka.connect.source.SourceRecord;
 import org.apache.kafka.connect.source.SourceTask;
 import org.apache.kafka.connect.source.SourceTaskContext;
-<<<<<<< HEAD
-import org.apache.kafka.connect.storage.*;
-import org.apache.kafka.connect.util.*;
-=======
 import org.apache.kafka.connect.storage.CloseableOffsetStorageReader;
 import org.apache.kafka.connect.storage.ClusterConfigState;
 import org.apache.kafka.connect.storage.ConnectorOffsetBackingStore;
@@ -59,7 +59,6 @@
 import org.apache.kafka.connect.util.TopicCreation;
 import org.apache.kafka.connect.util.TopicCreationGroup;
 
->>>>>>> 9494bebe
 import org.slf4j.Logger;
 import org.slf4j.LoggerFactory;
 
@@ -116,15 +115,18 @@
     /**
      * Invoked when a record is about to be dispatched to the producer. May be invoked multiple times for the same
      * record if retriable errors are encountered.
-     * @param sourceRecord   the pre-transform {@link SourceRecord} provided by the source task; never null.
+     * @param sourceRecord the pre-transform {@link SourceRecord} provided by the source task; never null.
      * @param producerRecord the {@link ProducerRecord} produced by transforming and converting the
-     *                       {@code sourceRecord}; never null;
+     * {@code sourceRecord}; never null;
      * @return a {@link SubmittedRecords.SubmittedRecord} to be {@link SubmittedRecords.SubmittedRecord#ack() acknowledged}
      * if the corresponding producer record is ack'd by Kafka or {@link SubmittedRecords.SubmittedRecord#drop() dropped}
      * if synchronously rejected by the producer. Can also be {@link Optional#empty()} if it is not necessary to track the acknowledgment
      * of individual producer records
      */
-    protected abstract Optional<SubmittedRecords.SubmittedRecord> prepareToSendRecord(SourceRecord sourceRecord, ProducerRecord<byte[], byte[]> producerRecord);
+    protected abstract Optional<SubmittedRecords.SubmittedRecord> prepareToSendRecord(
+            SourceRecord sourceRecord,
+            ProducerRecord<byte[], byte[]> producerRecord
+    );
 
     /**
      * Invoked when a record has been transformed, converted, and dispatched to the producer successfully via
@@ -145,33 +147,28 @@
 
     /**
      * Invoked when a record has been sent and ack'd by the Kafka cluster. Note that this method may be invoked
-     * concurrently and should therefore be made thread-safe.
-     * @param sourceRecord   the pre-transform {@link SourceRecord} that was successfully sent to Kafka; never null.
+     *  concurrently and should therefore be made thread-safe.
+     * @param sourceRecord  the pre-transform {@link SourceRecord} that was successfully sent to Kafka; never null.
      * @param producerRecord the {@link ProducerRecord} produced by transforming and converting the
-     *                       {@code sourceRecord}; never null;
+     * {@code sourceRecord}; never null;
      * @param recordMetadata the {@link RecordMetadata} for the corresponding producer record; never null.
      */
-    protected abstract void recordSent(SourceRecord sourceRecord, ProducerRecord<byte[], byte[]> producerRecord, RecordMetadata recordMetadata);
+    protected abstract void recordSent(
+            SourceRecord sourceRecord,
+            ProducerRecord<byte[], byte[]> producerRecord,
+            RecordMetadata recordMetadata
+    );
 
     /**
      * Invoked when a record given to {@link Producer#send(ProducerRecord, Callback)} has failed with a non-retriable error.
-<<<<<<< HEAD
-     * @param synchronous        whether the error occurred during the invocation of {@link Producer#send(ProducerRecord, Callback)}.
-     *                           If {@code false}, indicates that the error was reported asynchronously by the producer by a {@link Callback}
-     * @param producerRecord     the {@link ProducerRecord} that the producer failed to send; never null
-=======
      * @param context the context for this record
      * @param synchronous whether the error occurred during the invocation of {@link Producer#send(ProducerRecord, Callback)}.
      *                    If {@code false}, indicates that the error was reported asynchronously by the producer by a {@link Callback}
      * @param producerRecord the {@link ProducerRecord} that the producer failed to send; never null
->>>>>>> 9494bebe
      * @param preTransformRecord the pre-transform {@link SourceRecord} that the producer record was derived from; never null
-     * @param e                  the exception that was either thrown from {@link Producer#send(ProducerRecord, Callback)}, or reported by the producer
-     *                           via {@link Callback} after the call to {@link Producer#send(ProducerRecord, Callback)} completed
-     */
-<<<<<<< HEAD
-    protected abstract void producerSendFailed(boolean synchronous, ProducerRecord<byte[], byte[]> producerRecord, SourceRecord preTransformRecord, Exception e);
-=======
+     * @param e the exception that was either thrown from {@link Producer#send(ProducerRecord, Callback)}, or reported by the producer
+     *          via {@link Callback} after the call to {@link Producer#send(ProducerRecord, Callback)} completed
+     */
     protected abstract void producerSendFailed(
             ProcessingContext<SourceRecord> context,
             boolean synchronous,
@@ -179,7 +176,6 @@
             SourceRecord preTransformRecord,
             Exception e
     );
->>>>>>> 9494bebe
 
     /**
      * Invoked when no more records will be polled from the task or dispatched to the producer. Should attempt to
@@ -213,11 +209,6 @@
     protected boolean started = false;
     private volatile boolean producerClosed = false;
 
-<<<<<<< HEAD
-    protected AbstractWorkerSourceTask(ConnectorTaskId id, SourceTask task, TaskStatus.Listener statusListener, TargetState initialState, Converter keyConverter, Converter valueConverter, HeaderConverter headerConverter, TransformationChain<SourceRecord> transformationChain, WorkerSourceTaskContext sourceTaskContext, Producer<byte[], byte[]> producer, TopicAdmin admin, Map<String, TopicCreationGroup> topicGroups, CloseableOffsetStorageReader offsetReader, OffsetStorageWriter offsetWriter, ConnectorOffsetBackingStore offsetStore, WorkerConfig workerConfig, ConnectMetrics connectMetrics, ErrorHandlingMetrics errorMetrics, ClassLoader loader, Time time, RetryWithToleranceOperator retryWithToleranceOperator, StatusBackingStore statusBackingStore, Executor closeExecutor) {
-
-        super(id, statusListener, initialState, loader, connectMetrics, errorMetrics, retryWithToleranceOperator, time, statusBackingStore);
-=======
     protected AbstractWorkerSourceTask(ConnectorTaskId id,
                                        SourceTask task,
                                        TaskStatus.Listener statusListener,
@@ -247,7 +238,6 @@
         super(id, statusListener, initialState, loader, connectMetrics, errorMetrics,
                 retryWithToleranceOperator, transformationChain, errorReportersSupplier,
                 time, statusBackingStore);
->>>>>>> 9494bebe
 
         this.workerConfig = workerConfig;
         this.task = task;
@@ -407,12 +397,8 @@
     boolean sendRecords() {
         int processed = 0;
         recordBatch(toSend.size());
-<<<<<<< HEAD
-        final SourceRecordWriteCounter counter = toSend.size() > 0 ? new SourceRecordWriteCounter(toSend.size(), sourceTaskMetricsGroup) : null;
-=======
         final SourceRecordWriteCounter counter =
                 toSend.isEmpty() ? null : new SourceRecordWriteCounter(toSend.size(), sourceTaskMetricsGroup);
->>>>>>> 9494bebe
         for (final SourceRecord preTransformRecord : toSend) {
             ProcessingContext<SourceRecord> context = new ProcessingContext<>(preTransformRecord);
             final SourceRecord record = transformationChain.apply(context, preTransformRecord);
@@ -429,12 +415,6 @@
             try {
                 final String topic = producerRecord.topic();
                 maybeCreateTopic(topic);
-<<<<<<< HEAD
-                producer.send(producerRecord, (recordMetadata, e) -> {
-                    if (e != null) {
-                        if (producerClosed) {
-                            log.trace("{} failed to send record to {}; this is expected as the producer has already been closed", AbstractWorkerSourceTask.this, topic, e);
-=======
                 producer.send(
                     producerRecord,
                     (recordMetadata, e) -> {
@@ -450,35 +430,30 @@
                                 counter.skipRecord();
                                 submittedRecord.ifPresent(SubmittedRecords.SubmittedRecord::ack);
                             }
->>>>>>> 9494bebe
                         } else {
-                            log.error("{} failed to send record to {}: ", AbstractWorkerSourceTask.this, topic, e);
+                            counter.completeRecord();
+                            log.trace("{} Wrote record successfully: topic {} partition {} offset {}",
+                                    AbstractWorkerSourceTask.this,
+                                    recordMetadata.topic(), recordMetadata.partition(),
+                                    recordMetadata.offset());
+                            recordSent(preTransformRecord, producerRecord, recordMetadata);
+                            submittedRecord.ifPresent(SubmittedRecords.SubmittedRecord::ack);
+                            if (topicTrackingEnabled) {
+                                recordActiveTopic(producerRecord.topic());
+                            }
                         }
-                        log.trace("{} Failed record: {}", AbstractWorkerSourceTask.this, preTransformRecord);
-                        producerSendFailed(false, producerRecord, preTransformRecord, e);
-                        if (retryWithToleranceOperator.getErrorToleranceType() == ToleranceType.ALL) {
-                            counter.skipRecord();
-                            submittedRecord.ifPresent(SubmittedRecords.SubmittedRecord::ack);
-                        }
-                    } else {
-                        counter.completeRecord();
-                        log.trace("{} Wrote record successfully: topic {} partition {} offset {}", AbstractWorkerSourceTask.this, recordMetadata.topic(), recordMetadata.partition(), recordMetadata.offset());
-                        recordSent(preTransformRecord, producerRecord, recordMetadata);
-                        submittedRecord.ifPresent(SubmittedRecords.SubmittedRecord::ack);
-                        if (topicTrackingEnabled) {
-                            recordActiveTopic(producerRecord.topic());
-                        }
-                    }
-                });
+                    });
                 // Note that this will cause retries to take place within a transaction
             } catch (RetriableException | org.apache.kafka.common.errors.RetriableException e) {
-                log.warn("{} Failed to send record to topic '{}' and partition '{}'. Backing off before retrying: ", this, producerRecord.topic(), producerRecord.partition(), e);
+                log.warn("{} Failed to send record to topic '{}' and partition '{}'. Backing off before retrying: ",
+                        this, producerRecord.topic(), producerRecord.partition(), e);
                 toSend = toSend.subList(processed, toSend.size());
                 submittedRecord.ifPresent(SubmittedRecords.SubmittedRecord::drop);
                 counter.retryRemaining();
                 return false;
             } catch (ConnectException e) {
-                log.warn("{} Failed to send record to topic '{}' and partition '{}' due to an unrecoverable exception: ", this, producerRecord.topic(), producerRecord.partition(), e);
+                log.warn("{} Failed to send record to topic '{}' and partition '{}' due to an unrecoverable exception: ",
+                        this, producerRecord.topic(), producerRecord.partition(), e);
                 log.trace("{} Failed to send {} with unrecoverable exception: ", this, producerRecord, e);
                 throw e;
             } catch (KafkaException e) {
@@ -504,6 +479,7 @@
 
     /**
      * Convert the source record into a producer record.
+     *
      * @param record the transformed record
      * @return the producer record which can sent over to Kafka. A null is returned if the input is null or
      * if an error was encountered during any of the converter stages.
@@ -515,33 +491,31 @@
 
         RecordHeaders headers = retryWithToleranceOperator.execute(context, () -> convertHeaderFor(record), Stage.HEADER_CONVERTER, headerConverterPlugin.get().getClass());
 
-<<<<<<< HEAD
-        byte[] key = retryWithToleranceOperator.execute(() -> keyConverter.fromConnectData(record.topic(), headers, record.keySchema(), record.key()), Stage.KEY_CONVERTER, keyConverter.getClass());
-
-        byte[] value = retryWithToleranceOperator.execute(() -> valueConverter.fromConnectData(record.topic(), headers, record.valueSchema(), record.value()), Stage.VALUE_CONVERTER, valueConverter.getClass());
-=======
         byte[] key = retryWithToleranceOperator.execute(context, () -> keyConverterPlugin.get().fromConnectData(record.topic(), headers, record.keySchema(), record.key()),
                 Stage.KEY_CONVERTER, keyConverterPlugin.get().getClass());
 
         byte[] value = retryWithToleranceOperator.execute(context, () -> valueConverterPlugin.get().fromConnectData(record.topic(), headers, record.valueSchema(), record.value()),
                 Stage.VALUE_CONVERTER, valueConverterPlugin.get().getClass());
->>>>>>> 9494bebe
 
         if (context.failed()) {
             return null;
         }
 
-        return new ProducerRecord<>(record.topic(), record.kafkaPartition(), ConnectUtils.checkAndConvertTimestamp(record.timestamp()), key, value, headers);
+        return new ProducerRecord<>(record.topic(), record.kafkaPartition(),
+                ConnectUtils.checkAndConvertTimestamp(record.timestamp()), key, value, headers);
     }
 
     // Due to transformations that may change the destination topic of a record (such as
     // RegexRouter) topic creation can not be batched for multiple topics
     private void maybeCreateTopic(String topic) {
         if (!topicCreation.isTopicCreationRequired(topic)) {
-            log.trace("Topic creation by the connector is disabled or the topic {} was previously created." + "If auto.create.topics.enable is enabled on the broker, " + "the topic will be created with default settings", topic);
+            log.trace("Topic creation by the connector is disabled or the topic {} was previously created." +
+                    "If auto.create.topics.enable is enabled on the broker, " +
+                    "the topic will be created with default settings", topic);
             return;
         }
-        log.info("The task will send records to topic '{}' for the first time. Checking " + "whether topic exists", topic);
+        log.info("The task will send records to topic '{}' for the first time. Checking "
+                + "whether topic exists", topic);
         Map<String, TopicDescription> existing = admin.describeTopics(topic);
         if (!existing.isEmpty()) {
             log.info("Topic '{}' already exists.", topic);
@@ -564,7 +538,9 @@
         } else {
             // The topic still does not exist and could not be created, so treat it as a task failure
             log.warn("Request to create new topic '{}' failed", topic);
-            throw new ConnectException("Task failed to create new topic " + newTopic + ". Ensure " + "that the task is authorized to create topics or that the topic exists and " + "restart the task");
+            throw new ConnectException("Task failed to create new topic " + newTopic + ". Ensure "
+                    + "that the task is authorized to create topics or that the topic exists and "
+                    + "restart the task");
         }
     }
 
@@ -620,24 +596,20 @@
             counter = batchSize;
             this.metricsGroup = metricsGroup;
         }
-
         public void skipRecord() {
             skipped += 1;
             if (counter > 0 && --counter == 0) {
                 finishedAllWrites();
             }
         }
-
         public void completeRecord() {
             if (counter > 0 && --counter == 0) {
                 finishedAllWrites();
             }
         }
-
         public void retryRemaining() {
             finishedAllWrites();
         }
-
         private void finishedAllWrites() {
             if (!completed) {
                 metricsGroup.recordWrite(batchSize - counter, skipped);
@@ -656,7 +628,9 @@
 
         public SourceTaskMetricsGroup(ConnectorTaskId id, ConnectMetrics connectMetrics) {
             ConnectMetricsRegistry registry = connectMetrics.registry();
-            metricGroup = connectMetrics.group(registry.sourceTaskGroupName(), registry.connectorTagName(), id.connector(), registry.taskTagName(), Integer.toString(id.task()));
+            metricGroup = connectMetrics.group(registry.sourceTaskGroupName(),
+                    registry.connectorTagName(), id.connector(),
+                    registry.taskTagName(), Integer.toString(id.task()));
             // remove any previously created metrics in this group to prevent collisions.
             metricGroup.close();
 
