/*
 * Licensed to the Apache Software Foundation (ASF) under one or more
 * contributor license agreements. See the NOTICE file distributed with
 * this work for additional information regarding copyright ownership.
 * The ASF licenses this file to You under the Apache License, Version 2.0
 * (the "License"); you may not use this file except in compliance with
 * the License. You may obtain a copy of the License at
 *
 *    http://www.apache.org/licenses/LICENSE-2.0
 *
 * Unless required by applicable law or agreed to in writing, software
 * distributed under the License is distributed on an "AS IS" BASIS,
 * WITHOUT WARRANTIES OR CONDITIONS OF ANY KIND, either express or implied.
 * See the License for the specific language governing permissions and
 * limitations under the License.
 */
package org.apache.kafka.connect.runtime.rest.resources;

import com.fasterxml.jackson.core.type.TypeReference;
<<<<<<< HEAD
import com.fasterxml.jackson.databind.ObjectMapper;
=======
import io.swagger.v3.oas.annotations.Operation;
import io.swagger.v3.oas.annotations.Parameter;
>>>>>>> 15418db6
import org.apache.kafka.connect.errors.NotFoundException;
import org.apache.kafka.connect.runtime.ConnectorConfig;
import org.apache.kafka.connect.runtime.Herder;
import org.apache.kafka.connect.runtime.RestartRequest;
import org.apache.kafka.connect.runtime.rest.HerderRequestHandler;
import org.apache.kafka.connect.runtime.rest.RestClient;
import org.apache.kafka.connect.runtime.rest.RestServerConfig;
import org.apache.kafka.connect.runtime.rest.entities.ActiveTopicsInfo;
import org.apache.kafka.connect.runtime.rest.entities.ConnectorInfo;
import org.apache.kafka.connect.runtime.rest.entities.ConnectorOffsets;
import org.apache.kafka.connect.runtime.rest.entities.ConnectorStateInfo;
import org.apache.kafka.connect.runtime.rest.entities.CreateConnectorRequest;
import org.apache.kafka.connect.runtime.rest.entities.Message;
import org.apache.kafka.connect.runtime.rest.entities.TaskInfo;
import org.apache.kafka.connect.runtime.rest.errors.ConnectRestException;
import org.apache.kafka.connect.util.ConnectorTaskId;
import org.apache.kafka.connect.util.FutureCallback;
import org.slf4j.Logger;
import org.slf4j.LoggerFactory;

import javax.servlet.ServletContext;
import javax.ws.rs.BadRequestException;
import javax.ws.rs.Consumes;
import javax.ws.rs.DELETE;
import javax.ws.rs.DefaultValue;
import javax.ws.rs.GET;
import javax.ws.rs.PATCH;
import javax.ws.rs.POST;
import javax.ws.rs.PUT;
import javax.ws.rs.Path;
import javax.ws.rs.PathParam;
import javax.ws.rs.Produces;
import javax.ws.rs.QueryParam;
import javax.ws.rs.core.Context;
import javax.ws.rs.core.HttpHeaders;
import javax.ws.rs.core.MediaType;
import javax.ws.rs.core.Response;
import javax.ws.rs.core.UriBuilder;
import javax.ws.rs.core.UriInfo;
import java.net.URI;
import java.util.Collections;
import java.util.HashMap;
import java.util.List;
import java.util.Map;

import static org.apache.kafka.connect.runtime.rest.HerderRequestHandler.IdentityTranslator;
import static org.apache.kafka.connect.runtime.rest.HerderRequestHandler.Translator;

@Path("/connectors")
@Produces(MediaType.APPLICATION_JSON)
@Consumes(MediaType.APPLICATION_JSON)
<<<<<<< HEAD
public class ConnectorsResource {
	private static final Logger log = LoggerFactory.getLogger(ConnectorsResource.class);
	private static final TypeReference<List<Map<String, String>>> TASK_CONFIGS_TYPE =
			new TypeReference<List<Map<String, String>>>() {
			};

	// TODO: This should not be so long. However, due to potentially long rebalances that may have to wait a full
	// session timeout to complete, during which we cannot serve some requests. Ideally we could reduce this, but
	// we need to consider all possible scenarios this could fail. It might be ok to fail with a timeout in rare cases,
	// but currently a worker simply leaving the group can take this long as well.
	public static final long REQUEST_TIMEOUT_MS = 90 * 1000;
	// Mutable for integration testing; otherwise, some tests would take at least REQUEST_TIMEOUT_MS
	// to run
	private static long requestTimeoutMs = REQUEST_TIMEOUT_MS;

	private final Herder herder;
	private final WorkerConfig config;
	@javax.ws.rs.core.Context
	private ServletContext context;
	private final boolean isTopicTrackingDisabled;
	private final boolean isTopicTrackingResetDisabled;

	public ConnectorsResource(Herder herder, WorkerConfig config) {
		this.herder = herder;
		this.config = config;
		isTopicTrackingDisabled = !config.getBoolean(TOPIC_TRACKING_ENABLE_CONFIG);
		isTopicTrackingResetDisabled = !config.getBoolean(TOPIC_TRACKING_ALLOW_RESET_CONFIG);
	}

	// For testing purposes only
	public static void setRequestTimeout(long requestTimeoutMs) {
		ConnectorsResource.requestTimeoutMs = requestTimeoutMs;
	}

	public static void resetRequestTimeout() {
		ConnectorsResource.requestTimeoutMs = REQUEST_TIMEOUT_MS;
	}

	@GET
	@Path("/")
	public Response listConnectors(
			final @Context UriInfo uriInfo,
			final @Context HttpHeaders headers
	) {
		if (uriInfo.getQueryParameters().containsKey("expand")) {
			Map<String, Map<String, Object>> out = new HashMap<>();
			for (String connector : herder.connectors()) {
				try {
					Map<String, Object> connectorExpansions = new HashMap<>();
					for (String expansion : uriInfo.getQueryParameters().get("expand")) {
						switch (expansion) {
							case "status":
								connectorExpansions.put("status", herder.connectorStatus(connector));
								break;
=======
public class ConnectorsResource implements ConnectResource {
    private static final Logger log = LoggerFactory.getLogger(ConnectorsResource.class);

    private final Herder herder;
    private final HerderRequestHandler requestHandler;
    @javax.ws.rs.core.Context
    private ServletContext context;
    private final boolean isTopicTrackingDisabled;
    private final boolean isTopicTrackingResetDisabled;

    public ConnectorsResource(Herder herder, RestServerConfig config, RestClient restClient) {
        this.herder = herder;
        this.requestHandler = new HerderRequestHandler(restClient, DEFAULT_REST_REQUEST_TIMEOUT_MS);
        this.isTopicTrackingDisabled = !config.topicTrackingEnabled();
        this.isTopicTrackingResetDisabled = !config.topicTrackingResetEnabled();
    }

    @Override
    public void requestTimeout(long requestTimeoutMs) {
        requestHandler.requestTimeoutMs(requestTimeoutMs);
    }

    @GET
    @Path("/")
    @Operation(summary = "List all active connectors")
    public Response listConnectors(
        final @Context UriInfo uriInfo,
        final @Context HttpHeaders headers
    ) {
        if (uriInfo.getQueryParameters().containsKey("expand")) {
            Map<String, Map<String, Object>> out = new HashMap<>();
            for (String connector : herder.connectors()) {
                try {
                    Map<String, Object> connectorExpansions = new HashMap<>();
                    for (String expansion : uriInfo.getQueryParameters().get("expand")) {
                        switch (expansion) {
                            case "status":
                                connectorExpansions.put("status", herder.connectorStatus(connector));
                                break;
>>>>>>> 15418db6
                            case "info":
                                connectorExpansions.put("info", herder.connectorInfo(connector));
                                break;
                            default:
								log.info("Ignoring unknown expansion type {}", expansion);
                        }
                    }
                    out.put(connector, connectorExpansions);
                } catch (NotFoundException e) {
                    // this likely means that a connector has been removed while we look its info up
                    // we can just not include this connector in the return entity
                    log.debug("Unable to get connector info for {} on this worker", connector);
                }

            }
            return Response.ok(out).build();
        } else {
            return Response.ok(herder.connectors()).build();
        }
    }

    @POST
    @Path("/")
    @Operation(summary = "Create a new connector")
    public Response createConnector(final @Parameter(hidden = true) @QueryParam("forward") Boolean forward,
                                    final @Context HttpHeaders headers,
                                    final CreateConnectorRequest createRequest) throws Throwable {
        // Trim leading and trailing whitespaces from the connector name, replace null with empty string
        // if no name element present to keep validation within validator (NonEmptyStringWithoutControlChars
        // allows null values)
        String name = createRequest.name() == null ? "" : createRequest.name().trim();

        Map<String, String> configs = createRequest.config();
        checkAndPutConnectorConfigName(name, configs);

        FutureCallback<Herder.Created<ConnectorInfo>> cb = new FutureCallback<>();
        herder.putConnectorConfig(name, configs, false, cb);
        Herder.Created<ConnectorInfo> info = requestHandler.completeOrForwardRequest(cb, "/connectors", "POST", headers, createRequest,
                new TypeReference<ConnectorInfo>() { }, new CreatedConnectorInfoTranslator(), forward);

        URI location = UriBuilder.fromUri("/connectors").path(name).build();
        return Response.created(location).entity(info.result()).build();
    }

    @GET
    @Path("/{connector}")
    @Operation(summary = "Get the details for the specified connector")
    public ConnectorInfo getConnector(final @PathParam("connector") String connector) throws Throwable {
        FutureCallback<ConnectorInfo> cb = new FutureCallback<>();
        herder.connectorInfo(connector, cb);
        return requestHandler.completeRequest(cb);
    }

<<<<<<< HEAD
	@GET
	@Path("/{connector}/config")
	public Map<String, String> getConnectorConfig(final @PathParam("connector") String connector,
												  final @Context HttpHeaders headers,
												  final @QueryParam("forward") Boolean forward) throws Throwable {
		FutureCallback<Map<String, String>> cb = new FutureCallback<>();
		herder.connectorConfig(connector, cb);
		return completeOrForwardRequest(cb, "/connectors/" + connector + "/config", "GET", headers, null, forward);
	}

	@GET
	@Path("/{connector}/tasks-config")
	public Map<ConnectorTaskId, Map<String, String>> getTasksConfig(
			final @PathParam("connector") String connector,
			final @Context HttpHeaders headers,
			final @QueryParam("forward") Boolean forward) throws Throwable {
		FutureCallback<Map<ConnectorTaskId, Map<String, String>>> cb = new FutureCallback<>();
		herder.tasksConfig(connector, cb);
		return completeOrForwardRequest(cb, "/connectors/" + connector + "/tasks-config", "GET", headers, null, forward);
	}

	@GET
	@Path("/{connector}/status")
	public ConnectorStateInfo getConnectorStatus(final @PathParam("connector") String connector) {
		return herder.connectorStatus(connector);
	}

	@GET
	@Path("/{connector}/topics")
	public Response getConnectorActiveTopics(final @PathParam("connector") String connector) {
		if (isTopicTrackingDisabled) {
			throw new ConnectRestException(Response.Status.FORBIDDEN.getStatusCode(),
					"Topic tracking is disabled.");
		}
		ActiveTopicsInfo info = herder.connectorActiveTopics(connector);
		return Response.ok(Collections.singletonMap(info.connector(), info)).build();
	}

	@PUT
	@Path("/{connector}/topics/reset")
	public Response resetConnectorActiveTopics(final @PathParam("connector") String connector, final @Context HttpHeaders headers) {
		if (isTopicTrackingDisabled) {
			throw new ConnectRestException(Response.Status.FORBIDDEN.getStatusCode(),
					"Topic tracking is disabled.");
		}
		if (isTopicTrackingResetDisabled) {
			throw new ConnectRestException(Response.Status.FORBIDDEN.getStatusCode(),
					"Topic tracking reset is disabled.");
		}
		herder.resetConnectorActiveTopics(connector);
		return Response.accepted().build();
	}

	@PUT
	@Path("/{connector}/config")
	public Response putConnectorConfig(final @PathParam("connector") String connector,
									   final @Context HttpHeaders headers,
									   final @QueryParam("forward") Boolean forward,
									   final Map<String, String> connectorConfig) throws Throwable {
		FutureCallback<Herder.Created<ConnectorInfo>> cb = new FutureCallback<>();
		checkAndPutConnectorConfigName(connector, connectorConfig);
=======
    @GET
    @Path("/{connector}/config")
    @Operation(summary = "Get the configuration for the specified connector")
    public Map<String, String> getConnectorConfig(final @PathParam("connector") String connector) throws Throwable {
        FutureCallback<Map<String, String>> cb = new FutureCallback<>();
        herder.connectorConfig(connector, cb);
        return requestHandler.completeRequest(cb);
    }

    @GET
    @Path("/{connector}/tasks-config")
    @Operation(summary = "Get the configuration of all tasks for the specified connector")
    public Map<ConnectorTaskId, Map<String, String>> getTasksConfig(
            final @PathParam("connector") String connector) throws Throwable {
        FutureCallback<Map<ConnectorTaskId, Map<String, String>>> cb = new FutureCallback<>();
        herder.tasksConfig(connector, cb);
        return requestHandler.completeRequest(cb);
    }

    @GET
    @Path("/{connector}/status")
    @Operation(summary = "Get the status for the specified connector")
    public ConnectorStateInfo getConnectorStatus(final @PathParam("connector") String connector) {
        return herder.connectorStatus(connector);
    }

    @GET
    @Path("/{connector}/topics")
    @Operation(summary = "Get the list of topics actively used by the specified connector")
    public Response getConnectorActiveTopics(final @PathParam("connector") String connector) {
        if (isTopicTrackingDisabled) {
            throw new ConnectRestException(Response.Status.FORBIDDEN.getStatusCode(),
                    "Topic tracking is disabled.");
        }
        ActiveTopicsInfo info = herder.connectorActiveTopics(connector);
        return Response.ok(Collections.singletonMap(info.connector(), info)).build();
    }

    @PUT
    @Path("/{connector}/topics/reset")
    @Operation(summary = "Reset the list of topics actively used by the specified connector")
    public Response resetConnectorActiveTopics(final @PathParam("connector") String connector, final @Context HttpHeaders headers) {
        if (isTopicTrackingDisabled) {
            throw new ConnectRestException(Response.Status.FORBIDDEN.getStatusCode(),
                    "Topic tracking is disabled.");
        }
        if (isTopicTrackingResetDisabled) {
            throw new ConnectRestException(Response.Status.FORBIDDEN.getStatusCode(),
                    "Topic tracking reset is disabled.");
        }
        herder.resetConnectorActiveTopics(connector);
        return Response.accepted().build();
    }

    @PUT
    @Path("/{connector}/config")
    @Operation(summary = "Create or reconfigure the specified connector")
    public Response putConnectorConfig(final @PathParam("connector") String connector,
                                       final @Context HttpHeaders headers,
                                       final @Parameter(hidden = true) @QueryParam("forward") Boolean forward,
                                       final Map<String, String> connectorConfig) throws Throwable {
        FutureCallback<Herder.Created<ConnectorInfo>> cb = new FutureCallback<>();
        checkAndPutConnectorConfigName(connector, connectorConfig);
>>>>>>> 15418db6

        herder.putConnectorConfig(connector, connectorConfig, true, cb);
        Herder.Created<ConnectorInfo> createdInfo = requestHandler.completeOrForwardRequest(cb, "/connectors/" + connector + "/config",
                "PUT", headers, connectorConfig, new TypeReference<ConnectorInfo>() { }, new CreatedConnectorInfoTranslator(), forward);
        Response.ResponseBuilder response;
        if (createdInfo.created()) {
            URI location = UriBuilder.fromUri("/connectors").path(connector).build();
            response = Response.created(location);
        } else {
            response = Response.ok();
        }
        return response.entity(createdInfo.result()).build();
    }

    @POST
    @Path("/{connector}/restart")
    @Operation(summary = "Restart the specified connector")
    public Response restartConnector(final @PathParam("connector") String connector,
                                 final @Context HttpHeaders headers,
                                 final @DefaultValue("false") @QueryParam("includeTasks") @Parameter(description = "Whether to also restart tasks") Boolean includeTasks,
                                 final @DefaultValue("false") @QueryParam("onlyFailed") @Parameter(description = "Whether to only restart failed tasks/connectors")Boolean onlyFailed,
                                 final @Parameter(hidden = true) @QueryParam("forward") Boolean forward) throws Throwable {
        RestartRequest restartRequest = new RestartRequest(connector, onlyFailed, includeTasks);
        String forwardingPath = "/connectors/" + connector + "/restart";
        if (restartRequest.forceRestartConnectorOnly()) {
            // For backward compatibility, just restart the connector instance and return OK with no body
            FutureCallback<Void> cb = new FutureCallback<>();
            herder.restartConnector(connector, cb);
            requestHandler.completeOrForwardRequest(cb, forwardingPath, "POST", headers, null, forward);
            return Response.noContent().build();
        }

        // In all other cases, submit the async restart request and return connector state
        FutureCallback<ConnectorStateInfo> cb = new FutureCallback<>();
        herder.restartConnectorAndTasks(restartRequest, cb);
        Map<String, String> queryParameters = new HashMap<>();
        queryParameters.put("includeTasks", includeTasks.toString());
        queryParameters.put("onlyFailed", onlyFailed.toString());
        ConnectorStateInfo stateInfo = requestHandler.completeOrForwardRequest(cb, forwardingPath, "POST", headers, queryParameters, null, new TypeReference<ConnectorStateInfo>() {
        }, new IdentityTranslator<>(), forward);
        return Response.accepted().entity(stateInfo).build();
    }

    @PUT
    @Path("/{connector}/stop")
    @Operation(summary = "Stop the specified connector",
               description = "This operation is idempotent and has no effects if the connector is already stopped")
    public void stopConnector(
            @PathParam("connector") String connector,
            final @Context HttpHeaders headers,
            final @Parameter(hidden = true) @QueryParam("forward") Boolean forward) throws Throwable {
        FutureCallback<Void> cb = new FutureCallback<>();
        herder.stopConnector(connector, cb);
        requestHandler.completeOrForwardRequest(cb, "/connectors/" + connector + "/stop", "PUT", headers, null, forward);
    }

    @PUT
    @Path("/{connector}/pause")
    @Operation(summary = "Pause the specified connector",
               description = "This operation is idempotent and has no effects if the connector is already paused")
    public Response pauseConnector(@PathParam("connector") String connector, final @Context HttpHeaders headers) {
        herder.pauseConnector(connector);
        return Response.accepted().build();
    }

    @PUT
    @Path("/{connector}/resume")
    @Operation(summary = "Resume the specified connector",
               description = "This operation is idempotent and has no effects if the connector is already running")
    public Response resumeConnector(@PathParam("connector") String connector) {
        herder.resumeConnector(connector);
        return Response.accepted().build();
    }

    @GET
    @Path("/{connector}/tasks")
    @Operation(summary = "List all tasks for the specified connector")
    public List<TaskInfo> getTaskConfigs(final @PathParam("connector") String connector) throws Throwable {
        FutureCallback<List<TaskInfo>> cb = new FutureCallback<>();
        herder.taskConfigs(connector, cb);
<<<<<<< HEAD
        return completeOrForwardRequest(cb, "/connectors/" + connector + "/tasks", "GET", headers, null, new TypeReference<List<TaskInfo>>() {
        }, forward);
    }

	@POST
	@Path("/{connector}/tasks")
	public void putTaskConfigs(final @PathParam("connector") String connector,
							   final @Context HttpHeaders headers,
							   final @QueryParam("forward") Boolean forward,
							   final byte[] requestBody) throws Throwable {
		List<Map<String, String>> taskConfigs = new ObjectMapper().readValue(requestBody, TASK_CONFIGS_TYPE);
		FutureCallback<Void> cb = new FutureCallback<>();
		herder.putTaskConfigs(connector, taskConfigs, cb, InternalRequestSignature.fromHeaders(requestBody, headers));
		completeOrForwardRequest(cb, "/connectors/" + connector + "/tasks", "POST", headers, taskConfigs, forward);
	}

	@GET
	@Path("/{connector}/tasks/{task}/status")
	public ConnectorStateInfo.TaskState getTaskStatus(final @PathParam("connector") String connector,
													  final @Context HttpHeaders headers,
													  final @PathParam("task") Integer task) {
		return herder.taskStatus(new ConnectorTaskId(connector, task));
	}
=======
        return requestHandler.completeRequest(cb);
    }

    @GET
    @Path("/{connector}/tasks/{task}/status")
    @Operation(summary = "Get the state of the specified task for the specified connector")
    public ConnectorStateInfo.TaskState getTaskStatus(final @PathParam("connector") String connector,
                                                      final @Context HttpHeaders headers,
                                                      final @PathParam("task") Integer task) {
        return herder.taskStatus(new ConnectorTaskId(connector, task));
    }
>>>>>>> 15418db6

    @POST
    @Path("/{connector}/tasks/{task}/restart")
    @Operation(summary = "Restart the specified task for the specified connector")
    public void restartTask(final @PathParam("connector") String connector,
                            final @PathParam("task") Integer task,
                            final @Context HttpHeaders headers,
                            final @Parameter(hidden = true) @QueryParam("forward") Boolean forward) throws Throwable {
        FutureCallback<Void> cb = new FutureCallback<>();
        ConnectorTaskId taskId = new ConnectorTaskId(connector, task);
        herder.restartTask(taskId, cb);
        requestHandler.completeOrForwardRequest(cb, "/connectors/" + connector + "/tasks/" + task + "/restart", "POST", headers, null, forward);
    }

<<<<<<< HEAD
	@DELETE
	@Path("/{connector}")
	public void destroyConnector(final @PathParam("connector") String connector,
								 final @Context HttpHeaders headers,
								 final @QueryParam("forward") Boolean forward) throws Throwable {
		FutureCallback<Herder.Created<ConnectorInfo>> cb = new FutureCallback<>();
		herder.deleteConnectorConfig(connector, cb);
		completeOrForwardRequest(cb, "/connectors/" + connector, "DELETE", headers, null, forward);
	}

	// Check whether the connector name from the url matches the one (if there is one) provided in the connectorConfig
	// object. Throw BadRequestException on mismatch, otherwise put connectorName in config
	private void checkAndPutConnectorConfigName(String connectorName, Map<String, String> connectorConfig) {
		String includedName = connectorConfig.get(ConnectorConfig.NAME_CONFIG);
		if (includedName != null) {
			if (!includedName.equals(connectorName))
				throw new BadRequestException("Connector name configuration (" + includedName + ") doesn't match connector name in the URL (" + connectorName + ")");
		} else {
			connectorConfig.put(ConnectorConfig.NAME_CONFIG, connectorName);
		}
	}

    // Wait for a FutureCallback to complete. If it succeeds, return the parsed response. If it fails, try to forward the
    // request to the leader.
    private <T, U> T completeOrForwardRequest(FutureCallback<T> cb,
                                              String path,
                                              String method,
                                              HttpHeaders headers,
                                              Object body,
                                              TypeReference<U> resultType,
                                              Translator<T, U> translator,
                                              Boolean forward) throws Throwable {
        try {
			return cb.get(requestTimeoutMs, TimeUnit.MILLISECONDS);
        } catch (ExecutionException e) {
            Throwable cause = e.getCause();

            if (cause instanceof RequestTargetException) {
                if (forward == null || forward) {
					// the only time we allow recursive forwarding is when no forward flag has
					// been set, which should only be seen by the first worker to handle a user request.
					// this gives two total hops to resolve the request before giving up.
					boolean recursiveForward = forward == null;
					RequestTargetException targetException = (RequestTargetException) cause;
					String forwardedUrl = targetException.forwardUrl();
					if (forwardedUrl == null) {
						// the target didn't know of the leader at this moment.
						throw new ConnectRestException(Response.Status.CONFLICT.getStatusCode(),
								"Cannot complete request momentarily due to no known leader URL, "
										+ "likely because a rebalance was underway.");
					}
					String forwardUrl = UriBuilder.fromUri(forwardedUrl)
							.path(path)
							.queryParam("forward", recursiveForward)
							.build()
							.toString();
					log.debug("Forwarding request {} {} {}", forwardUrl, method, body);
					return translator.translate(RestClient.httpRequest(forwardUrl, method, headers, body, resultType, config));
				} else {
                    // we should find the right target for the query within two hops, so if
                    // we don't, it probably means that a rebalance has taken place.
                    throw new ConnectRestException(Response.Status.CONFLICT.getStatusCode(),
                            "Cannot complete request because of a conflicting operation (e.g. worker rebalance)");
                }
            } else if (cause instanceof RebalanceNeededException) {
                throw new ConnectRestException(Response.Status.CONFLICT.getStatusCode(),
                        "Cannot complete request momentarily due to stale configuration (typically caused by a concurrent config change)");
            }

            throw cause;
        } catch (TimeoutException e) {
            // This timeout is for the operation itself. None of the timeout error codes are relevant, so internal server
            // error is the best option
            throw new ConnectRestException(Response.Status.INTERNAL_SERVER_ERROR.getStatusCode(), "Request timed out");
        } catch (InterruptedException e) {
            throw new ConnectRestException(Response.Status.INTERNAL_SERVER_ERROR.getStatusCode(), "Request interrupted");
        }
    }

    private <T> T completeOrForwardRequest(FutureCallback<T> cb, String path, String method, HttpHeaders headers, Object body,
                                           TypeReference<T> resultType, Boolean forward) throws Throwable {
		return completeOrForwardRequest(cb, path, method, headers, body, resultType, new IdentityTranslator<>(), forward);
    }

    private <T> T completeOrForwardRequest(FutureCallback<T> cb, String path, String method, HttpHeaders headers,
                                           Object body, Boolean forward) throws Throwable {
		return completeOrForwardRequest(cb, path, method, headers, body, null, new IdentityTranslator<>(), forward);
    }

    private interface Translator<T, U> {
        T translate(RestClient.HttpResponse<U> response);
    }

    private static class IdentityTranslator<T> implements Translator<T, T> {
        @Override
        public T translate(RestClient.HttpResponse<T> response) {
            return response.body();
        }
    }

=======
    @DELETE
    @Path("/{connector}")
    @Operation(summary = "Delete the specified connector")
    public void destroyConnector(final @PathParam("connector") String connector,
                                 final @Context HttpHeaders headers,
                                 final @Parameter(hidden = true) @QueryParam("forward") Boolean forward) throws Throwable {
        FutureCallback<Herder.Created<ConnectorInfo>> cb = new FutureCallback<>();
        herder.deleteConnectorConfig(connector, cb);
        requestHandler.completeOrForwardRequest(cb, "/connectors/" + connector, "DELETE", headers, null, forward);
    }

    @GET
    @Path("/{connector}/offsets")
    @Operation(summary = "Get the current offsets for the specified connector")
    public ConnectorOffsets getOffsets(final @PathParam("connector") String connector) throws Throwable {
        FutureCallback<ConnectorOffsets> cb = new FutureCallback<>();
        herder.connectorOffsets(connector, cb);
        return requestHandler.completeRequest(cb);
    }

    @PATCH
    @Path("/{connector}/offsets")
    @Operation(summary = "Alter the offsets for the specified connector")
    public Response alterConnectorOffsets(final @Parameter(hidden = true) @QueryParam("forward") Boolean forward,
                                          final @Context HttpHeaders headers, final @PathParam("connector") String connector,
                                          final ConnectorOffsets offsets) throws Throwable {
        if (offsets.offsets() == null || offsets.offsets().isEmpty()) {
            throw new BadRequestException("Partitions / offsets need to be provided for an alter offsets request");
        }

        FutureCallback<Message> cb = new FutureCallback<>();
        herder.alterConnectorOffsets(connector, offsets.toMap(), cb);
        Message msg = requestHandler.completeOrForwardRequest(cb, "/connectors/" + connector + "/offsets", "PATCH", headers, offsets,
                new TypeReference<Message>() { }, new IdentityTranslator<>(), forward);
        return Response.ok().entity(msg).build();
    }

    @DELETE
    @Path("/{connector}/offsets")
    @Operation(summary = "Reset the offsets for the specified connector")
    public Response resetConnectorOffsets(final @Parameter(hidden = true) @QueryParam("forward") Boolean forward,
                                          final @Context HttpHeaders headers, final @PathParam("connector") String connector) throws Throwable {
        FutureCallback<Message> cb = new FutureCallback<>();
        herder.resetConnectorOffsets(connector, cb);
        Message msg = requestHandler.completeOrForwardRequest(cb, "/connectors/" + connector + "/offsets", "DELETE", headers, null,
                new TypeReference<Message>() { }, new IdentityTranslator<>(), forward);
        return Response.ok().entity(msg).build();
    }

    // Check whether the connector name from the url matches the one (if there is one) provided in the connectorConfig
    // object. Throw BadRequestException on mismatch, otherwise put connectorName in config
    private void checkAndPutConnectorConfigName(String connectorName, Map<String, String> connectorConfig) {
        String includedName = connectorConfig.get(ConnectorConfig.NAME_CONFIG);
        if (includedName != null) {
            if (!includedName.equals(connectorName))
                throw new BadRequestException("Connector name configuration (" + includedName + ") doesn't match connector name in the URL (" + connectorName + ")");
        } else {
            connectorConfig.put(ConnectorConfig.NAME_CONFIG, connectorName);
        }
    }

>>>>>>> 15418db6
    private static class CreatedConnectorInfoTranslator implements Translator<Herder.Created<ConnectorInfo>, ConnectorInfo> {
        @Override
        public Herder.Created<ConnectorInfo> translate(RestClient.HttpResponse<ConnectorInfo> response) {
            boolean created = response.status() == 201;
            return new Herder.Created<>(created, response.body());
        }
    }
}<|MERGE_RESOLUTION|>--- conflicted
+++ resolved
@@ -17,12 +17,8 @@
 package org.apache.kafka.connect.runtime.rest.resources;
 
 import com.fasterxml.jackson.core.type.TypeReference;
-<<<<<<< HEAD
-import com.fasterxml.jackson.databind.ObjectMapper;
-=======
 import io.swagger.v3.oas.annotations.Operation;
 import io.swagger.v3.oas.annotations.Parameter;
->>>>>>> 15418db6
 import org.apache.kafka.connect.errors.NotFoundException;
 import org.apache.kafka.connect.runtime.ConnectorConfig;
 import org.apache.kafka.connect.runtime.Herder;
@@ -30,13 +26,7 @@
 import org.apache.kafka.connect.runtime.rest.HerderRequestHandler;
 import org.apache.kafka.connect.runtime.rest.RestClient;
 import org.apache.kafka.connect.runtime.rest.RestServerConfig;
-import org.apache.kafka.connect.runtime.rest.entities.ActiveTopicsInfo;
-import org.apache.kafka.connect.runtime.rest.entities.ConnectorInfo;
-import org.apache.kafka.connect.runtime.rest.entities.ConnectorOffsets;
-import org.apache.kafka.connect.runtime.rest.entities.ConnectorStateInfo;
-import org.apache.kafka.connect.runtime.rest.entities.CreateConnectorRequest;
-import org.apache.kafka.connect.runtime.rest.entities.Message;
-import org.apache.kafka.connect.runtime.rest.entities.TaskInfo;
+import org.apache.kafka.connect.runtime.rest.entities.*;
 import org.apache.kafka.connect.runtime.rest.errors.ConnectRestException;
 import org.apache.kafka.connect.util.ConnectorTaskId;
 import org.apache.kafka.connect.util.FutureCallback;
@@ -44,24 +34,8 @@
 import org.slf4j.LoggerFactory;
 
 import javax.servlet.ServletContext;
-import javax.ws.rs.BadRequestException;
-import javax.ws.rs.Consumes;
-import javax.ws.rs.DELETE;
-import javax.ws.rs.DefaultValue;
-import javax.ws.rs.GET;
-import javax.ws.rs.PATCH;
-import javax.ws.rs.POST;
-import javax.ws.rs.PUT;
-import javax.ws.rs.Path;
-import javax.ws.rs.PathParam;
-import javax.ws.rs.Produces;
-import javax.ws.rs.QueryParam;
-import javax.ws.rs.core.Context;
-import javax.ws.rs.core.HttpHeaders;
-import javax.ws.rs.core.MediaType;
-import javax.ws.rs.core.Response;
-import javax.ws.rs.core.UriBuilder;
-import javax.ws.rs.core.UriInfo;
+import javax.ws.rs.*;
+import javax.ws.rs.core.*;
 import java.net.URI;
 import java.util.Collections;
 import java.util.HashMap;
@@ -74,62 +48,6 @@
 @Path("/connectors")
 @Produces(MediaType.APPLICATION_JSON)
 @Consumes(MediaType.APPLICATION_JSON)
-<<<<<<< HEAD
-public class ConnectorsResource {
-	private static final Logger log = LoggerFactory.getLogger(ConnectorsResource.class);
-	private static final TypeReference<List<Map<String, String>>> TASK_CONFIGS_TYPE =
-			new TypeReference<List<Map<String, String>>>() {
-			};
-
-	// TODO: This should not be so long. However, due to potentially long rebalances that may have to wait a full
-	// session timeout to complete, during which we cannot serve some requests. Ideally we could reduce this, but
-	// we need to consider all possible scenarios this could fail. It might be ok to fail with a timeout in rare cases,
-	// but currently a worker simply leaving the group can take this long as well.
-	public static final long REQUEST_TIMEOUT_MS = 90 * 1000;
-	// Mutable for integration testing; otherwise, some tests would take at least REQUEST_TIMEOUT_MS
-	// to run
-	private static long requestTimeoutMs = REQUEST_TIMEOUT_MS;
-
-	private final Herder herder;
-	private final WorkerConfig config;
-	@javax.ws.rs.core.Context
-	private ServletContext context;
-	private final boolean isTopicTrackingDisabled;
-	private final boolean isTopicTrackingResetDisabled;
-
-	public ConnectorsResource(Herder herder, WorkerConfig config) {
-		this.herder = herder;
-		this.config = config;
-		isTopicTrackingDisabled = !config.getBoolean(TOPIC_TRACKING_ENABLE_CONFIG);
-		isTopicTrackingResetDisabled = !config.getBoolean(TOPIC_TRACKING_ALLOW_RESET_CONFIG);
-	}
-
-	// For testing purposes only
-	public static void setRequestTimeout(long requestTimeoutMs) {
-		ConnectorsResource.requestTimeoutMs = requestTimeoutMs;
-	}
-
-	public static void resetRequestTimeout() {
-		ConnectorsResource.requestTimeoutMs = REQUEST_TIMEOUT_MS;
-	}
-
-	@GET
-	@Path("/")
-	public Response listConnectors(
-			final @Context UriInfo uriInfo,
-			final @Context HttpHeaders headers
-	) {
-		if (uriInfo.getQueryParameters().containsKey("expand")) {
-			Map<String, Map<String, Object>> out = new HashMap<>();
-			for (String connector : herder.connectors()) {
-				try {
-					Map<String, Object> connectorExpansions = new HashMap<>();
-					for (String expansion : uriInfo.getQueryParameters().get("expand")) {
-						switch (expansion) {
-							case "status":
-								connectorExpansions.put("status", herder.connectorStatus(connector));
-								break;
-=======
 public class ConnectorsResource implements ConnectResource {
     private static final Logger log = LoggerFactory.getLogger(ConnectorsResource.class);
 
@@ -155,10 +73,7 @@
     @GET
     @Path("/")
     @Operation(summary = "List all active connectors")
-    public Response listConnectors(
-        final @Context UriInfo uriInfo,
-        final @Context HttpHeaders headers
-    ) {
+    public Response listConnectors(final @Context UriInfo uriInfo, final @Context HttpHeaders headers) {
         if (uriInfo.getQueryParameters().containsKey("expand")) {
             Map<String, Map<String, Object>> out = new HashMap<>();
             for (String connector : herder.connectors()) {
@@ -169,12 +84,11 @@
                             case "status":
                                 connectorExpansions.put("status", herder.connectorStatus(connector));
                                 break;
->>>>>>> 15418db6
                             case "info":
                                 connectorExpansions.put("info", herder.connectorInfo(connector));
                                 break;
                             default:
-								log.info("Ignoring unknown expansion type {}", expansion);
+                                log.info("Ignoring unknown expansion type {}", expansion);
                         }
                     }
                     out.put(connector, connectorExpansions);
@@ -194,9 +108,7 @@
     @POST
     @Path("/")
     @Operation(summary = "Create a new connector")
-    public Response createConnector(final @Parameter(hidden = true) @QueryParam("forward") Boolean forward,
-                                    final @Context HttpHeaders headers,
-                                    final CreateConnectorRequest createRequest) throws Throwable {
+    public Response createConnector(final @Parameter(hidden = true) @QueryParam("forward") Boolean forward, final @Context HttpHeaders headers, final CreateConnectorRequest createRequest) throws Throwable {
         // Trim leading and trailing whitespaces from the connector name, replace null with empty string
         // if no name element present to keep validation within validator (NonEmptyStringWithoutControlChars
         // allows null values)
@@ -207,8 +119,8 @@
 
         FutureCallback<Herder.Created<ConnectorInfo>> cb = new FutureCallback<>();
         herder.putConnectorConfig(name, configs, false, cb);
-        Herder.Created<ConnectorInfo> info = requestHandler.completeOrForwardRequest(cb, "/connectors", "POST", headers, createRequest,
-                new TypeReference<ConnectorInfo>() { }, new CreatedConnectorInfoTranslator(), forward);
+        Herder.Created<ConnectorInfo> info = requestHandler.completeOrForwardRequest(cb, "/connectors", "POST", headers, createRequest, new TypeReference<ConnectorInfo>() {
+        }, new CreatedConnectorInfoTranslator(), forward);
 
         URI location = UriBuilder.fromUri("/connectors").path(name).build();
         return Response.created(location).entity(info.result()).build();
@@ -223,69 +135,6 @@
         return requestHandler.completeRequest(cb);
     }
 
-<<<<<<< HEAD
-	@GET
-	@Path("/{connector}/config")
-	public Map<String, String> getConnectorConfig(final @PathParam("connector") String connector,
-												  final @Context HttpHeaders headers,
-												  final @QueryParam("forward") Boolean forward) throws Throwable {
-		FutureCallback<Map<String, String>> cb = new FutureCallback<>();
-		herder.connectorConfig(connector, cb);
-		return completeOrForwardRequest(cb, "/connectors/" + connector + "/config", "GET", headers, null, forward);
-	}
-
-	@GET
-	@Path("/{connector}/tasks-config")
-	public Map<ConnectorTaskId, Map<String, String>> getTasksConfig(
-			final @PathParam("connector") String connector,
-			final @Context HttpHeaders headers,
-			final @QueryParam("forward") Boolean forward) throws Throwable {
-		FutureCallback<Map<ConnectorTaskId, Map<String, String>>> cb = new FutureCallback<>();
-		herder.tasksConfig(connector, cb);
-		return completeOrForwardRequest(cb, "/connectors/" + connector + "/tasks-config", "GET", headers, null, forward);
-	}
-
-	@GET
-	@Path("/{connector}/status")
-	public ConnectorStateInfo getConnectorStatus(final @PathParam("connector") String connector) {
-		return herder.connectorStatus(connector);
-	}
-
-	@GET
-	@Path("/{connector}/topics")
-	public Response getConnectorActiveTopics(final @PathParam("connector") String connector) {
-		if (isTopicTrackingDisabled) {
-			throw new ConnectRestException(Response.Status.FORBIDDEN.getStatusCode(),
-					"Topic tracking is disabled.");
-		}
-		ActiveTopicsInfo info = herder.connectorActiveTopics(connector);
-		return Response.ok(Collections.singletonMap(info.connector(), info)).build();
-	}
-
-	@PUT
-	@Path("/{connector}/topics/reset")
-	public Response resetConnectorActiveTopics(final @PathParam("connector") String connector, final @Context HttpHeaders headers) {
-		if (isTopicTrackingDisabled) {
-			throw new ConnectRestException(Response.Status.FORBIDDEN.getStatusCode(),
-					"Topic tracking is disabled.");
-		}
-		if (isTopicTrackingResetDisabled) {
-			throw new ConnectRestException(Response.Status.FORBIDDEN.getStatusCode(),
-					"Topic tracking reset is disabled.");
-		}
-		herder.resetConnectorActiveTopics(connector);
-		return Response.accepted().build();
-	}
-
-	@PUT
-	@Path("/{connector}/config")
-	public Response putConnectorConfig(final @PathParam("connector") String connector,
-									   final @Context HttpHeaders headers,
-									   final @QueryParam("forward") Boolean forward,
-									   final Map<String, String> connectorConfig) throws Throwable {
-		FutureCallback<Herder.Created<ConnectorInfo>> cb = new FutureCallback<>();
-		checkAndPutConnectorConfigName(connector, connectorConfig);
-=======
     @GET
     @Path("/{connector}/config")
     @Operation(summary = "Get the configuration for the specified connector")
@@ -298,8 +147,7 @@
     @GET
     @Path("/{connector}/tasks-config")
     @Operation(summary = "Get the configuration of all tasks for the specified connector")
-    public Map<ConnectorTaskId, Map<String, String>> getTasksConfig(
-            final @PathParam("connector") String connector) throws Throwable {
+    public Map<ConnectorTaskId, Map<String, String>> getTasksConfig(final @PathParam("connector") String connector) throws Throwable {
         FutureCallback<Map<ConnectorTaskId, Map<String, String>>> cb = new FutureCallback<>();
         herder.tasksConfig(connector, cb);
         return requestHandler.completeRequest(cb);
@@ -317,8 +165,7 @@
     @Operation(summary = "Get the list of topics actively used by the specified connector")
     public Response getConnectorActiveTopics(final @PathParam("connector") String connector) {
         if (isTopicTrackingDisabled) {
-            throw new ConnectRestException(Response.Status.FORBIDDEN.getStatusCode(),
-                    "Topic tracking is disabled.");
+            throw new ConnectRestException(Response.Status.FORBIDDEN.getStatusCode(), "Topic tracking is disabled.");
         }
         ActiveTopicsInfo info = herder.connectorActiveTopics(connector);
         return Response.ok(Collections.singletonMap(info.connector(), info)).build();
@@ -329,12 +176,10 @@
     @Operation(summary = "Reset the list of topics actively used by the specified connector")
     public Response resetConnectorActiveTopics(final @PathParam("connector") String connector, final @Context HttpHeaders headers) {
         if (isTopicTrackingDisabled) {
-            throw new ConnectRestException(Response.Status.FORBIDDEN.getStatusCode(),
-                    "Topic tracking is disabled.");
+            throw new ConnectRestException(Response.Status.FORBIDDEN.getStatusCode(), "Topic tracking is disabled.");
         }
         if (isTopicTrackingResetDisabled) {
-            throw new ConnectRestException(Response.Status.FORBIDDEN.getStatusCode(),
-                    "Topic tracking reset is disabled.");
+            throw new ConnectRestException(Response.Status.FORBIDDEN.getStatusCode(), "Topic tracking reset is disabled.");
         }
         herder.resetConnectorActiveTopics(connector);
         return Response.accepted().build();
@@ -343,17 +188,13 @@
     @PUT
     @Path("/{connector}/config")
     @Operation(summary = "Create or reconfigure the specified connector")
-    public Response putConnectorConfig(final @PathParam("connector") String connector,
-                                       final @Context HttpHeaders headers,
-                                       final @Parameter(hidden = true) @QueryParam("forward") Boolean forward,
-                                       final Map<String, String> connectorConfig) throws Throwable {
+    public Response putConnectorConfig(final @PathParam("connector") String connector, final @Context HttpHeaders headers, final @Parameter(hidden = true) @QueryParam("forward") Boolean forward, final Map<String, String> connectorConfig) throws Throwable {
         FutureCallback<Herder.Created<ConnectorInfo>> cb = new FutureCallback<>();
         checkAndPutConnectorConfigName(connector, connectorConfig);
->>>>>>> 15418db6
 
         herder.putConnectorConfig(connector, connectorConfig, true, cb);
-        Herder.Created<ConnectorInfo> createdInfo = requestHandler.completeOrForwardRequest(cb, "/connectors/" + connector + "/config",
-                "PUT", headers, connectorConfig, new TypeReference<ConnectorInfo>() { }, new CreatedConnectorInfoTranslator(), forward);
+        Herder.Created<ConnectorInfo> createdInfo = requestHandler.completeOrForwardRequest(cb, "/connectors/" + connector + "/config", "PUT", headers, connectorConfig, new TypeReference<ConnectorInfo>() {
+        }, new CreatedConnectorInfoTranslator(), forward);
         Response.ResponseBuilder response;
         if (createdInfo.created()) {
             URI location = UriBuilder.fromUri("/connectors").path(connector).build();
@@ -367,11 +208,7 @@
     @POST
     @Path("/{connector}/restart")
     @Operation(summary = "Restart the specified connector")
-    public Response restartConnector(final @PathParam("connector") String connector,
-                                 final @Context HttpHeaders headers,
-                                 final @DefaultValue("false") @QueryParam("includeTasks") @Parameter(description = "Whether to also restart tasks") Boolean includeTasks,
-                                 final @DefaultValue("false") @QueryParam("onlyFailed") @Parameter(description = "Whether to only restart failed tasks/connectors")Boolean onlyFailed,
-                                 final @Parameter(hidden = true) @QueryParam("forward") Boolean forward) throws Throwable {
+    public Response restartConnector(final @PathParam("connector") String connector, final @Context HttpHeaders headers, final @DefaultValue("false") @QueryParam("includeTasks") @Parameter(description = "Whether to also restart tasks") Boolean includeTasks, final @DefaultValue("false") @QueryParam("onlyFailed") @Parameter(description = "Whether to only restart failed tasks/connectors") Boolean onlyFailed, final @Parameter(hidden = true) @QueryParam("forward") Boolean forward) throws Throwable {
         RestartRequest restartRequest = new RestartRequest(connector, onlyFailed, includeTasks);
         String forwardingPath = "/connectors/" + connector + "/restart";
         if (restartRequest.forceRestartConnectorOnly()) {
@@ -395,12 +232,8 @@
 
     @PUT
     @Path("/{connector}/stop")
-    @Operation(summary = "Stop the specified connector",
-               description = "This operation is idempotent and has no effects if the connector is already stopped")
-    public void stopConnector(
-            @PathParam("connector") String connector,
-            final @Context HttpHeaders headers,
-            final @Parameter(hidden = true) @QueryParam("forward") Boolean forward) throws Throwable {
+    @Operation(summary = "Stop the specified connector", description = "This operation is idempotent and has no effects if the connector is already stopped")
+    public void stopConnector(@PathParam("connector") String connector, final @Context HttpHeaders headers, final @Parameter(hidden = true) @QueryParam("forward") Boolean forward) throws Throwable {
         FutureCallback<Void> cb = new FutureCallback<>();
         herder.stopConnector(connector, cb);
         requestHandler.completeOrForwardRequest(cb, "/connectors/" + connector + "/stop", "PUT", headers, null, forward);
@@ -408,8 +241,7 @@
 
     @PUT
     @Path("/{connector}/pause")
-    @Operation(summary = "Pause the specified connector",
-               description = "This operation is idempotent and has no effects if the connector is already paused")
+    @Operation(summary = "Pause the specified connector", description = "This operation is idempotent and has no effects if the connector is already paused")
     public Response pauseConnector(@PathParam("connector") String connector, final @Context HttpHeaders headers) {
         herder.pauseConnector(connector);
         return Response.accepted().build();
@@ -417,8 +249,7 @@
 
     @PUT
     @Path("/{connector}/resume")
-    @Operation(summary = "Resume the specified connector",
-               description = "This operation is idempotent and has no effects if the connector is already running")
+    @Operation(summary = "Resume the specified connector", description = "This operation is idempotent and has no effects if the connector is already running")
     public Response resumeConnector(@PathParam("connector") String connector) {
         herder.resumeConnector(connector);
         return Response.accepted().build();
@@ -430,165 +261,30 @@
     public List<TaskInfo> getTaskConfigs(final @PathParam("connector") String connector) throws Throwable {
         FutureCallback<List<TaskInfo>> cb = new FutureCallback<>();
         herder.taskConfigs(connector, cb);
-<<<<<<< HEAD
-        return completeOrForwardRequest(cb, "/connectors/" + connector + "/tasks", "GET", headers, null, new TypeReference<List<TaskInfo>>() {
-        }, forward);
-    }
-
-	@POST
-	@Path("/{connector}/tasks")
-	public void putTaskConfigs(final @PathParam("connector") String connector,
-							   final @Context HttpHeaders headers,
-							   final @QueryParam("forward") Boolean forward,
-							   final byte[] requestBody) throws Throwable {
-		List<Map<String, String>> taskConfigs = new ObjectMapper().readValue(requestBody, TASK_CONFIGS_TYPE);
-		FutureCallback<Void> cb = new FutureCallback<>();
-		herder.putTaskConfigs(connector, taskConfigs, cb, InternalRequestSignature.fromHeaders(requestBody, headers));
-		completeOrForwardRequest(cb, "/connectors/" + connector + "/tasks", "POST", headers, taskConfigs, forward);
-	}
-
-	@GET
-	@Path("/{connector}/tasks/{task}/status")
-	public ConnectorStateInfo.TaskState getTaskStatus(final @PathParam("connector") String connector,
-													  final @Context HttpHeaders headers,
-													  final @PathParam("task") Integer task) {
-		return herder.taskStatus(new ConnectorTaskId(connector, task));
-	}
-=======
         return requestHandler.completeRequest(cb);
     }
 
     @GET
     @Path("/{connector}/tasks/{task}/status")
     @Operation(summary = "Get the state of the specified task for the specified connector")
-    public ConnectorStateInfo.TaskState getTaskStatus(final @PathParam("connector") String connector,
-                                                      final @Context HttpHeaders headers,
-                                                      final @PathParam("task") Integer task) {
+    public ConnectorStateInfo.TaskState getTaskStatus(final @PathParam("connector") String connector, final @Context HttpHeaders headers, final @PathParam("task") Integer task) {
         return herder.taskStatus(new ConnectorTaskId(connector, task));
     }
->>>>>>> 15418db6
 
     @POST
     @Path("/{connector}/tasks/{task}/restart")
     @Operation(summary = "Restart the specified task for the specified connector")
-    public void restartTask(final @PathParam("connector") String connector,
-                            final @PathParam("task") Integer task,
-                            final @Context HttpHeaders headers,
-                            final @Parameter(hidden = true) @QueryParam("forward") Boolean forward) throws Throwable {
+    public void restartTask(final @PathParam("connector") String connector, final @PathParam("task") Integer task, final @Context HttpHeaders headers, final @Parameter(hidden = true) @QueryParam("forward") Boolean forward) throws Throwable {
         FutureCallback<Void> cb = new FutureCallback<>();
         ConnectorTaskId taskId = new ConnectorTaskId(connector, task);
         herder.restartTask(taskId, cb);
         requestHandler.completeOrForwardRequest(cb, "/connectors/" + connector + "/tasks/" + task + "/restart", "POST", headers, null, forward);
     }
 
-<<<<<<< HEAD
-	@DELETE
-	@Path("/{connector}")
-	public void destroyConnector(final @PathParam("connector") String connector,
-								 final @Context HttpHeaders headers,
-								 final @QueryParam("forward") Boolean forward) throws Throwable {
-		FutureCallback<Herder.Created<ConnectorInfo>> cb = new FutureCallback<>();
-		herder.deleteConnectorConfig(connector, cb);
-		completeOrForwardRequest(cb, "/connectors/" + connector, "DELETE", headers, null, forward);
-	}
-
-	// Check whether the connector name from the url matches the one (if there is one) provided in the connectorConfig
-	// object. Throw BadRequestException on mismatch, otherwise put connectorName in config
-	private void checkAndPutConnectorConfigName(String connectorName, Map<String, String> connectorConfig) {
-		String includedName = connectorConfig.get(ConnectorConfig.NAME_CONFIG);
-		if (includedName != null) {
-			if (!includedName.equals(connectorName))
-				throw new BadRequestException("Connector name configuration (" + includedName + ") doesn't match connector name in the URL (" + connectorName + ")");
-		} else {
-			connectorConfig.put(ConnectorConfig.NAME_CONFIG, connectorName);
-		}
-	}
-
-    // Wait for a FutureCallback to complete. If it succeeds, return the parsed response. If it fails, try to forward the
-    // request to the leader.
-    private <T, U> T completeOrForwardRequest(FutureCallback<T> cb,
-                                              String path,
-                                              String method,
-                                              HttpHeaders headers,
-                                              Object body,
-                                              TypeReference<U> resultType,
-                                              Translator<T, U> translator,
-                                              Boolean forward) throws Throwable {
-        try {
-			return cb.get(requestTimeoutMs, TimeUnit.MILLISECONDS);
-        } catch (ExecutionException e) {
-            Throwable cause = e.getCause();
-
-            if (cause instanceof RequestTargetException) {
-                if (forward == null || forward) {
-					// the only time we allow recursive forwarding is when no forward flag has
-					// been set, which should only be seen by the first worker to handle a user request.
-					// this gives two total hops to resolve the request before giving up.
-					boolean recursiveForward = forward == null;
-					RequestTargetException targetException = (RequestTargetException) cause;
-					String forwardedUrl = targetException.forwardUrl();
-					if (forwardedUrl == null) {
-						// the target didn't know of the leader at this moment.
-						throw new ConnectRestException(Response.Status.CONFLICT.getStatusCode(),
-								"Cannot complete request momentarily due to no known leader URL, "
-										+ "likely because a rebalance was underway.");
-					}
-					String forwardUrl = UriBuilder.fromUri(forwardedUrl)
-							.path(path)
-							.queryParam("forward", recursiveForward)
-							.build()
-							.toString();
-					log.debug("Forwarding request {} {} {}", forwardUrl, method, body);
-					return translator.translate(RestClient.httpRequest(forwardUrl, method, headers, body, resultType, config));
-				} else {
-                    // we should find the right target for the query within two hops, so if
-                    // we don't, it probably means that a rebalance has taken place.
-                    throw new ConnectRestException(Response.Status.CONFLICT.getStatusCode(),
-                            "Cannot complete request because of a conflicting operation (e.g. worker rebalance)");
-                }
-            } else if (cause instanceof RebalanceNeededException) {
-                throw new ConnectRestException(Response.Status.CONFLICT.getStatusCode(),
-                        "Cannot complete request momentarily due to stale configuration (typically caused by a concurrent config change)");
-            }
-
-            throw cause;
-        } catch (TimeoutException e) {
-            // This timeout is for the operation itself. None of the timeout error codes are relevant, so internal server
-            // error is the best option
-            throw new ConnectRestException(Response.Status.INTERNAL_SERVER_ERROR.getStatusCode(), "Request timed out");
-        } catch (InterruptedException e) {
-            throw new ConnectRestException(Response.Status.INTERNAL_SERVER_ERROR.getStatusCode(), "Request interrupted");
-        }
-    }
-
-    private <T> T completeOrForwardRequest(FutureCallback<T> cb, String path, String method, HttpHeaders headers, Object body,
-                                           TypeReference<T> resultType, Boolean forward) throws Throwable {
-		return completeOrForwardRequest(cb, path, method, headers, body, resultType, new IdentityTranslator<>(), forward);
-    }
-
-    private <T> T completeOrForwardRequest(FutureCallback<T> cb, String path, String method, HttpHeaders headers,
-                                           Object body, Boolean forward) throws Throwable {
-		return completeOrForwardRequest(cb, path, method, headers, body, null, new IdentityTranslator<>(), forward);
-    }
-
-    private interface Translator<T, U> {
-        T translate(RestClient.HttpResponse<U> response);
-    }
-
-    private static class IdentityTranslator<T> implements Translator<T, T> {
-        @Override
-        public T translate(RestClient.HttpResponse<T> response) {
-            return response.body();
-        }
-    }
-
-=======
     @DELETE
     @Path("/{connector}")
     @Operation(summary = "Delete the specified connector")
-    public void destroyConnector(final @PathParam("connector") String connector,
-                                 final @Context HttpHeaders headers,
-                                 final @Parameter(hidden = true) @QueryParam("forward") Boolean forward) throws Throwable {
+    public void destroyConnector(final @PathParam("connector") String connector, final @Context HttpHeaders headers, final @Parameter(hidden = true) @QueryParam("forward") Boolean forward) throws Throwable {
         FutureCallback<Herder.Created<ConnectorInfo>> cb = new FutureCallback<>();
         herder.deleteConnectorConfig(connector, cb);
         requestHandler.completeOrForwardRequest(cb, "/connectors/" + connector, "DELETE", headers, null, forward);
@@ -606,29 +302,26 @@
     @PATCH
     @Path("/{connector}/offsets")
     @Operation(summary = "Alter the offsets for the specified connector")
-    public Response alterConnectorOffsets(final @Parameter(hidden = true) @QueryParam("forward") Boolean forward,
-                                          final @Context HttpHeaders headers, final @PathParam("connector") String connector,
-                                          final ConnectorOffsets offsets) throws Throwable {
+    public Response alterConnectorOffsets(final @Parameter(hidden = true) @QueryParam("forward") Boolean forward, final @Context HttpHeaders headers, final @PathParam("connector") String connector, final ConnectorOffsets offsets) throws Throwable {
         if (offsets.offsets() == null || offsets.offsets().isEmpty()) {
             throw new BadRequestException("Partitions / offsets need to be provided for an alter offsets request");
         }
 
         FutureCallback<Message> cb = new FutureCallback<>();
         herder.alterConnectorOffsets(connector, offsets.toMap(), cb);
-        Message msg = requestHandler.completeOrForwardRequest(cb, "/connectors/" + connector + "/offsets", "PATCH", headers, offsets,
-                new TypeReference<Message>() { }, new IdentityTranslator<>(), forward);
+        Message msg = requestHandler.completeOrForwardRequest(cb, "/connectors/" + connector + "/offsets", "PATCH", headers, offsets, new TypeReference<Message>() {
+        }, new IdentityTranslator<>(), forward);
         return Response.ok().entity(msg).build();
     }
 
     @DELETE
     @Path("/{connector}/offsets")
     @Operation(summary = "Reset the offsets for the specified connector")
-    public Response resetConnectorOffsets(final @Parameter(hidden = true) @QueryParam("forward") Boolean forward,
-                                          final @Context HttpHeaders headers, final @PathParam("connector") String connector) throws Throwable {
+    public Response resetConnectorOffsets(final @Parameter(hidden = true) @QueryParam("forward") Boolean forward, final @Context HttpHeaders headers, final @PathParam("connector") String connector) throws Throwable {
         FutureCallback<Message> cb = new FutureCallback<>();
         herder.resetConnectorOffsets(connector, cb);
-        Message msg = requestHandler.completeOrForwardRequest(cb, "/connectors/" + connector + "/offsets", "DELETE", headers, null,
-                new TypeReference<Message>() { }, new IdentityTranslator<>(), forward);
+        Message msg = requestHandler.completeOrForwardRequest(cb, "/connectors/" + connector + "/offsets", "DELETE", headers, null, new TypeReference<Message>() {
+        }, new IdentityTranslator<>(), forward);
         return Response.ok().entity(msg).build();
     }
 
@@ -644,7 +337,6 @@
         }
     }
 
->>>>>>> 15418db6
     private static class CreatedConnectorInfoTranslator implements Translator<Herder.Created<ConnectorInfo>, ConnectorInfo> {
         @Override
         public Herder.Created<ConnectorInfo> translate(RestClient.HttpResponse<ConnectorInfo> response) {
