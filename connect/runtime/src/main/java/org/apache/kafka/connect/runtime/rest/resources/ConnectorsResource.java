/*
 * Licensed to the Apache Software Foundation (ASF) under one or more
 * contributor license agreements. See the NOTICE file distributed with
 * this work for additional information regarding copyright ownership.
 * The ASF licenses this file to You under the Apache License, Version 2.0
 * (the "License"); you may not use this file except in compliance with
 * the License. You may obtain a copy of the License at
 *
 *    http://www.apache.org/licenses/LICENSE-2.0
 *
 * Unless required by applicable law or agreed to in writing, software
 * distributed under the License is distributed on an "AS IS" BASIS,
 * WITHOUT WARRANTIES OR CONDITIONS OF ANY KIND, either express or implied.
 * See the License for the specific language governing permissions and
 * limitations under the License.
 */
package org.apache.kafka.connect.runtime.rest.resources;

import org.apache.kafka.connect.errors.NotFoundException;
import org.apache.kafka.connect.runtime.ConnectorConfig;
import org.apache.kafka.connect.runtime.Herder;
import org.apache.kafka.connect.runtime.RestartRequest;
import org.apache.kafka.connect.runtime.rest.HerderRequestHandler;
import org.apache.kafka.connect.runtime.rest.RestClient;
import org.apache.kafka.connect.runtime.rest.RestRequestTimeout;
import org.apache.kafka.connect.runtime.rest.RestServerConfig;
import org.apache.kafka.connect.runtime.rest.entities.*;
import org.apache.kafka.connect.runtime.rest.errors.ConnectRestException;
import org.apache.kafka.connect.util.ConnectorTaskId;
import org.apache.kafka.connect.util.FutureCallback;

import com.fasterxml.jackson.core.type.TypeReference;

import org.slf4j.Logger;
import org.slf4j.LoggerFactory;

<<<<<<< HEAD
import javax.servlet.ServletContext;
import javax.ws.rs.*;
import javax.ws.rs.core.*;
=======
>>>>>>> 9494bebe
import java.net.URI;
import java.util.Collections;
import java.util.HashMap;
import java.util.List;
import java.util.Map;

import io.swagger.v3.oas.annotations.Operation;
import io.swagger.v3.oas.annotations.Parameter;
import jakarta.inject.Inject;
import jakarta.servlet.ServletContext;
import jakarta.ws.rs.BadRequestException;
import jakarta.ws.rs.Consumes;
import jakarta.ws.rs.DELETE;
import jakarta.ws.rs.DefaultValue;
import jakarta.ws.rs.GET;
import jakarta.ws.rs.PATCH;
import jakarta.ws.rs.POST;
import jakarta.ws.rs.PUT;
import jakarta.ws.rs.Path;
import jakarta.ws.rs.PathParam;
import jakarta.ws.rs.Produces;
import jakarta.ws.rs.QueryParam;
import jakarta.ws.rs.core.Context;
import jakarta.ws.rs.core.HttpHeaders;
import jakarta.ws.rs.core.MediaType;
import jakarta.ws.rs.core.Response;
import jakarta.ws.rs.core.UriBuilder;
import jakarta.ws.rs.core.UriInfo;

import static org.apache.kafka.connect.runtime.rest.HerderRequestHandler.IdentityTranslator;
import static org.apache.kafka.connect.runtime.rest.HerderRequestHandler.Translator;

@Path("/connectors")
@Produces(MediaType.APPLICATION_JSON)
@Consumes(MediaType.APPLICATION_JSON)
public class ConnectorsResource {
    private static final Logger log = LoggerFactory.getLogger(ConnectorsResource.class);

    private final Herder herder;
    private final HerderRequestHandler requestHandler;
    @jakarta.ws.rs.core.Context
    private ServletContext context;
    private final boolean isTopicTrackingDisabled;
    private final boolean isTopicTrackingResetDisabled;

    @Inject
    public ConnectorsResource(
            Herder herder,
            RestServerConfig config,
            RestClient restClient,
            RestRequestTimeout requestTimeout
    ) {
        this.herder = herder;
        this.requestHandler = new HerderRequestHandler(restClient, requestTimeout);
        this.isTopicTrackingDisabled = !config.topicTrackingEnabled();
        this.isTopicTrackingResetDisabled = !config.topicTrackingResetEnabled();
    }

    @GET
    @Operation(summary = "List all active connectors")
    public Response listConnectors(final @Context UriInfo uriInfo, final @Context HttpHeaders headers) {
        if (uriInfo.getQueryParameters().containsKey("expand")) {
            Map<String, Map<String, Object>> out = new HashMap<>();
            for (String connector : herder.connectors()) {
                try {
                    Map<String, Object> connectorExpansions = new HashMap<>();
                    for (String expansion : uriInfo.getQueryParameters().get("expand")) {
                        switch (expansion) {
                            case "status":
                                connectorExpansions.put("status", herder.connectorStatus(connector));
                                break;
                            case "info":
                                connectorExpansions.put("info", herder.connectorInfo(connector));
                                break;
                            default:
                                log.info("Ignoring unknown expansion type {}", expansion);
                        }
                    }
                    out.put(connector, connectorExpansions);
                } catch (NotFoundException e) {
                    // this likely means that a connector has been removed while we look its info up
                    // we can just not include this connector in the return entity
                    log.debug("Unable to get connector info for {} on this worker", connector);
                }

            }
            return Response.ok(out).build();
        } else {
            return Response.ok(herder.connectors()).build();
        }
    }

    @POST
    @Operation(summary = "Create a new connector")
    public Response createConnector(final @Parameter(hidden = true) @QueryParam("forward") Boolean forward, final @Context HttpHeaders headers, final CreateConnectorRequest createRequest) throws Throwable {
        // Trim leading and trailing whitespaces from the connector name, replace null with empty string
        // if no name element present to keep validation within validator (NonEmptyStringWithoutControlChars
        // allows null values)
        String name = createRequest.name() == null ? "" : createRequest.name().trim();

        Map<String, String> configs = createRequest.config();
        checkAndPutConnectorConfigName(name, configs);

        FutureCallback<Herder.Created<ConnectorInfo>> cb = new FutureCallback<>();
<<<<<<< HEAD
        herder.putConnectorConfig(name, configs, false, cb);
        Herder.Created<ConnectorInfo> info = requestHandler.completeOrForwardRequest(cb, "/connectors", "POST", headers, createRequest, new TypeReference<ConnectorInfo>() {
        }, new CreatedConnectorInfoTranslator(), forward);
=======
        herder.putConnectorConfig(name, configs, createRequest.initialTargetState(), false, cb);
        Herder.Created<ConnectorInfo> info = requestHandler.completeOrForwardRequest(cb, "/connectors", "POST", headers, createRequest,
                new TypeReference<ConnectorInfo>() { }, new CreatedConnectorInfoTranslator(), forward);
>>>>>>> 9494bebe

        URI location = UriBuilder.fromUri("/connectors").path(name).build();
        return Response.created(location).entity(info.result()).build();
    }

    @GET
    @Path("/{connector}")
    @Operation(summary = "Get the details for the specified connector")
    public ConnectorInfo getConnector(final @PathParam("connector") String connector) throws Throwable {
        FutureCallback<ConnectorInfo> cb = new FutureCallback<>();
        herder.connectorInfo(connector, cb);
        return requestHandler.completeRequest(cb);
    }

    @GET
    @Path("/{connector}/config")
    @Operation(summary = "Get the configuration for the specified connector")
    public Map<String, String> getConnectorConfig(final @PathParam("connector") String connector) throws Throwable {
        FutureCallback<Map<String, String>> cb = new FutureCallback<>();
        herder.connectorConfig(connector, cb);
        return requestHandler.completeRequest(cb);
    }

    @GET
<<<<<<< HEAD
    @Path("/{connector}/tasks-config")
    @Operation(summary = "Get the configuration of all tasks for the specified connector")
    public Map<ConnectorTaskId, Map<String, String>> getTasksConfig(final @PathParam("connector") String connector) throws Throwable {
        FutureCallback<Map<ConnectorTaskId, Map<String, String>>> cb = new FutureCallback<>();
        herder.tasksConfig(connector, cb);
        return requestHandler.completeRequest(cb);
    }

    @GET
=======
>>>>>>> 9494bebe
    @Path("/{connector}/status")
    @Operation(summary = "Get the status for the specified connector")
    public ConnectorStateInfo getConnectorStatus(final @PathParam("connector") String connector) {
        return herder.connectorStatus(connector);
    }

    @GET
    @Path("/{connector}/topics")
    @Operation(summary = "Get the list of topics actively used by the specified connector")
    public Response getConnectorActiveTopics(final @PathParam("connector") String connector) {
        if (isTopicTrackingDisabled) {
            throw new ConnectRestException(Response.Status.FORBIDDEN.getStatusCode(), "Topic tracking is disabled.");
        }
        ActiveTopicsInfo info = herder.connectorActiveTopics(connector);
        return Response.ok(Collections.singletonMap(info.connector(), info)).build();
    }

    @PUT
    @Path("/{connector}/topics/reset")
    @Operation(summary = "Reset the list of topics actively used by the specified connector")
    public Response resetConnectorActiveTopics(final @PathParam("connector") String connector, final @Context HttpHeaders headers) {
        if (isTopicTrackingDisabled) {
            throw new ConnectRestException(Response.Status.FORBIDDEN.getStatusCode(), "Topic tracking is disabled.");
        }
        if (isTopicTrackingResetDisabled) {
            throw new ConnectRestException(Response.Status.FORBIDDEN.getStatusCode(), "Topic tracking reset is disabled.");
        }
        herder.resetConnectorActiveTopics(connector);
        return Response.accepted().build();
    }

    @PUT
    @Path("/{connector}/config")
    @Operation(summary = "Create or reconfigure the specified connector")
    public Response putConnectorConfig(final @PathParam("connector") String connector, final @Context HttpHeaders headers, final @Parameter(hidden = true) @QueryParam("forward") Boolean forward, final Map<String, String> connectorConfig) throws Throwable {
        FutureCallback<Herder.Created<ConnectorInfo>> cb = new FutureCallback<>();
        checkAndPutConnectorConfigName(connector, connectorConfig);

        herder.putConnectorConfig(connector, connectorConfig, true, cb);
        Herder.Created<ConnectorInfo> createdInfo = requestHandler.completeOrForwardRequest(cb, "/connectors/" + connector + "/config", "PUT", headers, connectorConfig, new TypeReference<ConnectorInfo>() {
        }, new CreatedConnectorInfoTranslator(), forward);
        Response.ResponseBuilder response;
        if (createdInfo.created()) {
            URI location = UriBuilder.fromUri("/connectors").path(connector).build();
            response = Response.created(location);
        } else {
            response = Response.ok();
        }
        return response.entity(createdInfo.result()).build();
    }

    @PATCH
    @Path("/{connector}/config")
    public Response patchConnectorConfig(final @PathParam("connector") String connector,
                                         final @Context HttpHeaders headers,
                                         final @Parameter(hidden = true) @QueryParam("forward") Boolean forward,
                                         final Map<String, String> connectorConfigPatch) throws Throwable {
        FutureCallback<Herder.Created<ConnectorInfo>> cb = new FutureCallback<>();
        herder.patchConnectorConfig(connector, connectorConfigPatch, cb);
        Herder.Created<ConnectorInfo> createdInfo = requestHandler.completeOrForwardRequest(cb, "/connectors/" + connector + "/config",
                "PATCH", headers, connectorConfigPatch, new TypeReference<ConnectorInfo>() { }, new CreatedConnectorInfoTranslator(), forward);
        return Response.ok().entity(createdInfo.result()).build();
    }

    @POST
    @Path("/{connector}/restart")
    @Operation(summary = "Restart the specified connector")
    public Response restartConnector(final @PathParam("connector") String connector, final @Context HttpHeaders headers, final @DefaultValue("false") @QueryParam("includeTasks") @Parameter(description = "Whether to also restart tasks") Boolean includeTasks, final @DefaultValue("false") @QueryParam("onlyFailed") @Parameter(description = "Whether to only restart failed tasks/connectors") Boolean onlyFailed, final @Parameter(hidden = true) @QueryParam("forward") Boolean forward) throws Throwable {
        RestartRequest restartRequest = new RestartRequest(connector, onlyFailed, includeTasks);
        String forwardingPath = "/connectors/" + connector + "/restart";
        if (restartRequest.forceRestartConnectorOnly()) {
            // For backward compatibility, just restart the connector instance and return OK with no body
            FutureCallback<Void> cb = new FutureCallback<>();
            herder.restartConnector(connector, cb);
            requestHandler.completeOrForwardRequest(cb, forwardingPath, "POST", headers, null, forward);
            return Response.noContent().build();
        }

        // In all other cases, submit the async restart request and return connector state
        FutureCallback<ConnectorStateInfo> cb = new FutureCallback<>();
        herder.restartConnectorAndTasks(restartRequest, cb);
        Map<String, String> queryParameters = new HashMap<>();
        queryParameters.put("includeTasks", includeTasks.toString());
        queryParameters.put("onlyFailed", onlyFailed.toString());
        ConnectorStateInfo stateInfo = requestHandler.completeOrForwardRequest(cb, forwardingPath, "POST", headers, queryParameters, null, new TypeReference<ConnectorStateInfo>() {
        }, new IdentityTranslator<>(), forward);
        return Response.accepted().entity(stateInfo).build();
    }

    @PUT
    @Path("/{connector}/stop")
    @Operation(summary = "Stop the specified connector", description = "This operation is idempotent and has no effects if the connector is already stopped")
    public void stopConnector(@PathParam("connector") String connector, final @Context HttpHeaders headers, final @Parameter(hidden = true) @QueryParam("forward") Boolean forward) throws Throwable {
        FutureCallback<Void> cb = new FutureCallback<>();
        herder.stopConnector(connector, cb);
        requestHandler.completeOrForwardRequest(cb, "/connectors/" + connector + "/stop", "PUT", headers, null, forward);
    }

    @PUT
    @Path("/{connector}/pause")
    @Operation(summary = "Pause the specified connector", description = "This operation is idempotent and has no effects if the connector is already paused")
    public Response pauseConnector(@PathParam("connector") String connector, final @Context HttpHeaders headers) {
        herder.pauseConnector(connector);
        return Response.accepted().build();
    }

    @PUT
    @Path("/{connector}/resume")
    @Operation(summary = "Resume the specified connector", description = "This operation is idempotent and has no effects if the connector is already running")
    public Response resumeConnector(@PathParam("connector") String connector) {
        herder.resumeConnector(connector);
        return Response.accepted().build();
    }

    @GET
    @Path("/{connector}/tasks")
    @Operation(summary = "List all tasks and their configurations for the specified connector")
    public List<TaskInfo> getTaskConfigs(final @PathParam("connector") String connector) throws Throwable {
        FutureCallback<List<TaskInfo>> cb = new FutureCallback<>();
        herder.taskConfigs(connector, cb);
        return requestHandler.completeRequest(cb);
    }

    @GET
    @Path("/{connector}/tasks/{task}/status")
    @Operation(summary = "Get the state of the specified task for the specified connector")
    public ConnectorStateInfo.TaskState getTaskStatus(final @PathParam("connector") String connector, final @Context HttpHeaders headers, final @PathParam("task") Integer task) {
        return herder.taskStatus(new ConnectorTaskId(connector, task));
    }

    @POST
    @Path("/{connector}/tasks/{task}/restart")
    @Operation(summary = "Restart the specified task for the specified connector")
    public void restartTask(final @PathParam("connector") String connector, final @PathParam("task") Integer task, final @Context HttpHeaders headers, final @Parameter(hidden = true) @QueryParam("forward") Boolean forward) throws Throwable {
        FutureCallback<Void> cb = new FutureCallback<>();
        ConnectorTaskId taskId = new ConnectorTaskId(connector, task);
        herder.restartTask(taskId, cb);
        requestHandler.completeOrForwardRequest(cb, "/connectors/" + connector + "/tasks/" + task + "/restart", "POST", headers, null, new TypeReference<Void>() { }, forward);
    }

    @DELETE
    @Path("/{connector}")
    @Operation(summary = "Delete the specified connector")
    public void destroyConnector(final @PathParam("connector") String connector, final @Context HttpHeaders headers, final @Parameter(hidden = true) @QueryParam("forward") Boolean forward) throws Throwable {
        FutureCallback<Herder.Created<ConnectorInfo>> cb = new FutureCallback<>();
        herder.deleteConnectorConfig(connector, cb);
        requestHandler.completeOrForwardRequest(cb, "/connectors/" + connector, "DELETE", headers, null, new TypeReference<Herder.Created<ConnectorInfo>>() { }, forward);
    }

    @GET
    @Path("/{connector}/offsets")
    @Operation(summary = "Get the current offsets for the specified connector")
    public ConnectorOffsets getOffsets(final @PathParam("connector") String connector) throws Throwable {
        FutureCallback<ConnectorOffsets> cb = new FutureCallback<>();
        herder.connectorOffsets(connector, cb);
        return requestHandler.completeRequest(cb);
    }

    @PATCH
    @Path("/{connector}/offsets")
    @Operation(summary = "Alter the offsets for the specified connector")
    public Response alterConnectorOffsets(final @Parameter(hidden = true) @QueryParam("forward") Boolean forward, final @Context HttpHeaders headers, final @PathParam("connector") String connector, final ConnectorOffsets offsets) throws Throwable {
        if (offsets.offsets() == null || offsets.offsets().isEmpty()) {
            throw new BadRequestException("Partitions / offsets need to be provided for an alter offsets request");
        }

        FutureCallback<Message> cb = new FutureCallback<>();
        herder.alterConnectorOffsets(connector, offsets.toMap(), cb);
        Message msg = requestHandler.completeOrForwardRequest(cb, "/connectors/" + connector + "/offsets", "PATCH", headers, offsets, new TypeReference<Message>() {
        }, new IdentityTranslator<>(), forward);
        return Response.ok().entity(msg).build();
    }

    @DELETE
    @Path("/{connector}/offsets")
    @Operation(summary = "Reset the offsets for the specified connector")
    public Response resetConnectorOffsets(final @Parameter(hidden = true) @QueryParam("forward") Boolean forward, final @Context HttpHeaders headers, final @PathParam("connector") String connector) throws Throwable {
        FutureCallback<Message> cb = new FutureCallback<>();
        herder.resetConnectorOffsets(connector, cb);
        Message msg = requestHandler.completeOrForwardRequest(cb, "/connectors/" + connector + "/offsets", "DELETE", headers, null, new TypeReference<Message>() {
        }, new IdentityTranslator<>(), forward);
        return Response.ok().entity(msg).build();
    }

    // Check whether the connector name from the url matches the one (if there is one) provided in the connectorConfig
    // object. Throw BadRequestException on mismatch, otherwise put connectorName in config
    private void checkAndPutConnectorConfigName(String connectorName, Map<String, String> connectorConfig) {
        String includedName = connectorConfig.get(ConnectorConfig.NAME_CONFIG);
        if (includedName != null) {
            if (!includedName.equals(connectorName))
                throw new BadRequestException("Connector name configuration (" + includedName + ") doesn't match connector name in the URL (" + connectorName + ")");
        } else {
            connectorConfig.put(ConnectorConfig.NAME_CONFIG, connectorName);
        }
    }

    private static class CreatedConnectorInfoTranslator implements Translator<Herder.Created<ConnectorInfo>, ConnectorInfo> {
        @Override
        public Herder.Created<ConnectorInfo> translate(RestClient.HttpResponse<ConnectorInfo> response) {
            boolean created = response.status() == 201;
            return new Herder.Created<>(created, response.body());
        }
    }
}<|MERGE_RESOLUTION|>--- conflicted
+++ resolved
@@ -24,7 +24,13 @@
 import org.apache.kafka.connect.runtime.rest.RestClient;
 import org.apache.kafka.connect.runtime.rest.RestRequestTimeout;
 import org.apache.kafka.connect.runtime.rest.RestServerConfig;
-import org.apache.kafka.connect.runtime.rest.entities.*;
+import org.apache.kafka.connect.runtime.rest.entities.ActiveTopicsInfo;
+import org.apache.kafka.connect.runtime.rest.entities.ConnectorInfo;
+import org.apache.kafka.connect.runtime.rest.entities.ConnectorOffsets;
+import org.apache.kafka.connect.runtime.rest.entities.ConnectorStateInfo;
+import org.apache.kafka.connect.runtime.rest.entities.CreateConnectorRequest;
+import org.apache.kafka.connect.runtime.rest.entities.Message;
+import org.apache.kafka.connect.runtime.rest.entities.TaskInfo;
 import org.apache.kafka.connect.runtime.rest.errors.ConnectRestException;
 import org.apache.kafka.connect.util.ConnectorTaskId;
 import org.apache.kafka.connect.util.FutureCallback;
@@ -34,12 +40,6 @@
 import org.slf4j.Logger;
 import org.slf4j.LoggerFactory;
 
-<<<<<<< HEAD
-import javax.servlet.ServletContext;
-import javax.ws.rs.*;
-import javax.ws.rs.core.*;
-=======
->>>>>>> 9494bebe
 import java.net.URI;
 import java.util.Collections;
 import java.util.HashMap;
@@ -100,7 +100,10 @@
 
     @GET
     @Operation(summary = "List all active connectors")
-    public Response listConnectors(final @Context UriInfo uriInfo, final @Context HttpHeaders headers) {
+    public Response listConnectors(
+        final @Context UriInfo uriInfo,
+        final @Context HttpHeaders headers
+    ) {
         if (uriInfo.getQueryParameters().containsKey("expand")) {
             Map<String, Map<String, Object>> out = new HashMap<>();
             for (String connector : herder.connectors()) {
@@ -134,7 +137,9 @@
 
     @POST
     @Operation(summary = "Create a new connector")
-    public Response createConnector(final @Parameter(hidden = true) @QueryParam("forward") Boolean forward, final @Context HttpHeaders headers, final CreateConnectorRequest createRequest) throws Throwable {
+    public Response createConnector(final @Parameter(hidden = true) @QueryParam("forward") Boolean forward,
+                                    final @Context HttpHeaders headers,
+                                    final CreateConnectorRequest createRequest) throws Throwable {
         // Trim leading and trailing whitespaces from the connector name, replace null with empty string
         // if no name element present to keep validation within validator (NonEmptyStringWithoutControlChars
         // allows null values)
@@ -144,15 +149,9 @@
         checkAndPutConnectorConfigName(name, configs);
 
         FutureCallback<Herder.Created<ConnectorInfo>> cb = new FutureCallback<>();
-<<<<<<< HEAD
-        herder.putConnectorConfig(name, configs, false, cb);
-        Herder.Created<ConnectorInfo> info = requestHandler.completeOrForwardRequest(cb, "/connectors", "POST", headers, createRequest, new TypeReference<ConnectorInfo>() {
-        }, new CreatedConnectorInfoTranslator(), forward);
-=======
         herder.putConnectorConfig(name, configs, createRequest.initialTargetState(), false, cb);
         Herder.Created<ConnectorInfo> info = requestHandler.completeOrForwardRequest(cb, "/connectors", "POST", headers, createRequest,
                 new TypeReference<ConnectorInfo>() { }, new CreatedConnectorInfoTranslator(), forward);
->>>>>>> 9494bebe
 
         URI location = UriBuilder.fromUri("/connectors").path(name).build();
         return Response.created(location).entity(info.result()).build();
@@ -177,18 +176,6 @@
     }
 
     @GET
-<<<<<<< HEAD
-    @Path("/{connector}/tasks-config")
-    @Operation(summary = "Get the configuration of all tasks for the specified connector")
-    public Map<ConnectorTaskId, Map<String, String>> getTasksConfig(final @PathParam("connector") String connector) throws Throwable {
-        FutureCallback<Map<ConnectorTaskId, Map<String, String>>> cb = new FutureCallback<>();
-        herder.tasksConfig(connector, cb);
-        return requestHandler.completeRequest(cb);
-    }
-
-    @GET
-=======
->>>>>>> 9494bebe
     @Path("/{connector}/status")
     @Operation(summary = "Get the status for the specified connector")
     public ConnectorStateInfo getConnectorStatus(final @PathParam("connector") String connector) {
@@ -200,7 +187,8 @@
     @Operation(summary = "Get the list of topics actively used by the specified connector")
     public Response getConnectorActiveTopics(final @PathParam("connector") String connector) {
         if (isTopicTrackingDisabled) {
-            throw new ConnectRestException(Response.Status.FORBIDDEN.getStatusCode(), "Topic tracking is disabled.");
+            throw new ConnectRestException(Response.Status.FORBIDDEN.getStatusCode(),
+                    "Topic tracking is disabled.");
         }
         ActiveTopicsInfo info = herder.connectorActiveTopics(connector);
         return Response.ok(Collections.singletonMap(info.connector(), info)).build();
@@ -211,10 +199,12 @@
     @Operation(summary = "Reset the list of topics actively used by the specified connector")
     public Response resetConnectorActiveTopics(final @PathParam("connector") String connector, final @Context HttpHeaders headers) {
         if (isTopicTrackingDisabled) {
-            throw new ConnectRestException(Response.Status.FORBIDDEN.getStatusCode(), "Topic tracking is disabled.");
+            throw new ConnectRestException(Response.Status.FORBIDDEN.getStatusCode(),
+                    "Topic tracking is disabled.");
         }
         if (isTopicTrackingResetDisabled) {
-            throw new ConnectRestException(Response.Status.FORBIDDEN.getStatusCode(), "Topic tracking reset is disabled.");
+            throw new ConnectRestException(Response.Status.FORBIDDEN.getStatusCode(),
+                    "Topic tracking reset is disabled.");
         }
         herder.resetConnectorActiveTopics(connector);
         return Response.accepted().build();
@@ -223,13 +213,16 @@
     @PUT
     @Path("/{connector}/config")
     @Operation(summary = "Create or reconfigure the specified connector")
-    public Response putConnectorConfig(final @PathParam("connector") String connector, final @Context HttpHeaders headers, final @Parameter(hidden = true) @QueryParam("forward") Boolean forward, final Map<String, String> connectorConfig) throws Throwable {
+    public Response putConnectorConfig(final @PathParam("connector") String connector,
+                                       final @Context HttpHeaders headers,
+                                       final @Parameter(hidden = true) @QueryParam("forward") Boolean forward,
+                                       final Map<String, String> connectorConfig) throws Throwable {
         FutureCallback<Herder.Created<ConnectorInfo>> cb = new FutureCallback<>();
         checkAndPutConnectorConfigName(connector, connectorConfig);
 
         herder.putConnectorConfig(connector, connectorConfig, true, cb);
-        Herder.Created<ConnectorInfo> createdInfo = requestHandler.completeOrForwardRequest(cb, "/connectors/" + connector + "/config", "PUT", headers, connectorConfig, new TypeReference<ConnectorInfo>() {
-        }, new CreatedConnectorInfoTranslator(), forward);
+        Herder.Created<ConnectorInfo> createdInfo = requestHandler.completeOrForwardRequest(cb, "/connectors/" + connector + "/config",
+                "PUT", headers, connectorConfig, new TypeReference<ConnectorInfo>() { }, new CreatedConnectorInfoTranslator(), forward);
         Response.ResponseBuilder response;
         if (createdInfo.created()) {
             URI location = UriBuilder.fromUri("/connectors").path(connector).build();
@@ -256,7 +249,11 @@
     @POST
     @Path("/{connector}/restart")
     @Operation(summary = "Restart the specified connector")
-    public Response restartConnector(final @PathParam("connector") String connector, final @Context HttpHeaders headers, final @DefaultValue("false") @QueryParam("includeTasks") @Parameter(description = "Whether to also restart tasks") Boolean includeTasks, final @DefaultValue("false") @QueryParam("onlyFailed") @Parameter(description = "Whether to only restart failed tasks/connectors") Boolean onlyFailed, final @Parameter(hidden = true) @QueryParam("forward") Boolean forward) throws Throwable {
+    public Response restartConnector(final @PathParam("connector") String connector,
+                                 final @Context HttpHeaders headers,
+                                 final @DefaultValue("false") @QueryParam("includeTasks") @Parameter(description = "Whether to also restart tasks") Boolean includeTasks,
+                                 final @DefaultValue("false") @QueryParam("onlyFailed") @Parameter(description = "Whether to only restart failed tasks/connectors")Boolean onlyFailed,
+                                 final @Parameter(hidden = true) @QueryParam("forward") Boolean forward) throws Throwable {
         RestartRequest restartRequest = new RestartRequest(connector, onlyFailed, includeTasks);
         String forwardingPath = "/connectors/" + connector + "/restart";
         if (restartRequest.forceRestartConnectorOnly()) {
@@ -280,8 +277,12 @@
 
     @PUT
     @Path("/{connector}/stop")
-    @Operation(summary = "Stop the specified connector", description = "This operation is idempotent and has no effects if the connector is already stopped")
-    public void stopConnector(@PathParam("connector") String connector, final @Context HttpHeaders headers, final @Parameter(hidden = true) @QueryParam("forward") Boolean forward) throws Throwable {
+    @Operation(summary = "Stop the specified connector",
+               description = "This operation is idempotent and has no effects if the connector is already stopped")
+    public void stopConnector(
+            @PathParam("connector") String connector,
+            final @Context HttpHeaders headers,
+            final @Parameter(hidden = true) @QueryParam("forward") Boolean forward) throws Throwable {
         FutureCallback<Void> cb = new FutureCallback<>();
         herder.stopConnector(connector, cb);
         requestHandler.completeOrForwardRequest(cb, "/connectors/" + connector + "/stop", "PUT", headers, null, forward);
@@ -289,7 +290,8 @@
 
     @PUT
     @Path("/{connector}/pause")
-    @Operation(summary = "Pause the specified connector", description = "This operation is idempotent and has no effects if the connector is already paused")
+    @Operation(summary = "Pause the specified connector",
+               description = "This operation is idempotent and has no effects if the connector is already paused")
     public Response pauseConnector(@PathParam("connector") String connector, final @Context HttpHeaders headers) {
         herder.pauseConnector(connector);
         return Response.accepted().build();
@@ -297,7 +299,8 @@
 
     @PUT
     @Path("/{connector}/resume")
-    @Operation(summary = "Resume the specified connector", description = "This operation is idempotent and has no effects if the connector is already running")
+    @Operation(summary = "Resume the specified connector",
+               description = "This operation is idempotent and has no effects if the connector is already running")
     public Response resumeConnector(@PathParam("connector") String connector) {
         herder.resumeConnector(connector);
         return Response.accepted().build();
@@ -315,14 +318,19 @@
     @GET
     @Path("/{connector}/tasks/{task}/status")
     @Operation(summary = "Get the state of the specified task for the specified connector")
-    public ConnectorStateInfo.TaskState getTaskStatus(final @PathParam("connector") String connector, final @Context HttpHeaders headers, final @PathParam("task") Integer task) {
+    public ConnectorStateInfo.TaskState getTaskStatus(final @PathParam("connector") String connector,
+                                                      final @Context HttpHeaders headers,
+                                                      final @PathParam("task") Integer task) {
         return herder.taskStatus(new ConnectorTaskId(connector, task));
     }
 
     @POST
     @Path("/{connector}/tasks/{task}/restart")
     @Operation(summary = "Restart the specified task for the specified connector")
-    public void restartTask(final @PathParam("connector") String connector, final @PathParam("task") Integer task, final @Context HttpHeaders headers, final @Parameter(hidden = true) @QueryParam("forward") Boolean forward) throws Throwable {
+    public void restartTask(final @PathParam("connector") String connector,
+                            final @PathParam("task") Integer task,
+                            final @Context HttpHeaders headers,
+                            final @Parameter(hidden = true) @QueryParam("forward") Boolean forward) throws Throwable {
         FutureCallback<Void> cb = new FutureCallback<>();
         ConnectorTaskId taskId = new ConnectorTaskId(connector, task);
         herder.restartTask(taskId, cb);
@@ -332,7 +340,9 @@
     @DELETE
     @Path("/{connector}")
     @Operation(summary = "Delete the specified connector")
-    public void destroyConnector(final @PathParam("connector") String connector, final @Context HttpHeaders headers, final @Parameter(hidden = true) @QueryParam("forward") Boolean forward) throws Throwable {
+    public void destroyConnector(final @PathParam("connector") String connector,
+                                 final @Context HttpHeaders headers,
+                                 final @Parameter(hidden = true) @QueryParam("forward") Boolean forward) throws Throwable {
         FutureCallback<Herder.Created<ConnectorInfo>> cb = new FutureCallback<>();
         herder.deleteConnectorConfig(connector, cb);
         requestHandler.completeOrForwardRequest(cb, "/connectors/" + connector, "DELETE", headers, null, new TypeReference<Herder.Created<ConnectorInfo>>() { }, forward);
@@ -350,26 +360,29 @@
     @PATCH
     @Path("/{connector}/offsets")
     @Operation(summary = "Alter the offsets for the specified connector")
-    public Response alterConnectorOffsets(final @Parameter(hidden = true) @QueryParam("forward") Boolean forward, final @Context HttpHeaders headers, final @PathParam("connector") String connector, final ConnectorOffsets offsets) throws Throwable {
+    public Response alterConnectorOffsets(final @Parameter(hidden = true) @QueryParam("forward") Boolean forward,
+                                          final @Context HttpHeaders headers, final @PathParam("connector") String connector,
+                                          final ConnectorOffsets offsets) throws Throwable {
         if (offsets.offsets() == null || offsets.offsets().isEmpty()) {
             throw new BadRequestException("Partitions / offsets need to be provided for an alter offsets request");
         }
 
         FutureCallback<Message> cb = new FutureCallback<>();
         herder.alterConnectorOffsets(connector, offsets.toMap(), cb);
-        Message msg = requestHandler.completeOrForwardRequest(cb, "/connectors/" + connector + "/offsets", "PATCH", headers, offsets, new TypeReference<Message>() {
-        }, new IdentityTranslator<>(), forward);
+        Message msg = requestHandler.completeOrForwardRequest(cb, "/connectors/" + connector + "/offsets", "PATCH", headers, offsets,
+                new TypeReference<Message>() { }, new IdentityTranslator<>(), forward);
         return Response.ok().entity(msg).build();
     }
 
     @DELETE
     @Path("/{connector}/offsets")
     @Operation(summary = "Reset the offsets for the specified connector")
-    public Response resetConnectorOffsets(final @Parameter(hidden = true) @QueryParam("forward") Boolean forward, final @Context HttpHeaders headers, final @PathParam("connector") String connector) throws Throwable {
+    public Response resetConnectorOffsets(final @Parameter(hidden = true) @QueryParam("forward") Boolean forward,
+                                          final @Context HttpHeaders headers, final @PathParam("connector") String connector) throws Throwable {
         FutureCallback<Message> cb = new FutureCallback<>();
         herder.resetConnectorOffsets(connector, cb);
-        Message msg = requestHandler.completeOrForwardRequest(cb, "/connectors/" + connector + "/offsets", "DELETE", headers, null, new TypeReference<Message>() {
-        }, new IdentityTranslator<>(), forward);
+        Message msg = requestHandler.completeOrForwardRequest(cb, "/connectors/" + connector + "/offsets", "DELETE", headers, null,
+                new TypeReference<Message>() { }, new IdentityTranslator<>(), forward);
         return Response.ok().entity(msg).build();
     }
 
