--- conflicted
+++ resolved
@@ -29,16 +29,12 @@
 import org.slf4j.Logger;
 import org.slf4j.LoggerFactory;
 
-<<<<<<< HEAD
-import java.util.*;
-=======
 import java.util.Collection;
 import java.util.HashMap;
 import java.util.List;
 import java.util.Map;
 import java.util.Objects;
 import java.util.Optional;
->>>>>>> 9494bebe
 import java.util.function.Function;
 import java.util.stream.Collector;
 import java.util.stream.Collectors;
@@ -63,8 +59,9 @@
      *
      * <p>If there is a pre-existing value for the key in the properties, log a warning to the user
      * that this value will be ignored, and the expected value will be used instead.
-     * @param props         the configuration properties provided by the user; may not be null
-     * @param key           the name of the property to check on; may not be null
+     *
+     * @param props the configuration properties provided by the user; may not be null
+     * @param key the name of the property to check on; may not be null
      * @param expectedValue the expected value for the property; may not be null
      * @param justification the reason the property cannot be overridden.
      *                      Will follow the phrase "The value... for the... property will be ignored as it cannot be overridden ".
@@ -72,21 +69,32 @@
      *                      May be null (in which case, no justification is given to the user in the logged warning message)
      * @param caseSensitive whether the value should match case-insensitively
      */
-    public static void ensureProperty(Map<String, ? super String> props, String key, String expectedValue, String justification, boolean caseSensitive) {
+    public static void ensureProperty(
+            Map<String, ? super String> props,
+            String key,
+            String expectedValue,
+            String justification,
+            boolean caseSensitive
+    ) {
         ensurePropertyAndGetWarning(props, key, expectedValue, justification, caseSensitive).ifPresent(log::warn);
     }
 
     // Visible for testing
-
     /**
      * Ensure that a given key has an expected value in the properties, inserting the expected value into the
      * properties if necessary. If a user-supplied value is overridden, return a warning message that can
      * be logged to the user notifying them of this fact.
+     *
      * @return an {@link Optional} containing a warning that should be logged to the user if a value they
      * supplied in the properties is being overridden, or {@link Optional#empty()} if no such override has
      * taken place
      */
-    static Optional<String> ensurePropertyAndGetWarning(Map<String, ? super String> props, String key, String expectedValue, String justification, boolean caseSensitive) {
+    static Optional<String> ensurePropertyAndGetWarning(
+            Map<String, ? super String> props,
+            String key,
+            String expectedValue,
+            String justification,
+            boolean caseSensitive) {
         if (!props.containsKey(key)) {
             // Insert the expected value
             props.put(key, expectedValue);
@@ -105,14 +113,19 @@
 
         justification = justification != null ? " " + justification : "";
         // And issue a warning to the user
-        return Optional.of(String.format("The value '%s' for the '%s' property will be ignored as it cannot be overridden%s. " + "The value '%s' will be used instead.", value, key, justification, expectedValue));
+        return Optional.of(String.format(
+                "The value '%s' for the '%s' property will be ignored as it cannot be overridden%s. "
+                        + "The value '%s' will be used instead.",
+                value, key, justification, expectedValue
+        ));
     }
 
     /**
      * Adds Connect metrics context properties.
-     * @param prop      the properties map to which the metrics context properties are to be added
-     * @param config    the worker config
+     * @param prop the properties map to which the metrics context properties are to be added
+     * @param config the worker config
      * @param clusterId the Connect cluster's backing Kafka cluster ID
+     *
      * @see <a href="https://cwiki.apache.org/confluence/display/KAFKA/KIP-606%3A+Add+Metadata+Context+to+MetricsReporter">KIP-606</a>
      */
     public static void addMetricsContextProperties(Map<String, Object> prop, WorkerConfig config, String clusterId) {
@@ -136,15 +149,18 @@
 
     /**
      * Apply a specified transformation {@link Function} to every value in a Map.
-     * @param map            the Map to be transformed
+     * @param map the Map to be transformed
      * @param transformation the transformation function
-     * @param <K>            the key type
-     * @param <I>            the pre-transform value type
-     * @param <O>            the post-transform value type
      * @return the transformed Map
+     * @param <K> the key type
+     * @param <I> the pre-transform value type
+     * @param <O> the post-transform value type
      */
     public static <K, I, O> Map<K, O> transformValues(Map<K, I> map, Function<I, O> transformation) {
-        return map.entrySet().stream().collect(Collectors.toMap(Map.Entry::getKey, transformation.compose(Map.Entry::getValue)));
+        return map.entrySet().stream().collect(Collectors.toMap(
+                Map.Entry::getKey,
+                transformation.compose(Map.Entry::getValue)
+        ));
     }
 
     public static <I> List<I> combineCollections(Collection<Collection<I>> collections) {
@@ -155,8 +171,15 @@
         return combineCollections(collection, extractCollection, Collectors.toList());
     }
 
-    public static <I, T, C> C combineCollections(Collection<I> collection, Function<I, Collection<T>> extractCollection, Collector<T, ?, C> collector) {
-        return collection.stream().map(extractCollection).flatMap(Collection::stream).collect(collector);
+    public static <I, T, C> C combineCollections(
+            Collection<I> collection,
+            Function<I, Collection<T>> extractCollection,
+            Collector<T, ?, C> collector
+    ) {
+        return collection.stream()
+                .map(extractCollection)
+                .flatMap(Collection::stream)
+                .collect(collector);
     }
 
     public static ConnectException maybeWrap(Throwable t, String message) {
@@ -180,7 +203,8 @@
      * hyphen ('-')
      */
     public static String clientIdBase(WorkerConfig config) {
-        String result = Optional.ofNullable(config.groupId()).orElse("connect");
+        String result = Optional.ofNullable(config.groupId())
+                .orElse("connect");
         String userSpecifiedClientId = config.getString(CLIENT_ID_CONFIG);
         if (userSpecifiedClientId != null && !userSpecifiedClientId.trim().isEmpty()) {
             result += "-" + userSpecifiedClientId;
