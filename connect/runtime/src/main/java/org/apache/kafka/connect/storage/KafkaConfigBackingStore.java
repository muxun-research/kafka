/*
 * Licensed to the Apache Software Foundation (ASF) under one or more
 * contributor license agreements. See the NOTICE file distributed with
 * this work for additional information regarding copyright ownership.
 * The ASF licenses this file to You under the Apache License, Version 2.0
 * (the "License"); you may not use this file except in compliance with
 * the License. You may obtain a copy of the License at
 *
 *    http://www.apache.org/licenses/LICENSE-2.0
 *
 * Unless required by applicable law or agreed to in writing, software
 * distributed under the License is distributed on an "AS IS" BASIS,
 * WITHOUT WARRANTIES OR CONDITIONS OF ANY KIND, either express or implied.
 * See the License for the specific language governing permissions and
 * limitations under the License.
 */
package org.apache.kafka.connect.storage;

import org.apache.kafka.clients.CommonClientConfigs;
import org.apache.kafka.clients.admin.NewTopic;
import org.apache.kafka.clients.consumer.ConsumerConfig;
import org.apache.kafka.clients.consumer.ConsumerRecord;
import org.apache.kafka.clients.producer.*;
import org.apache.kafka.common.IsolationLevel;
import org.apache.kafka.common.config.ConfigException;
import org.apache.kafka.common.errors.UnsupportedVersionException;
import org.apache.kafka.common.serialization.ByteArrayDeserializer;
import org.apache.kafka.common.serialization.ByteArraySerializer;
import org.apache.kafka.common.serialization.StringDeserializer;
import org.apache.kafka.common.serialization.StringSerializer;
import org.apache.kafka.common.utils.Time;
import org.apache.kafka.common.utils.Timer;
import org.apache.kafka.common.utils.Utils;
import org.apache.kafka.connect.data.Schema;
import org.apache.kafka.connect.data.SchemaAndValue;
import org.apache.kafka.connect.data.SchemaBuilder;
import org.apache.kafka.connect.data.Struct;
import org.apache.kafka.connect.errors.ConnectException;
import org.apache.kafka.connect.errors.DataException;
import org.apache.kafka.connect.runtime.*;
import org.apache.kafka.connect.runtime.distributed.ConnectProtocolCompatibility;
import org.apache.kafka.connect.runtime.distributed.DistributedConfig;
import org.apache.kafka.connect.util.Callback;
<<<<<<< HEAD
import org.apache.kafka.connect.util.*;
=======
import org.apache.kafka.connect.util.ConnectUtils;
import org.apache.kafka.connect.util.ConnectorTaskId;
import org.apache.kafka.connect.util.KafkaBasedLog;
import org.apache.kafka.connect.util.TopicAdmin;

>>>>>>> 9494bebe
import org.slf4j.Logger;
import org.slf4j.LoggerFactory;

import java.time.Duration;
<<<<<<< HEAD
import java.util.*;
=======
import java.util.ArrayList;
import java.util.Arrays;
import java.util.Base64;
import java.util.Collections;
import java.util.HashMap;
import java.util.HashSet;
import java.util.List;
import java.util.Map;
import java.util.Objects;
import java.util.Set;
import java.util.TreeSet;
>>>>>>> 9494bebe
import java.util.concurrent.ExecutionException;
import java.util.concurrent.Future;
import java.util.concurrent.TimeUnit;
import java.util.concurrent.TimeoutException;
import java.util.function.Supplier;

import javax.crypto.spec.SecretKeySpec;

import static org.apache.kafka.connect.runtime.TargetState.PAUSED;
import static org.apache.kafka.connect.runtime.TargetState.STOPPED;
import static org.apache.kafka.connect.util.ConnectUtils.className;

/**
 * <p>
 * Provides persistent storage of Kafka Connect connector configurations in a Kafka topic.
 * </p>
 * <p>
 * This class manages both connector and task configurations, among other various configurations. It tracks seven types
 * of records:
 * <ol>
 *   <li> Connector config: map of string -> string configurations passed to the Connector class, with support for
 *   expanding this format if necessary. (Kafka key: connector-[connector-id]).
 *   These configs are *not* ephemeral. They represent the source of truth. If the entire Connect
 *   cluster goes down, this is all that is really needed to recover.
 *   <li> Task configs: map of string -> string configurations passed to the Task class, with support for expanding
 *   this format if necessary. (Kafka key: task-[connector-id]-[task-id]).
 *   These configs are ephemeral; they are stored here to:
 *     <ul>
 *       <li> disseminate them to all workers while ensuring agreement
 *       <li> to allow faster cluster/worker recovery since the common case of recovery (restoring a connector) will simply
 *       result in the same task configuration as before the failure.
 *     </ul>
 *   <li> Task commit "configs": records indicating that previous task config entries should be committed and all task
 *   configs for a connector can be applied. (Kafka key: commit-[connector-id].
 *   This config has two effects. First, it records the number of tasks the connector is currently
 *   running (and can therefore increase/decrease parallelism). Second, because each task config
 *   is stored separately but they need to be applied together to ensure each partition is assigned
 *   to a single task, this record also indicates that task configs for the specified connector
 *   can be "applied" or "committed".
 *   <li> Connector target states: records indicating the {@link TargetState} for a connector
 *   <li> {@link RestartRequest Restart requests}: records representing requests to restart a connector and / or its
 *   tasks. See <a href="https://cwiki.apache.org/confluence/pages/viewpage.action?pageId=181308623">KIP-745</a> for more
 *   details.
 *   <li> Task count records: an integer value that that tracks the number of task producers (for source connectors) that
 *   will have to be fenced out if a connector is reconfigured before bringing up any tasks with the new set of task
 *   configurations. This is required for exactly-once support for source connectors, see
 *   <a href="https://cwiki.apache.org/confluence/display/KAFKA/KIP-618%3A+Exactly-Once+Support+for+Source+Connectors">KIP-618</a>
 *   for more details.
 *   <li> Session key records: A {@link SessionKey} generated by the leader of the cluster when
 *   {@link ConnectProtocolCompatibility#SESSIONED} is the Connect protocol being used by the cluster. This session key
 *   is used to verify internal REST requests between workers in the cluster. See
 *   <a href="https://cwiki.apache.org/confluence/display/KAFKA/KIP-507%3A+Securing+Internal+Connect+REST+Endpoints">KIP-507</a>
 *   for more details.
 * </ol>
 * <p/>
 * <p>
 * This configuration is expected to be stored in a *single partition* and *compacted* topic. Using a single partition
 * ensures we can enforce ordering on messages, allowing Kafka to be used as a write ahead log. Compaction allows
 * us to clean up outdated configurations over time. However, this combination has some important implications for
 * the implementation of this class and the configuration state that it may expose.
 * </p>
 * <p>
 * Connector configurations are independent of all other configs, so they are handled easily. Writing a single record
 * is already atomic, so these can be applied as soon as they are read. One connectors config does not affect any
 * others, and they do not need to coordinate with the connector's task configuration at all.
 * </p>
 * <p>
 * The most obvious implication for task configs is the need for the commit messages. This class doesn't currently make
 * use of Kafka's multi-record transactions and instead uses task commit messages to ensure that readers do not
 * end up using inconsistent configs. For example, consider if a connector wrote configs for its tasks,
 * then was reconfigured and only managed to write updated configs for half its tasks. If task configs
 * were applied immediately you could be using half the old configs and half the new configs. In that condition, some
 * partitions may be double-assigned because the old config and new config may use completely different assignments.
 * Therefore, when reading the log, we must buffer config updates for a connector's tasks and only apply atomically them
 * once a commit message has been read.
 * </p>
 * <p>
 * However, there are also further challenges. This simple buffering approach would work fine as long as the entire log was
 * always available, but we would like to be able to enable compaction so our configuration topic does not grow
 * indefinitely. Compaction may break a normal log because old entries will suddenly go missing. A new worker reading
 * from the beginning of the log in order to build up the full current configuration will see task commits, but some
 * records required for those commits will have been removed because the same keys have subsequently been rewritten.
 * For example, if you have a sequence of record keys [connector-foo-config, task-foo-1-config, task-foo-2-config,
 * commit-foo (2 tasks), task-foo-1-config, commit-foo (1 task)], we can end up with a compacted log containing
 * [connector-foo-config, task-foo-2-config, commit-foo (2 tasks), task-foo-1-config, commit-foo (1 task)]. When read
 * back, the first commit will see an invalid state because the first task-foo-1-config has been cleaned up.
 * </p>
 * <p>
 * Compaction can further complicate things if writing new task configs fails mid-write. Consider a similar scenario
 * as the previous one, but in this case both the first and second update will write 2 task configs. However, the
 * second write fails half of the way through:
 * [connector-foo-config, task-foo-1-config, task-foo-2-config, commit-foo (2 tasks), task-foo-1-config]. Now compaction
 * occurs and we're left with
 * [connector-foo-config, task-foo-2-config, commit-foo (2 tasks), task-foo-1-config]. At the first commit, we don't
 * have a complete set of configs. And because of the failure, there is no second commit. We are left in an inconsistent
 * state with no obvious way to resolve the issue -- we can try to keep on reading, but the failed node may never
 * recover and write the updated config. Meanwhile, other workers may have seen the entire log; they will see the second
 * task-foo-1-config waiting to be applied, but will otherwise think everything is ok -- they have a valid set of task
 * configs for connector "foo".
 * </p>
 * <p>
 * Because we can encounter these inconsistencies and addressing them requires support from the rest of the system
 * (resolving the task configuration inconsistencies requires support from the connector instance to regenerate updated
 * configs), this class exposes not only the current set of configs, but also which connectors have inconsistent data.
 * This allows users of this class (i.e., {@link Herder} implementations) to take action to resolve any inconsistencies. These
 * inconsistencies should be rare (as described above, due to compaction combined with leader failures in the middle
 * of updating task configurations).
 * </p>
 * <p>
 * Note that the expectation is that this config storage system has only a single writer at a time.
 * The caller (Herder) must ensure this is the case. In distributed mode this will require forwarding config change
 * requests to the leader in the cluster (i.e. the worker group coordinated by the Kafka broker).
 * </p>
 * <p>
 * Since processing of the config log occurs in a background thread, callers must take care when using accessors.
 * To simplify handling this correctly, this class only exposes a mechanism to snapshot the current state of the cluster.
 * Updates may continue to be applied (and callbacks invoked) in the background. Callers must take care that they are
 * using a consistent snapshot and only update when it is safe. In particular, if task configs are updated which require
 * synchronization across workers to commit offsets and update the configuration, callbacks and updates during the
 * rebalance must be deferred.
 * </p>
 */
public final class KafkaConfigBackingStore extends KafkaTopicBasedBackingStore implements ConfigBackingStore {
    private static final Logger log = LoggerFactory.getLogger(KafkaConfigBackingStore.class);

    public static final String TARGET_STATE_PREFIX = "target-state-";

    public static String TARGET_STATE_KEY(String connectorName) {
        return TARGET_STATE_PREFIX + connectorName;
    }

    public static final String CONNECTOR_PREFIX = "connector-";

    public static String CONNECTOR_KEY(String connectorName) {
        return CONNECTOR_PREFIX + connectorName;
    }

    public static final String TASK_PREFIX = "task-";

    public static String TASK_KEY(ConnectorTaskId taskId) {
        return TASK_PREFIX + taskId.connector() + "-" + taskId.task();
    }

    public static final String COMMIT_TASKS_PREFIX = "commit-";

    public static String COMMIT_TASKS_KEY(String connectorName) {
        return COMMIT_TASKS_PREFIX + connectorName;
    }

    public static final String TASK_COUNT_RECORD_PREFIX = "tasks-fencing-";

    public static String TASK_COUNT_RECORD_KEY(String connectorName) {
        return TASK_COUNT_RECORD_PREFIX + connectorName;
    }

    public static final String SESSION_KEY_KEY = "session-key";

    // Note that while using real serialization for values as we have here, but ad hoc string serialization for keys,
    // isn't ideal, we use this approach because it avoids any potential problems with schema evolution or
    // converter/serializer changes causing keys to change. We need to absolutely ensure that the keys remain precisely
    // the same.
    public static final Schema CONNECTOR_CONFIGURATION_V0 = SchemaBuilder.struct().field("properties", SchemaBuilder.map(Schema.STRING_SCHEMA, Schema.OPTIONAL_STRING_SCHEMA).build()).build();
    public static final Schema TASK_CONFIGURATION_V0 = CONNECTOR_CONFIGURATION_V0;
    public static final Schema CONNECTOR_TASKS_COMMIT_V0 = SchemaBuilder.struct().field("tasks", Schema.INT32_SCHEMA).build();
    public static final Schema TARGET_STATE_V0 = SchemaBuilder.struct().field("state", Schema.STRING_SCHEMA).build();
    public static final Schema TARGET_STATE_V1 = SchemaBuilder.struct().field("state", Schema.STRING_SCHEMA).field("state.v2", Schema.OPTIONAL_STRING_SCHEMA).build();
    public static final Schema TASK_COUNT_RECORD_V0 = SchemaBuilder.struct().field("task-count", Schema.INT32_SCHEMA).build();
    // The key is logically a byte array, but we can't use the JSON converter to (de-)serialize that without a schema.
    // So instead, we base 64-encode it before serializing and decode it after deserializing.
    public static final Schema SESSION_KEY_V0 = SchemaBuilder.struct().field("key", Schema.STRING_SCHEMA).field("algorithm", Schema.STRING_SCHEMA).field("creation-timestamp", Schema.INT64_SCHEMA).build();

    public static final String RESTART_PREFIX = "restart-connector-";

    public static String RESTART_KEY(String connectorName) {
        return RESTART_PREFIX + connectorName;
    }

    public static final boolean ONLY_FAILED_DEFAULT = false;
    public static final boolean INCLUDE_TASKS_DEFAULT = false;
    public static final String ONLY_FAILED_FIELD_NAME = "only-failed";
    public static final String INCLUDE_TASKS_FIELD_NAME = "include-tasks";
    public static final Schema RESTART_REQUEST_V0 = SchemaBuilder.struct().field(INCLUDE_TASKS_FIELD_NAME, Schema.BOOLEAN_SCHEMA).field(ONLY_FAILED_FIELD_NAME, Schema.BOOLEAN_SCHEMA).build();

    public static final String LOGGER_CLUSTER_PREFIX = "logger-cluster-";
    public static String LOGGER_CLUSTER_KEY(String namespace) {
        return LOGGER_CLUSTER_PREFIX + namespace;
    }
    public static final Schema LOGGER_LEVEL_V0 = SchemaBuilder.struct()
            .field("level", Schema.STRING_SCHEMA)
            .build();

    // Visible for testing
    static final long READ_WRITE_TOTAL_TIMEOUT_MS = 30000;

    private final Object lock;
    private final Converter converter;
    private volatile boolean started;
    // Although updateListener is not final, it's guaranteed to be visible to any thread after its
    // initialization as long as we always read the volatile variable "started" before we access the listener.
    private ConfigBackingStore.UpdateListener updateListener;

    private final Map<String, Object> baseProducerProps;

    private final String topic;
    // Data is passed to the log already serialized. We use a converter to handle translating to/from generic Connect
    // format to serialized form
    private KafkaBasedLog<String, byte[]> configLog;
    // Connector -> # of tasks
    final Map<String, Integer> connectorTaskCounts = new HashMap<>();
    // Connector and task configs: name or id -> config map
    final Map<String, Map<String, String>> connectorConfigs = new HashMap<>();
    final Map<ConnectorTaskId, Map<String, String>> taskConfigs = new HashMap<>();
    private final Supplier<TopicAdmin> topicAdminSupplier;
    private final String clientId;

    // Set of connectors where we saw a task commit with an incomplete set of task config updates, indicating the data
    // is in an inconsistent state and we cannot safely use them until they have been refreshed.
    final Set<String> inconsistent = new HashSet<>();
    // The most recently read offset. This does not take into account deferred task updates/commits, so we may have
    // outstanding data to be applied.
    private volatile long offset;
    // The most recently read session key, to use for validating internal REST requests.
    private volatile SessionKey sessionKey;

    // Connector -> Map[ConnectorTaskId -> Configs]
    // visible for testing
    final Map<String, Map<ConnectorTaskId, Map<String, String>>> deferredTaskUpdates = new HashMap<>();

    final Map<String, TargetState> connectorTargetStates = new HashMap<>();

    final Map<String, Integer> connectorTaskCountRecords = new HashMap<>();
    final Map<String, Integer> connectorTaskConfigGenerations = new HashMap<>();
    final Map<String, AppliedConnectorConfig> appliedConnectorConfigs = new HashMap<>();
    final Set<String> connectorsPendingFencing = new HashSet<>();

    private final WorkerConfigTransformer configTransformer;

    private final boolean usesFencableWriter;
    private volatile Producer<String, byte[]> fencableProducer;
    private final Map<String, Object> fencableProducerProps;
    private final Time time;

    //VisibleForTesting
    void setConfigLog(KafkaBasedLog<String, byte[]> configLog) {
        this.configLog = configLog;
    }

    public KafkaConfigBackingStore(Converter converter, DistributedConfig config, WorkerConfigTransformer configTransformer, Supplier<TopicAdmin> adminSupplier, String clientIdBase) {
        this(converter, config, configTransformer, adminSupplier, clientIdBase, Time.SYSTEM);
    }

    KafkaConfigBackingStore(Converter converter, DistributedConfig config, WorkerConfigTransformer configTransformer, Supplier<TopicAdmin> adminSupplier, String clientIdBase, Time time) {
        this.lock = new Object();
        this.started = false;
        this.converter = converter;
        this.offset = -1;
        this.topicAdminSupplier = adminSupplier;
        this.clientId = Objects.requireNonNull(clientIdBase) + "configs";
        this.time = time;

        this.baseProducerProps = baseProducerProps(config);
        // By default, Connect disables idempotent behavior for all producers, even though idempotence became
        // default for Kafka producers. This is to ensure Connect continues to work with many Kafka broker versions, including older brokers that do not support
        // idempotent producers or require explicit steps to enable them (e.g. adding the IDEMPOTENT_WRITE ACL to brokers older than 2.8).
        // These settings might change when https://cwiki.apache.org/confluence/display/KAFKA/KIP-318%3A+Make+Kafka+Connect+Source+idempotent
        // gets approved and scheduled for release.
        baseProducerProps.put(ProducerConfig.ENABLE_IDEMPOTENCE_CONFIG, "false");

        this.fencableProducerProps = fencableProducerProps(config);

        this.usesFencableWriter = config.transactionalLeaderEnabled();
        this.topic = config.getString(DistributedConfig.CONFIG_TOPIC_CONFIG);
        if (this.topic == null || this.topic.trim().isEmpty())
            throw new ConfigException("Must specify topic for connector configuration.");

        configLog = setupAndCreateKafkaBasedLog(this.topic, config);
        this.configTransformer = configTransformer;
    }

    @Override
    public void setUpdateListener(ConfigBackingStore.UpdateListener listener) {
        this.updateListener = listener;
    }

    @Override
    public void start() {
        log.info("Starting KafkaConfigBackingStore");
        // Before startup, callbacks are *not* invoked. You can grab a snapshot after starting -- just take care that
        // updates can continue to occur in the background
        try {
            configLog.start();
        } catch (UnsupportedVersionException e) {
            throw new ConnectException("Enabling exactly-once support for source connectors requires a Kafka broker version that allows " + "admin clients to read consumer offsets. Please either disable the worker's exactly-once " + "support for source connectors, or use a newer Kafka broker version.", e);
        }

        int partitionCount = configLog.partitionCount();
        if (partitionCount > 1) {
            String msg = String.format("Topic '%s' supplied via the '%s' property is required " + "to have a single partition in order to guarantee consistency of " + "connector configurations, but found %d partitions.", topic, DistributedConfig.CONFIG_TOPIC_CONFIG, partitionCount);
            throw new ConfigException(msg);
        }

        started = true;
        log.info("Started KafkaConfigBackingStore");
    }

    @Override
    public void stop() {
        log.info("Closing KafkaConfigBackingStore");

        relinquishWritePrivileges();
        Utils.closeQuietly(configLog::stop, "KafkaBasedLog for config topic");

        log.info("Closed KafkaConfigBackingStore");
    }

    @Override
    public void claimWritePrivileges() {
        if (usesFencableWriter && fencableProducer == null) {
            try {
                fencableProducer = createFencableProducer();
                fencableProducer.initTransactions();
            } catch (Exception e) {
                relinquishWritePrivileges();
                throw new ConnectException("Failed to create and initialize fencable producer for config topic", e);
            }
        }
    }

    private Map<String, Object> baseProducerProps(WorkerConfig workerConfig) {
        Map<String, Object> producerProps = new HashMap<>(workerConfig.originals());
        String kafkaClusterId = workerConfig.kafkaClusterId();
        producerProps.put(ProducerConfig.KEY_SERIALIZER_CLASS_CONFIG, StringSerializer.class.getName());
        producerProps.put(ProducerConfig.VALUE_SERIALIZER_CLASS_CONFIG, ByteArraySerializer.class.getName());
        producerProps.put(ProducerConfig.DELIVERY_TIMEOUT_MS_CONFIG, Integer.MAX_VALUE);
        ConnectUtils.addMetricsContextProperties(producerProps, workerConfig, kafkaClusterId);
        return producerProps;
    }

    // Visible for testing
    Map<String, Object> fencableProducerProps(DistributedConfig workerConfig) {
        Map<String, Object> result = new HashMap<>(baseProducerProps(workerConfig));

        result.put(CommonClientConfigs.CLIENT_ID_CONFIG, clientId + "-leader");
        // Always require producer acks to all to ensure durable writes
        result.put(ProducerConfig.ACKS_CONFIG, "all");
        // We can set this to 5 instead of 1 without risking reordering because we are using an idempotent producer
        result.put(ProducerConfig.MAX_IN_FLIGHT_REQUESTS_PER_CONNECTION, 5);

        ConnectUtils.ensureProperty(result, ProducerConfig.ENABLE_IDEMPOTENCE_CONFIG, "true", "for the worker's config topic producer when exactly-once source support is enabled or in preparation to be enabled", false);
        ConnectUtils.ensureProperty(result, ProducerConfig.TRANSACTIONAL_ID_CONFIG, workerConfig.transactionalProducerId(), "for the worker's config topic producer when exactly-once source support is enabled or in preparation to be enabled", true);

        return result;
    }

    // Visible in order to be mocked during testing
    Producer<String, byte[]> createFencableProducer() {
        return new KafkaProducer<>(fencableProducerProps);
    }

    /**
     * Get a snapshot of the current state of the cluster.
     */
    @Override
    public ClusterConfigState snapshot() {
        synchronized (lock) {
            // Only a shallow copy is performed here; in order to avoid accidentally corrupting the worker's view
            // of the config topic, any nested structures should be copied before making modifications
<<<<<<< HEAD
            return new ClusterConfigState(offset, sessionKey, new HashMap<>(connectorTaskCounts), new HashMap<>(connectorConfigs), new HashMap<>(connectorTargetStates), new HashMap<>(taskConfigs), new HashMap<>(connectorTaskCountRecords), new HashMap<>(connectorTaskConfigGenerations), new HashSet<>(connectorsPendingFencing), new HashSet<>(inconsistent), configTransformer);
=======
            return new ClusterConfigState(
                    offset,
                    sessionKey,
                    new HashMap<>(connectorTaskCounts),
                    new HashMap<>(connectorConfigs),
                    new HashMap<>(connectorTargetStates),
                    new HashMap<>(taskConfigs),
                    new HashMap<>(connectorTaskCountRecords),
                    new HashMap<>(connectorTaskConfigGenerations),
                    new HashMap<>(appliedConnectorConfigs),
                    new HashSet<>(connectorsPendingFencing),
                    new HashSet<>(inconsistent),
                    configTransformer
            );
>>>>>>> 9494bebe
        }
    }

    @Override
    public boolean contains(String connector) {
        synchronized (lock) {
            return connectorConfigs.containsKey(connector);
        }
    }

    /**
     * Write this connector configuration (and optionally a target state) to persistent storage and wait until it has been acknowledged and read
     * back by tailing the Kafka log with a consumer. {@link #claimWritePrivileges()} must be successfully invoked before calling
     * this method if the worker is configured to use a fencable producer for writes to the config topic.
     * @param connector  name of the connector to write data for
     * @param properties the configuration to write
<<<<<<< HEAD
     * @throws IllegalStateException    if {@link #claimWritePrivileges()} is required, but was not successfully invoked before
     *                                  this method was called
=======
     * @param targetState the desired target state for the connector; may be {@code null} if no target state change is desired. Note that the default
     *                    target state is {@link TargetState#STARTED} if no target state exists previously
     * @throws IllegalStateException if {@link #claimWritePrivileges()} is required, but was not successfully invoked before
     * this method was called
>>>>>>> 9494bebe
     * @throws PrivilegedWriteException if the worker is configured to use a fencable producer for writes to the config topic
     *                                  and the write fails
     */
    @Override
    public void putConnectorConfig(String connector, Map<String, String> properties, TargetState targetState) {
        log.debug("Writing connector configuration for connector '{}'", connector);
        Struct connectConfig = new Struct(CONNECTOR_CONFIGURATION_V0);
        connectConfig.put("properties", properties);
        byte[] serializedConfig = converter.fromConnectData(topic, CONNECTOR_CONFIGURATION_V0, connectConfig);
        try {
            Timer timer = time.timer(READ_WRITE_TOTAL_TIMEOUT_MS);
            List<ProducerKeyValue> keyValues = new ArrayList<>();
            if (targetState != null) {
                log.debug("Writing target state {} for connector {}", targetState, connector);
                keyValues.add(new ProducerKeyValue(TARGET_STATE_KEY(connector), serializeTargetState(targetState)));
            }
            keyValues.add(new ProducerKeyValue(CONNECTOR_KEY(connector), serializedConfig));
            sendPrivileged(keyValues, timer);
            configLog.readToEnd().get(timer.remainingMs(), TimeUnit.MILLISECONDS);
        } catch (InterruptedException | ExecutionException | TimeoutException e) {
            log.error("Failed to write connector configuration to Kafka: ", e);
            throw new ConnectException("Error writing connector configuration to Kafka", e);
        }
    }

    /**
     * Remove configuration for a given connector. {@link #claimWritePrivileges()} must be successfully invoked before calling
     * this method if the worker is configured to use a fencable producer for writes to the config topic.
     * @param connector name of the connector to remove
     * @throws IllegalStateException if {@link #claimWritePrivileges()} is required, but was not successfully invoked before
     * this method was called
     * @throws PrivilegedWriteException if the worker is configured to use a fencable producer for writes to the config topic
     * and the write fails
     */
    @Override
    public void removeConnectorConfig(String connector) {
        log.debug("Removing connector configuration for connector '{}'", connector);
        try {
            Timer timer = time.timer(READ_WRITE_TOTAL_TIMEOUT_MS);
            List<ProducerKeyValue> keyValues = Arrays.asList(new ProducerKeyValue(CONNECTOR_KEY(connector), null), new ProducerKeyValue(TARGET_STATE_KEY(connector), null));
            sendPrivileged(keyValues, timer);

            configLog.readToEnd().get(timer.remainingMs(), TimeUnit.MILLISECONDS);
        } catch (InterruptedException | ExecutionException | TimeoutException e) {
            log.error("Failed to remove connector configuration from Kafka: ", e);
            throw new ConnectException("Error removing connector configuration from Kafka", e);
        }
    }

    @Override
    public void removeTaskConfigs(String connector) {
        throw new UnsupportedOperationException("Removal of tasks is not currently supported");
    }

    /**
     * Write these task configurations and associated commit messages, unless an inconsistency is found that indicates
     * that we would be leaving one of the referenced connectors with an inconsistent state. {@link #claimWritePrivileges()}
     * must be successfully invoked before calling this method if the worker is configured to use a fencable producer for
     * writes to the config topic.
     *
     * @param connector the connector to write task configuration
     * @param configs list of task configurations for the connector
     * @throws ConnectException if the task configurations do not resolve inconsistencies found in the existing root
     *                          and task configurations.
     * @throws IllegalStateException if {@link #claimWritePrivileges()} is required, but was not successfully invoked before
     * this method was called
     * @throws PrivilegedWriteException if the worker is configured to use a fencable producer for writes to the config topic
     * and the write fails
     */
    @Override
    public void putTaskConfigs(String connector, List<Map<String, String>> configs) {
        Timer timer = time.timer(READ_WRITE_TOTAL_TIMEOUT_MS);
        // Make sure we're at the end of the log. We should be the only writer, but we want to make sure we don't have
        // any outstanding lagging data to consume.
        try {
            configLog.readToEnd().get(timer.remainingMs(), TimeUnit.MILLISECONDS);
            timer.update();
        } catch (InterruptedException | ExecutionException | TimeoutException e) {
            log.error("Failed to write root configuration to Kafka: ", e);
            throw new ConnectException("Error writing root configuration to Kafka", e);
        }

        int taskCount = configs.size();

        // Send all the individual updates
        int index = 0;
        List<ProducerKeyValue> keyValues = new ArrayList<>();
        for (Map<String, String> taskConfig : configs) {
            Struct connectConfig = new Struct(TASK_CONFIGURATION_V0);
            connectConfig.put("properties", taskConfig);
            byte[] serializedConfig = converter.fromConnectData(topic, TASK_CONFIGURATION_V0, connectConfig);
            log.debug("Writing configuration for connector '{}' task {}", connector, index);
            ConnectorTaskId connectorTaskId = new ConnectorTaskId(connector, index);
            keyValues.add(new ProducerKeyValue(TASK_KEY(connectorTaskId), serializedConfig));
            index++;
        }

        try {
            sendPrivileged(keyValues, timer);
        } catch (ExecutionException | InterruptedException | TimeoutException e) {
            log.error("Failed to write task configurations to Kafka", e);
            throw new ConnectException("Error writing task configurations to Kafka", e);
        }

        // Finally, send the commit to update the number of tasks and apply the new configs, then wait until we read to
        // the end of the log
        try {
            // Read to end to ensure all the task configs have been written
            if (taskCount > 0) {
                configLog.readToEnd().get(timer.remainingMs(), TimeUnit.MILLISECONDS);
                timer.update();
            }
            // Write the commit message
            Struct connectConfig = new Struct(CONNECTOR_TASKS_COMMIT_V0);
            connectConfig.put("tasks", taskCount);
            byte[] serializedConfig = converter.fromConnectData(topic, CONNECTOR_TASKS_COMMIT_V0, connectConfig);
            log.debug("Writing commit for connector '{}' with {} tasks.", connector, taskCount);

            sendPrivileged(COMMIT_TASKS_KEY(connector), serializedConfig, timer);

            // Read to end to ensure all the commit messages have been written
            configLog.readToEnd().get(timer.remainingMs(), TimeUnit.MILLISECONDS);
        } catch (InterruptedException | ExecutionException | TimeoutException e) {
            log.error("Failed to write root configuration to Kafka: ", e);
            throw new ConnectException("Error writing root configuration to Kafka", e);
        }
    }

    @Override
    public void refresh(long timeout, TimeUnit unit) throws TimeoutException {
        try {
            configLog.readToEnd().get(timeout, unit);
        } catch (InterruptedException | ExecutionException e) {
            throw new ConnectException("Error trying to read to end of config log", e);
        }
    }

    /**
     * Write a new {@link TargetState} for the connector. Note that {@link #claimWritePrivileges()} does not need to be
     * invoked before invoking this method.
     * @param connector the name of the connector
     * @param state     the desired target state for the connector
     */
    @Override
    public void putTargetState(String connector, TargetState state) {
        log.debug("Writing target state {} for connector {}", state, connector);
        try {
            configLog.sendWithReceipt(TARGET_STATE_KEY(connector), serializeTargetState(state))
                .get(READ_WRITE_TOTAL_TIMEOUT_MS, TimeUnit.MILLISECONDS);
        } catch (InterruptedException | ExecutionException | TimeoutException e) {
            log.error("Failed to write target state to Kafka", e);
            throw new ConnectException("Error writing target state to Kafka", e);
        }
    }

    private byte[] serializeTargetState(TargetState state) {
        Struct connectTargetState = new Struct(TARGET_STATE_V1);
        // Older workers don't support the STOPPED state; fall back on PAUSED
        connectTargetState.put("state", state == STOPPED ? PAUSED.name() : state.name());
        connectTargetState.put("state.v2", state.name());
        return converter.fromConnectData(topic, TARGET_STATE_V1, connectTargetState);
    }

    /**
     * Write a task count record for a connector to persistent storage and wait until it has been acknowledged and read back by
     * tailing the Kafka log with a consumer. {@link #claimWritePrivileges()} must be successfully invoked before calling this method
     * if the worker is configured to use a fencable producer for writes to the config topic.
     * @param connector name of the connector
     * @param taskCount number of tasks used by the connector
     * @throws IllegalStateException    if {@link #claimWritePrivileges()} is required, but was not successfully invoked before
     *                                  this method was called
     * @throws PrivilegedWriteException if the worker is configured to use a fencable producer for writes to the config topic
     *                                  and the write fails
     */
    @Override
    public void putTaskCountRecord(String connector, int taskCount) {
        Struct taskCountRecord = new Struct(TASK_COUNT_RECORD_V0);
        taskCountRecord.put("task-count", taskCount);
        byte[] serializedTaskCountRecord = converter.fromConnectData(topic, TASK_COUNT_RECORD_V0, taskCountRecord);
        log.debug("Writing task count record {} for connector {}", taskCount, connector);
        try {
            Timer timer = time.timer(READ_WRITE_TOTAL_TIMEOUT_MS);
            sendPrivileged(TASK_COUNT_RECORD_KEY(connector), serializedTaskCountRecord, timer);
            configLog.readToEnd().get(timer.remainingMs(), TimeUnit.MILLISECONDS);
        } catch (InterruptedException | ExecutionException | TimeoutException e) {
            log.error("Failed to write task count record with {} tasks for connector {} to Kafka: ", taskCount, connector, e);
            throw new ConnectException("Error writing task count record to Kafka", e);
        }
    }

    /**
     * Write a session key to persistent storage and wait until it has been acknowledged and read back by tailing the Kafka log
     * with a consumer. {@link #claimWritePrivileges()} must be successfully invoked before calling this method if the worker
     * is configured to use a fencable producer for writes to the config topic.
     * @param sessionKey the session key to distributed
     * @throws IllegalStateException    if {@link #claimWritePrivileges()} is required, but was not successfully invoked before
     *                                  this method was called
     * @throws PrivilegedWriteException if the worker is configured to use a fencable producer for writes to the config topic
     *                                  and the write fails
     */
    @Override
    public void putSessionKey(SessionKey sessionKey) {
        log.debug("Distributing new session key");
        Struct sessionKeyStruct = new Struct(SESSION_KEY_V0);
        sessionKeyStruct.put("key", Base64.getEncoder().encodeToString(sessionKey.key().getEncoded()));
        sessionKeyStruct.put("algorithm", sessionKey.key().getAlgorithm());
        sessionKeyStruct.put("creation-timestamp", sessionKey.creationTimestamp());
        byte[] serializedSessionKey = converter.fromConnectData(topic, SESSION_KEY_V0, sessionKeyStruct);
        try {
            Timer timer = time.timer(READ_WRITE_TOTAL_TIMEOUT_MS);
            sendPrivileged(SESSION_KEY_KEY, serializedSessionKey, timer);
            configLog.readToEnd().get(timer.remainingMs(), TimeUnit.MILLISECONDS);
        } catch (InterruptedException | ExecutionException | TimeoutException e) {
            log.error("Failed to write session key to Kafka: ", e);
            throw new ConnectException("Error writing session key to Kafka", e);
        }
    }

    /**
     * Write a restart request for the connector and optionally its tasks to persistent storage and wait until it has been
     * acknowledged and read back by tailing the Kafka log with a consumer. {@link #claimWritePrivileges()} must be successfully
     * invoked before calling this method if the worker is configured to use a fencable producer for writes to the config topic.
     * @param restartRequest the restart request details
     */
    @Override
    public void putRestartRequest(RestartRequest restartRequest) {
        log.debug("Writing {} to Kafka", restartRequest);
        String key = RESTART_KEY(restartRequest.connectorName());
        Struct value = new Struct(RESTART_REQUEST_V0);
        value.put(INCLUDE_TASKS_FIELD_NAME, restartRequest.includeTasks());
        value.put(ONLY_FAILED_FIELD_NAME, restartRequest.onlyFailed());
        byte[] serializedValue = converter.fromConnectData(topic, value.schema(), value);
        try {
            Timer timer = time.timer(READ_WRITE_TOTAL_TIMEOUT_MS);
            sendPrivileged(key, serializedValue, timer);
            configLog.readToEnd().get(timer.remainingMs(), TimeUnit.MILLISECONDS);
        } catch (InterruptedException | ExecutionException | TimeoutException e) {
            log.error("Failed to write {} to Kafka: ", restartRequest, e);
            throw new ConnectException("Error writing " + restartRequest + " to Kafka", e);
        }
    }

    @Override
    public void putLoggerLevel(String namespace, String level) {
        log.debug("Writing level {} for logging namespace {} to Kafka", level, namespace);
        Struct value = new Struct(LOGGER_LEVEL_V0);
        value.put("level", level);
        byte[] serializedValue = converter.fromConnectData(topic, value.schema(), value);
        try {
            configLog.sendWithReceipt(LOGGER_CLUSTER_KEY(namespace), serializedValue).get(READ_WRITE_TOTAL_TIMEOUT_MS, TimeUnit.MILLISECONDS);
        } catch (InterruptedException | ExecutionException | TimeoutException e) {
            log.error("Failed to write logger level to Kafka", e);
            throw new ConnectException("Error writing logger level to Kafka", e);
        }
    }

    // package private for testing
    KafkaBasedLog<String, byte[]> setupAndCreateKafkaBasedLog(String topic, final WorkerConfig config) {
        String clusterId = config.kafkaClusterId();
        Map<String, Object> originals = config.originals();

        Map<String, Object> producerProps = new HashMap<>(baseProducerProps);
        producerProps.put(CommonClientConfigs.CLIENT_ID_CONFIG, clientId);

        Map<String, Object> consumerProps = new HashMap<>(originals);
        consumerProps.put(ConsumerConfig.KEY_DESERIALIZER_CLASS_CONFIG, StringDeserializer.class.getName());
        consumerProps.put(ConsumerConfig.VALUE_DESERIALIZER_CLASS_CONFIG, ByteArrayDeserializer.class.getName());
        consumerProps.put(CommonClientConfigs.CLIENT_ID_CONFIG, clientId);
        ConnectUtils.addMetricsContextProperties(consumerProps, config, clusterId);
        if (config.exactlyOnceSourceEnabled()) {
<<<<<<< HEAD
            ConnectUtils.ensureProperty(consumerProps, ConsumerConfig.ISOLATION_LEVEL_CONFIG, IsolationLevel.READ_COMMITTED.name().toLowerCase(Locale.ROOT), "for the worker's config topic consumer when exactly-once source support is enabled", true);
=======
            ConnectUtils.ensureProperty(
                    consumerProps, ConsumerConfig.ISOLATION_LEVEL_CONFIG, IsolationLevel.READ_COMMITTED.toString(),
                    "for the worker's config topic consumer when exactly-once source support is enabled",
                    true
            );
>>>>>>> 9494bebe
        }

        Map<String, Object> adminProps = new HashMap<>(originals);
        ConnectUtils.addMetricsContextProperties(adminProps, config, clusterId);
        adminProps.put(CommonClientConfigs.CLIENT_ID_CONFIG, clientId);
<<<<<<< HEAD
        Supplier<TopicAdmin> adminSupplier;
        if (topicAdminSupplier != null) {
            adminSupplier = topicAdminSupplier;
        } else {
            // Create our own topic admin supplier that we'll close when we're stopped
            ownTopicAdmin = new SharedTopicAdmin(adminProps);
            adminSupplier = ownTopicAdmin;
        }
        Map<String, Object> topicSettings = config instanceof DistributedConfig ? ((DistributedConfig) config).configStorageTopicSettings() : Collections.emptyMap();
        NewTopic topicDescription = TopicAdmin.defineTopic(topic).config(topicSettings) // first so that we override user-supplied settings as needed
                .compacted().partitions(1).replicationFactor(config.getShort(DistributedConfig.CONFIG_STORAGE_REPLICATION_FACTOR_CONFIG)).build();
=======

        Map<String, Object> topicSettings = config instanceof DistributedConfig
                                            ? ((DistributedConfig) config).configStorageTopicSettings()
                                            : Collections.emptyMap();
        NewTopic topicDescription = TopicAdmin.defineTopic(topic)
                .config(topicSettings) // first so that we override user-supplied settings as needed
                .compacted()
                .partitions(1)
                .replicationFactor(config.getShort(DistributedConfig.CONFIG_STORAGE_REPLICATION_FACTOR_CONFIG))
                .build();
>>>>>>> 9494bebe

        return createKafkaBasedLog(topic, producerProps, consumerProps, new ConsumeCallback(), topicDescription, topicAdminSupplier, config, time);
    }

    /**
     * Send a single record to the config topic synchronously. Note that {@link #claimWritePrivileges()} must be
     * successfully invoked before calling this method if this store is configured to use a fencable writer.
     * @param key   the record key
     * @param value the record value
     * @param timer Timer bounding how long this method can block. The timer is updated before the method returns.
     */
    private void sendPrivileged(String key, byte[] value, Timer timer) throws ExecutionException, InterruptedException, TimeoutException {
        sendPrivileged(Collections.singletonList(new ProducerKeyValue(key, value)), timer);
    }

    /**
     * Send one or more records to the config topic synchronously. Note that {@link #claimWritePrivileges()} must be
     * successfully invoked before calling this method if this store is configured to use a fencable writer.
     * @param keyValues the list of producer record key/value pairs
     * @param timer     Timer bounding how long this method can block. The timer is updated before the method returns.
     */
    private void sendPrivileged(List<ProducerKeyValue> keyValues, Timer timer) throws ExecutionException, InterruptedException, TimeoutException {
        if (!usesFencableWriter) {
            List<Future<RecordMetadata>> producerFutures = new ArrayList<>();
            keyValues.forEach(keyValue -> producerFutures.add(configLog.sendWithReceipt(keyValue.key, keyValue.value)));

            timer.update();
            for (Future<RecordMetadata> future : producerFutures) {
                future.get(timer.remainingMs(), TimeUnit.MILLISECONDS);
                timer.update();
            }

            return;
        }

        if (fencableProducer == null) {
            throw new IllegalStateException("Cannot produce to config topic without claiming write privileges first");
        }

        try {
            fencableProducer.beginTransaction();
            keyValues.forEach(keyValue -> fencableProducer.send(new ProducerRecord<>(topic, keyValue.key, keyValue.value)));
            fencableProducer.commitTransaction();
            timer.update();
        } catch (Exception e) {
            log.warn("Failed to perform fencable send to config topic", e);
            relinquishWritePrivileges();
            throw new PrivilegedWriteException("Failed to perform fencable send to config topic", e);
        }
    }

    private static class ProducerKeyValue {
        final String key;
        final byte[] value;

        ProducerKeyValue(String key, byte[] value) {
            this.key = key;
            this.value = value;
        }
    }

    private void relinquishWritePrivileges() {
        if (fencableProducer != null) {
            Utils.closeQuietly(() -> fencableProducer.close(Duration.ZERO), "fencable producer for config topic");
            fencableProducer = null;
        }
    }

    @Override
    protected String getTopicConfig() {
        return DistributedConfig.CONFIG_TOPIC_CONFIG;
    }

    @Override
    protected String getTopicPurpose() {
        return "connector configurations";
    }

    private class ConsumeCallback implements Callback<ConsumerRecord<String, byte[]>> {
        @Override
        public void onCompletion(Throwable error, ConsumerRecord<String, byte[]> record) {
            if (error != null) {
                log.error("Unexpected in consumer callback for KafkaConfigBackingStore: ", error);
                return;
            }

            final SchemaAndValue value;
            try {
                value = converter.toConnectData(topic, record.value());
            } catch (DataException e) {
                log.error("Failed to convert config data to Kafka Connect format: ", e);
                return;
            }
            // Make the recorded offset match the API used for positions in the consumer -- return the offset of the
            // *next record*, not the last one consumed.
            offset = record.offset() + 1;

            if (record.key().startsWith(TARGET_STATE_PREFIX)) {
                String connectorName = record.key().substring(TARGET_STATE_PREFIX.length());
                processTargetStateRecord(connectorName, value);
            } else if (record.key().startsWith(CONNECTOR_PREFIX)) {
                String connectorName = record.key().substring(CONNECTOR_PREFIX.length());
                processConnectorConfigRecord(connectorName, value);
            } else if (record.key().startsWith(TASK_PREFIX)) {
                ConnectorTaskId taskId = parseTaskId(record.key());
                if (taskId == null) {
                    log.error("Ignoring task configuration because {} couldn't be parsed as a task config key", record.key());
                    return;
                }
                processTaskConfigRecord(taskId, value);
            } else if (record.key().startsWith(COMMIT_TASKS_PREFIX)) {
                String connectorName = record.key().substring(COMMIT_TASKS_PREFIX.length());
                processTasksCommitRecord(connectorName, value);
            } else if (record.key().startsWith(RESTART_PREFIX)) {
                RestartRequest request = recordToRestartRequest(record, value);
                // Only notify the listener if this backing store is already successfully started (having caught up the first time)
                if (request != null && started) {
                    updateListener.onRestartRequest(request);
                }
            } else if (record.key().startsWith(TASK_COUNT_RECORD_PREFIX)) {
                String connectorName = record.key().substring(TASK_COUNT_RECORD_PREFIX.length());
                processTaskCountRecord(connectorName, value);
            } else if (record.key().equals(SESSION_KEY_KEY)) {
                processSessionKeyRecord(value);
            } else if (record.key().startsWith(LOGGER_CLUSTER_PREFIX)) {
                String loggingNamespace = record.key().substring(LOGGER_CLUSTER_PREFIX.length());
                processLoggerLevelRecord(loggingNamespace, value);
            } else {
                log.error("Discarding config update record with invalid key: {}", record.key());
            }
        }

    }

    private void processTargetStateRecord(String connectorName, SchemaAndValue value) {
        boolean removed = false;
        boolean stateChanged = true;
        synchronized (lock) {
            if (value.value() == null) {
                // When connector configs are removed, we also write tombstones for the target state.
                log.debug("Removed target state for connector {} due to null value in topic.", connectorName);
                connectorTargetStates.remove(connectorName);
                removed = true;

                // If for some reason we still have configs for the connector, add back the default
                // STARTED state to ensure each connector always has a valid target state.
                if (connectorConfigs.containsKey(connectorName))
                    connectorTargetStates.put(connectorName, TargetState.STARTED);
            } else {
                if (!(value.value() instanceof Map)) {
                    log.error("Ignoring target state for connector '{}' because it is in the wrong format: {}", connectorName, className(value.value()));
                    return;
                }
                @SuppressWarnings("unchecked") Map<String, Object> valueMap = (Map<String, Object>) value.value();
                Object targetState = valueMap.get("state.v2");
                if (targetState != null && !(targetState instanceof String)) {
                    log.error("Invalid data for target state for connector '{}': 'state.v2' field should be a String but is {}", connectorName, className(targetState));
                    // We don't return here; it's still possible that there's a value we can use in the older state field
                    targetState = null;
                }
                if (targetState == null) {
                    // This record may have been written by an older worker; fall back on the older state field
                    targetState = valueMap.get("state");
                    if (!(targetState instanceof String)) {
                        log.error("Invalid data for target state for connector '{}': 'state' field should be a String but is {}", connectorName, className(targetState));
                        return;
                    }
                }

                try {
                    TargetState state = TargetState.valueOf((String) targetState);
                    log.debug("Setting target state for connector '{}' to {}", connectorName, targetState);
                    TargetState prevState = connectorTargetStates.put(connectorName, state);
                    stateChanged = !state.equals(prevState);
                } catch (IllegalArgumentException e) {
                    log.error("Invalid target state for connector '{}': {}", connectorName, targetState);
                    return;
                }
            }
        }

        // Note that we do not notify the update listener if the target state has been removed.
        // Instead we depend on the removal callback of the connector config itself to notify the worker.
        // We also don't notify the update listener if the connector doesn't exist yet - a scenario that can
        // occur if an explicit initial target state is specified in the connector creation request.
        if (started && !removed && stateChanged && connectorConfigs.containsKey(connectorName))
            updateListener.onConnectorTargetStateChange(connectorName);
    }

    private void processConnectorConfigRecord(String connectorName, SchemaAndValue value) {
        boolean removed = false;
        synchronized (lock) {
            if (value.value() == null) {
                // Connector deletion will be written as a null value
                processConnectorRemoval(connectorName);
                log.info("Successfully processed removal of connector '{}'", connectorName);
                removed = true;
            } else {
                // Connector configs can be applied and callbacks invoked immediately
                if (!(value.value() instanceof Map)) {
                    log.error("Ignoring configuration for connector '{}' because it is in the wrong format: {}", connectorName, className(value.value()));
                    return;
                }
                @SuppressWarnings("unchecked") Object newConnectorConfig = ((Map<String, Object>) value.value()).get("properties");
                if (!(newConnectorConfig instanceof Map)) {
                    log.error("Invalid data for config for connector '{}': 'properties' field should be a Map but is {}", connectorName, className(newConnectorConfig));
                    return;
                }
                log.debug("Updating configuration for connector '{}'", connectorName);
                @SuppressWarnings("unchecked") Map<String, String> stringsConnectorConfig = (Map<String, String>) newConnectorConfig;
                connectorConfigs.put(connectorName, stringsConnectorConfig);

                // Set the initial state of the connector to STARTED, which ensures that any connectors
                // which were created with 0.9 Connect will be initialized in the STARTED state.
                if (!connectorTargetStates.containsKey(connectorName))
                    connectorTargetStates.put(connectorName, TargetState.STARTED);
            }
        }
        if (started) {
            if (removed)
                updateListener.onConnectorConfigRemove(connectorName);
            else
                updateListener.onConnectorConfigUpdate(connectorName);
        }
    }

    private void processTaskConfigRecord(ConnectorTaskId taskId, SchemaAndValue value) {
        synchronized (lock) {
            if (value.value() == null) {
                log.error("Ignoring task configuration for task {} because it is unexpectedly null", taskId);
                return;
            }
            if (!(value.value() instanceof Map)) {
                log.error("Ignoring task configuration for task {} because the value is not a Map but is {}", taskId, className(value.value()));
                return;
            }

            @SuppressWarnings("unchecked") Object newTaskConfig = ((Map<String, Object>) value.value()).get("properties");
            if (!(newTaskConfig instanceof Map)) {
                log.error("Invalid data for config of task {} 'properties' field should be a Map but is {}", taskId, className(newTaskConfig));
                return;
            }

            Map<ConnectorTaskId, Map<String, String>> deferred = deferredTaskUpdates.computeIfAbsent(taskId.connector(), k -> new HashMap<>());
            log.debug("Storing new config for task {}; this will wait for a commit message before the new config will take effect.", taskId);
            @SuppressWarnings("unchecked") Map<String, String> stringsTaskConfig = (Map<String, String>) newTaskConfig;
            deferred.put(taskId, stringsTaskConfig);
        }
    }

    private void processTasksCommitRecord(String connectorName, SchemaAndValue value) {
        List<ConnectorTaskId> updatedTasks = new ArrayList<>();
        synchronized (lock) {
            // Edge case: connector was deleted before these task configs were published,
            // but compaction took place and both the original connector config and the
            // tombstone message for it have been removed from the config topic
            // We should ignore these task configs
            Map<String, String> appliedConnectorConfig = connectorConfigs.get(connectorName);
            if (appliedConnectorConfig == null) {
                processConnectorRemoval(connectorName);
                log.debug(
                        "Ignoring task configs for connector {}; it appears that the connector was deleted previously "
                            + "and that log compaction has since removed any trace of its previous configurations "
                            + "from the config topic",
                        connectorName
                );
                return;
            }

            // Apply any outstanding deferred task updates for the given connector. Note that just because we
            // encounter a commit message does not mean it will result in consistent output. In particular due to
            // compaction, there may be cases where . For example if we have the following sequence of writes:
            //
            // 1. Write connector "foo"'s config
            // 2. Write connector "foo", task 1's config <-- compacted
            // 3. Write connector "foo", task 2's config
            // 4. Write connector "foo" task commit message
            // 5. Write connector "foo", task 1's config
            // 6. Write connector "foo", task 2's config
            // 7. Write connector "foo" task commit message
            //
            // then when a new worker starts up, if message 2 had been compacted, then when message 4 is applied
            // "foo" will not have a complete set of configs. Only when message 7 is applied will the complete
            // configuration be available. Worse, if the leader died while writing messages 5, 6, and 7 such that
            // only 5 was written, then there may be nothing that will finish writing the configs and get the
            // log back into a consistent state.
            //
            // It is expected that the user of this class (i.e., the Herder) will take the necessary action to
            // resolve this (i.e., get the connector to recommit its configuration). This inconsistent state is
            // exposed in the snapshots provided via ClusterConfigState so they are easy to handle.
            if (!(value.value() instanceof Map)) { // Schema-less, so we get maps instead of structs
                log.error("Ignoring connector tasks configuration commit for connector '{}' because it is in the wrong format: {}", connectorName, className(value.value()));
                return;
            }
            Map<ConnectorTaskId, Map<String, String>> deferred = deferredTaskUpdates.get(connectorName);

            @SuppressWarnings("unchecked") int newTaskCount = intValue(((Map<String, Object>) value.value()).get("tasks"));

            // Validate the configs we're supposed to update to ensure we're getting a complete configuration
            // update of all tasks that are expected based on the number of tasks in the commit message.
            Set<Integer> taskIdSet = taskIds(connectorName, deferred);
            if (!completeTaskIdSet(taskIdSet, newTaskCount)) {
                // Given the logic for writing commit messages, we should only hit this condition due to compacted
                // historical data, in which case we would not have applied any updates yet and there will be no
                // task config data already committed for the connector, so we shouldn't have to clear any data
                // out. All we need to do is add the flag marking it inconsistent.
                log.debug("We have an incomplete set of task configs for connector '{}' probably due to compaction. So we are not doing anything with the new configuration.", connectorName);
                inconsistent.add(connectorName);
            } else {
                if (deferred != null) {
                    taskConfigs.putAll(deferred);
                    updatedTasks.addAll(deferred.keySet());
                    connectorTaskConfigGenerations.compute(connectorName, (ignored, generation) -> generation != null ? generation + 1 : 0);
                }
                inconsistent.remove(connectorName);

                appliedConnectorConfigs.put(
                        connectorName,
                        new AppliedConnectorConfig(appliedConnectorConfig)
                );
            }
            // Always clear the deferred entries, even if we didn't apply them. If they represented an inconsistent
            // update, then we need to see a completely fresh set of configs after this commit message, so we don't
            // want any of these outdated configs
            if (deferred != null)
                deferred.clear();

            connectorTaskCounts.put(connectorName, newTaskCount);
        }

        // If task configs appear after the latest task count record, the connector needs a new round of zombie fencing
        // before it can start tasks with these configs
        connectorsPendingFencing.add(connectorName);
        if (started)
            updateListener.onTaskConfigUpdate(updatedTasks);
    }

    @SuppressWarnings("unchecked")
    RestartRequest recordToRestartRequest(ConsumerRecord<String, byte[]> record, SchemaAndValue value) {
        String connectorName = record.key().substring(RESTART_PREFIX.length());
        if (!(value.value() instanceof Map)) {
            log.error("Ignoring restart request because the value is not a Map but is {}", className(value.value()));
            return null;
        }

        Map<String, Object> valueAsMap = (Map<String, Object>) value.value();

        Object failed = valueAsMap.get(ONLY_FAILED_FIELD_NAME);
        boolean onlyFailed;
        if (!(failed instanceof Boolean)) {
            log.warn("Invalid data for restart request '{}' field should be a Boolean but is {}, defaulting to {}", ONLY_FAILED_FIELD_NAME, className(failed), ONLY_FAILED_DEFAULT);
            onlyFailed = ONLY_FAILED_DEFAULT;
        } else {
            onlyFailed = (Boolean) failed;
        }

        Object withTasks = valueAsMap.get(INCLUDE_TASKS_FIELD_NAME);
        boolean includeTasks;
        if (!(withTasks instanceof Boolean)) {
            log.warn("Invalid data for restart request '{}' field should be a Boolean but is {}, defaulting to {}", INCLUDE_TASKS_FIELD_NAME, className(withTasks), INCLUDE_TASKS_DEFAULT);
            includeTasks = INCLUDE_TASKS_DEFAULT;
        } else {
            includeTasks = (Boolean) withTasks;
        }
        return new RestartRequest(connectorName, onlyFailed, includeTasks);
    }

    private void processTaskCountRecord(String connectorName, SchemaAndValue value) {
        if (!(value.value() instanceof Map)) {
            log.error("Ignoring task count record for connector '{}' because it is in the wrong format: {}", connectorName, className(value.value()));
            return;
        }
        @SuppressWarnings("unchecked") int taskCount = intValue(((Map<String, Object>) value.value()).get("task-count"));

        log.debug("Setting task count record for connector '{}' to {}", connectorName, taskCount);
        connectorTaskCountRecords.put(connectorName, taskCount);
        // If a task count record appears after the latest task configs, the connector doesn't need a round of zombie
        // fencing before it can start tasks with the latest configs
        connectorsPendingFencing.remove(connectorName);
    }

    private void processSessionKeyRecord(SchemaAndValue value) {
        if (value.value() == null) {
            log.error("Ignoring session key because it is unexpectedly null");
            return;
        }
        if (!(value.value() instanceof Map)) {
            log.error("Ignoring session key because the value is not a Map but is {}", className(value.value()));
            return;
        }

        @SuppressWarnings("unchecked") Map<String, Object> valueAsMap = (Map<String, Object>) value.value();

        Object sessionKey = valueAsMap.get("key");
        if (!(sessionKey instanceof String)) {
            log.error("Invalid data for session key 'key' field should be a String but is {}", className(sessionKey));
            return;
        }
        byte[] key = Base64.getDecoder().decode((String) sessionKey);

        Object keyAlgorithm = valueAsMap.get("algorithm");
        if (!(keyAlgorithm instanceof String)) {
            log.error("Invalid data for session key 'algorithm' field should be a String but it is {}", className(keyAlgorithm));
            return;
        }

        Object creationTimestamp = valueAsMap.get("creation-timestamp");
        if (!(creationTimestamp instanceof Long)) {
            log.error("Invalid data for session key 'creation-timestamp' field should be a long but it is {}", className(creationTimestamp));
            return;
        }
        KafkaConfigBackingStore.this.sessionKey = new SessionKey(new SecretKeySpec(key, (String) keyAlgorithm),
                (long) creationTimestamp
        );

        if (started)
            updateListener.onSessionKeyUpdate(KafkaConfigBackingStore.this.sessionKey);
    }

    private void processLoggerLevelRecord(String namespace, SchemaAndValue value) {
        if (value.value() == null) {
            log.error("Ignoring logging level for namespace {} because it is unexpectedly null", namespace);
            return;
        }
        if (!(value.value() instanceof Map)) {
            log.error("Ignoring logging level for namespace {} because the value is not a Map but is {}", namespace, className(value.value()));
            return;
        }

        @SuppressWarnings("unchecked")
        Map<String, Object> valueAsMap = (Map<String, Object>) value.value();

        Object level = valueAsMap.get("level");
        if (!(level instanceof String)) {
            log.error("Invalid data for logging level key 'level' field with namespace {}; should be a String but it is {}", namespace, className(level));
            return;
        }

        if (started) {
            updateListener.onLoggingLevelUpdate(namespace, (String) level);
        } else {
            // TRACE level since there may be many of these records in the config topic
            log.trace(
                    "Ignoring old logging level {} for namespace {} that was writen to the config topic before this worker completed startup",
                    level,
                    namespace
            );
        }
    }

    private void processConnectorRemoval(String connectorName) {
        connectorConfigs.remove(connectorName);
        connectorTaskCounts.remove(connectorName);
        taskConfigs.keySet().removeIf(taskId -> taskId.connector().equals(connectorName));
        deferredTaskUpdates.remove(connectorName);
        appliedConnectorConfigs.remove(connectorName);
    }

    private ConnectorTaskId parseTaskId(String key) {
        String[] parts = key.split("-");
        if (parts.length < 3) return null;

        try {
            int taskNum = Integer.parseInt(parts[parts.length - 1]);
            String connectorName = String.join("-", Arrays.copyOfRange(parts, 1, parts.length - 1));
            return new ConnectorTaskId(connectorName, taskNum);
        } catch (NumberFormatException e) {
            return null;
        }
    }

    /**
     * Given task configurations, get a set of integer task IDs for the connector.
     */
    private Set<Integer> taskIds(String connector, Map<ConnectorTaskId, Map<String, String>> configs) {
        Set<Integer> tasks = new TreeSet<>();
        if (configs == null) {
            return tasks;
        }
        for (ConnectorTaskId taskId : configs.keySet()) {
            assert taskId.connector().equals(connector);
            tasks.add(taskId.task());
        }
        return tasks;
    }

    private boolean completeTaskIdSet(Set<Integer> idSet, int expectedSize) {
        // Note that we do *not* check for the exact set. This is an important implication of compaction. If we start out
        // with 2 tasks, then reduce to 1, we'll end up with log entries like:
        //
        // 1. Connector "foo" config
        // 2. Connector "foo", task 1 config
        // 3. Connector "foo", task 2 config
        // 4. Connector "foo", commit 2 tasks
        // 5. Connector "foo", task 1 config
        // 6. Connector "foo", commit 1 tasks
        //
        // However, due to compaction we could end up with a log that looks like this:
        //
        // 1. Connector "foo" config
        // 3. Connector "foo", task 2 config
        // 5. Connector "foo", task 1 config
        // 6. Connector "foo", commit 1 tasks
        //
        // which isn't incorrect, but would appear in this code to have an extra task configuration. Instead, we just
        // validate that all the configs specified by the commit message are present. This should be fine because the
        // logic for writing configs ensures all the task configs are written (and reads them back) before writing the
        // commit message.

        if (idSet.size() < expectedSize)
            return false;

        for (int i = 0; i < expectedSize; i++)
            if (!idSet.contains(i))
                return false;
        return true;
    }

    // Convert an integer value extracted from a schemaless struct to an int. This handles potentially different
    // encodings by different Converters.
    private static int intValue(Object value) {
        if (value instanceof Integer)
            return (int) value;
        else if (value instanceof Long)
            return (int) (long) value;
        else
            throw new ConnectException("Expected integer value to be either Integer or Long");
    }

}<|MERGE_RESOLUTION|>--- conflicted
+++ resolved
@@ -20,7 +20,11 @@
 import org.apache.kafka.clients.admin.NewTopic;
 import org.apache.kafka.clients.consumer.ConsumerConfig;
 import org.apache.kafka.clients.consumer.ConsumerRecord;
-import org.apache.kafka.clients.producer.*;
+import org.apache.kafka.clients.producer.KafkaProducer;
+import org.apache.kafka.clients.producer.Producer;
+import org.apache.kafka.clients.producer.ProducerConfig;
+import org.apache.kafka.clients.producer.ProducerRecord;
+import org.apache.kafka.clients.producer.RecordMetadata;
 import org.apache.kafka.common.IsolationLevel;
 import org.apache.kafka.common.config.ConfigException;
 import org.apache.kafka.common.errors.UnsupportedVersionException;
@@ -37,26 +41,24 @@
 import org.apache.kafka.connect.data.Struct;
 import org.apache.kafka.connect.errors.ConnectException;
 import org.apache.kafka.connect.errors.DataException;
-import org.apache.kafka.connect.runtime.*;
+import org.apache.kafka.connect.runtime.Herder;
+import org.apache.kafka.connect.runtime.RestartRequest;
+import org.apache.kafka.connect.runtime.SessionKey;
+import org.apache.kafka.connect.runtime.TargetState;
+import org.apache.kafka.connect.runtime.WorkerConfig;
+import org.apache.kafka.connect.runtime.WorkerConfigTransformer;
 import org.apache.kafka.connect.runtime.distributed.ConnectProtocolCompatibility;
 import org.apache.kafka.connect.runtime.distributed.DistributedConfig;
 import org.apache.kafka.connect.util.Callback;
-<<<<<<< HEAD
-import org.apache.kafka.connect.util.*;
-=======
 import org.apache.kafka.connect.util.ConnectUtils;
 import org.apache.kafka.connect.util.ConnectorTaskId;
 import org.apache.kafka.connect.util.KafkaBasedLog;
 import org.apache.kafka.connect.util.TopicAdmin;
 
->>>>>>> 9494bebe
 import org.slf4j.Logger;
 import org.slf4j.LoggerFactory;
 
 import java.time.Duration;
-<<<<<<< HEAD
-import java.util.*;
-=======
 import java.util.ArrayList;
 import java.util.Arrays;
 import java.util.Base64;
@@ -68,7 +70,6 @@
 import java.util.Objects;
 import java.util.Set;
 import java.util.TreeSet;
->>>>>>> 9494bebe
 import java.util.concurrent.ExecutionException;
 import java.util.concurrent.Future;
 import java.util.concurrent.TimeUnit;
@@ -230,15 +231,30 @@
     // isn't ideal, we use this approach because it avoids any potential problems with schema evolution or
     // converter/serializer changes causing keys to change. We need to absolutely ensure that the keys remain precisely
     // the same.
-    public static final Schema CONNECTOR_CONFIGURATION_V0 = SchemaBuilder.struct().field("properties", SchemaBuilder.map(Schema.STRING_SCHEMA, Schema.OPTIONAL_STRING_SCHEMA).build()).build();
+    public static final Schema CONNECTOR_CONFIGURATION_V0 = SchemaBuilder.struct()
+            .field("properties", SchemaBuilder.map(Schema.STRING_SCHEMA, Schema.OPTIONAL_STRING_SCHEMA).build())
+            .build();
     public static final Schema TASK_CONFIGURATION_V0 = CONNECTOR_CONFIGURATION_V0;
-    public static final Schema CONNECTOR_TASKS_COMMIT_V0 = SchemaBuilder.struct().field("tasks", Schema.INT32_SCHEMA).build();
-    public static final Schema TARGET_STATE_V0 = SchemaBuilder.struct().field("state", Schema.STRING_SCHEMA).build();
-    public static final Schema TARGET_STATE_V1 = SchemaBuilder.struct().field("state", Schema.STRING_SCHEMA).field("state.v2", Schema.OPTIONAL_STRING_SCHEMA).build();
-    public static final Schema TASK_COUNT_RECORD_V0 = SchemaBuilder.struct().field("task-count", Schema.INT32_SCHEMA).build();
+    public static final Schema CONNECTOR_TASKS_COMMIT_V0 = SchemaBuilder.struct()
+            .field("tasks", Schema.INT32_SCHEMA)
+            .build();
+    public static final Schema TARGET_STATE_V0 = SchemaBuilder.struct()
+            .field("state", Schema.STRING_SCHEMA)
+            .build();
+    public static final Schema TARGET_STATE_V1 = SchemaBuilder.struct()
+            .field("state", Schema.STRING_SCHEMA)
+            .field("state.v2", Schema.OPTIONAL_STRING_SCHEMA)
+            .build();
+    public static final Schema TASK_COUNT_RECORD_V0 = SchemaBuilder.struct()
+            .field("task-count", Schema.INT32_SCHEMA)
+            .build();
     // The key is logically a byte array, but we can't use the JSON converter to (de-)serialize that without a schema.
     // So instead, we base 64-encode it before serializing and decode it after deserializing.
-    public static final Schema SESSION_KEY_V0 = SchemaBuilder.struct().field("key", Schema.STRING_SCHEMA).field("algorithm", Schema.STRING_SCHEMA).field("creation-timestamp", Schema.INT64_SCHEMA).build();
+    public static final Schema SESSION_KEY_V0 = SchemaBuilder.struct()
+            .field("key", Schema.STRING_SCHEMA)
+            .field("algorithm", Schema.STRING_SCHEMA)
+            .field("creation-timestamp", Schema.INT64_SCHEMA)
+            .build();
 
     public static final String RESTART_PREFIX = "restart-connector-";
 
@@ -250,7 +266,10 @@
     public static final boolean INCLUDE_TASKS_DEFAULT = false;
     public static final String ONLY_FAILED_FIELD_NAME = "only-failed";
     public static final String INCLUDE_TASKS_FIELD_NAME = "include-tasks";
-    public static final Schema RESTART_REQUEST_V0 = SchemaBuilder.struct().field(INCLUDE_TASKS_FIELD_NAME, Schema.BOOLEAN_SCHEMA).field(ONLY_FAILED_FIELD_NAME, Schema.BOOLEAN_SCHEMA).build();
+    public static final Schema RESTART_REQUEST_V0 = SchemaBuilder.struct()
+            .field(INCLUDE_TASKS_FIELD_NAME, Schema.BOOLEAN_SCHEMA)
+            .field(ONLY_FAILED_FIELD_NAME, Schema.BOOLEAN_SCHEMA)
+            .build();
 
     public static final String LOGGER_CLUSTER_PREFIX = "logger-cluster-";
     public static String LOGGER_CLUSTER_KEY(String namespace) {
@@ -361,12 +380,20 @@
         try {
             configLog.start();
         } catch (UnsupportedVersionException e) {
-            throw new ConnectException("Enabling exactly-once support for source connectors requires a Kafka broker version that allows " + "admin clients to read consumer offsets. Please either disable the worker's exactly-once " + "support for source connectors, or use a newer Kafka broker version.", e);
+            throw new ConnectException(
+                    "Enabling exactly-once support for source connectors requires a Kafka broker version that allows "
+                            + "admin clients to read consumer offsets. Please either disable the worker's exactly-once "
+                            + "support for source connectors, or use a newer Kafka broker version.",
+                    e
+            );
         }
 
         int partitionCount = configLog.partitionCount();
         if (partitionCount > 1) {
-            String msg = String.format("Topic '%s' supplied via the '%s' property is required " + "to have a single partition in order to guarantee consistency of " + "connector configurations, but found %d partitions.", topic, DistributedConfig.CONFIG_TOPIC_CONFIG, partitionCount);
+            String msg = String.format("Topic '%s' supplied via the '%s' property is required "
+                    + "to have a single partition in order to guarantee consistency of "
+                    + "connector configurations, but found %d partitions.",
+                    topic, DistributedConfig.CONFIG_TOPIC_CONFIG, partitionCount);
             throw new ConfigException(msg);
         }
 
@@ -417,8 +444,16 @@
         // We can set this to 5 instead of 1 without risking reordering because we are using an idempotent producer
         result.put(ProducerConfig.MAX_IN_FLIGHT_REQUESTS_PER_CONNECTION, 5);
 
-        ConnectUtils.ensureProperty(result, ProducerConfig.ENABLE_IDEMPOTENCE_CONFIG, "true", "for the worker's config topic producer when exactly-once source support is enabled or in preparation to be enabled", false);
-        ConnectUtils.ensureProperty(result, ProducerConfig.TRANSACTIONAL_ID_CONFIG, workerConfig.transactionalProducerId(), "for the worker's config topic producer when exactly-once source support is enabled or in preparation to be enabled", true);
+        ConnectUtils.ensureProperty(
+                result, ProducerConfig.ENABLE_IDEMPOTENCE_CONFIG, "true",
+                "for the worker's config topic producer when exactly-once source support is enabled or in preparation to be enabled",
+                false
+        );
+        ConnectUtils.ensureProperty(
+                result, ProducerConfig.TRANSACTIONAL_ID_CONFIG, workerConfig.transactionalProducerId(),
+                "for the worker's config topic producer when exactly-once source support is enabled or in preparation to be enabled",
+                true
+        );
 
         return result;
     }
@@ -436,9 +471,6 @@
         synchronized (lock) {
             // Only a shallow copy is performed here; in order to avoid accidentally corrupting the worker's view
             // of the config topic, any nested structures should be copied before making modifications
-<<<<<<< HEAD
-            return new ClusterConfigState(offset, sessionKey, new HashMap<>(connectorTaskCounts), new HashMap<>(connectorConfigs), new HashMap<>(connectorTargetStates), new HashMap<>(taskConfigs), new HashMap<>(connectorTaskCountRecords), new HashMap<>(connectorTaskConfigGenerations), new HashSet<>(connectorsPendingFencing), new HashSet<>(inconsistent), configTransformer);
-=======
             return new ClusterConfigState(
                     offset,
                     sessionKey,
@@ -453,7 +485,6 @@
                     new HashSet<>(inconsistent),
                     configTransformer
             );
->>>>>>> 9494bebe
         }
     }
 
@@ -468,19 +499,15 @@
      * Write this connector configuration (and optionally a target state) to persistent storage and wait until it has been acknowledged and read
      * back by tailing the Kafka log with a consumer. {@link #claimWritePrivileges()} must be successfully invoked before calling
      * this method if the worker is configured to use a fencable producer for writes to the config topic.
+     *
      * @param connector  name of the connector to write data for
      * @param properties the configuration to write
-<<<<<<< HEAD
-     * @throws IllegalStateException    if {@link #claimWritePrivileges()} is required, but was not successfully invoked before
-     *                                  this method was called
-=======
      * @param targetState the desired target state for the connector; may be {@code null} if no target state change is desired. Note that the default
      *                    target state is {@link TargetState#STARTED} if no target state exists previously
      * @throws IllegalStateException if {@link #claimWritePrivileges()} is required, but was not successfully invoked before
      * this method was called
->>>>>>> 9494bebe
      * @throws PrivilegedWriteException if the worker is configured to use a fencable producer for writes to the config topic
-     *                                  and the write fails
+     * and the write fails
      */
     @Override
     public void putConnectorConfig(String connector, Map<String, String> properties, TargetState targetState) {
@@ -518,7 +545,10 @@
         log.debug("Removing connector configuration for connector '{}'", connector);
         try {
             Timer timer = time.timer(READ_WRITE_TOTAL_TIMEOUT_MS);
-            List<ProducerKeyValue> keyValues = Arrays.asList(new ProducerKeyValue(CONNECTOR_KEY(connector), null), new ProducerKeyValue(TARGET_STATE_KEY(connector), null));
+            List<ProducerKeyValue> keyValues = Arrays.asList(
+                    new ProducerKeyValue(CONNECTOR_KEY(connector), null),
+                    new ProducerKeyValue(TARGET_STATE_KEY(connector), null)
+            );
             sendPrivileged(keyValues, timer);
 
             configLog.readToEnd().get(timer.remainingMs(), TimeUnit.MILLISECONDS);
@@ -566,7 +596,7 @@
         // Send all the individual updates
         int index = 0;
         List<ProducerKeyValue> keyValues = new ArrayList<>();
-        for (Map<String, String> taskConfig : configs) {
+        for (Map<String, String> taskConfig: configs) {
             Struct connectConfig = new Struct(TASK_CONFIGURATION_V0);
             connectConfig.put("properties", taskConfig);
             byte[] serializedConfig = converter.fromConnectData(topic, TASK_CONFIGURATION_V0, connectConfig);
@@ -620,7 +650,7 @@
      * Write a new {@link TargetState} for the connector. Note that {@link #claimWritePrivileges()} does not need to be
      * invoked before invoking this method.
      * @param connector the name of the connector
-     * @param state     the desired target state for the connector
+     * @param state the desired target state for the connector
      */
     @Override
     public void putTargetState(String connector, TargetState state) {
@@ -648,10 +678,10 @@
      * if the worker is configured to use a fencable producer for writes to the config topic.
      * @param connector name of the connector
      * @param taskCount number of tasks used by the connector
-     * @throws IllegalStateException    if {@link #claimWritePrivileges()} is required, but was not successfully invoked before
-     *                                  this method was called
+     * @throws IllegalStateException if {@link #claimWritePrivileges()} is required, but was not successfully invoked before
+     * this method was called
      * @throws PrivilegedWriteException if the worker is configured to use a fencable producer for writes to the config topic
-     *                                  and the write fails
+     * and the write fails
      */
     @Override
     public void putTaskCountRecord(String connector, int taskCount) {
@@ -674,10 +704,10 @@
      * with a consumer. {@link #claimWritePrivileges()} must be successfully invoked before calling this method if the worker
      * is configured to use a fencable producer for writes to the config topic.
      * @param sessionKey the session key to distributed
-     * @throws IllegalStateException    if {@link #claimWritePrivileges()} is required, but was not successfully invoked before
-     *                                  this method was called
+     * @throws IllegalStateException if {@link #claimWritePrivileges()} is required, but was not successfully invoked before
+     * this method was called
      * @throws PrivilegedWriteException if the worker is configured to use a fencable producer for writes to the config topic
-     *                                  and the write fails
+     * and the write fails
      */
     @Override
     public void putSessionKey(SessionKey sessionKey) {
@@ -749,33 +779,16 @@
         consumerProps.put(CommonClientConfigs.CLIENT_ID_CONFIG, clientId);
         ConnectUtils.addMetricsContextProperties(consumerProps, config, clusterId);
         if (config.exactlyOnceSourceEnabled()) {
-<<<<<<< HEAD
-            ConnectUtils.ensureProperty(consumerProps, ConsumerConfig.ISOLATION_LEVEL_CONFIG, IsolationLevel.READ_COMMITTED.name().toLowerCase(Locale.ROOT), "for the worker's config topic consumer when exactly-once source support is enabled", true);
-=======
             ConnectUtils.ensureProperty(
                     consumerProps, ConsumerConfig.ISOLATION_LEVEL_CONFIG, IsolationLevel.READ_COMMITTED.toString(),
                     "for the worker's config topic consumer when exactly-once source support is enabled",
                     true
             );
->>>>>>> 9494bebe
         }
 
         Map<String, Object> adminProps = new HashMap<>(originals);
         ConnectUtils.addMetricsContextProperties(adminProps, config, clusterId);
         adminProps.put(CommonClientConfigs.CLIENT_ID_CONFIG, clientId);
-<<<<<<< HEAD
-        Supplier<TopicAdmin> adminSupplier;
-        if (topicAdminSupplier != null) {
-            adminSupplier = topicAdminSupplier;
-        } else {
-            // Create our own topic admin supplier that we'll close when we're stopped
-            ownTopicAdmin = new SharedTopicAdmin(adminProps);
-            adminSupplier = ownTopicAdmin;
-        }
-        Map<String, Object> topicSettings = config instanceof DistributedConfig ? ((DistributedConfig) config).configStorageTopicSettings() : Collections.emptyMap();
-        NewTopic topicDescription = TopicAdmin.defineTopic(topic).config(topicSettings) // first so that we override user-supplied settings as needed
-                .compacted().partitions(1).replicationFactor(config.getShort(DistributedConfig.CONFIG_STORAGE_REPLICATION_FACTOR_CONFIG)).build();
-=======
 
         Map<String, Object> topicSettings = config instanceof DistributedConfig
                                             ? ((DistributedConfig) config).configStorageTopicSettings()
@@ -786,7 +799,6 @@
                 .partitions(1)
                 .replicationFactor(config.getShort(DistributedConfig.CONFIG_STORAGE_REPLICATION_FACTOR_CONFIG))
                 .build();
->>>>>>> 9494bebe
 
         return createKafkaBasedLog(topic, producerProps, consumerProps, new ConsumeCallback(), topicDescription, topicAdminSupplier, config, time);
     }
@@ -794,7 +806,7 @@
     /**
      * Send a single record to the config topic synchronously. Note that {@link #claimWritePrivileges()} must be
      * successfully invoked before calling this method if this store is configured to use a fencable writer.
-     * @param key   the record key
+     * @param key the record key
      * @param value the record value
      * @param timer Timer bounding how long this method can block. The timer is updated before the method returns.
      */
@@ -806,12 +818,14 @@
      * Send one or more records to the config topic synchronously. Note that {@link #claimWritePrivileges()} must be
      * successfully invoked before calling this method if this store is configured to use a fencable writer.
      * @param keyValues the list of producer record key/value pairs
-     * @param timer     Timer bounding how long this method can block. The timer is updated before the method returns.
+     * @param timer Timer bounding how long this method can block. The timer is updated before the method returns.
      */
     private void sendPrivileged(List<ProducerKeyValue> keyValues, Timer timer) throws ExecutionException, InterruptedException, TimeoutException {
         if (!usesFencableWriter) {
             List<Future<RecordMetadata>> producerFutures = new ArrayList<>();
-            keyValues.forEach(keyValue -> producerFutures.add(configLog.sendWithReceipt(keyValue.key, keyValue.value)));
+            keyValues.forEach(
+                    keyValue -> producerFutures.add(configLog.sendWithReceipt(keyValue.key, keyValue.value))
+            );
 
             timer.update();
             for (Future<RecordMetadata> future : producerFutures) {
@@ -828,7 +842,9 @@
 
         try {
             fencableProducer.beginTransaction();
-            keyValues.forEach(keyValue -> fencableProducer.send(new ProducerRecord<>(topic, keyValue.key, keyValue.value)));
+            keyValues.forEach(
+                    keyValue -> fencableProducer.send(new ProducerRecord<>(topic, keyValue.key, keyValue.value))
+            );
             fencableProducer.commitTransaction();
             timer.update();
         } catch (Exception e) {
@@ -940,10 +956,12 @@
                     log.error("Ignoring target state for connector '{}' because it is in the wrong format: {}", connectorName, className(value.value()));
                     return;
                 }
-                @SuppressWarnings("unchecked") Map<String, Object> valueMap = (Map<String, Object>) value.value();
+                @SuppressWarnings("unchecked")
+                Map<String, Object> valueMap = (Map<String, Object>) value.value();
                 Object targetState = valueMap.get("state.v2");
                 if (targetState != null && !(targetState instanceof String)) {
-                    log.error("Invalid data for target state for connector '{}': 'state.v2' field should be a String but is {}", connectorName, className(targetState));
+                    log.error("Invalid data for target state for connector '{}': 'state.v2' field should be a String but is {}",
+                            connectorName, className(targetState));
                     // We don't return here; it's still possible that there's a value we can use in the older state field
                     targetState = null;
                 }
@@ -951,7 +969,8 @@
                     // This record may have been written by an older worker; fall back on the older state field
                     targetState = valueMap.get("state");
                     if (!(targetState instanceof String)) {
-                        log.error("Invalid data for target state for connector '{}': 'state' field should be a String but is {}", connectorName, className(targetState));
+                        log.error("Invalid data for target state for connector '{}': 'state' field should be a String but is {}",
+                                connectorName, className(targetState));
                         return;
                     }
                 }
@@ -990,13 +1009,16 @@
                     log.error("Ignoring configuration for connector '{}' because it is in the wrong format: {}", connectorName, className(value.value()));
                     return;
                 }
-                @SuppressWarnings("unchecked") Object newConnectorConfig = ((Map<String, Object>) value.value()).get("properties");
+                @SuppressWarnings("unchecked")
+                Object newConnectorConfig = ((Map<String, Object>) value.value()).get("properties");
                 if (!(newConnectorConfig instanceof Map)) {
-                    log.error("Invalid data for config for connector '{}': 'properties' field should be a Map but is {}", connectorName, className(newConnectorConfig));
+                    log.error("Invalid data for config for connector '{}': 'properties' field should be a Map but is {}",
+                            connectorName, className(newConnectorConfig));
                     return;
                 }
                 log.debug("Updating configuration for connector '{}'", connectorName);
-                @SuppressWarnings("unchecked") Map<String, String> stringsConnectorConfig = (Map<String, String>) newConnectorConfig;
+                @SuppressWarnings("unchecked")
+                Map<String, String> stringsConnectorConfig = (Map<String, String>) newConnectorConfig;
                 connectorConfigs.put(connectorName, stringsConnectorConfig);
 
                 // Set the initial state of the connector to STARTED, which ensures that any connectors
@@ -1024,7 +1046,8 @@
                 return;
             }
 
-            @SuppressWarnings("unchecked") Object newTaskConfig = ((Map<String, Object>) value.value()).get("properties");
+            @SuppressWarnings("unchecked")
+            Object newTaskConfig = ((Map<String, Object>) value.value()).get("properties");
             if (!(newTaskConfig instanceof Map)) {
                 log.error("Invalid data for config of task {} 'properties' field should be a Map but is {}", taskId, className(newTaskConfig));
                 return;
@@ -1032,7 +1055,8 @@
 
             Map<ConnectorTaskId, Map<String, String>> deferred = deferredTaskUpdates.computeIfAbsent(taskId.connector(), k -> new HashMap<>());
             log.debug("Storing new config for task {}; this will wait for a commit message before the new config will take effect.", taskId);
-            @SuppressWarnings("unchecked") Map<String, String> stringsTaskConfig = (Map<String, String>) newTaskConfig;
+            @SuppressWarnings("unchecked")
+            Map<String, String> stringsTaskConfig = (Map<String, String>) newTaskConfig;
             deferred.put(taskId, stringsTaskConfig);
         }
     }
@@ -1083,7 +1107,8 @@
             }
             Map<ConnectorTaskId, Map<String, String>> deferred = deferredTaskUpdates.get(connectorName);
 
-            @SuppressWarnings("unchecked") int newTaskCount = intValue(((Map<String, Object>) value.value()).get("tasks"));
+            @SuppressWarnings("unchecked")
+            int newTaskCount = intValue(((Map<String, Object>) value.value()).get("tasks"));
 
             // Validate the configs we're supposed to update to ensure we're getting a complete configuration
             // update of all tasks that are expected based on the number of tasks in the commit message.
@@ -1156,10 +1181,11 @@
 
     private void processTaskCountRecord(String connectorName, SchemaAndValue value) {
         if (!(value.value() instanceof Map)) {
-            log.error("Ignoring task count record for connector '{}' because it is in the wrong format: {}", connectorName, className(value.value()));
+            log.error("Ignoring task count record for connector '{}' because it is in the wrong format: {}",  connectorName, className(value.value()));
             return;
         }
-        @SuppressWarnings("unchecked") int taskCount = intValue(((Map<String, Object>) value.value()).get("task-count"));
+        @SuppressWarnings("unchecked")
+        int taskCount = intValue(((Map<String, Object>) value.value()).get("task-count"));
 
         log.debug("Setting task count record for connector '{}' to {}", connectorName, taskCount);
         connectorTaskCountRecords.put(connectorName, taskCount);
@@ -1178,7 +1204,8 @@
             return;
         }
 
-        @SuppressWarnings("unchecked") Map<String, Object> valueAsMap = (Map<String, Object>) value.value();
+        @SuppressWarnings("unchecked")
+        Map<String, Object> valueAsMap = (Map<String, Object>) value.value();
 
         Object sessionKey = valueAsMap.get("key");
         if (!(sessionKey instanceof String)) {
@@ -1198,7 +1225,8 @@
             log.error("Invalid data for session key 'creation-timestamp' field should be a long but it is {}", className(creationTimestamp));
             return;
         }
-        KafkaConfigBackingStore.this.sessionKey = new SessionKey(new SecretKeySpec(key, (String) keyAlgorithm),
+        KafkaConfigBackingStore.this.sessionKey = new SessionKey(
+                new SecretKeySpec(key, (String) keyAlgorithm),
                 (long) creationTimestamp
         );
 
