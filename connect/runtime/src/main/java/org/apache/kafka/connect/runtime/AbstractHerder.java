/*
 * Licensed to the Apache Software Foundation (ASF) under one or more
 * contributor license agreements. See the NOTICE file distributed with
 * this work for additional information regarding copyright ownership.
 * The ASF licenses this file to You under the Apache License, Version 2.0
 * (the "License"); you may not use this file except in compliance with
 * the License. You may obtain a copy of the License at
 *
 *    http://www.apache.org/licenses/LICENSE-2.0
 *
 * Unless required by applicable law or agreed to in writing, software
 * distributed under the License is distributed on an "AS IS" BASIS,
 * WITHOUT WARRANTIES OR CONDITIONS OF ANY KIND, either express or implied.
 * See the License for the specific language governing permissions and
 * limitations under the License.
 */
package org.apache.kafka.connect.runtime;

import org.apache.kafka.clients.admin.AdminClientConfig;
import org.apache.kafka.clients.consumer.ConsumerConfig;
import org.apache.kafka.clients.producer.ProducerConfig;
import org.apache.kafka.common.config.*;
import org.apache.kafka.common.config.ConfigDef.ConfigKey;
import org.apache.kafka.common.config.ConfigDef.Type;
<<<<<<< HEAD
=======
import org.apache.kafka.common.config.ConfigTransformer;
import org.apache.kafka.common.config.ConfigValue;
import org.apache.kafka.common.internals.Plugin;
import org.apache.kafka.common.utils.Time;
>>>>>>> 9494bebe
import org.apache.kafka.common.utils.Utils;
import org.apache.kafka.connect.connector.Connector;
import org.apache.kafka.connect.connector.policy.ConnectorClientConfigOverridePolicy;
import org.apache.kafka.connect.connector.policy.ConnectorClientConfigRequest;
import org.apache.kafka.connect.errors.ConnectException;
import org.apache.kafka.connect.errors.NotFoundException;
import org.apache.kafka.connect.runtime.isolation.LoaderSwap;
import org.apache.kafka.connect.runtime.isolation.PluginUtils;
import org.apache.kafka.connect.runtime.isolation.Plugins;
<<<<<<< HEAD
import org.apache.kafka.connect.runtime.rest.entities.*;
import org.apache.kafka.connect.runtime.rest.errors.BadRequestException;
import org.apache.kafka.connect.sink.SinkConnector;
import org.apache.kafka.connect.source.SourceConnector;
import org.apache.kafka.connect.storage.*;
=======
import org.apache.kafka.connect.runtime.isolation.VersionedPluginLoadingException;
import org.apache.kafka.connect.runtime.rest.entities.ActiveTopicsInfo;
import org.apache.kafka.connect.runtime.rest.entities.ConfigInfo;
import org.apache.kafka.connect.runtime.rest.entities.ConfigInfos;
import org.apache.kafka.connect.runtime.rest.entities.ConfigKeyInfo;
import org.apache.kafka.connect.runtime.rest.entities.ConfigValueInfo;
import org.apache.kafka.connect.runtime.rest.entities.ConnectorInfo;
import org.apache.kafka.connect.runtime.rest.entities.ConnectorOffsets;
import org.apache.kafka.connect.runtime.rest.entities.ConnectorStateInfo;
import org.apache.kafka.connect.runtime.rest.entities.ConnectorType;
import org.apache.kafka.connect.runtime.rest.entities.LoggerLevel;
import org.apache.kafka.connect.runtime.rest.entities.Message;
import org.apache.kafka.connect.runtime.rest.errors.BadRequestException;
import org.apache.kafka.connect.sink.SinkConnector;
import org.apache.kafka.connect.source.SourceConnector;
import org.apache.kafka.connect.storage.ClusterConfigState;
import org.apache.kafka.connect.storage.ConfigBackingStore;
import org.apache.kafka.connect.storage.Converter;
import org.apache.kafka.connect.storage.ConverterConfig;
import org.apache.kafka.connect.storage.ConverterType;
import org.apache.kafka.connect.storage.HeaderConverter;
import org.apache.kafka.connect.storage.StatusBackingStore;
>>>>>>> 9494bebe
import org.apache.kafka.connect.transforms.Transformation;
import org.apache.kafka.connect.transforms.predicates.Predicate;
import org.apache.kafka.connect.util.Callback;
import org.apache.kafka.connect.util.ConnectorTaskId;
import org.apache.kafka.connect.util.Stage;
import org.apache.kafka.connect.util.TemporaryStage;

import org.apache.maven.artifact.versioning.InvalidVersionSpecificationException;
import org.apache.maven.artifact.versioning.VersionRange;
import org.slf4j.Logger;
import org.slf4j.LoggerFactory;

import java.io.ByteArrayOutputStream;
import java.io.PrintStream;
import java.io.UnsupportedEncodingException;
import java.nio.charset.StandardCharsets;
<<<<<<< HEAD
import java.util.*;
import java.util.concurrent.ConcurrentHashMap;
import java.util.concurrent.ConcurrentMap;
=======
import java.util.ArrayList;
import java.util.Collection;
import java.util.Collections;
import java.util.HashMap;
import java.util.HashSet;
import java.util.LinkedHashMap;
import java.util.LinkedHashSet;
import java.util.LinkedList;
import java.util.List;
import java.util.Locale;
import java.util.Map;
import java.util.Objects;
import java.util.Optional;
import java.util.Set;
>>>>>>> 9494bebe
import java.util.concurrent.ExecutorService;
import java.util.concurrent.Executors;
import java.util.function.Function;
import java.util.regex.Matcher;
import java.util.regex.Pattern;
import java.util.stream.Collectors;

import static org.apache.kafka.connect.runtime.ConnectorConfig.CONNECTOR_CLASS_CONFIG;
import static org.apache.kafka.connect.runtime.ConnectorConfig.CONNECTOR_VERSION;
import static org.apache.kafka.connect.runtime.ConnectorConfig.HEADER_CONVERTER_CLASS_CONFIG;
import static org.apache.kafka.connect.runtime.ConnectorConfig.HEADER_CONVERTER_VERSION_CONFIG;
import static org.apache.kafka.connect.runtime.ConnectorConfig.KEY_CONVERTER_CLASS_CONFIG;
import static org.apache.kafka.connect.runtime.ConnectorConfig.KEY_CONVERTER_VERSION_CONFIG;
import static org.apache.kafka.connect.runtime.ConnectorConfig.VALUE_CONVERTER_CLASS_CONFIG;
import static org.apache.kafka.connect.runtime.ConnectorConfig.VALUE_CONVERTER_VERSION_CONFIG;


/**
 * Abstract Herder implementation which handles connector/task lifecycle tracking. Extensions
 * must invoke the lifecycle hooks appropriately.
 * <p>
 * This class takes the following approach for sending status updates to the backing store:
 *
 * <ol>
 * <li>
 *    When the connector or task is starting, we overwrite the previous state blindly. This ensures that
 *    every rebalance will reset the state of tasks to the proper state. The intuition is that there should
 *    be less chance of write conflicts when the worker has just received its assignment and is starting tasks.
 *    In particular, this prevents us from depending on the generation absolutely. If the group disappears
 *    and the generation is reset, then we'll overwrite the status information with the older (and larger)
 *    generation with the updated one. The danger of this approach is that slow starting tasks may cause the
 *    status to be overwritten after a rebalance has completed.
 *
 * <li>
 *    If the connector or task fails or is shutdown, we use {@link StatusBackingStore#putSafe(ConnectorStatus)},
 *    which provides a little more protection if the worker is no longer in the group (in which case the
 *    task may have already been started on another worker). Obviously this is still racy. If the task has just
 *    started on another worker, we may not have the updated status cached yet. In this case, we'll overwrite
 *    the value which will cause the state to be inconsistent (most likely until the next rebalance). Until
 *    we have proper producer groups with fenced groups, there is not much else we can do.
 * </ol>
 */
public abstract class AbstractHerder implements Herder, TaskStatus.Listener, ConnectorStatus.Listener {

    private static final Logger log = LoggerFactory.getLogger(AbstractHerder.class);

    private final String workerId;
    protected final Worker worker;
    private final String kafkaClusterId;
    protected final StatusBackingStore statusBackingStore;
    protected final ConfigBackingStore configBackingStore;
    private volatile boolean ready = false;
    private final Plugin<ConnectorClientConfigOverridePolicy> connectorClientConfigOverridePolicyPlugin;
    private final ExecutorService connectorExecutor;
    private final Time time;
    protected final Loggers loggers;

    private final CachedConnectors cachedConnectors;

<<<<<<< HEAD
    public AbstractHerder(Worker worker, String workerId, String kafkaClusterId, StatusBackingStore statusBackingStore, ConfigBackingStore configBackingStore, ConnectorClientConfigOverridePolicy connectorClientConfigOverridePolicy) {
=======
    public AbstractHerder(Worker worker,
                          String workerId,
                          String kafkaClusterId,
                          StatusBackingStore statusBackingStore,
                          ConfigBackingStore configBackingStore,
                          ConnectorClientConfigOverridePolicy connectorClientConfigOverridePolicy,
                          Time time) {
>>>>>>> 9494bebe
        this.worker = worker;
        this.worker.herder = this;
        this.workerId = workerId;
        this.kafkaClusterId = kafkaClusterId;
        this.statusBackingStore = statusBackingStore;
        this.configBackingStore = configBackingStore;
        this.connectorClientConfigOverridePolicyPlugin = Plugin.wrapInstance(
                connectorClientConfigOverridePolicy,
                worker.metrics().metrics(),
                WorkerConfig.CONNECTOR_CLIENT_POLICY_CLASS_CONFIG);
        this.connectorExecutor = Executors.newCachedThreadPool();
        this.time = time;
        this.loggers = Loggers.newInstance(time);
        this.cachedConnectors = new CachedConnectors(worker.getPlugins());
    }

    @Override
    public String kafkaClusterId() {
        return kafkaClusterId;
    }

    protected abstract int generation();

    protected void startServices() {
        this.worker.start();
        this.statusBackingStore.start();
        this.configBackingStore.start();
    }

    protected void stopServices() {
        this.statusBackingStore.stop();
        this.configBackingStore.stop();
        this.worker.stop();
        this.connectorExecutor.shutdown();
        Utils.closeQuietly(this.connectorClientConfigOverridePolicyPlugin, "connector client config override policy");
    }

    protected void ready() {
        this.ready = true;
    }

    @Override
    public boolean isReady() {
        return ready;
    }

    @Override
    public void onStartup(String connector) {
        statusBackingStore.put(new ConnectorStatus(connector, ConnectorStatus.State.RUNNING, workerId, generation()));
    }

    @Override
    public void onStop(String connector) {
        statusBackingStore.put(new ConnectorStatus(connector, AbstractStatus.State.STOPPED, workerId, generation()));
    }

    @Override
    public void onPause(String connector) {
        statusBackingStore.put(new ConnectorStatus(connector, ConnectorStatus.State.PAUSED, workerId, generation()));
    }

    @Override
    public void onResume(String connector) {
        statusBackingStore.put(new ConnectorStatus(connector, TaskStatus.State.RUNNING, workerId, generation()));
    }

    @Override
    public void onShutdown(String connector) {
        statusBackingStore.putSafe(new ConnectorStatus(connector, ConnectorStatus.State.UNASSIGNED, workerId, generation()));
    }

    @Override
    public void onFailure(String connector, Throwable cause) {
        statusBackingStore.putSafe(new ConnectorStatus(connector, ConnectorStatus.State.FAILED, trace(cause), workerId, generation()));
    }

    @Override
    public void onStartup(ConnectorTaskId id) {
        statusBackingStore.put(new TaskStatus(id, TaskStatus.State.RUNNING, workerId, generation()));
    }

    @Override
    public void onFailure(ConnectorTaskId id, Throwable cause) {
        statusBackingStore.putSafe(new TaskStatus(id, TaskStatus.State.FAILED, workerId, generation(), trace(cause)));
    }

    @Override
    public void onShutdown(ConnectorTaskId id) {
        statusBackingStore.putSafe(new TaskStatus(id, TaskStatus.State.UNASSIGNED, workerId, generation()));
    }

    @Override
    public void onResume(ConnectorTaskId id) {
        statusBackingStore.put(new TaskStatus(id, TaskStatus.State.RUNNING, workerId, generation()));
    }

    @Override
    public void onPause(ConnectorTaskId id) {
        statusBackingStore.put(new TaskStatus(id, TaskStatus.State.PAUSED, workerId, generation()));
    }

    @Override
    public void onDeletion(String connector) {
        for (TaskStatus status : statusBackingStore.getAll(connector))
            onDeletion(status.id());
        statusBackingStore.put(new ConnectorStatus(connector, ConnectorStatus.State.DESTROYED, workerId, generation()));
    }

    @Override
    public void onDeletion(ConnectorTaskId id) {
        statusBackingStore.put(new TaskStatus(id, TaskStatus.State.DESTROYED, workerId, generation()));
    }

    public void onRestart(String connector) {
        statusBackingStore.put(new ConnectorStatus(connector, ConnectorStatus.State.RESTARTING, workerId, generation()));
    }

    public void onRestart(ConnectorTaskId id) {
        statusBackingStore.put(new TaskStatus(id, TaskStatus.State.RESTARTING, workerId, generation()));
    }

    @Override
    public void pauseConnector(String connector) {
        if (!configBackingStore.contains(connector))
            throw new NotFoundException("Unknown connector " + connector);
        configBackingStore.putTargetState(connector, TargetState.PAUSED);
    }

    @Override
    public void resumeConnector(String connector) {
        if (!configBackingStore.contains(connector))
            throw new NotFoundException("Unknown connector " + connector);
        configBackingStore.putTargetState(connector, TargetState.STARTED);
    }

    @Override
    public Plugins plugins() {
        return worker.getPlugins();
    }

    /*
     * Retrieves raw config map by connector name.
     */
    protected abstract Map<String, String> rawConfig(String connName);

    @Override
    public void connectorConfig(String connName, Callback<Map<String, String>> callback) {
        // Subset of connectorInfo, so piggy back on that implementation
        connectorInfo(connName, (error, result) -> {
            if (error != null)
                callback.onCompletion(error, null);
            else
                callback.onCompletion(null, result.config());
        });
    }

    @Override
    public Collection<String> connectors() {
        return configBackingStore.snapshot().connectors();
    }

    @Override
    public ConnectorInfo connectorInfo(String connector) {
        final ClusterConfigState configState = configBackingStore.snapshot();

        if (!configState.contains(connector))
            return null;
        Map<String, String> config = configState.rawConnectorConfig(connector);

        return new ConnectorInfo(connector, config, configState.tasks(connector), connectorType(config));
    }

    @Override
    public ConnectorStateInfo connectorStatus(String connName) {
        ConnectorStatus connector = statusBackingStore.get(connName);
        if (connector == null)
            throw new NotFoundException("No status found for connector " + connName);

        Collection<TaskStatus> tasks = statusBackingStore.getAll(connName);

        ConnectorStateInfo.ConnectorState connectorState = new ConnectorStateInfo.ConnectorState(connector.state().toString(), connector.workerId(), connector.trace());
        List<ConnectorStateInfo.TaskState> taskStates = new ArrayList<>();

        for (TaskStatus status : tasks) {
            taskStates.add(new ConnectorStateInfo.TaskState(status.id().task(), status.state().toString(), status.workerId(), status.trace()));
        }

        Collections.sort(taskStates);

        Map<String, String> conf = rawConfig(connName);
        return new ConnectorStateInfo(connName, connectorState, taskStates, connectorType(conf));
    }

    @Override
    public ActiveTopicsInfo connectorActiveTopics(String connName) {
        Collection<String> topics = statusBackingStore.getAllTopics(connName).stream().map(TopicStatus::topic).collect(Collectors.toList());
        return new ActiveTopicsInfo(connName, topics);
    }

    @Override
    public void resetConnectorActiveTopics(String connName) {
        statusBackingStore.getAllTopics(connName).stream().forEach(status -> statusBackingStore.deleteTopic(status.connector(), status.topic()));
    }

    @Override
    public StatusBackingStore statusBackingStore() {
        return statusBackingStore;
    }

    @Override
    public ConnectorStateInfo.TaskState taskStatus(ConnectorTaskId id) {
        TaskStatus status = statusBackingStore.get(id);

        if (status == null)
            throw new NotFoundException("No status found for task " + id);

        return new ConnectorStateInfo.TaskState(id.task(), status.state().toString(), status.workerId(), status.trace());
    }

    @Override
    public ConnectMetrics connectMetrics() {
        return worker.metrics();
    }

    protected Map<String, ConfigValue> validateSinkConnectorConfig(SinkConnector connector, ConfigDef configDef, Map<String, String> config) {
        Map<String, ConfigValue> result = configDef.validateAll(config);
        SinkConnectorConfig.validate(config, result);
        return result;
    }

    protected Map<String, ConfigValue> validateSourceConnectorConfig(SourceConnector connector, ConfigDef configDef, Map<String, String> config) {
        return configDef.validateAll(config);
    }

    /**
     * General-purpose validation logic for converters that are configured directly
     * in a connector config (as opposed to inherited from the worker config).
     * @param connectorConfig the configuration for the connector; may not be null
     * @param pluginConfigValue the {@link ConfigValue} for the converter property in the connector config;
     *                          may be null, in which case no validation will be performed under the assumption that the
     *                          connector will use inherit the converter settings from the worker. Some errors encountered
     *                          during validation may be {@link ConfigValue#addErrorMessage(String) added} to this object
     * @param pluginVersionValue the {@link ConfigValue} for the converter version property in the connector config;
     *
     * @param pluginInterface the interface for the plugin type
     *                        (e.g., {@code org.apache.kafka.connect.storage.Converter.class});
     *                        may not be null
     * @param configDefAccessor an accessor that can be used to retrieve a {@link ConfigDef}
     *                          from an instance of the plugin type (e.g., {@code Converter::config});
     *                          may not be null
     * @param pluginName a lowercase, human-readable name for the type of plugin (e.g., {@code "key converter"});
     *                   may not be null
     * @param pluginProperty the property used to define a custom class for the plugin type
     *                       in a connector config (e.g., {@link ConnectorConfig#KEY_CONVERTER_CLASS_CONFIG});
     *                       may not be null
     * @param defaultProperties any default properties to include in the configuration that will be used for
     *                          the plugin; may be null

     * @return a {@link ConfigInfos} object containing validation results for the plugin in the connector config,
     * or null if either no custom validation was performed (possibly because no custom plugin was defined in the
     * connector config), or if custom validation failed

     * @param <T> the plugin class to perform validation for
     */
    @SuppressWarnings("unchecked")
    private <T> ConfigInfos validateConverterConfig(
            Map<String, String> connectorConfig,
            ConfigValue pluginConfigValue,
            ConfigValue pluginVersionValue,
            Class<T> pluginInterface,
            Function<T, ConfigDef> configDefAccessor,
            String pluginName,
            String pluginProperty,
            String pluginVersionProperty,
            Map<String, String> defaultProperties,
            ClassLoader connectorLoader,
            Function<String, TemporaryStage> reportStage
    ) {
        Objects.requireNonNull(connectorConfig);
        Objects.requireNonNull(pluginInterface);
        Objects.requireNonNull(configDefAccessor);
        Objects.requireNonNull(pluginName);
        Objects.requireNonNull(pluginProperty);
        Objects.requireNonNull(pluginVersionProperty);

        String pluginClass = connectorConfig.get(pluginProperty);
        String pluginVersion = connectorConfig.get(pluginVersionProperty);

        if (pluginClass == null
                || pluginConfigValue == null
                || !pluginConfigValue.errorMessages().isEmpty()
                || !pluginVersionValue.errorMessages().isEmpty()
        ) {
            // Either no custom converter was specified, or one was specified but there's a problem with it.
            // No need to proceed any further.
            return null;
        }

        T pluginInstance;
        String stageDescription = "instantiating the connector's " + pluginName + " for validation";
        try (TemporaryStage stage = reportStage.apply(stageDescription)) {
            VersionRange range = PluginUtils.connectorVersionRequirement(pluginVersion);
            pluginInstance = (T) plugins().newPlugin(pluginClass, range, connectorLoader);
        } catch (VersionedPluginLoadingException e) {
            log.error("Failed to load {} class {} with version {}", pluginName, pluginClass, pluginVersion, e);
            pluginConfigValue.addErrorMessage(e.getMessage());
            pluginVersionValue.addErrorMessage(e.getMessage());
            return null;
        } catch (ClassNotFoundException | RuntimeException e) {
            log.error("Failed to instantiate {} class {}; this should have been caught by prior validation logic", pluginName, pluginClass, e);
            pluginConfigValue.addErrorMessage("Failed to load class " + pluginClass + (e.getMessage() != null ? ": " + e.getMessage() : ""));
            return null;
        } catch (InvalidVersionSpecificationException e) {
            // this should have been caught by prior validation logic
            log.error("Invalid version range for {} class {} with version {}", pluginName, pluginClass, pluginVersion, e);
            pluginVersionValue.addErrorMessage(e.getMessage());
            return null;
        }

        try {
            ConfigDef configDef;
            stageDescription = "retrieving the configuration definition from the connector's " + pluginName;
            try (TemporaryStage stage = reportStage.apply(stageDescription)) {
                configDef = configDefAccessor.apply(pluginInstance);
            } catch (RuntimeException e) {
                log.error("Failed to load ConfigDef from {} of type {}", pluginName, pluginClass, e);
                pluginConfigValue.addErrorMessage("Failed to load ConfigDef from " + pluginName + (e.getMessage() != null ? ": " + e.getMessage() : ""));
                return null;
            }
            if (configDef == null) {
                log.warn("{}.config() has returned a null ConfigDef; no further preflight config validation for this converter will be performed", pluginClass);
                // Older versions of Connect didn't do any converter validation.
                // Even though converters are technically required to return a non-null ConfigDef object from their config() method,
                // we permit this case in order to avoid breaking existing converters that, despite not adhering to this requirement,
                // can be used successfully with a connector.
                return null;
            }
            final String pluginPrefix = pluginProperty + ".";
            Map<String, String> pluginConfig = Utils.entriesWithPrefix(connectorConfig, pluginPrefix);
            if (defaultProperties != null)
                defaultProperties.forEach(pluginConfig::putIfAbsent);

            List<ConfigValue> configValues;
            stageDescription = "performing config validation for the connector's " + pluginName;
            try (TemporaryStage stage = reportStage.apply(stageDescription)) {
                configValues = configDef.validate(pluginConfig);
            } catch (RuntimeException e) {
                log.error("Failed to perform config validation for {} of type {}", pluginName, pluginClass, e);
                pluginConfigValue.addErrorMessage("Failed to perform config validation for " + pluginName + (e.getMessage() != null ? ": " + e.getMessage() : ""));
                return null;
            }

            return prefixedConfigInfos(configDef.configKeys(), configValues, pluginPrefix);
        } finally {
            Utils.maybeCloseQuietly(pluginInstance, pluginName + " " + pluginClass);
        }
    }

    private ConfigInfos validateAllConverterConfigs(
            Map<String, String> connectorProps,
            Map<String, ConfigValue> validatedConnectorConfig,
            ClassLoader connectorLoader,
            Function<String, TemporaryStage> reportStage
    ) {
        String connType = connectorProps.get(CONNECTOR_CLASS_CONFIG);
        // do custom converter-specific validation
        ConfigInfos headerConverterConfigInfos = validateConverterConfig(
                connectorProps,
                validatedConnectorConfig.get(HEADER_CONVERTER_CLASS_CONFIG),
                validatedConnectorConfig.get(HEADER_CONVERTER_VERSION_CONFIG),
                HeaderConverter.class,
                HeaderConverter::config,
                "header converter",
                HEADER_CONVERTER_CLASS_CONFIG,
                HEADER_CONVERTER_VERSION_CONFIG,
                Collections.singletonMap(ConverterConfig.TYPE_CONFIG, ConverterType.HEADER.getName()),
                connectorLoader,
                reportStage
        );
        ConfigInfos keyConverterConfigInfos = validateConverterConfig(
                connectorProps,
                validatedConnectorConfig.get(KEY_CONVERTER_CLASS_CONFIG),
                validatedConnectorConfig.get(KEY_CONVERTER_VERSION_CONFIG),
                Converter.class,
                Converter::config,
                "key converter",
                KEY_CONVERTER_CLASS_CONFIG,
                KEY_CONVERTER_VERSION_CONFIG,
                Collections.singletonMap(ConverterConfig.TYPE_CONFIG, ConverterType.KEY.getName()),
                connectorLoader,
                reportStage
        );

        ConfigInfos valueConverterConfigInfos = validateConverterConfig(
                connectorProps,
                validatedConnectorConfig.get(VALUE_CONVERTER_CLASS_CONFIG),
                validatedConnectorConfig.get(VALUE_CONVERTER_VERSION_CONFIG),
                Converter.class,
                Converter::config,
                "value converter",
                VALUE_CONVERTER_CLASS_CONFIG,
                VALUE_CONVERTER_VERSION_CONFIG,
                Collections.singletonMap(ConverterConfig.TYPE_CONFIG, ConverterType.VALUE.getName()),
                connectorLoader,
                reportStage
        );
        return mergeConfigInfos(connType, headerConverterConfigInfos, keyConverterConfigInfos, valueConverterConfigInfos);
    }

    @Override
    public void validateConnectorConfig(Map<String, String> connectorProps, Callback<ConfigInfos> callback) {
        validateConnectorConfig(connectorProps, callback, true);
    }

    @Override
    public void validateConnectorConfig(Map<String, String> connectorProps, Callback<ConfigInfos> callback, boolean doLog) {
        Stage waitingForThread = new Stage(
                "waiting for a new thread to become available for connector validation",
                time.milliseconds()
        );
        callback.recordStage(waitingForThread);
        connectorExecutor.submit(() -> {
            waitingForThread.complete(time.milliseconds());
            try {
                Function<String, TemporaryStage> reportStage = description ->
                        new TemporaryStage(description, callback, time);
                ConfigInfos result = validateConnectorConfig(connectorProps, reportStage, doLog);
                callback.onCompletion(null, result);
            } catch (Throwable t) {
                callback.onCompletion(t, null);
            }
        });
    }

    /**
     * Build the {@link RestartPlan} that describes what should and should not be restarted given the restart request
     * and the current status of the connector and task instances.
     * @param request the restart request; may not be null
     * @return the restart plan, or empty if this worker has no status for the connector named in the request and therefore the
     * connector cannot be restarted
     */
    public Optional<RestartPlan> buildRestartPlan(RestartRequest request) {
        String connectorName = request.connectorName();
        ConnectorStatus connectorStatus = statusBackingStore.get(connectorName);
        if (connectorStatus == null) {
            return Optional.empty();
        }

        // If requested, mark the connector as restarting
        AbstractStatus.State connectorState = request.shouldRestartConnector(connectorStatus) ? AbstractStatus.State.RESTARTING : connectorStatus.state();
        ConnectorStateInfo.ConnectorState connectorInfoState = new ConnectorStateInfo.ConnectorState(connectorState.toString(), connectorStatus.workerId(), connectorStatus.trace());

        // Collect the task states, If requested, mark the task as restarting
        List<ConnectorStateInfo.TaskState> taskStates = statusBackingStore.getAll(connectorName).stream().map(taskStatus -> {
            AbstractStatus.State taskState = request.shouldRestartTask(taskStatus) ? AbstractStatus.State.RESTARTING : taskStatus.state();
            return new ConnectorStateInfo.TaskState(taskStatus.id().task(), taskState.toString(), taskStatus.workerId(), taskStatus.trace());
        }).collect(Collectors.toList());
        // Construct the response from the various states
        Map<String, String> conf = rawConfig(connectorName);
        ConnectorStateInfo stateInfo = new ConnectorStateInfo(connectorName, connectorInfoState, taskStates, connectorType(conf));
        return Optional.of(new RestartPlan(request, stateInfo));
    }

    protected boolean connectorUsesConsumer(org.apache.kafka.connect.health.ConnectorType connectorType, Map<String, String> connProps) {
        return connectorType == org.apache.kafka.connect.health.ConnectorType.SINK;
    }

    protected boolean connectorUsesAdmin(org.apache.kafka.connect.health.ConnectorType connectorType, Map<String, String> connProps) {
        if (connectorType == org.apache.kafka.connect.health.ConnectorType.SOURCE) {
            return SourceConnectorConfig.usesTopicCreation(connProps);
        } else {
            return SinkConnectorConfig.hasDlqTopicConfig(connProps);
        }
    }

    protected boolean connectorUsesProducer(org.apache.kafka.connect.health.ConnectorType connectorType, Map<String, String> connProps) {
        return connectorType == org.apache.kafka.connect.health.ConnectorType.SOURCE || SinkConnectorConfig.hasDlqTopicConfig(connProps);
    }

    private ConfigInfos validateClientOverrides(
            Map<String, String> connectorProps,
            org.apache.kafka.connect.health.ConnectorType connectorType,
            Class<? extends Connector> connectorClass,
            Function<String, TemporaryStage> reportStage,
            boolean doLog
    ) {
        if (connectorClass == null || connectorType == null) {
            return null;
        }
        AbstractConfig connectorConfig = new AbstractConfig(new ConfigDef(), connectorProps, doLog);
        String connName = connectorProps.get(ConnectorConfig.NAME_CONFIG);
        String connType = connectorProps.get(CONNECTOR_CLASS_CONFIG);
        ConfigInfos producerConfigInfos = null;
        ConfigInfos consumerConfigInfos = null;
        ConfigInfos adminConfigInfos = null;
        String stageDescription = null;

        if (connectorUsesProducer(connectorType, connectorProps)) {
            stageDescription = "validating producer config overrides for the connector";
            try (TemporaryStage stage = reportStage.apply(stageDescription)) {
                producerConfigInfos = validateClientOverrides(
                        connName,
                        ConnectorConfig.CONNECTOR_CLIENT_PRODUCER_OVERRIDES_PREFIX,
                        connectorConfig,
                        ProducerConfig.configDef(),
                        connectorClass,
                        connectorType,
                        ConnectorClientConfigRequest.ClientType.PRODUCER,
                        connectorClientConfigOverridePolicyPlugin);
            }
        }
        if (connectorUsesAdmin(connectorType, connectorProps)) {
            stageDescription = "validating admin config overrides for the connector";
            try (TemporaryStage stage = reportStage.apply(stageDescription)) {
                adminConfigInfos = validateClientOverrides(
                        connName,
                        ConnectorConfig.CONNECTOR_CLIENT_ADMIN_OVERRIDES_PREFIX,
                        connectorConfig,
                        AdminClientConfig.configDef(),
                        connectorClass,
                        connectorType,
                        ConnectorClientConfigRequest.ClientType.ADMIN,
                        connectorClientConfigOverridePolicyPlugin);
            }
        }
        if (connectorUsesConsumer(connectorType, connectorProps)) {
            stageDescription = "validating consumer config overrides for the connector";
            try (TemporaryStage stage = reportStage.apply(stageDescription)) {
                consumerConfigInfos = validateClientOverrides(
                        connName,
                        ConnectorConfig.CONNECTOR_CLIENT_CONSUMER_OVERRIDES_PREFIX,
                        connectorConfig,
                        ConsumerConfig.configDef(),
                        connectorClass,
                        connectorType,
                        ConnectorClientConfigRequest.ClientType.CONSUMER,
                        connectorClientConfigOverridePolicyPlugin);
            }
        }
        return mergeConfigInfos(connType,
                producerConfigInfos,
                consumerConfigInfos,
                adminConfigInfos
        );
    }

    private ConfigInfos validateConnectorPluginSpecifiedConfigs(
            Map<String, String> connectorProps,
            Map<String, ConfigValue> validatedConnectorConfig,
            ConfigDef enrichedConfigDef,
            Connector connector,
            Function<String, TemporaryStage> reportStage
    ) {
        List<ConfigValue> configValues = new ArrayList<>(validatedConnectorConfig.values());
        Map<String, ConfigKey> configKeys = new LinkedHashMap<>(enrichedConfigDef.configKeys());
        Set<String> allGroups = new LinkedHashSet<>(enrichedConfigDef.groups());

        String connType = connectorProps.get(CONNECTOR_CLASS_CONFIG);
        // do custom connector-specific validation
        ConfigDef configDef;
        String stageDescription = "retrieving the configuration definition from the connector";
        try (TemporaryStage stage = reportStage.apply(stageDescription)) {
            configDef = connector.config();
        }
        if (null == configDef) {
            throw new BadRequestException(
                    String.format(
                            "%s.config() must return a ConfigDef that is not null.",
                            connector.getClass().getName()
                    )
            );
        }

        Config config;
        stageDescription = "performing multi-property validation for the connector";
        try (TemporaryStage stage = reportStage.apply(stageDescription)) {
            config = connector.validate(connectorProps);
        }
        if (null == config) {
            throw new BadRequestException(
                    String.format(
                            "%s.validate() must return a Config that is not null.",
                            connector.getClass().getName()
                    )
            );
        }
        configKeys.putAll(configDef.configKeys());
        allGroups.addAll(configDef.groups());
        configValues.addAll(config.configValues());
        return generateResult(connType, configKeys, configValues, new ArrayList<>(allGroups));
    }

    private void addNullValuedErrors(Map<String, String> connectorProps, Map<String, ConfigValue> validatedConfig) {
        connectorProps.entrySet().stream()
                .filter(e -> e.getValue() == null)
                .map(Map.Entry::getKey)
                .forEach(prop ->
                        validatedConfig.computeIfAbsent(prop, ConfigValue::new)
                                .addErrorMessage("Null value can not be supplied as the configuration value."));
    }

    private ConfigInfos invalidVersionedConnectorValidation(
            Map<String, String> connectorProps,
            VersionedPluginLoadingException e,
            Function<String, TemporaryStage> reportStage
    ) {
        String connType = connectorProps.get(CONNECTOR_CLASS_CONFIG);
        ConfigDef configDef = ConnectorConfig.enrichedConfigDef(worker.getPlugins(), connType);
        Map<String, ConfigValue> validatedConfig;
        try (TemporaryStage stage = reportStage.apply("validating connector configuration")) {
            validatedConfig = configDef.validateAll(connectorProps);
        }
        validatedConfig.get(CONNECTOR_CLASS_CONFIG).addErrorMessage(e.getMessage());
        validatedConfig.get(CONNECTOR_VERSION).addErrorMessage(e.getMessage());
        validatedConfig.get(CONNECTOR_VERSION).recommendedValues(e.availableVersions().stream().map(v -> (Object) v).collect(Collectors.toList()));
        addNullValuedErrors(connectorProps, validatedConfig);
        return generateResult(connType, configDef.configKeys(), new ArrayList<>(validatedConfig.values()), new ArrayList<>(configDef.groups()));
    }

    ConfigInfos validateConnectorConfig(
            Map<String, String> connectorProps,
            Function<String, TemporaryStage> reportStage,
            boolean doLog
    ) {
        String stageDescription;
        if (worker.configTransformer() != null) {
            stageDescription = "resolving transformed configuration properties for the connector";
            try (TemporaryStage stage = reportStage.apply(stageDescription)) {
                connectorProps = worker.configTransformer().transform(connectorProps);
            }
        }
        String connType = connectorProps.get(CONNECTOR_CLASS_CONFIG);
        if (connType == null) {
            throw new BadRequestException("Connector config " + connectorProps + " contains no connector type");
        }

        VersionRange connVersion;
        Connector connector;
        ClassLoader connectorLoader;
        try {
            connVersion = PluginUtils.connectorVersionRequirement(connectorProps.get(CONNECTOR_VERSION));
            connector = cachedConnectors.getConnector(connType, connVersion);
            connectorLoader = plugins().pluginLoader(connType, connVersion);
            log.info("Validating connector {}, version {}", connType, connector.version());
        } catch (VersionedPluginLoadingException e) {
            log.warn("Failed to load connector {} with version {}, skipping additional validations (connector, converters, transformations, client overrides) ",
                    connType, connectorProps.get(CONNECTOR_VERSION), e);
            return invalidVersionedConnectorValidation(connectorProps, e, reportStage);
        } catch (Exception e) {
            throw new BadRequestException(e.getMessage(), e);
        }

        try (LoaderSwap loaderSwap = plugins().withClassLoader(connectorLoader)) {

            ConfigDef enrichedConfigDef;
            Map<String, ConfigValue> validatedConnectorConfig;
            org.apache.kafka.connect.health.ConnectorType connectorType;
            if (connector instanceof SourceConnector) {
                connectorType = org.apache.kafka.connect.health.ConnectorType.SOURCE;
                enrichedConfigDef = ConnectorConfig.enrich(plugins(), SourceConnectorConfig.enrichedConfigDef(plugins(), connectorProps, worker.config()), connectorProps, false);
                stageDescription = "validating source connector-specific properties for the connector";
                try (TemporaryStage stage = reportStage.apply(stageDescription)) {
                    validatedConnectorConfig = validateSourceConnectorConfig((SourceConnector) connector, enrichedConfigDef, connectorProps);
                }
            } else {
                connectorType = org.apache.kafka.connect.health.ConnectorType.SINK;
                enrichedConfigDef = ConnectorConfig.enrich(plugins(), SinkConnectorConfig.enrichedConfigDef(plugins(), connectorProps, worker.config()), connectorProps, false);
                stageDescription = "validating sink connector-specific properties for the connector";
                try (TemporaryStage stage = reportStage.apply(stageDescription)) {
                    validatedConnectorConfig = validateSinkConnectorConfig((SinkConnector) connector, enrichedConfigDef, connectorProps);
                }
            }

<<<<<<< HEAD
            connectorProps.entrySet().stream().filter(e -> e.getValue() == null).map(Map.Entry::getKey).forEach(prop -> validatedConnectorConfig.computeIfAbsent(prop, ConfigValue::new).addErrorMessage("Null value can not be supplied as the configuration value."));

            List<ConfigValue> configValues = new ArrayList<>(validatedConnectorConfig.values());
            Map<String, ConfigKey> configKeys = new LinkedHashMap<>(enrichedConfigDef.configKeys());
            Set<String> allGroups = new LinkedHashSet<>(enrichedConfigDef.groups());

            // do custom connector-specific validation
            ConfigDef configDef = connector.config();
            if (null == configDef) {
                throw new BadRequestException(String.format("%s.config() must return a ConfigDef that is not null.", connector.getClass().getName()));
            }
            Config config = connector.validate(connectorProps);
            if (null == config) {
                throw new BadRequestException(String.format("%s.validate() must return a Config that is not null.", connector.getClass().getName()));
            }
            configKeys.putAll(configDef.configKeys());
            allGroups.addAll(configDef.groups());
            configValues.addAll(config.configValues());
            ConfigInfos configInfos = generateResult(connType, configKeys, configValues, new ArrayList<>(allGroups));

            AbstractConfig connectorConfig = new AbstractConfig(new ConfigDef(), connectorProps, doLog);
            String connName = connectorProps.get(ConnectorConfig.NAME_CONFIG);
            ConfigInfos producerConfigInfos = null;
            ConfigInfos consumerConfigInfos = null;
            ConfigInfos adminConfigInfos = null;

            if (connectorUsesProducer(connectorType, connectorProps)) {
                producerConfigInfos = validateClientOverrides(connName, ConnectorConfig.CONNECTOR_CLIENT_PRODUCER_OVERRIDES_PREFIX, connectorConfig, ProducerConfig.configDef(), connector.getClass(), connectorType, ConnectorClientConfigRequest.ClientType.PRODUCER, connectorClientConfigOverridePolicy);
            }
            if (connectorUsesAdmin(connectorType, connectorProps)) {
                adminConfigInfos = validateClientOverrides(connName, ConnectorConfig.CONNECTOR_CLIENT_ADMIN_OVERRIDES_PREFIX, connectorConfig, AdminClientConfig.configDef(), connector.getClass(), connectorType, ConnectorClientConfigRequest.ClientType.ADMIN, connectorClientConfigOverridePolicy);
            }
            if (connectorUsesConsumer(connectorType, connectorProps)) {
                consumerConfigInfos = validateClientOverrides(connName, ConnectorConfig.CONNECTOR_CLIENT_CONSUMER_OVERRIDES_PREFIX, connectorConfig, ConsumerConfig.configDef(), connector.getClass(), connectorType, ConnectorClientConfigRequest.ClientType.CONSUMER, connectorClientConfigOverridePolicy);
            }
            return mergeConfigInfos(connType, configInfos, producerConfigInfos, consumerConfigInfos, adminConfigInfos);
=======
            addNullValuedErrors(connectorProps, validatedConnectorConfig);

            // the order of operations here is important, converter validations can add error messages to the connector config
            // which are collected and converted to ConfigInfos in validateConnectorPluginSpecifiedConfigs
            ConfigInfos converterConfigInfo = validateAllConverterConfigs(connectorProps, validatedConnectorConfig, connectorLoader, reportStage);
            ConfigInfos clientOverrideInfo = validateClientOverrides(connectorProps, connectorType, connector.getClass(), reportStage, doLog);
            ConfigInfos connectorConfigInfo = validateConnectorPluginSpecifiedConfigs(connectorProps, validatedConnectorConfig, enrichedConfigDef, connector, reportStage);

            return mergeConfigInfos(connType,
                    connectorConfigInfo,
                    clientOverrideInfo,
                    converterConfigInfo
            );
>>>>>>> 9494bebe
        }
    }

    private static ConfigInfos mergeConfigInfos(String connType, ConfigInfos... configInfosList) {
        int errorCount = 0;
        List<ConfigInfo> configInfoList = new LinkedList<>();
        Set<String> groups = new LinkedHashSet<>();
        for (ConfigInfos configInfos : configInfosList) {
            if (configInfos != null) {
                errorCount += configInfos.errorCount();
                configInfoList.addAll(configInfos.values());
                groups.addAll(configInfos.groups());
            }
        }
        return new ConfigInfos(connType, errorCount, new ArrayList<>(groups), configInfoList);
    }

<<<<<<< HEAD
    private static ConfigInfos validateClientOverrides(String connName, String prefix, AbstractConfig connectorConfig, ConfigDef configDef, Class<? extends Connector> connectorClass, org.apache.kafka.connect.health.ConnectorType connectorType, ConnectorClientConfigRequest.ClientType clientType, ConnectorClientConfigOverridePolicy connectorClientConfigOverridePolicy) {
        int errorCount = 0;
        List<ConfigInfo> configInfoList = new LinkedList<>();
        Map<String, ConfigKey> configKeys = configDef.configKeys();
        Set<String> groups = new LinkedHashSet<>();
=======
    private static ConfigInfos validateClientOverrides(String connName,
                                                      String prefix,
                                                      AbstractConfig connectorConfig,
                                                      ConfigDef configDef,
                                                      Class<? extends Connector> connectorClass,
                                                      org.apache.kafka.connect.health.ConnectorType connectorType,
                                                      ConnectorClientConfigRequest.ClientType clientType,
                                                      Plugin<ConnectorClientConfigOverridePolicy> connectorClientConfigOverridePolicyPlugin) {
>>>>>>> 9494bebe
        Map<String, Object> clientConfigs = new HashMap<>();
        for (Map.Entry<String, Object> rawClientConfig : connectorConfig.originalsWithPrefix(prefix).entrySet()) {
            String configName = rawClientConfig.getKey();
            Object rawConfigValue = rawClientConfig.getValue();
            ConfigKey configKey = configDef.configKeys().get(configName);
            Object parsedConfigValue = configKey != null ? ConfigDef.parseType(configName, rawConfigValue, configKey.type) : rawConfigValue;
            clientConfigs.put(configName, parsedConfigValue);
        }
<<<<<<< HEAD
        ConnectorClientConfigRequest connectorClientConfigRequest = new ConnectorClientConfigRequest(connName, connectorType, connectorClass, clientConfigs, clientType);
        List<ConfigValue> configValues = connectorClientConfigOverridePolicy.validate(connectorClientConfigRequest);
        if (configValues != null) {
            for (ConfigValue validatedConfigValue : configValues) {
                ConfigKey configKey = configKeys.get(validatedConfigValue.name());
                ConfigKeyInfo configKeyInfo = null;
                if (configKey != null) {
                    if (configKey.group != null) {
                        groups.add(configKey.group);
                    }
                    configKeyInfo = convertConfigKey(configKey, prefix);
                }

                ConfigValue configValue = new ConfigValue(prefix + validatedConfigValue.name(), validatedConfigValue.value(), validatedConfigValue.recommendedValues(), validatedConfigValue.errorMessages());
                if (configValue.errorMessages().size() > 0) {
                    errorCount++;
=======
        ConnectorClientConfigRequest connectorClientConfigRequest = new ConnectorClientConfigRequest(
            connName, connectorType, connectorClass, clientConfigs, clientType);
        List<ConfigValue> configValues = connectorClientConfigOverridePolicyPlugin.get().validate(connectorClientConfigRequest);

        return prefixedConfigInfos(configDef.configKeys(), configValues, prefix);
    }

    private static ConfigInfos prefixedConfigInfos(Map<String, ConfigKey> configKeys, List<ConfigValue> configValues, String prefix) {
        int errorCount = 0;
        Set<String> groups = new LinkedHashSet<>();
        List<ConfigInfo> configInfos = new ArrayList<>();

        if (configValues == null) {
            return new ConfigInfos("", 0, new ArrayList<>(groups), configInfos);
        }

        for (ConfigValue validatedConfigValue : configValues) {
            ConfigKey configKey = configKeys.get(validatedConfigValue.name());
            ConfigKeyInfo configKeyInfo = null;
            if (configKey != null) {
                if (configKey.group != null) {
                    groups.add(configKey.group);
>>>>>>> 9494bebe
                }
                configKeyInfo = convertConfigKey(configKey, prefix);
            }

            ConfigValue configValue = new ConfigValue(prefix + validatedConfigValue.name(), validatedConfigValue.value(),
                    validatedConfigValue.recommendedValues(), validatedConfigValue.errorMessages());
            if (configValue.errorMessages().size() > 0) {
                errorCount++;
            }
            ConfigValueInfo configValueInfo = convertConfigValue(configValue, configKey != null ? configKey.type : null);
            configInfos.add(new ConfigInfo(configKeyInfo, configValueInfo));
        }
        return new ConfigInfos("", errorCount, new ArrayList<>(groups), configInfos);
    }

    // public for testing
    public static ConfigInfos generateResult(String connType, Map<String, ConfigKey> configKeys, List<ConfigValue> configValues, List<String> groups) {
        int errorCount = 0;
        List<ConfigInfo> configInfoList = new LinkedList<>();

        Map<String, ConfigValue> configValueMap = new HashMap<>();
        for (ConfigValue configValue: configValues) {
            String configName = configValue.name();
            configValueMap.put(configName, configValue);
            if (!configKeys.containsKey(configName)) {
                configInfoList.add(new ConfigInfo(null, convertConfigValue(configValue, null)));
                errorCount += configValue.errorMessages().size();
            }
        }

        for (Map.Entry<String, ConfigKey> entry : configKeys.entrySet()) {
            String configName = entry.getKey();
            ConfigKeyInfo configKeyInfo = convertConfigKey(entry.getValue());
            Type type = entry.getValue().type;
            ConfigValueInfo configValueInfo = null;
            if (configValueMap.containsKey(configName)) {
                ConfigValue configValue = configValueMap.get(configName);
                configValueInfo = convertConfigValue(configValue, type);
                errorCount += configValue.errorMessages().size();
            }
            configInfoList.add(new ConfigInfo(configKeyInfo, configValueInfo));
        }
        return new ConfigInfos(connType, errorCount, groups, configInfoList);
    }

    public static ConfigKeyInfo convertConfigKey(ConfigKey configKey) {
        return convertConfigKey(configKey, "");
    }

    private static ConfigKeyInfo convertConfigKey(ConfigKey configKey, String prefix) {
        String name = prefix + configKey.name;
        Type type = configKey.type;
        String typeName = configKey.type.name();

        boolean required = false;
        String defaultValue;
        if (ConfigDef.NO_DEFAULT_VALUE.equals(configKey.defaultValue)) {
            defaultValue = null;
            required = true;
        } else {
            defaultValue = ConfigDef.convertToString(configKey.defaultValue, type);
        }
        String importance = configKey.importance.name();
        String documentation = configKey.documentation;
        String group = configKey.group;
        int orderInGroup = configKey.orderInGroup;
        String width = configKey.width.name();
        String displayName = configKey.displayName;
        List<String> dependents = configKey.dependents;
        return new ConfigKeyInfo(name, typeName, required, defaultValue, importance, documentation, group, orderInGroup, width, displayName, dependents);
    }

    private static ConfigValueInfo convertConfigValue(ConfigValue configValue, Type type) {
        String value = ConfigDef.convertToString(configValue.value(), type);
        List<String> recommendedValues = new LinkedList<>();

        if (type == Type.LIST) {
            for (Object object: configValue.recommendedValues()) {
                recommendedValues.add(ConfigDef.convertToString(object, Type.STRING));
            }
        } else {
            for (Object object : configValue.recommendedValues()) {
                recommendedValues.add(ConfigDef.convertToString(object, type));
            }
        }
        return new ConfigValueInfo(configValue.name(), value, recommendedValues, configValue.errorMessages(), configValue.visible());
    }

    /**
     * Retrieves ConnectorType for the class specified in the connector config
     * @param connConfig the connector config, may be null
     * @return the {@link ConnectorType} of the connector, or {@link ConnectorType#UNKNOWN} if an error occurs or the
     * type cannot be determined
     */
    public ConnectorType connectorType(Map<String, String> connConfig) {
        if (connConfig == null) {
            return ConnectorType.UNKNOWN;
        }
        String connClass = connConfig.get(CONNECTOR_CLASS_CONFIG);
        if (connClass == null) {
            return ConnectorType.UNKNOWN;
        }
        try {
            VersionRange range = PluginUtils.connectorVersionRequirement(connConfig.get(CONNECTOR_VERSION));
            return ConnectorType.from(cachedConnectors.getConnector(connClass, range).getClass());
        } catch (Exception e) {
            log.warn("Unable to retrieve connector type", e);
            return ConnectorType.UNKNOWN;
        }
    }

    /**
     * Checks a given {@link ConfigInfos} for validation error messages and adds an exception
     * to the given {@link Callback} if any were found.
     *
     * @param configInfos configInfos to read Errors from
     * @param callback callback to add config error exception to
     * @return true if errors were found in the config
     */
    protected final boolean maybeAddConfigErrors(ConfigInfos configInfos, Callback<Created<ConnectorInfo>> callback) {
        int errors = configInfos.errorCount();
        boolean hasErrors = errors > 0;
        if (hasErrors) {
            StringBuilder messages = new StringBuilder();
            messages.append("Connector configuration is invalid and contains the following ").append(errors).append(" error(s):");
            for (ConfigInfo configInfo : configInfos.values()) {
                for (String msg : configInfo.configValue().errors()) {
                    messages.append('\n').append(msg);
                }
            }
            callback.onCompletion(new BadRequestException(messages.append("\nYou can also find the above list of errors at the endpoint `/connector-plugins/{connectorType}/config/validate`").toString()), null);
        }
        return hasErrors;
    }

    private String trace(Throwable t) {
        ByteArrayOutputStream output = new ByteArrayOutputStream();
        try {
            t.printStackTrace(new PrintStream(output, false, StandardCharsets.UTF_8.name()));
            return output.toString(StandardCharsets.UTF_8.name());
        } catch (UnsupportedEncodingException e) {
            return null;
        }
    }

    /*
     * Performs a reverse transformation on a set of task configs, by replacing values with variable references.
     */
    public static List<Map<String, String>> reverseTransform(String connName, ClusterConfigState configState, List<Map<String, String>> configs) {

        // Find the config keys in the raw connector config that have variable references
        Map<String, String> rawConnConfig = configState.rawConnectorConfig(connName);
        Set<String> connKeysWithVariableValues = keysWithVariableValues(rawConnConfig, ConfigTransformer.DEFAULT_PATTERN);

        List<Map<String, String>> result = new ArrayList<>();
        for (Map<String, String> config : configs) {
            Map<String, String> newConfig = new HashMap<>(config);
            for (String key : connKeysWithVariableValues) {
                if (newConfig.containsKey(key)) {
                    newConfig.put(key, rawConnConfig.get(key));
                }
            }
            result.add(newConfig);
        }
        return result;
    }

    public static boolean taskConfigsChanged(ClusterConfigState configState, String connName, List<Map<String, String>> rawTaskProps) {
        int currentNumTasks = configState.taskCount(connName);
        boolean result = false;
        if (rawTaskProps.size() != currentNumTasks) {
            log.debug("Connector {} task count changed from {} to {}", connName, currentNumTasks, rawTaskProps.size());
            result = true;
        }
        if (!result) {
            for (int index = 0; index < currentNumTasks; index++) {
                ConnectorTaskId taskId = new ConnectorTaskId(connName, index);
                if (!rawTaskProps.get(index).equals(configState.rawTaskConfig(taskId))) {
                    log.debug("Connector {} has change in configuration for task {}-{}", connName, connName, index);
                    result = true;
                }
            }
        }
        if (!result) {
            Map<String, String> appliedConnectorConfig = configState.appliedConnectorConfig(connName);
            Map<String, String> currentConnectorConfig = configState.connectorConfig(connName);
            if (!Objects.equals(appliedConnectorConfig, currentConnectorConfig)) {
                log.debug("Forcing task restart for connector {} as its configuration appears to be updated", connName);
                result = true;
            }
        }
        if (result) {
            log.debug("Reconfiguring connector {}: writing new updated configurations for tasks", connName);
        } else {
            log.debug("Skipping reconfiguration of connector {} as generated configs appear unchanged", connName);
        }
        return result;
    }

    // Visible for testing
    static Set<String> keysWithVariableValues(Map<String, String> rawConfig, Pattern pattern) {
        Set<String> keys = new HashSet<>();
        for (Map.Entry<String, String> config : rawConfig.entrySet()) {
            if (config.getValue() != null) {
                Matcher matcher = pattern.matcher(config.getValue());
                if (matcher.find()) {
                    keys.add(config.getKey());
                }
            }
        }
        return keys;
    }

    @Override
    public List<ConfigKeyInfo> connectorPluginConfig(String pluginName) {
        return connectorPluginConfig(pluginName, null);
    }

    @Override
    public List<ConfigKeyInfo> connectorPluginConfig(String pluginName, VersionRange range) {

        Plugins p = plugins();
        Class<?> pluginClass;
        try {
            pluginClass = p.pluginClass(pluginName, range);
        } catch (ClassNotFoundException cnfe) {
            throw new NotFoundException("Unknown plugin " + pluginName + ".");
        } catch (VersionedPluginLoadingException e) {
            throw new BadRequestException(e.getMessage(), e);
        }

        try (LoaderSwap loaderSwap = p.withClassLoader(pluginClass.getClassLoader())) {
            Object plugin = p.newPlugin(pluginName, range);
            // Contains definitions coming from Connect framework
            ConfigDef baseConfigDefs = null;
            // Contains definitions specifically declared on the plugin
            ConfigDef pluginConfigDefs;
            if (plugin instanceof SinkConnector) {
                baseConfigDefs = SinkConnectorConfig.enrichedConfigDef(p, pluginName);
                pluginConfigDefs = ((SinkConnector) plugin).config();
            } else if (plugin instanceof SourceConnector) {
                baseConfigDefs = SourceConnectorConfig.enrichedConfigDef(p, pluginName);
                pluginConfigDefs = ((SourceConnector) plugin).config();
            } else if (plugin instanceof Converter) {
                pluginConfigDefs = ((Converter) plugin).config();
            } else if (plugin instanceof HeaderConverter) {
                pluginConfigDefs = ((HeaderConverter) plugin).config();
            } else if (plugin instanceof Transformation) {
                pluginConfigDefs = ((Transformation<?>) plugin).config();
            } else if (plugin instanceof Predicate) {
                pluginConfigDefs = ((Predicate<?>) plugin).config();
            } else {
                throw new BadRequestException("Invalid plugin class " + pluginName + ". Valid types are sink, source, converter, header_converter, transformation, predicate.");
            }

            // Track config properties by name and, if the same property is defined in multiple places,
            // give precedence to the one defined by the plugin class
            // Preserve the ordering of properties as they're returned from each ConfigDef
            Map<String, ConfigKey> configsMap = new LinkedHashMap<>(pluginConfigDefs.configKeys());
            if (baseConfigDefs != null) {
                baseConfigDefs.configKeys().forEach(configsMap::putIfAbsent);
            }

            List<ConfigKeyInfo> results = new ArrayList<>();
            for (ConfigKey configKey : configsMap.values()) {
                results.add(AbstractHerder.convertConfigKey(configKey));
            }
            return results;
        } catch (ClassNotFoundException e) {
            throw new ConnectException("Failed to load plugin class or one of its dependencies", e);
        }
    }

    @Override
    public void connectorOffsets(String connName, Callback<ConnectorOffsets> cb) {
        ClusterConfigState configSnapshot = configBackingStore.snapshot();
        try {
            if (!configSnapshot.contains(connName)) {
                cb.onCompletion(new NotFoundException("Connector " + connName + " not found"), null);
                return;
            }
            // The worker asynchronously processes the request and completes the passed callback when done
            worker.connectorOffsets(connName, configSnapshot.connectorConfig(connName), cb);
        } catch (Throwable t) {
            cb.onCompletion(t, null);
        }
    }

    @Override
    public void alterConnectorOffsets(String connName, Map<Map<String, ?>, Map<String, ?>> offsets, Callback<Message> callback) {
        if (offsets == null || offsets.isEmpty()) {
            callback.onCompletion(new ConnectException("The offsets to be altered may not be null or empty"), null);
            return;
        }
        modifyConnectorOffsets(connName, offsets, callback);
    }

    @Override
    public void resetConnectorOffsets(String connName, Callback<Message> callback) {
        modifyConnectorOffsets(connName, null, callback);
    }

    /**
     * Service external requests to alter or reset connector offsets.
     * @param connName the name of the connector whose offsets are to be modified
     * @param offsets  the offsets to be written; this should be {@code null} for offsets reset requests
     * @param cb       callback to invoke upon completion
     */
    protected abstract void modifyConnectorOffsets(String connName, Map<Map<String, ?>, Map<String, ?>> offsets, Callback<Message> cb);

    @Override
    public LoggerLevel loggerLevel(String logger) {
        return loggers.level(logger);
    }

    @Override
    public Map<String, LoggerLevel> allLoggerLevels() {
        return loggers.allLevels();
    }

    @Override
    public List<String> setWorkerLoggerLevel(String namespace, String desiredLevelStr) {
        String normalizedLevel = desiredLevelStr.toUpperCase(Locale.ROOT);

        if (!loggers.isValidLevel(normalizedLevel)) {
            log.warn("Ignoring request to set invalid level '{}' for namespace {}", desiredLevelStr, namespace);
            return Collections.emptyList();
        }

        return loggers.setLevel(namespace, normalizedLevel);
    }
}<|MERGE_RESOLUTION|>--- conflicted
+++ resolved
@@ -19,16 +19,15 @@
 import org.apache.kafka.clients.admin.AdminClientConfig;
 import org.apache.kafka.clients.consumer.ConsumerConfig;
 import org.apache.kafka.clients.producer.ProducerConfig;
-import org.apache.kafka.common.config.*;
+import org.apache.kafka.common.config.AbstractConfig;
+import org.apache.kafka.common.config.Config;
+import org.apache.kafka.common.config.ConfigDef;
 import org.apache.kafka.common.config.ConfigDef.ConfigKey;
 import org.apache.kafka.common.config.ConfigDef.Type;
-<<<<<<< HEAD
-=======
 import org.apache.kafka.common.config.ConfigTransformer;
 import org.apache.kafka.common.config.ConfigValue;
 import org.apache.kafka.common.internals.Plugin;
 import org.apache.kafka.common.utils.Time;
->>>>>>> 9494bebe
 import org.apache.kafka.common.utils.Utils;
 import org.apache.kafka.connect.connector.Connector;
 import org.apache.kafka.connect.connector.policy.ConnectorClientConfigOverridePolicy;
@@ -38,13 +37,6 @@
 import org.apache.kafka.connect.runtime.isolation.LoaderSwap;
 import org.apache.kafka.connect.runtime.isolation.PluginUtils;
 import org.apache.kafka.connect.runtime.isolation.Plugins;
-<<<<<<< HEAD
-import org.apache.kafka.connect.runtime.rest.entities.*;
-import org.apache.kafka.connect.runtime.rest.errors.BadRequestException;
-import org.apache.kafka.connect.sink.SinkConnector;
-import org.apache.kafka.connect.source.SourceConnector;
-import org.apache.kafka.connect.storage.*;
-=======
 import org.apache.kafka.connect.runtime.isolation.VersionedPluginLoadingException;
 import org.apache.kafka.connect.runtime.rest.entities.ActiveTopicsInfo;
 import org.apache.kafka.connect.runtime.rest.entities.ConfigInfo;
@@ -67,7 +59,6 @@
 import org.apache.kafka.connect.storage.ConverterType;
 import org.apache.kafka.connect.storage.HeaderConverter;
 import org.apache.kafka.connect.storage.StatusBackingStore;
->>>>>>> 9494bebe
 import org.apache.kafka.connect.transforms.Transformation;
 import org.apache.kafka.connect.transforms.predicates.Predicate;
 import org.apache.kafka.connect.util.Callback;
@@ -84,11 +75,6 @@
 import java.io.PrintStream;
 import java.io.UnsupportedEncodingException;
 import java.nio.charset.StandardCharsets;
-<<<<<<< HEAD
-import java.util.*;
-import java.util.concurrent.ConcurrentHashMap;
-import java.util.concurrent.ConcurrentMap;
-=======
 import java.util.ArrayList;
 import java.util.Collection;
 import java.util.Collections;
@@ -103,7 +89,6 @@
 import java.util.Objects;
 import java.util.Optional;
 import java.util.Set;
->>>>>>> 9494bebe
 import java.util.concurrent.ExecutorService;
 import java.util.concurrent.Executors;
 import java.util.function.Function;
@@ -163,9 +148,6 @@
 
     private final CachedConnectors cachedConnectors;
 
-<<<<<<< HEAD
-    public AbstractHerder(Worker worker, String workerId, String kafkaClusterId, StatusBackingStore statusBackingStore, ConfigBackingStore configBackingStore, ConnectorClientConfigOverridePolicy connectorClientConfigOverridePolicy) {
-=======
     public AbstractHerder(Worker worker,
                           String workerId,
                           String kafkaClusterId,
@@ -173,7 +155,6 @@
                           ConfigBackingStore configBackingStore,
                           ConnectorClientConfigOverridePolicy connectorClientConfigOverridePolicy,
                           Time time) {
->>>>>>> 9494bebe
         this.worker = worker;
         this.worker.herder = this;
         this.workerId = workerId;
@@ -222,32 +203,38 @@
 
     @Override
     public void onStartup(String connector) {
-        statusBackingStore.put(new ConnectorStatus(connector, ConnectorStatus.State.RUNNING, workerId, generation()));
+        statusBackingStore.put(new ConnectorStatus(connector, ConnectorStatus.State.RUNNING,
+                workerId, generation()));
     }
 
     @Override
     public void onStop(String connector) {
-        statusBackingStore.put(new ConnectorStatus(connector, AbstractStatus.State.STOPPED, workerId, generation()));
+        statusBackingStore.put(new ConnectorStatus(connector, AbstractStatus.State.STOPPED,
+                workerId, generation()));
     }
 
     @Override
     public void onPause(String connector) {
-        statusBackingStore.put(new ConnectorStatus(connector, ConnectorStatus.State.PAUSED, workerId, generation()));
+        statusBackingStore.put(new ConnectorStatus(connector, ConnectorStatus.State.PAUSED,
+                workerId, generation()));
     }
 
     @Override
     public void onResume(String connector) {
-        statusBackingStore.put(new ConnectorStatus(connector, TaskStatus.State.RUNNING, workerId, generation()));
+        statusBackingStore.put(new ConnectorStatus(connector, TaskStatus.State.RUNNING,
+                workerId, generation()));
     }
 
     @Override
     public void onShutdown(String connector) {
-        statusBackingStore.putSafe(new ConnectorStatus(connector, ConnectorStatus.State.UNASSIGNED, workerId, generation()));
+        statusBackingStore.putSafe(new ConnectorStatus(connector, ConnectorStatus.State.UNASSIGNED,
+                workerId, generation()));
     }
 
     @Override
     public void onFailure(String connector, Throwable cause) {
-        statusBackingStore.putSafe(new ConnectorStatus(connector, ConnectorStatus.State.FAILED, trace(cause), workerId, generation()));
+        statusBackingStore.putSafe(new ConnectorStatus(connector, ConnectorStatus.State.FAILED,
+                trace(cause), workerId, generation()));
     }
 
     @Override
@@ -288,7 +275,8 @@
     }
 
     public void onRestart(String connector) {
-        statusBackingStore.put(new ConnectorStatus(connector, ConnectorStatus.State.RESTARTING, workerId, generation()));
+        statusBackingStore.put(new ConnectorStatus(connector, ConnectorStatus.State.RESTARTING,
+                workerId, generation()));
     }
 
     public void onRestart(ConnectorTaskId id) {
@@ -343,7 +331,12 @@
             return null;
         Map<String, String> config = configState.rawConnectorConfig(connector);
 
-        return new ConnectorInfo(connector, config, configState.tasks(connector), connectorType(config));
+        return new ConnectorInfo(
+            connector,
+            config,
+            configState.tasks(connector),
+            connectorType(config)
+        );
     }
 
     @Override
@@ -354,11 +347,13 @@
 
         Collection<TaskStatus> tasks = statusBackingStore.getAll(connName);
 
-        ConnectorStateInfo.ConnectorState connectorState = new ConnectorStateInfo.ConnectorState(connector.state().toString(), connector.workerId(), connector.trace());
+        ConnectorStateInfo.ConnectorState connectorState = new ConnectorStateInfo.ConnectorState(
+                connector.state().toString(), connector.workerId(), connector.trace());
         List<ConnectorStateInfo.TaskState> taskStates = new ArrayList<>();
 
         for (TaskStatus status : tasks) {
-            taskStates.add(new ConnectorStateInfo.TaskState(status.id().task(), status.state().toString(), status.workerId(), status.trace()));
+            taskStates.add(new ConnectorStateInfo.TaskState(status.id().task(),
+                    status.state().toString(), status.workerId(), status.trace()));
         }
 
         Collections.sort(taskStates);
@@ -369,13 +364,16 @@
 
     @Override
     public ActiveTopicsInfo connectorActiveTopics(String connName) {
-        Collection<String> topics = statusBackingStore.getAllTopics(connName).stream().map(TopicStatus::topic).collect(Collectors.toList());
+        Collection<String> topics = statusBackingStore.getAllTopics(connName).stream()
+                .map(TopicStatus::topic)
+                .collect(Collectors.toList());
         return new ActiveTopicsInfo(connName, topics);
     }
 
     @Override
     public void resetConnectorActiveTopics(String connName) {
-        statusBackingStore.getAllTopics(connName).stream().forEach(status -> statusBackingStore.deleteTopic(status.connector(), status.topic()));
+        statusBackingStore.getAllTopics(connName).stream()
+                .forEach(status -> statusBackingStore.deleteTopic(status.connector(), status.topic()));
     }
 
     @Override
@@ -390,7 +388,8 @@
         if (status == null)
             throw new NotFoundException("No status found for task " + id);
 
-        return new ConnectorStateInfo.TaskState(id.task(), status.state().toString(), status.workerId(), status.trace());
+        return new ConnectorStateInfo.TaskState(id.task(), status.state().toString(),
+                status.workerId(), status.trace());
     }
 
     @Override
@@ -611,9 +610,10 @@
     /**
      * Build the {@link RestartPlan} that describes what should and should not be restarted given the restart request
      * and the current status of the connector and task instances.
+     *
      * @param request the restart request; may not be null
      * @return the restart plan, or empty if this worker has no status for the connector named in the request and therefore the
-     * connector cannot be restarted
+     *         connector cannot be restarted
      */
     public Optional<RestartPlan> buildRestartPlan(RestartRequest request) {
         String connectorName = request.connectorName();
@@ -624,16 +624,33 @@
 
         // If requested, mark the connector as restarting
         AbstractStatus.State connectorState = request.shouldRestartConnector(connectorStatus) ? AbstractStatus.State.RESTARTING : connectorStatus.state();
-        ConnectorStateInfo.ConnectorState connectorInfoState = new ConnectorStateInfo.ConnectorState(connectorState.toString(), connectorStatus.workerId(), connectorStatus.trace());
+        ConnectorStateInfo.ConnectorState connectorInfoState = new ConnectorStateInfo.ConnectorState(
+                connectorState.toString(),
+                connectorStatus.workerId(),
+                connectorStatus.trace()
+        );
 
         // Collect the task states, If requested, mark the task as restarting
-        List<ConnectorStateInfo.TaskState> taskStates = statusBackingStore.getAll(connectorName).stream().map(taskStatus -> {
-            AbstractStatus.State taskState = request.shouldRestartTask(taskStatus) ? AbstractStatus.State.RESTARTING : taskStatus.state();
-            return new ConnectorStateInfo.TaskState(taskStatus.id().task(), taskState.toString(), taskStatus.workerId(), taskStatus.trace());
-        }).collect(Collectors.toList());
+        List<ConnectorStateInfo.TaskState> taskStates = statusBackingStore.getAll(connectorName)
+                .stream()
+                .map(taskStatus -> {
+                    AbstractStatus.State taskState = request.shouldRestartTask(taskStatus) ? AbstractStatus.State.RESTARTING : taskStatus.state();
+                    return new ConnectorStateInfo.TaskState(
+                            taskStatus.id().task(),
+                            taskState.toString(),
+                            taskStatus.workerId(),
+                            taskStatus.trace()
+                    );
+                })
+                .collect(Collectors.toList());
         // Construct the response from the various states
         Map<String, String> conf = rawConfig(connectorName);
-        ConnectorStateInfo stateInfo = new ConnectorStateInfo(connectorName, connectorInfoState, taskStates, connectorType(conf));
+        ConnectorStateInfo stateInfo = new ConnectorStateInfo(
+                connectorName,
+                connectorInfoState,
+                taskStates,
+                connectorType(conf)
+        );
         return Optional.of(new RestartPlan(request, stateInfo));
     }
 
@@ -650,7 +667,8 @@
     }
 
     protected boolean connectorUsesProducer(org.apache.kafka.connect.health.ConnectorType connectorType, Map<String, String> connProps) {
-        return connectorType == org.apache.kafka.connect.health.ConnectorType.SOURCE || SinkConnectorConfig.hasDlqTopicConfig(connProps);
+        return connectorType == org.apache.kafka.connect.health.ConnectorType.SOURCE
+            || SinkConnectorConfig.hasDlqTopicConfig(connProps);
     }
 
     private ConfigInfos validateClientOverrides(
@@ -847,44 +865,6 @@
                 }
             }
 
-<<<<<<< HEAD
-            connectorProps.entrySet().stream().filter(e -> e.getValue() == null).map(Map.Entry::getKey).forEach(prop -> validatedConnectorConfig.computeIfAbsent(prop, ConfigValue::new).addErrorMessage("Null value can not be supplied as the configuration value."));
-
-            List<ConfigValue> configValues = new ArrayList<>(validatedConnectorConfig.values());
-            Map<String, ConfigKey> configKeys = new LinkedHashMap<>(enrichedConfigDef.configKeys());
-            Set<String> allGroups = new LinkedHashSet<>(enrichedConfigDef.groups());
-
-            // do custom connector-specific validation
-            ConfigDef configDef = connector.config();
-            if (null == configDef) {
-                throw new BadRequestException(String.format("%s.config() must return a ConfigDef that is not null.", connector.getClass().getName()));
-            }
-            Config config = connector.validate(connectorProps);
-            if (null == config) {
-                throw new BadRequestException(String.format("%s.validate() must return a Config that is not null.", connector.getClass().getName()));
-            }
-            configKeys.putAll(configDef.configKeys());
-            allGroups.addAll(configDef.groups());
-            configValues.addAll(config.configValues());
-            ConfigInfos configInfos = generateResult(connType, configKeys, configValues, new ArrayList<>(allGroups));
-
-            AbstractConfig connectorConfig = new AbstractConfig(new ConfigDef(), connectorProps, doLog);
-            String connName = connectorProps.get(ConnectorConfig.NAME_CONFIG);
-            ConfigInfos producerConfigInfos = null;
-            ConfigInfos consumerConfigInfos = null;
-            ConfigInfos adminConfigInfos = null;
-
-            if (connectorUsesProducer(connectorType, connectorProps)) {
-                producerConfigInfos = validateClientOverrides(connName, ConnectorConfig.CONNECTOR_CLIENT_PRODUCER_OVERRIDES_PREFIX, connectorConfig, ProducerConfig.configDef(), connector.getClass(), connectorType, ConnectorClientConfigRequest.ClientType.PRODUCER, connectorClientConfigOverridePolicy);
-            }
-            if (connectorUsesAdmin(connectorType, connectorProps)) {
-                adminConfigInfos = validateClientOverrides(connName, ConnectorConfig.CONNECTOR_CLIENT_ADMIN_OVERRIDES_PREFIX, connectorConfig, AdminClientConfig.configDef(), connector.getClass(), connectorType, ConnectorClientConfigRequest.ClientType.ADMIN, connectorClientConfigOverridePolicy);
-            }
-            if (connectorUsesConsumer(connectorType, connectorProps)) {
-                consumerConfigInfos = validateClientOverrides(connName, ConnectorConfig.CONNECTOR_CLIENT_CONSUMER_OVERRIDES_PREFIX, connectorConfig, ConsumerConfig.configDef(), connector.getClass(), connectorType, ConnectorClientConfigRequest.ClientType.CONSUMER, connectorClientConfigOverridePolicy);
-            }
-            return mergeConfigInfos(connType, configInfos, producerConfigInfos, consumerConfigInfos, adminConfigInfos);
-=======
             addNullValuedErrors(connectorProps, validatedConnectorConfig);
 
             // the order of operations here is important, converter validations can add error messages to the connector config
@@ -898,7 +878,6 @@
                     clientOverrideInfo,
                     converterConfigInfo
             );
->>>>>>> 9494bebe
         }
     }
 
@@ -916,13 +895,6 @@
         return new ConfigInfos(connType, errorCount, new ArrayList<>(groups), configInfoList);
     }
 
-<<<<<<< HEAD
-    private static ConfigInfos validateClientOverrides(String connName, String prefix, AbstractConfig connectorConfig, ConfigDef configDef, Class<? extends Connector> connectorClass, org.apache.kafka.connect.health.ConnectorType connectorType, ConnectorClientConfigRequest.ClientType clientType, ConnectorClientConfigOverridePolicy connectorClientConfigOverridePolicy) {
-        int errorCount = 0;
-        List<ConfigInfo> configInfoList = new LinkedList<>();
-        Map<String, ConfigKey> configKeys = configDef.configKeys();
-        Set<String> groups = new LinkedHashSet<>();
-=======
     private static ConfigInfos validateClientOverrides(String connName,
                                                       String prefix,
                                                       AbstractConfig connectorConfig,
@@ -931,33 +903,16 @@
                                                       org.apache.kafka.connect.health.ConnectorType connectorType,
                                                       ConnectorClientConfigRequest.ClientType clientType,
                                                       Plugin<ConnectorClientConfigOverridePolicy> connectorClientConfigOverridePolicyPlugin) {
->>>>>>> 9494bebe
         Map<String, Object> clientConfigs = new HashMap<>();
         for (Map.Entry<String, Object> rawClientConfig : connectorConfig.originalsWithPrefix(prefix).entrySet()) {
             String configName = rawClientConfig.getKey();
             Object rawConfigValue = rawClientConfig.getValue();
             ConfigKey configKey = configDef.configKeys().get(configName);
-            Object parsedConfigValue = configKey != null ? ConfigDef.parseType(configName, rawConfigValue, configKey.type) : rawConfigValue;
+            Object parsedConfigValue = configKey != null
+                ? ConfigDef.parseType(configName, rawConfigValue, configKey.type)
+                : rawConfigValue;
             clientConfigs.put(configName, parsedConfigValue);
         }
-<<<<<<< HEAD
-        ConnectorClientConfigRequest connectorClientConfigRequest = new ConnectorClientConfigRequest(connName, connectorType, connectorClass, clientConfigs, clientType);
-        List<ConfigValue> configValues = connectorClientConfigOverridePolicy.validate(connectorClientConfigRequest);
-        if (configValues != null) {
-            for (ConfigValue validatedConfigValue : configValues) {
-                ConfigKey configKey = configKeys.get(validatedConfigValue.name());
-                ConfigKeyInfo configKeyInfo = null;
-                if (configKey != null) {
-                    if (configKey.group != null) {
-                        groups.add(configKey.group);
-                    }
-                    configKeyInfo = convertConfigKey(configKey, prefix);
-                }
-
-                ConfigValue configValue = new ConfigValue(prefix + validatedConfigValue.name(), validatedConfigValue.value(), validatedConfigValue.recommendedValues(), validatedConfigValue.errorMessages());
-                if (configValue.errorMessages().size() > 0) {
-                    errorCount++;
-=======
         ConnectorClientConfigRequest connectorClientConfigRequest = new ConnectorClientConfigRequest(
             connName, connectorType, connectorClass, clientConfigs, clientType);
         List<ConfigValue> configValues = connectorClientConfigOverridePolicyPlugin.get().validate(connectorClientConfigRequest);
@@ -980,7 +935,6 @@
             if (configKey != null) {
                 if (configKey.group != null) {
                     groups.add(configKey.group);
->>>>>>> 9494bebe
                 }
                 configKeyInfo = convertConfigKey(configKey, prefix);
             }
@@ -1100,18 +1054,28 @@
      * @param callback callback to add config error exception to
      * @return true if errors were found in the config
      */
-    protected final boolean maybeAddConfigErrors(ConfigInfos configInfos, Callback<Created<ConnectorInfo>> callback) {
+    protected final boolean maybeAddConfigErrors(
+        ConfigInfos configInfos,
+        Callback<Created<ConnectorInfo>> callback
+    ) {
         int errors = configInfos.errorCount();
         boolean hasErrors = errors > 0;
         if (hasErrors) {
             StringBuilder messages = new StringBuilder();
-            messages.append("Connector configuration is invalid and contains the following ").append(errors).append(" error(s):");
+            messages.append("Connector configuration is invalid and contains the following ")
+                .append(errors).append(" error(s):");
             for (ConfigInfo configInfo : configInfos.values()) {
                 for (String msg : configInfo.configValue().errors()) {
                     messages.append('\n').append(msg);
                 }
             }
-            callback.onCompletion(new BadRequestException(messages.append("\nYou can also find the above list of errors at the endpoint `/connector-plugins/{connectorType}/config/validate`").toString()), null);
+            callback.onCompletion(
+                new BadRequestException(
+                    messages.append(
+                        "\nYou can also find the above list of errors at the endpoint `/connector-plugins/{connectorType}/config/validate`"
+                    ).toString()
+                ), null
+            );
         }
         return hasErrors;
     }
@@ -1129,7 +1093,9 @@
     /*
      * Performs a reverse transformation on a set of task configs, by replacing values with variable references.
      */
-    public static List<Map<String, String>> reverseTransform(String connName, ClusterConfigState configState, List<Map<String, String>> configs) {
+    public static List<Map<String, String>> reverseTransform(String connName,
+                                                             ClusterConfigState configState,
+                                                             List<Map<String, String>> configs) {
 
         // Find the config keys in the raw connector config that have variable references
         Map<String, String> rawConnConfig = configState.rawConnectorConfig(connName);
@@ -1286,8 +1252,8 @@
     /**
      * Service external requests to alter or reset connector offsets.
      * @param connName the name of the connector whose offsets are to be modified
-     * @param offsets  the offsets to be written; this should be {@code null} for offsets reset requests
-     * @param cb       callback to invoke upon completion
+     * @param offsets the offsets to be written; this should be {@code null} for offsets reset requests
+     * @param cb callback to invoke upon completion
      */
     protected abstract void modifyConnectorOffsets(String connName, Map<Map<String, ?>, Map<String, ?>> offsets, Callback<Message> cb);
 
