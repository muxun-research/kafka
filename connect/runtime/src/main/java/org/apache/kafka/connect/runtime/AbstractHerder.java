--- conflicted
+++ resolved
@@ -19,13 +19,9 @@
 import org.apache.kafka.clients.admin.AdminClientConfig;
 import org.apache.kafka.clients.consumer.ConsumerConfig;
 import org.apache.kafka.clients.producer.ProducerConfig;
-import org.apache.kafka.common.config.AbstractConfig;
-import org.apache.kafka.common.config.Config;
-import org.apache.kafka.common.config.ConfigDef;
+import org.apache.kafka.common.config.*;
 import org.apache.kafka.common.config.ConfigDef.ConfigKey;
 import org.apache.kafka.common.config.ConfigDef.Type;
-import org.apache.kafka.common.config.ConfigTransformer;
-import org.apache.kafka.common.config.ConfigValue;
 import org.apache.kafka.common.utils.Utils;
 import org.apache.kafka.connect.connector.Connector;
 import org.apache.kafka.connect.connector.policy.ConnectorClientConfigOverridePolicy;
@@ -35,24 +31,11 @@
 import org.apache.kafka.connect.runtime.isolation.LoaderSwap;
 import org.apache.kafka.connect.runtime.isolation.PluginType;
 import org.apache.kafka.connect.runtime.isolation.Plugins;
-import org.apache.kafka.connect.runtime.rest.entities.ActiveTopicsInfo;
-import org.apache.kafka.connect.runtime.rest.entities.ConfigInfo;
-import org.apache.kafka.connect.runtime.rest.entities.ConfigInfos;
-import org.apache.kafka.connect.runtime.rest.entities.ConfigKeyInfo;
-import org.apache.kafka.connect.runtime.rest.entities.ConfigValueInfo;
-import org.apache.kafka.connect.runtime.rest.entities.ConnectorInfo;
-import org.apache.kafka.connect.runtime.rest.entities.ConnectorOffsets;
-import org.apache.kafka.connect.runtime.rest.entities.ConnectorStateInfo;
-import org.apache.kafka.connect.runtime.rest.entities.ConnectorType;
-import org.apache.kafka.connect.runtime.rest.entities.Message;
+import org.apache.kafka.connect.runtime.rest.entities.*;
 import org.apache.kafka.connect.runtime.rest.errors.BadRequestException;
 import org.apache.kafka.connect.sink.SinkConnector;
 import org.apache.kafka.connect.source.SourceConnector;
-import org.apache.kafka.connect.storage.ClusterConfigState;
-import org.apache.kafka.connect.storage.ConfigBackingStore;
-import org.apache.kafka.connect.storage.Converter;
-import org.apache.kafka.connect.storage.HeaderConverter;
-import org.apache.kafka.connect.storage.StatusBackingStore;
+import org.apache.kafka.connect.storage.*;
 import org.apache.kafka.connect.transforms.Transformation;
 import org.apache.kafka.connect.transforms.predicates.Predicate;
 import org.apache.kafka.connect.util.Callback;
@@ -64,18 +47,7 @@
 import java.io.PrintStream;
 import java.io.UnsupportedEncodingException;
 import java.nio.charset.StandardCharsets;
-import java.util.ArrayList;
-import java.util.Collection;
-import java.util.Collections;
-import java.util.HashMap;
-import java.util.HashSet;
-import java.util.LinkedHashMap;
-import java.util.LinkedHashSet;
-import java.util.LinkedList;
-import java.util.List;
-import java.util.Map;
-import java.util.Optional;
-import java.util.Set;
+import java.util.*;
 import java.util.concurrent.ConcurrentHashMap;
 import java.util.concurrent.ConcurrentMap;
 import java.util.concurrent.ExecutorService;
@@ -111,26 +83,6 @@
  */
 public abstract class AbstractHerder implements Herder, TaskStatus.Listener, ConnectorStatus.Listener {
 
-<<<<<<< HEAD
-	private final String workerId;
-	protected final Worker worker;
-	private final String kafkaClusterId;
-	protected final StatusBackingStore statusBackingStore;
-	protected final ConfigBackingStore configBackingStore;
-	private final ConnectorClientConfigOverridePolicy connectorClientConfigOverridePolicy;
-	protected volatile boolean running = false;
-	private final ExecutorService connectorExecutor;
-
-	private ConcurrentMap<String, Connector> tempConnectors = new ConcurrentHashMap<>();
-
-	public AbstractHerder(Worker worker,
-						  String workerId,
-						  String kafkaClusterId,
-						  StatusBackingStore statusBackingStore,
-						  ConfigBackingStore configBackingStore,
-						  ConnectorClientConfigOverridePolicy connectorClientConfigOverridePolicy) {
-		this.worker = worker;
-=======
     private final Logger log = LoggerFactory.getLogger(AbstractHerder.class);
 
     private final String workerId;
@@ -144,21 +96,15 @@
 
     private final ConcurrentMap<String, Connector> tempConnectors = new ConcurrentHashMap<>();
 
-    public AbstractHerder(Worker worker,
-                          String workerId,
-                          String kafkaClusterId,
-                          StatusBackingStore statusBackingStore,
-                          ConfigBackingStore configBackingStore,
-                          ConnectorClientConfigOverridePolicy connectorClientConfigOverridePolicy) {
+    public AbstractHerder(Worker worker, String workerId, String kafkaClusterId, StatusBackingStore statusBackingStore, ConfigBackingStore configBackingStore, ConnectorClientConfigOverridePolicy connectorClientConfigOverridePolicy) {
         this.worker = worker;
->>>>>>> 15418db6
         this.worker.herder = this;
         this.workerId = workerId;
         this.kafkaClusterId = kafkaClusterId;
         this.statusBackingStore = statusBackingStore;
         this.configBackingStore = configBackingStore;
-		this.connectorClientConfigOverridePolicy = connectorClientConfigOverridePolicy;
-		this.connectorExecutor = Executors.newCachedThreadPool();
+        this.connectorClientConfigOverridePolicy = connectorClientConfigOverridePolicy;
+        this.connectorExecutor = Executors.newCachedThreadPool();
     }
 
     @Override
@@ -168,34 +114,6 @@
 
     protected abstract int generation();
 
-<<<<<<< HEAD
-	protected void startServices() {
-		this.worker.start();
-		this.statusBackingStore.start();
-		this.configBackingStore.start();
-	}
-
-	protected void stopServices() {
-		this.statusBackingStore.stop();
-		this.configBackingStore.stop();
-		this.worker.stop();
-		this.connectorExecutor.shutdown();
-	}
-
-	@Override
-	public boolean isRunning() {
-		return running;
-	}
-
-	@Override
-	public void onStartup(String connector) {
-		statusBackingStore.put(new ConnectorStatus(connector, ConnectorStatus.State.RUNNING,
-				workerId, generation()));
-	}
-
-	@Override
-	public void onPause(String connector) {
-=======
     protected void startServices() {
         this.worker.start();
         this.statusBackingStore.start();
@@ -217,39 +135,32 @@
 
     @Override
     public void onStartup(String connector) {
-        statusBackingStore.put(new ConnectorStatus(connector, ConnectorStatus.State.RUNNING,
-                workerId, generation()));
+        statusBackingStore.put(new ConnectorStatus(connector, ConnectorStatus.State.RUNNING, workerId, generation()));
     }
 
     @Override
     public void onStop(String connector) {
-        statusBackingStore.put(new ConnectorStatus(connector, AbstractStatus.State.STOPPED,
-                workerId, generation()));
+        statusBackingStore.put(new ConnectorStatus(connector, AbstractStatus.State.STOPPED, workerId, generation()));
     }
 
     @Override
     public void onPause(String connector) {
->>>>>>> 15418db6
-        statusBackingStore.put(new ConnectorStatus(connector, ConnectorStatus.State.PAUSED,
-                workerId, generation()));
+        statusBackingStore.put(new ConnectorStatus(connector, ConnectorStatus.State.PAUSED, workerId, generation()));
     }
 
     @Override
     public void onResume(String connector) {
-        statusBackingStore.put(new ConnectorStatus(connector, TaskStatus.State.RUNNING,
-                workerId, generation()));
+        statusBackingStore.put(new ConnectorStatus(connector, TaskStatus.State.RUNNING, workerId, generation()));
     }
 
     @Override
     public void onShutdown(String connector) {
-        statusBackingStore.putSafe(new ConnectorStatus(connector, ConnectorStatus.State.UNASSIGNED,
-                workerId, generation()));
+        statusBackingStore.putSafe(new ConnectorStatus(connector, ConnectorStatus.State.UNASSIGNED, workerId, generation()));
     }
 
     @Override
     public void onFailure(String connector, Throwable cause) {
-        statusBackingStore.putSafe(new ConnectorStatus(connector, ConnectorStatus.State.FAILED,
-                trace(cause), workerId, generation()));
+        statusBackingStore.putSafe(new ConnectorStatus(connector, ConnectorStatus.State.FAILED, trace(cause), workerId, generation()));
     }
 
     @Override
@@ -274,32 +185,6 @@
 
     @Override
     public void onPause(ConnectorTaskId id) {
-<<<<<<< HEAD
-		statusBackingStore.put(new TaskStatus(id, TaskStatus.State.PAUSED, workerId, generation()));
-	}
-
-	@Override
-	public void onDeletion(String connector) {
-		for (TaskStatus status : statusBackingStore.getAll(connector))
-			onDeletion(status.id());
-		statusBackingStore.put(new ConnectorStatus(connector, ConnectorStatus.State.DESTROYED, workerId, generation()));
-	}
-
-	@Override
-	public void onDeletion(ConnectorTaskId id) {
-		statusBackingStore.put(new TaskStatus(id, TaskStatus.State.DESTROYED, workerId, generation()));
-	}
-
-	@Override
-	public void pauseConnector(String connector) {
-		if (!configBackingStore.contains(connector))
-			throw new NotFoundException("Unknown connector " + connector);
-		configBackingStore.putTargetState(connector, TargetState.PAUSED);
-	}
-
-	@Override
-	public void resumeConnector(String connector) {
-=======
         statusBackingStore.put(new TaskStatus(id, TaskStatus.State.PAUSED, workerId, generation()));
     }
 
@@ -316,8 +201,7 @@
     }
 
     public void onRestart(String connector) {
-        statusBackingStore.put(new ConnectorStatus(connector, ConnectorStatus.State.RESTARTING,
-                workerId, generation()));
+        statusBackingStore.put(new ConnectorStatus(connector, ConnectorStatus.State.RESTARTING, workerId, generation()));
     }
 
     public void onRestart(ConnectorTaskId id) {
@@ -333,93 +217,62 @@
 
     @Override
     public void resumeConnector(String connector) {
->>>>>>> 15418db6
         if (!configBackingStore.contains(connector))
             throw new NotFoundException("Unknown connector " + connector);
         configBackingStore.putTargetState(connector, TargetState.STARTED);
-	}
-
-	@Override
-	public Plugins plugins() {
-		return worker.getPlugins();
-	}
-
-	/*
-	 * Retrieves raw config map by connector name.
-	 */
-	protected abstract Map<String, String> rawConfig(String connName);
-
-	@Override
-	public void connectorConfig(String connName, Callback<Map<String, String>> callback) {
-		// Subset of connectorInfo, so piggy back on that implementation
-		connectorInfo(connName, (error, result) -> {
-			if (error != null)
-				callback.onCompletion(error, null);
-			else
-				callback.onCompletion(null, result.config());
-		});
-	}
-
-	@Override
-	public Collection<String> connectors() {
-		return configBackingStore.snapshot().connectors();
-	}
-
-	@Override
-	public ConnectorInfo connectorInfo(String connector) {
-		final ClusterConfigState configState = configBackingStore.snapshot();
-
-        if (!configState.contains(connector))
-            return null;
-		Map<String, String> config = configState.rawConnectorConfig(connector);
-
-		return new ConnectorInfo(
-				connector,
-				config,
-				configState.tasks(connector),
-				connectorTypeForClass(config.get(ConnectorConfig.CONNECTOR_CLASS_CONFIG))
-		);
-	}
-
-	protected Map<ConnectorTaskId, Map<String, String>> buildTasksConfig(String connector) {
-		final ClusterConfigState configState = configBackingStore.snapshot();
-
-		if (!configState.contains(connector))
-			return Collections.emptyMap();
-
-		Map<ConnectorTaskId, Map<String, String>> configs = new HashMap<>();
-		for (ConnectorTaskId cti : configState.tasks(connector)) {
-			configs.put(cti, configState.taskConfig(cti));
-		}
-
-<<<<<<< HEAD
-		return configs;
-	}
-=======
+    }
+
+    @Override
+    public Plugins plugins() {
+        return worker.getPlugins();
+    }
+
+    /*
+     * Retrieves raw config map by connector name.
+     */
+    protected abstract Map<String, String> rawConfig(String connName);
+
+    @Override
+    public void connectorConfig(String connName, Callback<Map<String, String>> callback) {
+        // Subset of connectorInfo, so piggy back on that implementation
+        connectorInfo(connName, (error, result) -> {
+            if (error != null)
+                callback.onCompletion(error, null);
+            else
+                callback.onCompletion(null, result.config());
+        });
+    }
+
+    @Override
+    public Collection<String> connectors() {
+        return configBackingStore.snapshot().connectors();
+    }
+
+    @Override
+    public ConnectorInfo connectorInfo(String connector) {
+        final ClusterConfigState configState = configBackingStore.snapshot();
+
         if (!configState.contains(connector))
             return null;
         Map<String, String> config = configState.rawConnectorConfig(connector);
 
-        return new ConnectorInfo(
-            connector,
-            config,
-            configState.tasks(connector),
-            connectorType(config)
-        );
-    }
->>>>>>> 15418db6
-
-	@Override
-	public ConnectorStateInfo connectorStatus(String connName) {
-		ConnectorStatus connector = statusBackingStore.get(connName);
-		if (connector == null)
-			throw new NotFoundException("No status found for connector " + connName);
-
-		Collection<TaskStatus> tasks = statusBackingStore.getAll(connName);
-
-<<<<<<< HEAD
-		ConnectorStateInfo.ConnectorState connectorState = new ConnectorStateInfo.ConnectorState(
-=======
+        return new ConnectorInfo(connector, config, configState.tasks(connector), connectorType(config));
+    }
+
+    protected Map<ConnectorTaskId, Map<String, String>> buildTasksConfig(String connector) {
+        final ClusterConfigState configState = configBackingStore.snapshot();
+
+        if (!configState.contains(connector))
+            return Collections.emptyMap();
+
+        Map<ConnectorTaskId, Map<String, String>> configs = new HashMap<>();
+        for (ConnectorTaskId cti : configState.tasks(connector)) {
+            configs.put(cti, configState.taskConfig(cti));
+        }
+
+        return configs;
+    }
+
     @Override
     public ConnectorStateInfo connectorStatus(String connName) {
         ConnectorStatus connector = statusBackingStore.get(connName);
@@ -428,92 +281,11 @@
 
         Collection<TaskStatus> tasks = statusBackingStore.getAll(connName);
 
-        ConnectorStateInfo.ConnectorState connectorState = new ConnectorStateInfo.ConnectorState(
->>>>>>> 15418db6
-                connector.state().toString(), connector.workerId(), connector.trace());
+        ConnectorStateInfo.ConnectorState connectorState = new ConnectorStateInfo.ConnectorState(connector.state().toString(), connector.workerId(), connector.trace());
         List<ConnectorStateInfo.TaskState> taskStates = new ArrayList<>();
 
         for (TaskStatus status : tasks) {
-            taskStates.add(new ConnectorStateInfo.TaskState(status.id().task(),
-<<<<<<< HEAD
-					status.state().toString(), status.workerId(), status.trace()));
-		}
-
-		Collections.sort(taskStates);
-
-		Map<String, String> conf = rawConfig(connName);
-		return new ConnectorStateInfo(connName, connectorState, taskStates,
-				conf == null ? ConnectorType.UNKNOWN : connectorTypeForClass(conf.get(ConnectorConfig.CONNECTOR_CLASS_CONFIG)));
-	}
-
-	@Override
-	public ActiveTopicsInfo connectorActiveTopics(String connName) {
-		Collection<String> topics = statusBackingStore.getAllTopics(connName).stream()
-				.map(TopicStatus::topic)
-				.collect(Collectors.toList());
-		return new ActiveTopicsInfo(connName, topics);
-	}
-
-	@Override
-	public void resetConnectorActiveTopics(String connName) {
-		statusBackingStore.getAllTopics(connName).stream()
-				.forEach(status -> statusBackingStore.deleteTopic(status.connector(), status.topic()));
-	}
-
-	@Override
-	public StatusBackingStore statusBackingStore() {
-		return statusBackingStore;
-	}
-
-	@Override
-	public ConnectorStateInfo.TaskState taskStatus(ConnectorTaskId id) {
-		TaskStatus status = statusBackingStore.get(id);
-
-		if (status == null)
-			throw new NotFoundException("No status found for task " + id);
-
-		return new ConnectorStateInfo.TaskState(id.task(), status.state().toString(),
-				status.workerId(), status.trace());
-	}
-
-	protected Map<String, ConfigValue> validateBasicConnectorConfig(Connector connector,
-																	ConfigDef configDef,
-																	Map<String, String> config) {
-		return configDef.validateAll(config);
-	}
-
-	@Override
-	public void validateConnectorConfig(Map<String, String> connectorProps, Callback<ConfigInfos> callback) {
-		validateConnectorConfig(connectorProps, callback, true);
-	}
-
-	@Override
-	public void validateConnectorConfig(Map<String, String> connectorProps, Callback<ConfigInfos> callback, boolean doLog) {
-		connectorExecutor.submit(() -> {
-			try {
-				ConfigInfos result = validateConnectorConfig(connectorProps, doLog);
-				callback.onCompletion(null, result);
-			} catch (Throwable t) {
-				callback.onCompletion(t, null);
-			}
-		});
-	}
-
-	ConfigInfos validateConnectorConfig(Map<String, String> connectorProps, boolean doLog) {
-		if (worker.configTransformer() != null) {
-			connectorProps = worker.configTransformer().transform(connectorProps);
-		}
-		String connType = connectorProps.get(ConnectorConfig.CONNECTOR_CLASS_CONFIG);
-		if (connType == null)
-			throw new BadRequestException("Connector config " + connectorProps + " contains no connector type");
-
-		Connector connector = getConnector(connType);
-		org.apache.kafka.connect.health.ConnectorType connectorType;
-		ClassLoader savedLoader = plugins().compareAndSwapLoaders(connector);
-        try {
-            ConfigDef baseConfigDef;
-=======
-                    status.state().toString(), status.workerId(), status.trace()));
+            taskStates.add(new ConnectorStateInfo.TaskState(status.id().task(), status.state().toString(), status.workerId(), status.trace()));
         }
 
         Collections.sort(taskStates);
@@ -524,16 +296,13 @@
 
     @Override
     public ActiveTopicsInfo connectorActiveTopics(String connName) {
-        Collection<String> topics = statusBackingStore.getAllTopics(connName).stream()
-                .map(TopicStatus::topic)
-                .collect(Collectors.toList());
+        Collection<String> topics = statusBackingStore.getAllTopics(connName).stream().map(TopicStatus::topic).collect(Collectors.toList());
         return new ActiveTopicsInfo(connName, topics);
     }
 
     @Override
     public void resetConnectorActiveTopics(String connName) {
-        statusBackingStore.getAllTopics(connName).stream()
-                .forEach(status -> statusBackingStore.deleteTopic(status.connector(), status.topic()));
+        statusBackingStore.getAllTopics(connName).stream().forEach(status -> statusBackingStore.deleteTopic(status.connector(), status.topic()));
     }
 
     @Override
@@ -548,8 +317,7 @@
         if (status == null)
             throw new NotFoundException("No status found for task " + id);
 
-        return new ConnectorStateInfo.TaskState(id.task(), status.state().toString(),
-                status.workerId(), status.trace());
+        return new ConnectorStateInfo.TaskState(id.task(), status.state().toString(), status.workerId(), status.trace());
     }
 
     protected Map<String, ConfigValue> validateSinkConnectorConfig(SinkConnector connector, ConfigDef configDef, Map<String, String> config) {
@@ -580,10 +348,9 @@
     /**
      * Build the {@link RestartPlan} that describes what should and should not be restarted given the restart request
      * and the current status of the connector and task instances.
-     *
      * @param request the restart request; may not be null
      * @return the restart plan, or empty if this worker has no status for the connector named in the request and therefore the
-     *         connector cannot be restarted
+     * connector cannot be restarted
      */
     public Optional<RestartPlan> buildRestartPlan(RestartRequest request) {
         String connectorName = request.connectorName();
@@ -594,33 +361,16 @@
 
         // If requested, mark the connector as restarting
         AbstractStatus.State connectorState = request.shouldRestartConnector(connectorStatus) ? AbstractStatus.State.RESTARTING : connectorStatus.state();
-        ConnectorStateInfo.ConnectorState connectorInfoState = new ConnectorStateInfo.ConnectorState(
-                connectorState.toString(),
-                connectorStatus.workerId(),
-                connectorStatus.trace()
-        );
+        ConnectorStateInfo.ConnectorState connectorInfoState = new ConnectorStateInfo.ConnectorState(connectorState.toString(), connectorStatus.workerId(), connectorStatus.trace());
 
         // Collect the task states, If requested, mark the task as restarting
-        List<ConnectorStateInfo.TaskState> taskStates = statusBackingStore.getAll(connectorName)
-                .stream()
-                .map(taskStatus -> {
-                    AbstractStatus.State taskState = request.shouldRestartTask(taskStatus) ? AbstractStatus.State.RESTARTING : taskStatus.state();
-                    return new ConnectorStateInfo.TaskState(
-                            taskStatus.id().task(),
-                            taskState.toString(),
-                            taskStatus.workerId(),
-                            taskStatus.trace()
-                    );
-                })
-                .collect(Collectors.toList());
+        List<ConnectorStateInfo.TaskState> taskStates = statusBackingStore.getAll(connectorName).stream().map(taskStatus -> {
+            AbstractStatus.State taskState = request.shouldRestartTask(taskStatus) ? AbstractStatus.State.RESTARTING : taskStatus.state();
+            return new ConnectorStateInfo.TaskState(taskStatus.id().task(), taskState.toString(), taskStatus.workerId(), taskStatus.trace());
+        }).collect(Collectors.toList());
         // Construct the response from the various states
         Map<String, String> conf = rawConfig(connectorName);
-        ConnectorStateInfo stateInfo = new ConnectorStateInfo(
-                connectorName,
-                connectorInfoState,
-                taskStates,
-                connectorType(conf)
-        );
+        ConnectorStateInfo stateInfo = new ConnectorStateInfo(connectorName, connectorInfoState, taskStates, connectorType(conf));
         return Optional.of(new RestartPlan(request, stateInfo));
     }
 
@@ -637,8 +387,7 @@
     }
 
     protected boolean connectorUsesProducer(org.apache.kafka.connect.health.ConnectorType connectorType, Map<String, String> connProps) {
-        return connectorType == org.apache.kafka.connect.health.ConnectorType.SOURCE
-            || SinkConnectorConfig.hasDlqTopicConfig(connProps);
+        return connectorType == org.apache.kafka.connect.health.ConnectorType.SOURCE || SinkConnectorConfig.hasDlqTopicConfig(connProps);
     }
 
     ConfigInfos validateConnectorConfig(Map<String, String> connectorProps, boolean doLog) {
@@ -655,7 +404,6 @@
             org.apache.kafka.connect.health.ConnectorType connectorType;
             ConfigDef enrichedConfigDef;
             Map<String, ConfigValue> validatedConnectorConfig;
->>>>>>> 15418db6
             if (connector instanceof SourceConnector) {
                 connectorType = org.apache.kafka.connect.health.ConnectorType.SOURCE;
                 enrichedConfigDef = ConnectorConfig.enrich(plugins(), SourceConnectorConfig.configDef(), connectorProps, false);
@@ -666,53 +414,8 @@
                 enrichedConfigDef = ConnectorConfig.enrich(plugins(), SinkConnectorConfig.configDef(), connectorProps, false);
                 validatedConnectorConfig = validateSinkConnectorConfig((SinkConnector) connector, enrichedConfigDef, connectorProps);
             }
-<<<<<<< HEAD
-            ConfigDef enrichedConfigDef = ConnectorConfig.enrich(plugins(), baseConfigDef, connectorProps, false);
-            Map<String, ConfigValue> validatedConnectorConfig = validateBasicConnectorConfig(
-                    connector,
-                    enrichedConfigDef,
-					connectorProps
-			);
-			List<ConfigValue> configValues = new ArrayList<>(validatedConnectorConfig.values());
-			Map<String, ConfigKey> configKeys = new LinkedHashMap<>(enrichedConfigDef.configKeys());
-			Set<String> allGroups = new LinkedHashSet<>(enrichedConfigDef.groups());
-
-			// do custom connector-specific validation
-			ConfigDef configDef = connector.config();
-			if (null == configDef) {
-				throw new BadRequestException(
-						String.format(
-								"%s.config() must return a ConfigDef that is not null.",
-								connector.getClass().getName()
-						)
-				);
-			}
-			Config config = connector.validate(connectorProps);
-			if (null == config) {
-				throw new BadRequestException(
-						String.format(
-								"%s.validate() must return a Config that is not null.",
-								connector.getClass().getName()
-						)
-				);
-			}
-			configKeys.putAll(configDef.configKeys());
-			allGroups.addAll(configDef.groups());
-			configValues.addAll(config.configValues());
-			ConfigInfos configInfos = generateResult(connType, configKeys, configValues, new ArrayList<>(allGroups));
-
-			AbstractConfig connectorConfig = new AbstractConfig(new ConfigDef(), connectorProps, doLog);
-			String connName = connectorProps.get(ConnectorConfig.NAME_CONFIG);
-			ConfigInfos producerConfigInfos = null;
-=======
-
-            connectorProps.entrySet().stream()
-                .filter(e -> e.getValue() == null)
-                .map(Map.Entry::getKey)
-                .forEach(prop ->
-                    validatedConnectorConfig.computeIfAbsent(prop, ConfigValue::new)
-                        .addErrorMessage("Null value can not be supplied as the configuration value.")
-            );
+
+            connectorProps.entrySet().stream().filter(e -> e.getValue() == null).map(Map.Entry::getKey).forEach(prop -> validatedConnectorConfig.computeIfAbsent(prop, ConfigValue::new).addErrorMessage("Null value can not be supplied as the configuration value."));
 
             List<ConfigValue> configValues = new ArrayList<>(validatedConnectorConfig.values());
             Map<String, ConfigKey> configKeys = new LinkedHashMap<>(enrichedConfigDef.configKeys());
@@ -721,66 +424,31 @@
             // do custom connector-specific validation
             ConfigDef configDef = connector.config();
             if (null == configDef) {
-                throw new BadRequestException(
-                        String.format(
-                                "%s.config() must return a ConfigDef that is not null.",
-                                connector.getClass().getName()
-                        )
-                );
+                throw new BadRequestException(String.format("%s.config() must return a ConfigDef that is not null.", connector.getClass().getName()));
             }
             Config config = connector.validate(connectorProps);
             if (null == config) {
-                throw new BadRequestException(
-                        String.format(
-                                "%s.validate() must return a Config that is not null.",
-                                connector.getClass().getName()
-                        )
-                );
+                throw new BadRequestException(String.format("%s.validate() must return a Config that is not null.", connector.getClass().getName()));
             }
             configKeys.putAll(configDef.configKeys());
             allGroups.addAll(configDef.groups());
             configValues.addAll(config.configValues());
-            ConfigInfos configInfos =  generateResult(connType, configKeys, configValues, new ArrayList<>(allGroups));
+            ConfigInfos configInfos = generateResult(connType, configKeys, configValues, new ArrayList<>(allGroups));
 
             AbstractConfig connectorConfig = new AbstractConfig(new ConfigDef(), connectorProps, doLog);
             String connName = connectorProps.get(ConnectorConfig.NAME_CONFIG);
             ConfigInfos producerConfigInfos = null;
->>>>>>> 15418db6
             ConfigInfos consumerConfigInfos = null;
             ConfigInfos adminConfigInfos = null;
 
             if (connectorUsesProducer(connectorType, connectorProps)) {
-                producerConfigInfos = validateClientOverrides(
-                    connName,
-                    ConnectorConfig.CONNECTOR_CLIENT_PRODUCER_OVERRIDES_PREFIX,
-                    connectorConfig,
-                    ProducerConfig.configDef(),
-                    connector.getClass(),
-                    connectorType,
-                    ConnectorClientConfigRequest.ClientType.PRODUCER,
-                    connectorClientConfigOverridePolicy);
+                producerConfigInfos = validateClientOverrides(connName, ConnectorConfig.CONNECTOR_CLIENT_PRODUCER_OVERRIDES_PREFIX, connectorConfig, ProducerConfig.configDef(), connector.getClass(), connectorType, ConnectorClientConfigRequest.ClientType.PRODUCER, connectorClientConfigOverridePolicy);
             }
             if (connectorUsesAdmin(connectorType, connectorProps)) {
-                adminConfigInfos = validateClientOverrides(
-                    connName,
-                    ConnectorConfig.CONNECTOR_CLIENT_ADMIN_OVERRIDES_PREFIX,
-                    connectorConfig,
-                    AdminClientConfig.configDef(),
-                    connector.getClass(),
-                    connectorType,
-                    ConnectorClientConfigRequest.ClientType.ADMIN,
-                    connectorClientConfigOverridePolicy);
+                adminConfigInfos = validateClientOverrides(connName, ConnectorConfig.CONNECTOR_CLIENT_ADMIN_OVERRIDES_PREFIX, connectorConfig, AdminClientConfig.configDef(), connector.getClass(), connectorType, ConnectorClientConfigRequest.ClientType.ADMIN, connectorClientConfigOverridePolicy);
             }
             if (connectorUsesConsumer(connectorType, connectorProps)) {
-                consumerConfigInfos = validateClientOverrides(
-                    connName,
-                    ConnectorConfig.CONNECTOR_CLIENT_CONSUMER_OVERRIDES_PREFIX,
-                    connectorConfig,
-                    ConsumerConfig.configDef(),
-                    connector.getClass(),
-                    connectorType,
-                    ConnectorClientConfigRequest.ClientType.CONSUMER,
-                    connectorClientConfigOverridePolicy);
+                consumerConfigInfos = validateClientOverrides(connName, ConnectorConfig.CONNECTOR_CLIENT_CONSUMER_OVERRIDES_PREFIX, connectorConfig, ConsumerConfig.configDef(), connector.getClass(), connectorType, ConnectorClientConfigRequest.ClientType.CONSUMER, connectorClientConfigOverridePolicy);
             }
             return mergeConfigInfos(connType, configInfos, producerConfigInfos, consumerConfigInfos, adminConfigInfos);
         }
@@ -800,14 +468,7 @@
         return new ConfigInfos(connType, errorCount, new ArrayList<>(groups), configInfoList);
     }
 
-    private static ConfigInfos validateClientOverrides(String connName,
-                                                      String prefix,
-                                                      AbstractConfig connectorConfig,
-                                                      ConfigDef configDef,
-                                                      Class<? extends Connector> connectorClass,
-                                                      org.apache.kafka.connect.health.ConnectorType connectorType,
-                                                      ConnectorClientConfigRequest.ClientType clientType,
-                                                      ConnectorClientConfigOverridePolicy connectorClientConfigOverridePolicy) {
+    private static ConfigInfos validateClientOverrides(String connName, String prefix, AbstractConfig connectorConfig, ConfigDef configDef, Class<? extends Connector> connectorClass, org.apache.kafka.connect.health.ConnectorType connectorType, ConnectorClientConfigRequest.ClientType clientType, ConnectorClientConfigOverridePolicy connectorClientConfigOverridePolicy) {
         int errorCount = 0;
         List<ConfigInfo> configInfoList = new LinkedList<>();
         Map<String, ConfigKey> configKeys = configDef.configKeys();
@@ -817,13 +478,10 @@
             String configName = rawClientConfig.getKey();
             Object rawConfigValue = rawClientConfig.getValue();
             ConfigKey configKey = configDef.configKeys().get(configName);
-            Object parsedConfigValue = configKey != null
-                ? ConfigDef.parseType(configName, rawConfigValue, configKey.type)
-                : rawConfigValue;
+            Object parsedConfigValue = configKey != null ? ConfigDef.parseType(configName, rawConfigValue, configKey.type) : rawConfigValue;
             clientConfigs.put(configName, parsedConfigValue);
         }
-        ConnectorClientConfigRequest connectorClientConfigRequest = new ConnectorClientConfigRequest(
-            connName, connectorType, connectorClass, clientConfigs, clientType);
+        ConnectorClientConfigRequest connectorClientConfigRequest = new ConnectorClientConfigRequest(connName, connectorType, connectorClass, clientConfigs, clientType);
         List<ConfigValue> configValues = connectorClientConfigOverridePolicy.validate(connectorClientConfigRequest);
         if (configValues != null) {
             for (ConfigValue validatedConfigValue : configValues) {
@@ -836,8 +494,7 @@
                     configKeyInfo = convertConfigKey(configKey, prefix);
                 }
 
-                ConfigValue configValue = new ConfigValue(prefix + validatedConfigValue.name(), validatedConfigValue.value(),
-                                                          validatedConfigValue.recommendedValues(), validatedConfigValue.errorMessages());
+                ConfigValue configValue = new ConfigValue(prefix + validatedConfigValue.name(), validatedConfigValue.value(), validatedConfigValue.recommendedValues(), validatedConfigValue.errorMessages());
                 if (configValue.errorMessages().size() > 0) {
                     errorCount++;
                 }
@@ -858,8 +515,8 @@
             String configName = configValue.name();
             configValueMap.put(configName, configValue);
             if (!configKeys.containsKey(configName)) {
-				configInfoList.add(new ConfigInfo(null, convertConfigValue(configValue, null)));
-				errorCount += configValue.errorMessages().size();
+                configInfoList.add(new ConfigInfo(null, convertConfigValue(configValue, null)));
+                errorCount += configValue.errorMessages().size();
             }
         }
 
@@ -922,7 +579,7 @@
     }
 
     protected Connector getConnector(String connType) {
-		return tempConnectors.computeIfAbsent(connType, k -> plugins().newConnector(k));
+        return tempConnectors.computeIfAbsent(connType, k -> plugins().newConnector(k));
     }
 
     /**
@@ -955,28 +612,18 @@
      * @param callback callback to add config error exception to
      * @return true if errors were found in the config
      */
-    protected final boolean maybeAddConfigErrors(
-        ConfigInfos configInfos,
-        Callback<Created<ConnectorInfo>> callback
-    ) {
+    protected final boolean maybeAddConfigErrors(ConfigInfos configInfos, Callback<Created<ConnectorInfo>> callback) {
         int errors = configInfos.errorCount();
         boolean hasErrors = errors > 0;
         if (hasErrors) {
             StringBuilder messages = new StringBuilder();
-            messages.append("Connector configuration is invalid and contains the following ")
-                .append(errors).append(" error(s):");
+            messages.append("Connector configuration is invalid and contains the following ").append(errors).append(" error(s):");
             for (ConfigInfo configInfo : configInfos.values()) {
                 for (String msg : configInfo.configValue().errors()) {
                     messages.append('\n').append(msg);
                 }
             }
-            callback.onCompletion(
-                new BadRequestException(
-                    messages.append(
-							"\nYou can also find the above list of errors at the endpoint `/connector-plugins/{connectorType}/config/validate`"
-                    ).toString()
-                ), null
-            );
+            callback.onCompletion(new BadRequestException(messages.append("\nYou can also find the above list of errors at the endpoint `/connector-plugins/{connectorType}/config/validate`").toString()), null);
         }
         return hasErrors;
     }
@@ -985,7 +632,7 @@
         ByteArrayOutputStream output = new ByteArrayOutputStream();
         try {
             t.printStackTrace(new PrintStream(output, false, StandardCharsets.UTF_8.name()));
-			return output.toString(StandardCharsets.UTF_8.name());
+            return output.toString(StandardCharsets.UTF_8.name());
         } catch (UnsupportedEncodingException e) {
             return null;
         }
@@ -994,9 +641,7 @@
     /*
      * Performs a reverse transformation on a set of task configs, by replacing values with variable references.
      */
-    public static List<Map<String, String>> reverseTransform(String connName,
-                                                             ClusterConfigState configState,
-                                                             List<Map<String, String>> configs) {
+    public static List<Map<String, String>> reverseTransform(String connName, ClusterConfigState configState, List<Map<String, String>> configs) {
 
         // Find the config keys in the raw connector config that have variable references
         Map<String, String> rawConnConfig = configState.rawConnectorConfig(connName);
@@ -1143,8 +788,8 @@
     /**
      * Service external requests to alter or reset connector offsets.
      * @param connName the name of the connector whose offsets are to be modified
-     * @param offsets the offsets to be written; this should be {@code null} for offsets reset requests
-     * @param cb callback to invoke upon completion
+     * @param offsets  the offsets to be written; this should be {@code null} for offsets reset requests
+     * @param cb       callback to invoke upon completion
      */
     protected abstract void modifyConnectorOffsets(String connName, Map<Map<String, ?>, Map<String, ?>> offsets, Callback<Message> cb);
 }