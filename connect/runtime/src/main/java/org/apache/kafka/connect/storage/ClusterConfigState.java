/*
 * Licensed to the Apache Software Foundation (ASF) under one or more
 * contributor license agreements. See the NOTICE file distributed with
 * this work for additional information regarding copyright ownership.
 * The ASF licenses this file to You under the Apache License, Version 2.0
 * (the "License"); you may not use this file except in compliance with
 * the License. You may obtain a copy of the License at
 *
 *    http://www.apache.org/licenses/LICENSE-2.0
 *
 * Unless required by applicable law or agreed to in writing, software
 * distributed under the License is distributed on an "AS IS" BASIS,
 * WITHOUT WARRANTIES OR CONDITIONS OF ANY KIND, either express or implied.
 * See the License for the specific language governing permissions and
 * limitations under the License.
 */
package org.apache.kafka.connect.storage;

import org.apache.kafka.common.config.provider.ConfigProvider;
import org.apache.kafka.connect.runtime.SessionKey;
import org.apache.kafka.connect.runtime.TargetState;
import org.apache.kafka.connect.runtime.WorkerConfigTransformer;
import org.apache.kafka.connect.util.ConnectorTaskId;

import java.util.*;

/**
 * An immutable snapshot of the configuration state of connectors and tasks in a Kafka Connect cluster.
 */
public class ClusterConfigState {
    public static final long NO_OFFSET = -1;
<<<<<<< HEAD
    public static final ClusterConfigState EMPTY = new ClusterConfigState(NO_OFFSET, null, Collections.emptyMap(), Collections.emptyMap(), Collections.emptyMap(), Collections.emptyMap(), Collections.emptyMap(), Collections.emptyMap(), Collections.emptySet(), Collections.emptySet());
=======
    public static final ClusterConfigState EMPTY = new ClusterConfigState(
            NO_OFFSET,
            null,
            Collections.emptyMap(),
            Collections.emptyMap(),
            Collections.emptyMap(),
            Collections.emptyMap(),
            Collections.emptyMap(),
            Collections.emptyMap(),
            Collections.emptyMap(),
            Collections.emptySet(),
            Collections.emptySet());
>>>>>>> 9494bebe

    private final long offset;
    private final SessionKey sessionKey;
    private final WorkerConfigTransformer configTransformer;
    final Map<String, Integer> connectorTaskCounts;
    final Map<String, Map<String, String>> connectorConfigs;
    final Map<String, TargetState> connectorTargetStates;
    final Map<ConnectorTaskId, Map<String, String>> taskConfigs;
    final Map<String, Integer> connectorTaskCountRecords;
    final Map<String, Integer> connectorTaskConfigGenerations;
    final Map<String, AppliedConnectorConfig> appliedConnectorConfigs;
    final Set<String> connectorsPendingFencing;
    final Set<String> inconsistentConnectors;

<<<<<<< HEAD
    public ClusterConfigState(long offset, SessionKey sessionKey, Map<String, Integer> connectorTaskCounts, Map<String, Map<String, String>> connectorConfigs, Map<String, TargetState> connectorTargetStates, Map<ConnectorTaskId, Map<String, String>> taskConfigs, Map<String, Integer> connectorTaskCountRecords, Map<String, Integer> connectorTaskConfigGenerations, Set<String> connectorsPendingFencing, Set<String> inconsistentConnectors) {
        this(offset, sessionKey, connectorTaskCounts, connectorConfigs, connectorTargetStates, taskConfigs, connectorTaskCountRecords, connectorTaskConfigGenerations, connectorsPendingFencing, inconsistentConnectors, null);
    }

    public ClusterConfigState(long offset, SessionKey sessionKey, Map<String, Integer> connectorTaskCounts, Map<String, Map<String, String>> connectorConfigs, Map<String, TargetState> connectorTargetStates, Map<ConnectorTaskId, Map<String, String>> taskConfigs, Map<String, Integer> connectorTaskCountRecords, Map<String, Integer> connectorTaskConfigGenerations, Set<String> connectorsPendingFencing, Set<String> inconsistentConnectors, WorkerConfigTransformer configTransformer) {
=======
    public ClusterConfigState(long offset,
                              SessionKey sessionKey,
                              Map<String, Integer> connectorTaskCounts,
                              Map<String, Map<String, String>> connectorConfigs,
                              Map<String, TargetState> connectorTargetStates,
                              Map<ConnectorTaskId, Map<String, String>> taskConfigs,
                              Map<String, Integer> connectorTaskCountRecords,
                              Map<String, Integer> connectorTaskConfigGenerations,
                              Map<String, AppliedConnectorConfig> appliedConnectorConfigs,
                              Set<String> connectorsPendingFencing,
                              Set<String> inconsistentConnectors) {
        this(offset,
                sessionKey,
                connectorTaskCounts,
                connectorConfigs,
                connectorTargetStates,
                taskConfigs,
                connectorTaskCountRecords,
                connectorTaskConfigGenerations,
                appliedConnectorConfigs,
                connectorsPendingFencing,
                inconsistentConnectors,
                null);
    }

    public ClusterConfigState(long offset,
                              SessionKey sessionKey,
                              Map<String, Integer> connectorTaskCounts,
                              Map<String, Map<String, String>> connectorConfigs,
                              Map<String, TargetState> connectorTargetStates,
                              Map<ConnectorTaskId, Map<String, String>> taskConfigs,
                              Map<String, Integer> connectorTaskCountRecords,
                              Map<String, Integer> connectorTaskConfigGenerations,
                              Map<String, AppliedConnectorConfig> appliedConnectorConfigs,
                              Set<String> connectorsPendingFencing,
                              Set<String> inconsistentConnectors,
                              WorkerConfigTransformer configTransformer) {
>>>>>>> 9494bebe
        this.offset = offset;
        this.sessionKey = sessionKey;
        this.connectorTaskCounts = connectorTaskCounts;
        this.connectorConfigs = connectorConfigs;
        this.connectorTargetStates = connectorTargetStates;
        this.taskConfigs = taskConfigs;
        this.connectorTaskCountRecords = connectorTaskCountRecords;
        this.connectorTaskConfigGenerations = connectorTaskConfigGenerations;
        this.appliedConnectorConfigs = appliedConnectorConfigs;
        this.connectorsPendingFencing = connectorsPendingFencing;
        this.inconsistentConnectors = inconsistentConnectors;
        this.configTransformer = configTransformer;
    }

    /**
     * Get the last offset read to generate this config state. This offset is not guaranteed to be perfectly consistent
     * with the recorded state because some partial updates to task configs may have been read.
     * @return the latest config offset
     */
    public long offset() {
        return offset;
    }

    /**
     * Get the latest session key from the config state
     * @return the {@link SessionKey session key}; may be null if no key has been read yet
     */
    public SessionKey sessionKey() {
        return sessionKey;
    }

    /**
     * Check whether this snapshot contains configuration for a connector.
     * @param connector name of the connector
     * @return true if this state contains configuration for the connector, false otherwise
     */
    public boolean contains(String connector) {
        return connectorConfigs.containsKey(connector);
    }

    /**
     * Get a list of the connectors in this configuration
     */
    public Set<String> connectors() {
        return connectorConfigs.keySet();
    }

    /**
     * Get the configuration for a connector. The configuration will have been transformed by
     * {@link org.apache.kafka.common.config.ConfigTransformer} by having all variable
     * references replaced with the current values from external instances of
     * {@link ConfigProvider}, and may include secrets.
     * @param connector name of the connector
     * @return a map containing configuration parameters
     */
    public Map<String, String> connectorConfig(String connector) {
        Map<String, String> configs = connectorConfigs.get(connector);
        if (configTransformer != null) {
            configs = configTransformer.transform(connector, configs);
        }
        return configs;
    }

    public Map<String, String> rawConnectorConfig(String connector) {
        return connectorConfigs.get(connector);
    }

    /**
     * Get the most recent configuration for the connector from which task configs have
     * been generated. The configuration will have been transformed by
     * {@link org.apache.kafka.common.config.ConfigTransformer}
     * @param connector name of the connector
     * @return the connector config, or null if no config exists from which task configs have
     * been generated
     */
    public Map<String, String> appliedConnectorConfig(String connector) {
        AppliedConnectorConfig appliedConfig =  appliedConnectorConfigs.get(connector);
        return appliedConfig != null ? appliedConfig.transformedConfig(configTransformer) : null;
    }

    /**
     * Get the target state of the connector
     * @param connector name of the connector
     * @return the target state
     */
    public TargetState targetState(String connector) {
        return connectorTargetStates.get(connector);
    }

    /**
     * Get the configuration for a task. The configuration will have been transformed by
     * {@link org.apache.kafka.common.config.ConfigTransformer} by having all variable
     * references replaced with the current values from external instances of
     * {@link ConfigProvider}, and may include secrets.
     * @param task id of the task
     * @return a map containing configuration parameters
     */
    public Map<String, String> taskConfig(ConnectorTaskId task) {
        Map<String, String> configs = taskConfigs.get(task);
        if (configTransformer != null) {
            configs = configTransformer.transform(task.connector(), configs);
        }
        return configs;
    }

    public Map<String, String> rawTaskConfig(ConnectorTaskId task) {
        return taskConfigs.get(task);
    }

    /**
     * Get the number of tasks for a given connector.
     * @param connectorName name of the connector to look up tasks for
     * @return the number of tasks
     */
    public int taskCount(String connectorName) {
        Integer count = connectorTaskCounts.get(connectorName);
        return count == null ? 0 : count;
    }

    /**
     * Get whether the connector requires a round of zombie fencing before
     * a new generation of tasks can be brought up for it.
     * @param connectorName name of the connector
     */
    public boolean pendingFencing(String connectorName) {
        return connectorsPendingFencing.contains(connectorName);
    }

    /**
     * Get the current set of task IDs for the specified connector.
     * @param connectorName the name of the connector to look up task configs for
     * @return the current set of connector task IDs
     */
    public List<ConnectorTaskId> tasks(String connectorName) {
        if (inconsistentConnectors.contains(connectorName)) {
            return Collections.emptyList();
        }

        Integer numTasks = connectorTaskCounts.get(connectorName);
        if (numTasks == null) {
            return Collections.emptyList();
        }

        List<ConnectorTaskId> taskIds = new ArrayList<>(numTasks);
        for (int taskIndex = 0; taskIndex < numTasks; taskIndex++) {
            ConnectorTaskId taskId = new ConnectorTaskId(connectorName, taskIndex);
            taskIds.add(taskId);
        }
        return Collections.unmodifiableList(taskIds);
    }

    /**
     * Get the task count record for the connector, if one exists
     * @param connector name of the connector
     * @return the latest task count record for the connector, or {@code null} if none exists
     */
    public Integer taskCountRecord(String connector) {
        return connectorTaskCountRecords.get(connector);
    }

    /**
     * Get the generation number for the connector's task configurations, if one exists.
     * Generation numbers increase monotonically each time a new set of task configurations is detected for the connector
     * @param connector name of the connector
     * @return the latest task config generation number for the connector, or {@code null} if none exists
     */
    public Integer taskConfigGeneration(String connector) {
        return connectorTaskConfigGenerations.get(connector);
    }

    /**
     * Get the set of connectors which have inconsistent data in this snapshot. These inconsistencies can occur due to
     * partially completed writes combined with log compaction.
     * <p>
     * Connectors in this set will appear in the output of {@link #connectors()} since their connector configuration is
     * available, but not in the output of {@link #tasks(String)} since the task configs are incomplete.
     * <p>
     * When a worker detects a connector in this state, it should request that the connector regenerate its task
     * configurations.
     * @return the set of inconsistent connectors
     */
    public Set<String> inconsistentConnectors() {
        return inconsistentConnectors;
    }

    @Override
    public String toString() {
        return "ClusterConfigState{" + "offset=" + offset + ", sessionKey=" + (sessionKey != null ? "[hidden]" : "null") + ", connectorTaskCounts=" + connectorTaskCounts + ", connectorConfigs=" + connectorConfigs + ", taskConfigs=" + taskConfigs + ", inconsistentConnectors=" + inconsistentConnectors + '}';
    }

    @Override
    public boolean equals(Object o) {
        if (this == o)
            return true;
        if (o == null || getClass() != o.getClass())
            return false;
        ClusterConfigState that = (ClusterConfigState) o;
        return offset == that.offset && Objects.equals(sessionKey, that.sessionKey) && Objects.equals(connectorTaskCounts, that.connectorTaskCounts) && Objects.equals(connectorConfigs, that.connectorConfigs) && Objects.equals(connectorTargetStates, that.connectorTargetStates) && Objects.equals(taskConfigs, that.taskConfigs) && Objects.equals(inconsistentConnectors, that.inconsistentConnectors) && Objects.equals(configTransformer, that.configTransformer);
    }

    @Override
    public int hashCode() {
        return Objects.hash(offset, sessionKey, connectorTaskCounts, connectorConfigs, connectorTargetStates, taskConfigs, inconsistentConnectors, configTransformer);
    }

}<|MERGE_RESOLUTION|>--- conflicted
+++ resolved
@@ -22,16 +22,18 @@
 import org.apache.kafka.connect.runtime.WorkerConfigTransformer;
 import org.apache.kafka.connect.util.ConnectorTaskId;
 
-import java.util.*;
+import java.util.ArrayList;
+import java.util.Collections;
+import java.util.List;
+import java.util.Map;
+import java.util.Objects;
+import java.util.Set;
 
 /**
  * An immutable snapshot of the configuration state of connectors and tasks in a Kafka Connect cluster.
  */
 public class ClusterConfigState {
     public static final long NO_OFFSET = -1;
-<<<<<<< HEAD
-    public static final ClusterConfigState EMPTY = new ClusterConfigState(NO_OFFSET, null, Collections.emptyMap(), Collections.emptyMap(), Collections.emptyMap(), Collections.emptyMap(), Collections.emptyMap(), Collections.emptyMap(), Collections.emptySet(), Collections.emptySet());
-=======
     public static final ClusterConfigState EMPTY = new ClusterConfigState(
             NO_OFFSET,
             null,
@@ -44,7 +46,6 @@
             Collections.emptyMap(),
             Collections.emptySet(),
             Collections.emptySet());
->>>>>>> 9494bebe
 
     private final long offset;
     private final SessionKey sessionKey;
@@ -59,13 +60,6 @@
     final Set<String> connectorsPendingFencing;
     final Set<String> inconsistentConnectors;
 
-<<<<<<< HEAD
-    public ClusterConfigState(long offset, SessionKey sessionKey, Map<String, Integer> connectorTaskCounts, Map<String, Map<String, String>> connectorConfigs, Map<String, TargetState> connectorTargetStates, Map<ConnectorTaskId, Map<String, String>> taskConfigs, Map<String, Integer> connectorTaskCountRecords, Map<String, Integer> connectorTaskConfigGenerations, Set<String> connectorsPendingFencing, Set<String> inconsistentConnectors) {
-        this(offset, sessionKey, connectorTaskCounts, connectorConfigs, connectorTargetStates, taskConfigs, connectorTaskCountRecords, connectorTaskConfigGenerations, connectorsPendingFencing, inconsistentConnectors, null);
-    }
-
-    public ClusterConfigState(long offset, SessionKey sessionKey, Map<String, Integer> connectorTaskCounts, Map<String, Map<String, String>> connectorConfigs, Map<String, TargetState> connectorTargetStates, Map<ConnectorTaskId, Map<String, String>> taskConfigs, Map<String, Integer> connectorTaskCountRecords, Map<String, Integer> connectorTaskConfigGenerations, Set<String> connectorsPendingFencing, Set<String> inconsistentConnectors, WorkerConfigTransformer configTransformer) {
-=======
     public ClusterConfigState(long offset,
                               SessionKey sessionKey,
                               Map<String, Integer> connectorTaskCounts,
@@ -103,7 +97,6 @@
                               Set<String> connectorsPendingFencing,
                               Set<String> inconsistentConnectors,
                               WorkerConfigTransformer configTransformer) {
->>>>>>> 9494bebe
         this.offset = offset;
         this.sessionKey = sessionKey;
         this.connectorTaskCounts = connectorTaskCounts;
@@ -283,6 +276,7 @@
      * <p>
      * When a worker detects a connector in this state, it should request that the connector regenerate its task
      * configurations.
+     *
      * @return the set of inconsistent connectors
      */
     public Set<String> inconsistentConnectors() {
@@ -291,22 +285,42 @@
 
     @Override
     public String toString() {
-        return "ClusterConfigState{" + "offset=" + offset + ", sessionKey=" + (sessionKey != null ? "[hidden]" : "null") + ", connectorTaskCounts=" + connectorTaskCounts + ", connectorConfigs=" + connectorConfigs + ", taskConfigs=" + taskConfigs + ", inconsistentConnectors=" + inconsistentConnectors + '}';
+        return "ClusterConfigState{" +
+                "offset=" + offset +
+                ", sessionKey=" + (sessionKey != null ? "[hidden]" : "null") +
+                ", connectorTaskCounts=" + connectorTaskCounts +
+                ", connectorConfigs=" + connectorConfigs +
+                ", taskConfigs=" + taskConfigs +
+                ", inconsistentConnectors=" + inconsistentConnectors +
+                '}';
     }
 
     @Override
     public boolean equals(Object o) {
-        if (this == o)
-            return true;
-        if (o == null || getClass() != o.getClass())
-            return false;
+        if (this == o) return true;
+        if (o == null || getClass() != o.getClass()) return false;
         ClusterConfigState that = (ClusterConfigState) o;
-        return offset == that.offset && Objects.equals(sessionKey, that.sessionKey) && Objects.equals(connectorTaskCounts, that.connectorTaskCounts) && Objects.equals(connectorConfigs, that.connectorConfigs) && Objects.equals(connectorTargetStates, that.connectorTargetStates) && Objects.equals(taskConfigs, that.taskConfigs) && Objects.equals(inconsistentConnectors, that.inconsistentConnectors) && Objects.equals(configTransformer, that.configTransformer);
+        return offset == that.offset &&
+                Objects.equals(sessionKey, that.sessionKey) &&
+                Objects.equals(connectorTaskCounts, that.connectorTaskCounts) &&
+                Objects.equals(connectorConfigs, that.connectorConfigs) &&
+                Objects.equals(connectorTargetStates, that.connectorTargetStates) &&
+                Objects.equals(taskConfigs, that.taskConfigs) &&
+                Objects.equals(inconsistentConnectors, that.inconsistentConnectors) &&
+                Objects.equals(configTransformer, that.configTransformer);
     }
 
     @Override
     public int hashCode() {
-        return Objects.hash(offset, sessionKey, connectorTaskCounts, connectorConfigs, connectorTargetStates, taskConfigs, inconsistentConnectors, configTransformer);
+        return Objects.hash(
+                offset,
+                sessionKey,
+                connectorTaskCounts,
+                connectorConfigs,
+                connectorTargetStates,
+                taskConfigs,
+                inconsistentConnectors,
+                configTransformer);
     }
 
 }