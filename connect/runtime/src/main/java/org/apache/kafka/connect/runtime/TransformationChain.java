/*
 * Licensed to the Apache Software Foundation (ASF) under one or more
 * contributor license agreements. See the NOTICE file distributed with
 * this work for additional information regarding copyright ownership.
 * The ASF licenses this file to You under the Apache License, Version 2.0
 * (the "License"); you may not use this file except in compliance with
 * the License. You may obtain a copy of the License at
 *
 *    http://www.apache.org/licenses/LICENSE-2.0
 *
 * Unless required by applicable law or agreed to in writing, software
 * distributed under the License is distributed on an "AS IS" BASIS,
 * WITHOUT WARRANTIES OR CONDITIONS OF ANY KIND, either express or implied.
 * See the License for the specific language governing permissions and
 * limitations under the License.
 */
package org.apache.kafka.connect.runtime;

import org.apache.kafka.connect.connector.ConnectRecord;
import org.apache.kafka.connect.runtime.errors.RetryWithToleranceOperator;
import org.apache.kafka.connect.runtime.errors.Stage;
import org.apache.kafka.connect.transforms.Transformation;
import org.slf4j.Logger;
import org.slf4j.LoggerFactory;

import java.util.List;
import java.util.Objects;
import java.util.StringJoiner;

/**
 * Represents a chain of {@link Transformation}s to be applied to a {@link ConnectRecord} serially.
 * @param <R> The type of record (must be an implementation of {@link ConnectRecord})
 */
public class TransformationChain<R extends ConnectRecord<R>> implements AutoCloseable {
	private static final Logger log = LoggerFactory.getLogger(TransformationChain.class);

<<<<<<< HEAD
	private final List<Transformation<R>> transformations;
	private final RetryWithToleranceOperator retryWithToleranceOperator;

	public TransformationChain(List<Transformation<R>> transformations, RetryWithToleranceOperator retryWithToleranceOperator) {
		this.transformations = transformations;
		this.retryWithToleranceOperator = retryWithToleranceOperator;
	}
=======
    private final List<TransformationStage<R>> transformationStages;
    private final RetryWithToleranceOperator retryWithToleranceOperator;

    public TransformationChain(List<TransformationStage<R>> transformationStages, RetryWithToleranceOperator retryWithToleranceOperator) {
        this.transformationStages = transformationStages;
        this.retryWithToleranceOperator = retryWithToleranceOperator;
    }
>>>>>>> 15418db6

    public R apply(R record) {
        if (transformationStages.isEmpty()) return record;

        for (final TransformationStage<R> transformationStage : transformationStages) {
            final R current = record;

            log.trace("Applying transformation {} to {}",
                transformationStage.transformClass().getName(), record);
            // execute the operation
            record = retryWithToleranceOperator.execute(() -> transformationStage.apply(current), Stage.TRANSFORMATION, transformationStage.transformClass());

            if (record == null) break;
        }

        return record;
    }

<<<<<<< HEAD
	@Override
	public void close() {
		for (Transformation<R> transformation : transformations) {
			transformation.close();
		}
	}
=======
    @Override
    public void close() {
        for (TransformationStage<R> transformationStage : transformationStages) {
            transformationStage.close();
        }
    }
>>>>>>> 15418db6

    @Override
    public boolean equals(Object o) {
        if (this == o) return true;
        if (o == null || getClass() != o.getClass()) return false;
        TransformationChain<?> that = (TransformationChain<?>) o;
        return Objects.equals(transformationStages, that.transformationStages);
    }

    @Override
    public int hashCode() {
        return Objects.hash(transformationStages);
    }

    public String toString() {
        StringJoiner chain = new StringJoiner(", ", getClass().getName() + "{", "}");
        for (TransformationStage<R> transformationStage : transformationStages) {
            chain.add(transformationStage.transformClass().getName());
        }
        return chain.toString();
    }
}<|MERGE_RESOLUTION|>--- conflicted
+++ resolved
@@ -32,17 +32,8 @@
  * @param <R> The type of record (must be an implementation of {@link ConnectRecord})
  */
 public class TransformationChain<R extends ConnectRecord<R>> implements AutoCloseable {
-	private static final Logger log = LoggerFactory.getLogger(TransformationChain.class);
+    private static final Logger log = LoggerFactory.getLogger(TransformationChain.class);
 
-<<<<<<< HEAD
-	private final List<Transformation<R>> transformations;
-	private final RetryWithToleranceOperator retryWithToleranceOperator;
-
-	public TransformationChain(List<Transformation<R>> transformations, RetryWithToleranceOperator retryWithToleranceOperator) {
-		this.transformations = transformations;
-		this.retryWithToleranceOperator = retryWithToleranceOperator;
-	}
-=======
     private final List<TransformationStage<R>> transformationStages;
     private final RetryWithToleranceOperator retryWithToleranceOperator;
 
@@ -50,45 +41,38 @@
         this.transformationStages = transformationStages;
         this.retryWithToleranceOperator = retryWithToleranceOperator;
     }
->>>>>>> 15418db6
 
     public R apply(R record) {
-        if (transformationStages.isEmpty()) return record;
+        if (transformationStages.isEmpty())
+            return record;
 
         for (final TransformationStage<R> transformationStage : transformationStages) {
             final R current = record;
 
-            log.trace("Applying transformation {} to {}",
-                transformationStage.transformClass().getName(), record);
+            log.trace("Applying transformation {} to {}", transformationStage.transformClass().getName(), record);
             // execute the operation
             record = retryWithToleranceOperator.execute(() -> transformationStage.apply(current), Stage.TRANSFORMATION, transformationStage.transformClass());
 
-            if (record == null) break;
+            if (record == null)
+                break;
         }
 
         return record;
     }
 
-<<<<<<< HEAD
-	@Override
-	public void close() {
-		for (Transformation<R> transformation : transformations) {
-			transformation.close();
-		}
-	}
-=======
     @Override
     public void close() {
         for (TransformationStage<R> transformationStage : transformationStages) {
             transformationStage.close();
         }
     }
->>>>>>> 15418db6
 
     @Override
     public boolean equals(Object o) {
-        if (this == o) return true;
-        if (o == null || getClass() != o.getClass()) return false;
+        if (this == o)
+            return true;
+        if (o == null || getClass() != o.getClass())
+            return false;
         TransformationChain<?> that = (TransformationChain<?>) o;
         return Objects.equals(transformationStages, that.transformationStages);
     }
