--- conflicted
+++ resolved
@@ -57,8 +57,8 @@
 import org.apache.kafka.connect.storage.OffsetStorageReader;
 import org.apache.kafka.connect.storage.OffsetStorageReaderImpl;
 import org.apache.kafka.connect.storage.OffsetStorageWriter;
+import org.apache.kafka.connect.util.Callback;
 import org.apache.kafka.connect.util.ConnectUtils;
-import org.apache.kafka.connect.util.Callback;
 import org.apache.kafka.connect.util.ConnectorTaskId;
 import org.apache.kafka.connect.util.LoggingContext;
 import org.apache.kafka.connect.util.SinkUtils;
@@ -83,116 +83,72 @@
 
 /**
  * <p>
- * Worker模型动态的在线程集合中运行了任务集合，执行真正的数据迁移任务
+ * Worker runs a (dynamic) set of tasks in a set of threads, doing the work of actually moving
+ * data to/from Kafka.
  * </p>
  * <p>
- * 因为每一个任务都有专属的线程，Worker模型是它们的一个容器
+ * Since each task has a dedicated thread, this is mainly just a container for them.
  * </p>
  */
 public class Worker {
-<<<<<<< HEAD
+
+	public static final long CONNECTOR_GRACEFUL_SHUTDOWN_TIMEOUT_MS = TimeUnit.SECONDS.toMillis(5);
+
 	private static final Logger log = LoggerFactory.getLogger(Worker.class);
 
 	protected Herder herder;
 	private final ExecutorService executor;
 	private final Time time;
 	private final String workerId;
+	//kafka cluster id
+	private final String kafkaClusterId;
 	private final Plugins plugins;
 	private final ConnectMetrics metrics;
 	private final WorkerMetricsGroup workerMetricsGroup;
-	/**
-	 * Worker配置
-	 */
+	private ConnectorStatusMetricsGroup connectorStatusMetricsGroup;
 	private final WorkerConfig config;
-	/**
-	 * Kafka连接器与内部主题的key转换器
-	 */
 	private final Converter internalKeyConverter;
-	/**
-	 * Kafka连接器与内部主题的value转换器
-	 */
 	private final Converter internalValueConverter;
-	/**
-	 * Kafka连接器的offset存储器
-	 */
 	private final OffsetBackingStore offsetBackingStore;
-	/**
-	 * Worker管理的所有连接器
-	 */
+
 	private final ConcurrentMap<String, WorkerConnector> connectors = new ConcurrentHashMap<>();
-	/**
-	 * Worker管理的所有任务
-	 */
 	private final ConcurrentMap<ConnectorTaskId, WorkerTask> tasks = new ConcurrentHashMap<>();
 	private SourceTaskOffsetCommitter sourceTaskOffsetCommitter;
-	private WorkerConfigTransformer workerConfigTransformer;
-	private ConnectorClientConfigOverridePolicy connectorClientConfigOverridePolicy;
+	private final WorkerConfigTransformer workerConfigTransformer;
+	private final ConnectorClientConfigOverridePolicy connectorClientConfigOverridePolicy;
 
 	public Worker(
 			String workerId,
 			Time time,
 			Plugins plugins,
 			WorkerConfig config,
-=======
-
-    public static final long CONNECTOR_GRACEFUL_SHUTDOWN_TIMEOUT_MS = TimeUnit.SECONDS.toMillis(5);
-
-    private static final Logger log = LoggerFactory.getLogger(Worker.class);
-
-    protected Herder herder;
-    private final ExecutorService executor;
-    private final Time time;
-    private final String workerId;
-    //kafka cluster id
-    private final String kafkaClusterId;
-    private final Plugins plugins;
-    private final ConnectMetrics metrics;
-    private final WorkerMetricsGroup workerMetricsGroup;
-    private ConnectorStatusMetricsGroup connectorStatusMetricsGroup;
-    private final WorkerConfig config;
-    private final Converter internalKeyConverter;
-    private final Converter internalValueConverter;
-    private final OffsetBackingStore offsetBackingStore;
-
-    private final ConcurrentMap<String, WorkerConnector> connectors = new ConcurrentHashMap<>();
-    private final ConcurrentMap<ConnectorTaskId, WorkerTask> tasks = new ConcurrentHashMap<>();
-    private SourceTaskOffsetCommitter sourceTaskOffsetCommitter;
-    private final WorkerConfigTransformer workerConfigTransformer;
-    private final ConnectorClientConfigOverridePolicy connectorClientConfigOverridePolicy;
-
-    public Worker(
-        String workerId,
-        Time time,
-        Plugins plugins,
-        WorkerConfig config,
->>>>>>> 031b7208
-        OffsetBackingStore offsetBackingStore,
-        ConnectorClientConfigOverridePolicy connectorClientConfigOverridePolicy) {
-        this(workerId, time, plugins, config, offsetBackingStore, Executors.newCachedThreadPool(), connectorClientConfigOverridePolicy);
-    }
-
-    @SuppressWarnings("deprecation")
-    Worker(
-            String workerId,
-            Time time,
-            Plugins plugins,
+			OffsetBackingStore offsetBackingStore,
+			ConnectorClientConfigOverridePolicy connectorClientConfigOverridePolicy) {
+		this(workerId, time, plugins, config, offsetBackingStore, Executors.newCachedThreadPool(), connectorClientConfigOverridePolicy);
+	}
+
+	@SuppressWarnings("deprecation")
+	Worker(
+			String workerId,
+			Time time,
+			Plugins plugins,
             WorkerConfig config,
             OffsetBackingStore offsetBackingStore,
             ExecutorService executorService,
             ConnectorClientConfigOverridePolicy connectorClientConfigOverridePolicy
     ) {
-        this.kafkaClusterId = ConnectUtils.lookupKafkaClusterId(config);
-        this.metrics = new ConnectMetrics(workerId, config, time, kafkaClusterId);
-        this.executor = executorService;
-        this.workerId = workerId;
-        this.time = time;
-        this.plugins = plugins;
-        this.config = config;
-        this.connectorClientConfigOverridePolicy = connectorClientConfigOverridePolicy;
-        this.workerMetricsGroup = new WorkerMetricsGroup(metrics);
-
-        // Internal converters are required properties, thus getClass won't return null.
-        this.internalKeyConverter = plugins.newConverter(
+		this.kafkaClusterId = ConnectUtils.lookupKafkaClusterId(config);
+		this.metrics = new ConnectMetrics(workerId, config, time, kafkaClusterId);
+		this.executor = executorService;
+		this.workerId = workerId;
+		this.time = time;
+		this.plugins = plugins;
+		this.config = config;
+		this.connectorClientConfigOverridePolicy = connectorClientConfigOverridePolicy;
+		this.workerMetricsGroup = new WorkerMetricsGroup(metrics);
+
+		// Internal converters are required properties, thus getClass won't return null.
+		this.internalKeyConverter = plugins.newConverter(
                 config,
                 WorkerConfig.INTERNAL_KEY_CONVERTER_CLASS_CONFIG,
                 ClassLoaderUsage.PLUGINS
@@ -236,15 +192,15 @@
      * Start worker.
      */
     public void start() {
-        log.info("Worker starting");
-
-        offsetBackingStore.start();
-        sourceTaskOffsetCommitter = new SourceTaskOffsetCommitter(config);
-
-        connectorStatusMetricsGroup = new ConnectorStatusMetricsGroup(metrics, tasks, herder);
-
-        log.info("Worker started");
-    }
+		log.info("Worker starting");
+
+		offsetBackingStore.start();
+		sourceTaskOffsetCommitter = new SourceTaskOffsetCommitter(config);
+
+		connectorStatusMetricsGroup = new ConnectorStatusMetricsGroup(metrics, tasks, herder);
+
+		log.info("Worker started");
+	}
 
     /**
      * Stop worker.
@@ -256,8 +212,8 @@
         long limit = started + config.getLong(WorkerConfig.TASK_SHUTDOWN_GRACEFUL_TIMEOUT_MS_CONFIG);
 
         if (!connectors.isEmpty()) {
-            log.warn("Shutting down connectors {} uncleanly; herder should have shut down connectors before the Worker is stopped", connectors.keySet());
-            stopAndAwaitConnectors();
+			log.warn("Shutting down connectors {} uncleanly; herder should have shut down connectors before the Worker is stopped", connectors.keySet());
+			stopAndAwaitConnectors();
         }
 
         if (!tasks.isEmpty()) {
@@ -265,94 +221,93 @@
             stopAndAwaitTasks();
         }
 
-        long timeoutMs = limit - time.milliseconds();
-        sourceTaskOffsetCommitter.close(timeoutMs);
-
-        offsetBackingStore.stop();
-        metrics.stop();
-
-        log.info("Worker stopped");
-
-        workerMetricsGroup.close();
-        connectorStatusMetricsGroup.close();
-
-        workerConfigTransformer.close();
-    }
-
-    /**
-     * Start a connector managed by this worker.
-     *
-     * @param connName the connector name.
-     * @param connProps the properties of the connector.
-     * @param ctx the connector runtime context.
-     * @param statusListener a listener for the runtime status transitions of the connector.
-     * @param initialState the initial state of the connector.
-     * @param onConnectorStateChange invoked when the initial state change of the connector is completed
-     */
-    public void startConnector(
-            String connName,
-            Map<String, String> connProps,
-            CloseableConnectorContext ctx,
-            ConnectorStatus.Listener statusListener,
-            TargetState initialState,
-            Callback<TargetState> onConnectorStateChange
-    ) {
-        try (LoggingContext loggingContext = LoggingContext.forConnector(connName)) {
-            if (connectors.containsKey(connName)) {
-                onConnectorStateChange.onCompletion(
-                        new ConnectException("Connector with name " + connName + " already exists"),
-                        null);
-                return;
-            }
-
-            final WorkerConnector workerConnector;
-            ClassLoader savedLoader = plugins.currentThreadLoader();
-            try {
-                // By the time we arrive here, CONNECTOR_CLASS_CONFIG has been validated already
-                // Getting this value from the unparsed map will allow us to instantiate the
-                // right config (source or sink)
-                final String connClass = connProps.get(ConnectorConfig.CONNECTOR_CLASS_CONFIG);
-                ClassLoader connectorLoader = plugins.delegatingLoader().connectorLoader(connClass);
-                savedLoader = Plugins.compareAndSwapLoaders(connectorLoader);
-
-                log.info("Creating connector {} of type {}", connName, connClass);
-                final Connector connector = plugins.newConnector(connClass);
-                final ConnectorConfig connConfig = ConnectUtils.isSinkConnector(connector)
-                        ? new SinkConnectorConfig(plugins, connProps)
-                        : new SourceConnectorConfig(plugins, connProps, config.topicCreationEnable());
-
-                final OffsetStorageReader offsetReader = new OffsetStorageReaderImpl(
-                        offsetBackingStore, connName, internalKeyConverter, internalValueConverter);
-                workerConnector = new WorkerConnector(
-                        connName, connector, connConfig, ctx, metrics, statusListener, offsetReader, connectorLoader);
-                log.info("Instantiated connector {} with version {} of type {}", connName, connector.version(), connector.getClass());
-                workerConnector.transitionTo(initialState, onConnectorStateChange);
-                Plugins.compareAndSwapLoaders(savedLoader);
-            } catch (Throwable t) {
-                log.error("Failed to start connector {}", connName, t);
-                // Can't be put in a finally block because it needs to be swapped before the call on
-                // statusListener
-                Plugins.compareAndSwapLoaders(savedLoader);
-                workerMetricsGroup.recordConnectorStartupFailure();
-                statusListener.onFailure(connName, t);
-                onConnectorStateChange.onCompletion(t, null);
-                return;
-            }
-
-            WorkerConnector existing = connectors.putIfAbsent(connName, workerConnector);
-            if (existing != null) {
-                onConnectorStateChange.onCompletion(
-                        new ConnectException("Connector with name " + connName + " already exists"),
-                        null);
-                // Don't need to do any cleanup of the WorkerConnector instance (such as calling
-                // shutdown() on it) here because it hasn't actually started running yet
-                return;
-            }
-
-            executor.submit(workerConnector);
-
-            log.info("Finished creating connector {}", connName);
-            workerMetricsGroup.recordConnectorStartupSuccess();
+		long timeoutMs = limit - time.milliseconds();
+		sourceTaskOffsetCommitter.close(timeoutMs);
+
+		offsetBackingStore.stop();
+		metrics.stop();
+
+		log.info("Worker stopped");
+
+		workerMetricsGroup.close();
+		connectorStatusMetricsGroup.close();
+
+		workerConfigTransformer.close();
+	}
+
+	/**
+	 * Start a connector managed by this worker.
+	 * @param connName               the connector name.
+	 * @param connProps              the properties of the connector.
+	 * @param ctx                    the connector runtime context.
+	 * @param statusListener         a listener for the runtime status transitions of the connector.
+	 * @param initialState           the initial state of the connector.
+	 * @param onConnectorStateChange invoked when the initial state change of the connector is completed
+	 */
+	public void startConnector(
+			String connName,
+			Map<String, String> connProps,
+			CloseableConnectorContext ctx,
+			ConnectorStatus.Listener statusListener,
+			TargetState initialState,
+			Callback<TargetState> onConnectorStateChange
+	) {
+		try (LoggingContext loggingContext = LoggingContext.forConnector(connName)) {
+			if (connectors.containsKey(connName)) {
+				onConnectorStateChange.onCompletion(
+						new ConnectException("Connector with name " + connName + " already exists"),
+						null);
+				return;
+			}
+
+			final WorkerConnector workerConnector;
+			ClassLoader savedLoader = plugins.currentThreadLoader();
+			try {
+				// By the time we arrive here, CONNECTOR_CLASS_CONFIG has been validated already
+				// Getting this value from the unparsed map will allow us to instantiate the
+				// right config (source or sink)
+				final String connClass = connProps.get(ConnectorConfig.CONNECTOR_CLASS_CONFIG);
+				ClassLoader connectorLoader = plugins.delegatingLoader().connectorLoader(connClass);
+				savedLoader = Plugins.compareAndSwapLoaders(connectorLoader);
+
+				log.info("Creating connector {} of type {}", connName, connClass);
+				final Connector connector = plugins.newConnector(connClass);
+				final ConnectorConfig connConfig = ConnectUtils.isSinkConnector(connector)
+						? new SinkConnectorConfig(plugins, connProps)
+						: new SourceConnectorConfig(plugins, connProps, config.topicCreationEnable());
+
+				final OffsetStorageReader offsetReader = new OffsetStorageReaderImpl(
+						offsetBackingStore, connName, internalKeyConverter, internalValueConverter);
+				workerConnector = new WorkerConnector(
+						connName, connector, connConfig, ctx, metrics, statusListener, offsetReader, connectorLoader);
+				log.info("Instantiated connector {} with version {} of type {}", connName, connector.version(), connector.getClass());
+				workerConnector.transitionTo(initialState, onConnectorStateChange);
+				Plugins.compareAndSwapLoaders(savedLoader);
+			} catch (Throwable t) {
+				log.error("Failed to start connector {}", connName, t);
+				// Can't be put in a finally block because it needs to be swapped before the call on
+				// statusListener
+				Plugins.compareAndSwapLoaders(savedLoader);
+				workerMetricsGroup.recordConnectorStartupFailure();
+				statusListener.onFailure(connName, t);
+				onConnectorStateChange.onCompletion(t, null);
+				return;
+			}
+
+			WorkerConnector existing = connectors.putIfAbsent(connName, workerConnector);
+			if (existing != null) {
+				onConnectorStateChange.onCompletion(
+						new ConnectException("Connector with name " + connName + " already exists"),
+						null);
+				// Don't need to do any cleanup of the WorkerConnector instance (such as calling
+				// shutdown() on it) here because it hasn't actually started running yet
+				return;
+			}
+
+			executor.submit(workerConnector);
+
+			log.info("Finished creating connector {}", connName);
+			workerMetricsGroup.recordConnectorStartupSuccess();
         }
     }
 
@@ -369,8 +324,8 @@
             throw new ConnectException("Connector " + connName + " not found in this worker.");
 
         ClassLoader savedLoader = plugins.currentThreadLoader();
-        try {
-            savedLoader = Plugins.compareAndSwapLoaders(workerConnector.loader());
+		try {
+			savedLoader = Plugins.compareAndSwapLoaders(workerConnector.loader());
             return workerConnector.isSinkConnector();
         } finally {
             Plugins.compareAndSwapLoaders(savedLoader);
@@ -397,8 +352,8 @@
 
             Connector connector = workerConnector.connector();
             ClassLoader savedLoader = plugins.currentThreadLoader();
-            try {
-                savedLoader = Plugins.compareAndSwapLoaders(workerConnector.loader());
+			try {
+				savedLoader = Plugins.compareAndSwapLoaders(workerConnector.loader());
                 String taskClassName = connector.taskClass().getName();
                 for (Map<String, String> taskProps : connector.taskConfigs(maxTasks)) {
                     // Ensure we don't modify the connector's copy of the config
@@ -414,108 +369,104 @@
                 }
             } finally {
                 Plugins.compareAndSwapLoaders(savedLoader);
-            }
-        }
-
-        return result;
-    }
-
-    /**
-     * Stop a connector managed by this worker.
-     *
-     * @param connName the connector name.
-     */
-    private void stopConnector(String connName) {
-        try (LoggingContext loggingContext = LoggingContext.forConnector(connName)) {
-            WorkerConnector workerConnector = connectors.get(connName);
-            log.info("Stopping connector {}", connName);
-
-            if (workerConnector == null) {
-                log.warn("Ignoring stop request for unowned connector {}", connName);
-                return;
-            }
-
-            ClassLoader savedLoader = plugins.currentThreadLoader();
-            try {
-                savedLoader = Plugins.compareAndSwapLoaders(workerConnector.loader());
-                workerConnector.shutdown();
-            } finally {
-                Plugins.compareAndSwapLoaders(savedLoader);
-            }
-        }
-    }
-
-    private void stopConnectors(Collection<String> ids) {
-        // Herder is responsible for stopping connectors. This is an internal method to sequentially
-        // stop connectors that have not explicitly been stopped.
-        for (String connector: ids)
-            stopConnector(connector);
-    }
-
-    private void awaitStopConnector(String connName, long timeout) {
-        try (LoggingContext loggingContext = LoggingContext.forConnector(connName)) {
-            WorkerConnector connector = connectors.remove(connName);
-            if (connector == null) {
-                log.warn("Ignoring await stop request for non-present connector {}", connName);
-                return;
-            }
-
-            if (!connector.awaitShutdown(timeout)) {
-                log.error("Connector ‘{}’ failed to properly shut down, has become unresponsive, and "
-                        + "may be consuming external resources. Correct the configuration for "
-                        + "this connector or remove the connector. After fixing the connector, it "
-                        + "may be necessary to restart this worker to release any consumed "
-                        + "resources.", connName);
-                connector.cancel();
-            } else {
-                log.debug("Graceful stop of connector {} succeeded.", connName);
-            }
-        }
-    }
-
-    private void awaitStopConnectors(Collection<String> ids) {
-        long now = time.milliseconds();
-        long deadline = now + CONNECTOR_GRACEFUL_SHUTDOWN_TIMEOUT_MS;
-        for (String id : ids) {
-            long remaining = Math.max(0, deadline - time.milliseconds());
-            awaitStopConnector(id, remaining);
-        }
-    }
-
-    /**
-     * Stop asynchronously all the worker's connectors and await their termination.
-     */
-    public void stopAndAwaitConnectors() {
-        stopAndAwaitConnectors(new ArrayList<>(connectors.keySet()));
-    }
-
-    /**
-     * Stop asynchronously a collection of connectors that belong to this worker and await their
-     * termination.
-     *
-     * @param ids the collection of connectors to be stopped.
-     */
-    public void stopAndAwaitConnectors(Collection<String> ids) {
-        stopConnectors(ids);
-        awaitStopConnectors(ids);
-    }
-
-    /**
-     * Stop a connector that belongs to this worker and await its termination.
-     *
-     * @param connName the name of the connector to be stopped.
-     */
-    public void stopAndAwaitConnector(String connName) {
-        stopConnector(connName);
-        awaitStopConnectors(Collections.singletonList(connName));
-    }
-
-    /**
-     * Get the IDs of the connectors currently running in this worker.
-     *
-     * @return the set of connector IDs.
-     */
-    public Set<String> connectorNames() {
+			}
+		}
+
+		return result;
+	}
+
+	/**
+	 * Stop a connector managed by this worker.
+	 * @param connName the connector name.
+	 */
+	private void stopConnector(String connName) {
+		try (LoggingContext loggingContext = LoggingContext.forConnector(connName)) {
+			WorkerConnector workerConnector = connectors.get(connName);
+			log.info("Stopping connector {}", connName);
+
+			if (workerConnector == null) {
+				log.warn("Ignoring stop request for unowned connector {}", connName);
+				return;
+			}
+
+			ClassLoader savedLoader = plugins.currentThreadLoader();
+			try {
+				savedLoader = Plugins.compareAndSwapLoaders(workerConnector.loader());
+				workerConnector.shutdown();
+			} finally {
+				Plugins.compareAndSwapLoaders(savedLoader);
+			}
+		}
+	}
+
+	private void stopConnectors(Collection<String> ids) {
+		// Herder is responsible for stopping connectors. This is an internal method to sequentially
+		// stop connectors that have not explicitly been stopped.
+		for (String connector : ids)
+			stopConnector(connector);
+	}
+
+	private void awaitStopConnector(String connName, long timeout) {
+		try (LoggingContext loggingContext = LoggingContext.forConnector(connName)) {
+			WorkerConnector connector = connectors.remove(connName);
+			if (connector == null) {
+				log.warn("Ignoring await stop request for non-present connector {}", connName);
+				return;
+			}
+
+			if (!connector.awaitShutdown(timeout)) {
+				log.error("Connector ‘{}’ failed to properly shut down, has become unresponsive, and "
+						+ "may be consuming external resources. Correct the configuration for "
+						+ "this connector or remove the connector. After fixing the connector, it "
+						+ "may be necessary to restart this worker to release any consumed "
+						+ "resources.", connName);
+				connector.cancel();
+			} else {
+				log.debug("Graceful stop of connector {} succeeded.", connName);
+			}
+		}
+	}
+
+	private void awaitStopConnectors(Collection<String> ids) {
+		long now = time.milliseconds();
+		long deadline = now + CONNECTOR_GRACEFUL_SHUTDOWN_TIMEOUT_MS;
+		for (String id : ids) {
+			long remaining = Math.max(0, deadline - time.milliseconds());
+			awaitStopConnector(id, remaining);
+		}
+	}
+
+	/**
+	 * Stop asynchronously all the worker's connectors and await their termination.
+	 */
+	public void stopAndAwaitConnectors() {
+		stopAndAwaitConnectors(new ArrayList<>(connectors.keySet()));
+	}
+
+	/**
+	 * Stop asynchronously a collection of connectors that belong to this worker and await their
+	 * termination.
+	 * @param ids the collection of connectors to be stopped.
+	 */
+	public void stopAndAwaitConnectors(Collection<String> ids) {
+		stopConnectors(ids);
+		awaitStopConnectors(ids);
+	}
+
+	/**
+	 * Stop a connector that belongs to this worker and await its termination.
+	 * @param connName the name of the connector to be stopped.
+	 */
+	public void stopAndAwaitConnector(String connName) {
+		stopConnector(connName);
+		awaitStopConnectors(Collections.singletonList(connName));
+	}
+
+	/**
+	 * Get the IDs of the connectors currently running in this worker.
+	 * @return the set of connector IDs.
+	 */
+	public Set<String> connectorNames() {
         return connectors.keySet();
     }
 
@@ -555,14 +506,14 @@
             if (tasks.containsKey(id))
                 throw new ConnectException("Task already exists in this worker: " + id);
 
-            connectorStatusMetricsGroup.recordTaskAdded(id);
+			connectorStatusMetricsGroup.recordTaskAdded(id);
             ClassLoader savedLoader = plugins.currentThreadLoader();
-            try {
-                String connType = connProps.get(ConnectorConfig.CONNECTOR_CLASS_CONFIG);
-                ClassLoader connectorLoader = plugins.delegatingLoader().connectorLoader(connType);
+			try {
+				String connType = connProps.get(ConnectorConfig.CONNECTOR_CLASS_CONFIG);
+				ClassLoader connectorLoader = plugins.delegatingLoader().connectorLoader(connType);
                 savedLoader = Plugins.compareAndSwapLoaders(connectorLoader);
-                final ConnectorConfig connConfig = new ConnectorConfig(plugins, connProps);
-                final TaskConfig taskConfig = new TaskConfig(taskProps);
+				final ConnectorConfig connConfig = new ConnectorConfig(plugins, connProps);
+				final TaskConfig taskConfig = new TaskConfig(taskProps);
                 final Class<? extends Task> taskClass = taskConfig.getClass(TaskConfig.TASK_CLASS_CONFIG).asSubclass(Task.class);
                 final Task task = plugins.newTask(taskClass);
                 log.info("Instantiated task {} with version {} of type {}", id, task.version(), taskClass.getName());
@@ -604,9 +555,9 @@
                 log.error("Failed to start task {}", id, t);
                 // Can't be put in a finally block because it needs to be swapped before the call on
                 // statusListener
-                Plugins.compareAndSwapLoaders(savedLoader);
-                connectorStatusMetricsGroup.recordTaskRemoved(id);
-                workerMetricsGroup.recordTaskFailure();
+				Plugins.compareAndSwapLoaders(savedLoader);
+				connectorStatusMetricsGroup.recordTaskRemoved(id);
+				workerMetricsGroup.recordTaskFailure();
                 statusListener.onFailure(id, t);
                 return false;
             }
@@ -643,156 +594,156 @@
 
         // Decide which type of worker task we need based on the type of task.
         if (task instanceof SourceTask) {
-            SourceConnectorConfig sourceConfig = new SourceConnectorConfig(plugins,
-                    connConfig.originalsStrings(), config.topicCreationEnable());
-            retryWithToleranceOperator.reporters(sourceTaskReporters(id, sourceConfig, errorHandlingMetrics));
-            TransformationChain<SourceRecord> transformationChain = new TransformationChain<>(sourceConfig.<SourceRecord>transformations(), retryWithToleranceOperator);
-            log.info("Initializing: {}", transformationChain);
-            CloseableOffsetStorageReader offsetReader = new OffsetStorageReaderImpl(offsetBackingStore, id.connector(),
-                    internalKeyConverter, internalValueConverter);
-            OffsetStorageWriter offsetWriter = new OffsetStorageWriter(offsetBackingStore, id.connector(),
-                    internalKeyConverter, internalValueConverter);
-            Map<String, Object> producerProps = producerConfigs(id, "connector-producer-" + id, config, sourceConfig, connectorClass,
-                                                                connectorClientConfigOverridePolicy, kafkaClusterId);
-            KafkaProducer<byte[], byte[]> producer = new KafkaProducer<>(producerProps);
-            TopicAdmin admin;
-            Map<String, TopicCreationGroup> topicCreationGroups;
-            if (config.topicCreationEnable() && sourceConfig.usesTopicCreation()) {
-                Map<String, Object> adminProps = adminConfigs(id, "connector-adminclient-" + id, config,
-                        sourceConfig, connectorClass, connectorClientConfigOverridePolicy, kafkaClusterId);
-                admin = new TopicAdmin(adminProps);
-                topicCreationGroups = TopicCreationGroup.configuredGroups(sourceConfig);
-            } else {
-                admin = null;
-                topicCreationGroups = null;
-            }
-
-            // Note we pass the configState as it performs dynamic transformations under the covers
-            return new WorkerSourceTask(id, (SourceTask) task, statusListener, initialState, keyConverter, valueConverter,
-                    headerConverter, transformationChain, producer, admin, topicCreationGroups,
-                    offsetReader, offsetWriter, config, configState, metrics, loader, time, retryWithToleranceOperator, herder.statusBackingStore(), executor);
+			SourceConnectorConfig sourceConfig = new SourceConnectorConfig(plugins,
+					connConfig.originalsStrings(), config.topicCreationEnable());
+			retryWithToleranceOperator.reporters(sourceTaskReporters(id, sourceConfig, errorHandlingMetrics));
+			TransformationChain<SourceRecord> transformationChain = new TransformationChain<>(sourceConfig.<SourceRecord>transformations(), retryWithToleranceOperator);
+			log.info("Initializing: {}", transformationChain);
+			CloseableOffsetStorageReader offsetReader = new OffsetStorageReaderImpl(offsetBackingStore, id.connector(),
+					internalKeyConverter, internalValueConverter);
+			OffsetStorageWriter offsetWriter = new OffsetStorageWriter(offsetBackingStore, id.connector(),
+					internalKeyConverter, internalValueConverter);
+			Map<String, Object> producerProps = producerConfigs(id, "connector-producer-" + id, config, sourceConfig, connectorClass,
+					connectorClientConfigOverridePolicy, kafkaClusterId);
+			KafkaProducer<byte[], byte[]> producer = new KafkaProducer<>(producerProps);
+			TopicAdmin admin;
+			Map<String, TopicCreationGroup> topicCreationGroups;
+			if (config.topicCreationEnable() && sourceConfig.usesTopicCreation()) {
+				Map<String, Object> adminProps = adminConfigs(id, "connector-adminclient-" + id, config,
+						sourceConfig, connectorClass, connectorClientConfigOverridePolicy, kafkaClusterId);
+				admin = new TopicAdmin(adminProps);
+				topicCreationGroups = TopicCreationGroup.configuredGroups(sourceConfig);
+			} else {
+				admin = null;
+				topicCreationGroups = null;
+			}
+
+			// Note we pass the configState as it performs dynamic transformations under the covers
+			return new WorkerSourceTask(id, (SourceTask) task, statusListener, initialState, keyConverter, valueConverter,
+					headerConverter, transformationChain, producer, admin, topicCreationGroups,
+					offsetReader, offsetWriter, config, configState, metrics, loader, time, retryWithToleranceOperator, herder.statusBackingStore(), executor);
         } else if (task instanceof SinkTask) {
-            TransformationChain<SinkRecord> transformationChain = new TransformationChain<>(connConfig.<SinkRecord>transformations(), retryWithToleranceOperator);
-            log.info("Initializing: {}", transformationChain);
-            SinkConnectorConfig sinkConfig = new SinkConnectorConfig(plugins, connConfig.originalsStrings());
-            retryWithToleranceOperator.reporters(sinkTaskReporters(id, sinkConfig, errorHandlingMetrics, connectorClass));
-            WorkerErrantRecordReporter workerErrantRecordReporter = createWorkerErrantRecordReporter(sinkConfig, retryWithToleranceOperator,
-                    keyConverter, valueConverter, headerConverter);
-
-            Map<String, Object> consumerProps = consumerConfigs(id, config, connConfig, connectorClass, connectorClientConfigOverridePolicy, kafkaClusterId);
-            KafkaConsumer<byte[], byte[]> consumer = new KafkaConsumer<>(consumerProps);
-
-            return new WorkerSinkTask(id, (SinkTask) task, statusListener, initialState, config, configState, metrics, keyConverter,
-                                      valueConverter, headerConverter, transformationChain, consumer, loader, time,
-                                      retryWithToleranceOperator, workerErrantRecordReporter, herder.statusBackingStore());
-        } else {
-            log.error("Tasks must be a subclass of either SourceTask or SinkTask and current is {}", task);
+			TransformationChain<SinkRecord> transformationChain = new TransformationChain<>(connConfig.<SinkRecord>transformations(), retryWithToleranceOperator);
+			log.info("Initializing: {}", transformationChain);
+			SinkConnectorConfig sinkConfig = new SinkConnectorConfig(plugins, connConfig.originalsStrings());
+			retryWithToleranceOperator.reporters(sinkTaskReporters(id, sinkConfig, errorHandlingMetrics, connectorClass));
+			WorkerErrantRecordReporter workerErrantRecordReporter = createWorkerErrantRecordReporter(sinkConfig, retryWithToleranceOperator,
+					keyConverter, valueConverter, headerConverter);
+
+			Map<String, Object> consumerProps = consumerConfigs(id, config, connConfig, connectorClass, connectorClientConfigOverridePolicy, kafkaClusterId);
+			KafkaConsumer<byte[], byte[]> consumer = new KafkaConsumer<>(consumerProps);
+
+			return new WorkerSinkTask(id, (SinkTask) task, statusListener, initialState, config, configState, metrics, keyConverter,
+					valueConverter, headerConverter, transformationChain, consumer, loader, time,
+					retryWithToleranceOperator, workerErrantRecordReporter, herder.statusBackingStore());
+		} else {
+			log.error("Tasks must be a subclass of either SourceTask or SinkTask and current is {}", task);
             throw new ConnectException("Tasks must be a subclass of either SourceTask or SinkTask");
-        }
-    }
-
-    static Map<String, Object> producerConfigs(ConnectorTaskId id,
-                                               String defaultClientId,
-                                               WorkerConfig config,
-                                               ConnectorConfig connConfig,
-                                               Class<? extends Connector>  connectorClass,
-                                               ConnectorClientConfigOverridePolicy connectorClientConfigOverridePolicy,
-                                               String clusterId) {
-        Map<String, Object> producerProps = new HashMap<>();
-        producerProps.put(ProducerConfig.BOOTSTRAP_SERVERS_CONFIG, Utils.join(config.getList(WorkerConfig.BOOTSTRAP_SERVERS_CONFIG), ","));
-        producerProps.put(ProducerConfig.KEY_SERIALIZER_CLASS_CONFIG, "org.apache.kafka.common.serialization.ByteArraySerializer");
-        producerProps.put(ProducerConfig.VALUE_SERIALIZER_CLASS_CONFIG, "org.apache.kafka.common.serialization.ByteArraySerializer");
-        // These settings will execute infinite retries on retriable exceptions. They *may* be overridden via configs passed to the worker,
-        // but this may compromise the delivery guarantees of Kafka Connect.
-        producerProps.put(ProducerConfig.MAX_BLOCK_MS_CONFIG, Long.toString(Long.MAX_VALUE));
-        producerProps.put(ProducerConfig.ACKS_CONFIG, "all");
-        producerProps.put(ProducerConfig.MAX_IN_FLIGHT_REQUESTS_PER_CONNECTION, "1");
-        producerProps.put(ProducerConfig.DELIVERY_TIMEOUT_MS_CONFIG, Integer.toString(Integer.MAX_VALUE));
-        producerProps.put(ProducerConfig.CLIENT_ID_CONFIG, defaultClientId);
-        // User-specified overrides
-        producerProps.putAll(config.originalsWithPrefix("producer."));
-        //add client metrics.context properties
-        ConnectUtils.addMetricsContextProperties(producerProps, config, clusterId);
-
-        // Connector-specified overrides
-        Map<String, Object> producerOverrides =
-            connectorClientConfigOverrides(id, connConfig, connectorClass, ConnectorConfig.CONNECTOR_CLIENT_PRODUCER_OVERRIDES_PREFIX,
-                                           ConnectorType.SOURCE, ConnectorClientConfigRequest.ClientType.PRODUCER,
-                                           connectorClientConfigOverridePolicy);
-        producerProps.putAll(producerOverrides);
-
-        return producerProps;
-    }
-
-    static Map<String, Object> consumerConfigs(ConnectorTaskId id,
-                                               WorkerConfig config,
-                                               ConnectorConfig connConfig,
-                                               Class<? extends Connector> connectorClass,
-                                               ConnectorClientConfigOverridePolicy connectorClientConfigOverridePolicy,
-                                               String clusterId) {
-        // Include any unknown worker configs so consumer configs can be set globally on the worker
-        // and through to the task
-        Map<String, Object> consumerProps = new HashMap<>();
-
-        consumerProps.put(ConsumerConfig.GROUP_ID_CONFIG, SinkUtils.consumerGroupId(id.connector()));
-        consumerProps.put(ConsumerConfig.CLIENT_ID_CONFIG, "connector-consumer-" + id);
-        consumerProps.put(ConsumerConfig.BOOTSTRAP_SERVERS_CONFIG,
-                  Utils.join(config.getList(WorkerConfig.BOOTSTRAP_SERVERS_CONFIG), ","));
-        consumerProps.put(ConsumerConfig.ENABLE_AUTO_COMMIT_CONFIG, "false");
-        consumerProps.put(ConsumerConfig.AUTO_OFFSET_RESET_CONFIG, "earliest");
-        consumerProps.put(ConsumerConfig.KEY_DESERIALIZER_CLASS_CONFIG, "org.apache.kafka.common.serialization.ByteArrayDeserializer");
-        consumerProps.put(ConsumerConfig.VALUE_DESERIALIZER_CLASS_CONFIG, "org.apache.kafka.common.serialization.ByteArrayDeserializer");
-
-        consumerProps.putAll(config.originalsWithPrefix("consumer."));
-        //add client metrics.context properties
-        ConnectUtils.addMetricsContextProperties(consumerProps, config, clusterId);
-        // Connector-specified overrides
-        Map<String, Object> consumerOverrides =
-            connectorClientConfigOverrides(id, connConfig, connectorClass, ConnectorConfig.CONNECTOR_CLIENT_CONSUMER_OVERRIDES_PREFIX,
-                                           ConnectorType.SINK, ConnectorClientConfigRequest.ClientType.CONSUMER,
-                                           connectorClientConfigOverridePolicy);
-        consumerProps.putAll(consumerOverrides);
-
-        return consumerProps;
-    }
-
-    static Map<String, Object> adminConfigs(ConnectorTaskId id,
-                                            String defaultClientId,
-                                            WorkerConfig config,
-                                            ConnectorConfig connConfig,
-                                            Class<? extends Connector> connectorClass,
-                                            ConnectorClientConfigOverridePolicy connectorClientConfigOverridePolicy,
-                                            String clusterId) {
-        Map<String, Object> adminProps = new HashMap<>();
-        // Use the top-level worker configs to retain backwards compatibility with older releases which
-        // did not require a prefix for connector admin client configs in the worker configuration file
-        // Ignore configs that begin with "admin." since those will be added next (with the prefix stripped)
-        // and those that begin with "producer." and "consumer.", since we know they aren't intended for
-        // the admin client
-        Map<String, Object> nonPrefixedWorkerConfigs = config.originals().entrySet().stream()
-            .filter(e -> !e.getKey().startsWith("admin.")
-                && !e.getKey().startsWith("producer.")
-                && !e.getKey().startsWith("consumer."))
-            .collect(Collectors.toMap(Map.Entry::getKey, Map.Entry::getValue));
-        adminProps.put(AdminClientConfig.BOOTSTRAP_SERVERS_CONFIG,
-            Utils.join(config.getList(WorkerConfig.BOOTSTRAP_SERVERS_CONFIG), ","));
-        adminProps.put(AdminClientConfig.CLIENT_ID_CONFIG, defaultClientId);
-        adminProps.putAll(nonPrefixedWorkerConfigs);
-
-        // Admin client-specific overrides in the worker config
-        adminProps.putAll(config.originalsWithPrefix("admin."));
-
-        // Connector-specified overrides
-        Map<String, Object> adminOverrides =
-            connectorClientConfigOverrides(id, connConfig, connectorClass, ConnectorConfig.CONNECTOR_CLIENT_ADMIN_OVERRIDES_PREFIX,
-                                           ConnectorType.SINK, ConnectorClientConfigRequest.ClientType.ADMIN,
-                                           connectorClientConfigOverridePolicy);
-        adminProps.putAll(adminOverrides);
-
-        //add client metrics.context properties
-        ConnectUtils.addMetricsContextProperties(adminProps, config, clusterId);
-
-        return adminProps;
+		}
+	}
+
+	static Map<String, Object> producerConfigs(ConnectorTaskId id,
+											   String defaultClientId,
+											   WorkerConfig config,
+											   ConnectorConfig connConfig,
+											   Class<? extends Connector> connectorClass,
+											   ConnectorClientConfigOverridePolicy connectorClientConfigOverridePolicy,
+											   String clusterId) {
+		Map<String, Object> producerProps = new HashMap<>();
+		producerProps.put(ProducerConfig.BOOTSTRAP_SERVERS_CONFIG, Utils.join(config.getList(WorkerConfig.BOOTSTRAP_SERVERS_CONFIG), ","));
+		producerProps.put(ProducerConfig.KEY_SERIALIZER_CLASS_CONFIG, "org.apache.kafka.common.serialization.ByteArraySerializer");
+		producerProps.put(ProducerConfig.VALUE_SERIALIZER_CLASS_CONFIG, "org.apache.kafka.common.serialization.ByteArraySerializer");
+		// These settings will execute infinite retries on retriable exceptions. They *may* be overridden via configs passed to the worker,
+		// but this may compromise the delivery guarantees of Kafka Connect.
+		producerProps.put(ProducerConfig.MAX_BLOCK_MS_CONFIG, Long.toString(Long.MAX_VALUE));
+		producerProps.put(ProducerConfig.ACKS_CONFIG, "all");
+		producerProps.put(ProducerConfig.MAX_IN_FLIGHT_REQUESTS_PER_CONNECTION, "1");
+		producerProps.put(ProducerConfig.DELIVERY_TIMEOUT_MS_CONFIG, Integer.toString(Integer.MAX_VALUE));
+		producerProps.put(ProducerConfig.CLIENT_ID_CONFIG, defaultClientId);
+		// User-specified overrides
+		producerProps.putAll(config.originalsWithPrefix("producer."));
+		//add client metrics.context properties
+		ConnectUtils.addMetricsContextProperties(producerProps, config, clusterId);
+
+		// Connector-specified overrides
+		Map<String, Object> producerOverrides =
+				connectorClientConfigOverrides(id, connConfig, connectorClass, ConnectorConfig.CONNECTOR_CLIENT_PRODUCER_OVERRIDES_PREFIX,
+						ConnectorType.SOURCE, ConnectorClientConfigRequest.ClientType.PRODUCER,
+						connectorClientConfigOverridePolicy);
+		producerProps.putAll(producerOverrides);
+
+		return producerProps;
+	}
+
+	static Map<String, Object> consumerConfigs(ConnectorTaskId id,
+											   WorkerConfig config,
+											   ConnectorConfig connConfig,
+											   Class<? extends Connector> connectorClass,
+											   ConnectorClientConfigOverridePolicy connectorClientConfigOverridePolicy,
+											   String clusterId) {
+		// Include any unknown worker configs so consumer configs can be set globally on the worker
+		// and through to the task
+		Map<String, Object> consumerProps = new HashMap<>();
+
+		consumerProps.put(ConsumerConfig.GROUP_ID_CONFIG, SinkUtils.consumerGroupId(id.connector()));
+		consumerProps.put(ConsumerConfig.CLIENT_ID_CONFIG, "connector-consumer-" + id);
+		consumerProps.put(ConsumerConfig.BOOTSTRAP_SERVERS_CONFIG,
+				Utils.join(config.getList(WorkerConfig.BOOTSTRAP_SERVERS_CONFIG), ","));
+		consumerProps.put(ConsumerConfig.ENABLE_AUTO_COMMIT_CONFIG, "false");
+		consumerProps.put(ConsumerConfig.AUTO_OFFSET_RESET_CONFIG, "earliest");
+		consumerProps.put(ConsumerConfig.KEY_DESERIALIZER_CLASS_CONFIG, "org.apache.kafka.common.serialization.ByteArrayDeserializer");
+		consumerProps.put(ConsumerConfig.VALUE_DESERIALIZER_CLASS_CONFIG, "org.apache.kafka.common.serialization.ByteArrayDeserializer");
+
+		consumerProps.putAll(config.originalsWithPrefix("consumer."));
+		//add client metrics.context properties
+		ConnectUtils.addMetricsContextProperties(consumerProps, config, clusterId);
+		// Connector-specified overrides
+		Map<String, Object> consumerOverrides =
+				connectorClientConfigOverrides(id, connConfig, connectorClass, ConnectorConfig.CONNECTOR_CLIENT_CONSUMER_OVERRIDES_PREFIX,
+						ConnectorType.SINK, ConnectorClientConfigRequest.ClientType.CONSUMER,
+						connectorClientConfigOverridePolicy);
+		consumerProps.putAll(consumerOverrides);
+
+		return consumerProps;
+	}
+
+	static Map<String, Object> adminConfigs(ConnectorTaskId id,
+											String defaultClientId,
+											WorkerConfig config,
+											ConnectorConfig connConfig,
+											Class<? extends Connector> connectorClass,
+											ConnectorClientConfigOverridePolicy connectorClientConfigOverridePolicy,
+											String clusterId) {
+		Map<String, Object> adminProps = new HashMap<>();
+		// Use the top-level worker configs to retain backwards compatibility with older releases which
+		// did not require a prefix for connector admin client configs in the worker configuration file
+		// Ignore configs that begin with "admin." since those will be added next (with the prefix stripped)
+		// and those that begin with "producer." and "consumer.", since we know they aren't intended for
+		// the admin client
+		Map<String, Object> nonPrefixedWorkerConfigs = config.originals().entrySet().stream()
+				.filter(e -> !e.getKey().startsWith("admin.")
+						&& !e.getKey().startsWith("producer.")
+						&& !e.getKey().startsWith("consumer."))
+				.collect(Collectors.toMap(Map.Entry::getKey, Map.Entry::getValue));
+		adminProps.put(AdminClientConfig.BOOTSTRAP_SERVERS_CONFIG,
+				Utils.join(config.getList(WorkerConfig.BOOTSTRAP_SERVERS_CONFIG), ","));
+		adminProps.put(AdminClientConfig.CLIENT_ID_CONFIG, defaultClientId);
+		adminProps.putAll(nonPrefixedWorkerConfigs);
+
+		// Admin client-specific overrides in the worker config
+		adminProps.putAll(config.originalsWithPrefix("admin."));
+
+		// Connector-specified overrides
+		Map<String, Object> adminOverrides =
+				connectorClientConfigOverrides(id, connConfig, connectorClass, ConnectorConfig.CONNECTOR_CLIENT_ADMIN_OVERRIDES_PREFIX,
+						ConnectorType.SINK, ConnectorClientConfigRequest.ClientType.ADMIN,
+						connectorClientConfigOverridePolicy);
+		adminProps.putAll(adminOverrides);
+
+		//add client metrics.context properties
+		ConnectUtils.addMetricsContextProperties(adminProps, config, clusterId);
+
+		return adminProps;
     }
 
     private static Map<String, Object> connectorClientConfigOverrides(ConnectorTaskId id,
@@ -834,61 +785,61 @@
         // check if topic for dead letter queue exists
         String topic = connConfig.dlqTopicName();
         if (topic != null && !topic.isEmpty()) {
-            Map<String, Object> producerProps = producerConfigs(id, "connector-dlq-producer-" + id, config, connConfig, connectorClass,
-                                                                connectorClientConfigOverridePolicy, kafkaClusterId);
-            Map<String, Object> adminProps = adminConfigs(id, "connector-dlq-adminclient-", config, connConfig, connectorClass, connectorClientConfigOverridePolicy, kafkaClusterId);
-            DeadLetterQueueReporter reporter = DeadLetterQueueReporter.createAndSetup(adminProps, id, connConfig, producerProps, errorHandlingMetrics);
-
-            reporters.add(reporter);
+			Map<String, Object> producerProps = producerConfigs(id, "connector-dlq-producer-" + id, config, connConfig, connectorClass,
+					connectorClientConfigOverridePolicy, kafkaClusterId);
+			Map<String, Object> adminProps = adminConfigs(id, "connector-dlq-adminclient-", config, connConfig, connectorClass, connectorClientConfigOverridePolicy, kafkaClusterId);
+			DeadLetterQueueReporter reporter = DeadLetterQueueReporter.createAndSetup(adminProps, id, connConfig, producerProps, errorHandlingMetrics);
+
+			reporters.add(reporter);
         }
 
-        return reporters;
-    }
-
-    private List<ErrorReporter> sourceTaskReporters(ConnectorTaskId id, ConnectorConfig connConfig,
-                                                      ErrorHandlingMetrics errorHandlingMetrics) {
-        List<ErrorReporter> reporters = new ArrayList<>();
-        LogReporter logReporter = new LogReporter(id, connConfig, errorHandlingMetrics);
-        reporters.add(logReporter);
-
-        return reporters;
-    }
-
-    private WorkerErrantRecordReporter createWorkerErrantRecordReporter(
-        SinkConnectorConfig connConfig,
-        RetryWithToleranceOperator retryWithToleranceOperator,
-        Converter keyConverter,
-        Converter valueConverter,
-        HeaderConverter headerConverter
-    ) {
-        // check if errant record reporter topic is configured
-        if (connConfig.enableErrantRecordReporter()) {
-            return new WorkerErrantRecordReporter(retryWithToleranceOperator, keyConverter, valueConverter, headerConverter);
-        }
-        return null;
-    }
-
-    private void stopTask(ConnectorTaskId taskId) {
-        try (LoggingContext loggingContext = LoggingContext.forTask(taskId)) {
-            WorkerTask task = tasks.get(taskId);
-            if (task == null) {
-                log.warn("Ignoring stop request for unowned task {}", taskId);
-                return;
-            }
-
-            log.info("Stopping task {}", task.id());
-            if (task instanceof WorkerSourceTask)
-                sourceTaskOffsetCommitter.remove(task.id());
-
-            ClassLoader savedLoader = plugins.currentThreadLoader();
-            try {
-                savedLoader = Plugins.compareAndSwapLoaders(task.loader());
-                task.stop();
-            } finally {
-                Plugins.compareAndSwapLoaders(savedLoader);
-            }
-        }
-    }
+		return reporters;
+	}
+
+	private List<ErrorReporter> sourceTaskReporters(ConnectorTaskId id, ConnectorConfig connConfig,
+													ErrorHandlingMetrics errorHandlingMetrics) {
+		List<ErrorReporter> reporters = new ArrayList<>();
+		LogReporter logReporter = new LogReporter(id, connConfig, errorHandlingMetrics);
+		reporters.add(logReporter);
+
+		return reporters;
+	}
+
+	private WorkerErrantRecordReporter createWorkerErrantRecordReporter(
+			SinkConnectorConfig connConfig,
+			RetryWithToleranceOperator retryWithToleranceOperator,
+			Converter keyConverter,
+			Converter valueConverter,
+			HeaderConverter headerConverter
+	) {
+		// check if errant record reporter topic is configured
+		if (connConfig.enableErrantRecordReporter()) {
+			return new WorkerErrantRecordReporter(retryWithToleranceOperator, keyConverter, valueConverter, headerConverter);
+		}
+		return null;
+	}
+
+	private void stopTask(ConnectorTaskId taskId) {
+		try (LoggingContext loggingContext = LoggingContext.forTask(taskId)) {
+			WorkerTask task = tasks.get(taskId);
+			if (task == null) {
+				log.warn("Ignoring stop request for unowned task {}", taskId);
+				return;
+			}
+
+			log.info("Stopping task {}", task.id());
+			if (task instanceof WorkerSourceTask)
+				sourceTaskOffsetCommitter.remove(task.id());
+
+			ClassLoader savedLoader = plugins.currentThreadLoader();
+			try {
+				savedLoader = Plugins.compareAndSwapLoaders(task.loader());
+				task.stop();
+			} finally {
+				Plugins.compareAndSwapLoaders(savedLoader);
+			}
+		}
+	}
 
     private void stopTasks(Collection<ConnectorTaskId> ids) {
         // Herder is responsible for stopping tasks. This is an internal method to sequentially
@@ -901,23 +852,23 @@
     private void awaitStopTask(ConnectorTaskId taskId, long timeout) {
         try (LoggingContext loggingContext = LoggingContext.forTask(taskId)) {
             WorkerTask task = tasks.remove(taskId);
-            if (task == null) {
-                log.warn("Ignoring await stop request for non-present task {}", taskId);
-                return;
-            }
-
-            if (!task.awaitStop(timeout)) {
-                log.error("Graceful stop of task {} failed.", task.id());
-                task.cancel();
-            } else {
-                log.debug("Graceful stop of task {} succeeded.", task.id());
-            }
-
-            try {
-                task.removeMetrics();
-            } finally {
-                connectorStatusMetricsGroup.recordTaskRemoved(taskId);
-            }
+			if (task == null) {
+				log.warn("Ignoring await stop request for non-present task {}", taskId);
+				return;
+			}
+
+			if (!task.awaitStop(timeout)) {
+				log.error("Graceful stop of task {} failed.", task.id());
+				task.cancel();
+			} else {
+				log.debug("Graceful stop of task {} succeeded.", task.id());
+			}
+
+			try {
+				task.removeMetrics();
+			} finally {
+				connectorStatusMetricsGroup.recordTaskRemoved(taskId);
+			}
         }
     }
 
@@ -970,221 +921,220 @@
 
     public Converter getInternalValueConverter() {
         return internalValueConverter;
-    }
-
-    public Plugins getPlugins() {
-        return plugins;
-    }
-
-    public String workerId() {
-        return workerId;
-    }
-
-    /**
-     * Returns whether this worker is configured to allow source connectors to create the topics
-     * that they use with custom configurations, if these topics don't already exist.
-     *
-     * @return true if topic creation by source connectors is allowed; false otherwise
-     */
-    public boolean isTopicCreationEnabled() {
-        return config.topicCreationEnable();
-    }
-
-    /**
-     * Get the {@link ConnectMetrics} that uses Kafka Metrics and manages the JMX reporter.
-     * @return the Connect-specific metrics; never null
-     */
-    public ConnectMetrics metrics() {
-        return metrics;
-    }
-
-    public void setTargetState(String connName, TargetState state, Callback<TargetState> stateChangeCallback) {
-        log.info("Setting connector {} state to {}", connName, state);
-
-        WorkerConnector workerConnector = connectors.get(connName);
-        if (workerConnector != null) {
-            ClassLoader connectorLoader =
-                    plugins.delegatingLoader().connectorLoader(workerConnector.connector());
-            executeStateTransition(
-                () -> workerConnector.transitionTo(state, stateChangeCallback),
-                connectorLoader);
+	}
+
+	public Plugins getPlugins() {
+		return plugins;
+	}
+
+	public String workerId() {
+		return workerId;
+	}
+
+	/**
+	 * Returns whether this worker is configured to allow source connectors to create the topics
+	 * that they use with custom configurations, if these topics don't already exist.
+	 * @return true if topic creation by source connectors is allowed; false otherwise
+	 */
+	public boolean isTopicCreationEnabled() {
+		return config.topicCreationEnable();
+	}
+
+	/**
+	 * Get the {@link ConnectMetrics} that uses Kafka Metrics and manages the JMX reporter.
+	 * @return the Connect-specific metrics; never null
+	 */
+	public ConnectMetrics metrics() {
+		return metrics;
+	}
+
+	public void setTargetState(String connName, TargetState state, Callback<TargetState> stateChangeCallback) {
+		log.info("Setting connector {} state to {}", connName, state);
+
+		WorkerConnector workerConnector = connectors.get(connName);
+		if (workerConnector != null) {
+			ClassLoader connectorLoader =
+					plugins.delegatingLoader().connectorLoader(workerConnector.connector());
+			executeStateTransition(
+					() -> workerConnector.transitionTo(state, stateChangeCallback),
+					connectorLoader);
         }
 
         for (Map.Entry<ConnectorTaskId, WorkerTask> taskEntry : tasks.entrySet()) {
             if (taskEntry.getKey().connector().equals(connName)) {
                 WorkerTask workerTask = taskEntry.getValue();
-                executeStateTransition(() -> workerTask.transitionTo(state), workerTask.loader);
-            }
-        }
-    }
-
-    private void executeStateTransition(Runnable stateTransition, ClassLoader loader) {
-        ClassLoader savedLoader = plugins.currentThreadLoader();
-        try {
-            savedLoader = Plugins.compareAndSwapLoaders(loader);
-            stateTransition.run();
-        } finally {
-            Plugins.compareAndSwapLoaders(savedLoader);
-        }
-    }
-
-    ConnectorStatusMetricsGroup connectorStatusMetricsGroup() {
-        return connectorStatusMetricsGroup;
-    }
-
-    WorkerMetricsGroup workerMetricsGroup() {
-        return workerMetricsGroup;
-    }
-
-    static class ConnectorStatusMetricsGroup {
-        private final ConnectMetrics connectMetrics;
-        private final ConnectMetricsRegistry registry;
-        private final ConcurrentMap<String, MetricGroup> connectorStatusMetrics = new ConcurrentHashMap<>();
-        private final Herder herder;
-        private final ConcurrentMap<ConnectorTaskId, WorkerTask> tasks;
-
-
-        protected ConnectorStatusMetricsGroup(
-            ConnectMetrics connectMetrics, ConcurrentMap<ConnectorTaskId, WorkerTask> tasks, Herder herder) {
-            this.connectMetrics = connectMetrics;
-            this.registry = connectMetrics.registry();
-            this.tasks = tasks;
-            this.herder = herder;
-        }
-
-        protected ConnectMetrics.LiteralSupplier<Long> taskCounter(String connName) {
-            return now -> tasks.keySet()
-                .stream()
-                .filter(taskId -> taskId.connector().equals(connName))
-                .count();
-        }
-
-        protected ConnectMetrics.LiteralSupplier<Long> taskStatusCounter(String connName, TaskStatus.State state) {
-            return now -> tasks.values()
-                .stream()
-                .filter(task ->
-                    task.id().connector().equals(connName) &&
-                    herder.taskStatus(task.id()).state().equalsIgnoreCase(state.toString()))
-                .count();
-        }
-
-        protected synchronized void recordTaskAdded(ConnectorTaskId connectorTaskId) {
-            if (connectorStatusMetrics.containsKey(connectorTaskId.connector())) {
-                return;
-            }
-
-            String connName = connectorTaskId.connector();
-
-            MetricGroup metricGroup = connectMetrics.group(registry.workerGroupName(),
-                registry.connectorTagName(), connName);
-
-            metricGroup.addValueMetric(registry.connectorTotalTaskCount, taskCounter(connName));
-            for (Map.Entry<MetricNameTemplate, TaskStatus.State> statusMetric : registry.connectorStatusMetrics
-                .entrySet()) {
-                metricGroup.addValueMetric(statusMetric.getKey(), taskStatusCounter(connName,
-                    statusMetric.getValue()));
-            }
-            connectorStatusMetrics.put(connectorTaskId.connector(), metricGroup);
-        }
-
-        protected synchronized void recordTaskRemoved(ConnectorTaskId connectorTaskId) {
-            // Unregister connector task count metric if we remove the last task of the connector
-            if (tasks.keySet().stream().noneMatch(id -> id.connector().equals(connectorTaskId.connector()))) {
-                connectorStatusMetrics.get(connectorTaskId.connector()).close();
-                connectorStatusMetrics.remove(connectorTaskId.connector());
-            }
-        }
-
-        protected synchronized void close() {
-            for (MetricGroup metricGroup: connectorStatusMetrics.values()) {
-                metricGroup.close();
-            }
-        }
-
-        protected MetricGroup metricGroup(String connectorId) {
-            return connectorStatusMetrics.get(connectorId);
-        }
-    }
-
-    class WorkerMetricsGroup {
-        private final MetricGroup metricGroup;
-        private final Sensor connectorStartupAttempts;
-        private final Sensor connectorStartupSuccesses;
-        private final Sensor connectorStartupFailures;
-        private final Sensor connectorStartupResults;
-        private final Sensor taskStartupAttempts;
-        private final Sensor taskStartupSuccesses;
-        private final Sensor taskStartupFailures;
-        private final Sensor taskStartupResults;
-
-        public WorkerMetricsGroup(ConnectMetrics connectMetrics) {
-            ConnectMetricsRegistry registry = connectMetrics.registry();
-            metricGroup = connectMetrics.group(registry.workerGroupName());
-
-            metricGroup.addValueMetric(registry.connectorCount, now -> (double) connectors.size());
-            metricGroup.addValueMetric(registry.taskCount, now -> (double) tasks.size());
-
-            MetricName connectorFailurePct = metricGroup.metricName(registry.connectorStartupFailurePercentage);
-            MetricName connectorSuccessPct = metricGroup.metricName(registry.connectorStartupSuccessPercentage);
-            Frequencies connectorStartupResultFrequencies = Frequencies.forBooleanValues(connectorFailurePct, connectorSuccessPct);
-            connectorStartupResults = metricGroup.sensor("connector-startup-results");
-            connectorStartupResults.add(connectorStartupResultFrequencies);
-
-            connectorStartupAttempts = metricGroup.sensor("connector-startup-attempts");
-            connectorStartupAttempts.add(metricGroup.metricName(registry.connectorStartupAttemptsTotal), new CumulativeSum());
-
-            connectorStartupSuccesses = metricGroup.sensor("connector-startup-successes");
-            connectorStartupSuccesses.add(metricGroup.metricName(registry.connectorStartupSuccessTotal), new CumulativeSum());
-
-            connectorStartupFailures = metricGroup.sensor("connector-startup-failures");
-            connectorStartupFailures.add(metricGroup.metricName(registry.connectorStartupFailureTotal), new CumulativeSum());
-
-            MetricName taskFailurePct = metricGroup.metricName(registry.taskStartupFailurePercentage);
-            MetricName taskSuccessPct = metricGroup.metricName(registry.taskStartupSuccessPercentage);
-            Frequencies taskStartupResultFrequencies = Frequencies.forBooleanValues(taskFailurePct, taskSuccessPct);
-            taskStartupResults = metricGroup.sensor("task-startup-results");
-            taskStartupResults.add(taskStartupResultFrequencies);
-
-            taskStartupAttempts = metricGroup.sensor("task-startup-attempts");
-            taskStartupAttempts.add(metricGroup.metricName(registry.taskStartupAttemptsTotal), new CumulativeSum());
-
-            taskStartupSuccesses = metricGroup.sensor("task-startup-successes");
-            taskStartupSuccesses.add(metricGroup.metricName(registry.taskStartupSuccessTotal), new CumulativeSum());
-
-            taskStartupFailures = metricGroup.sensor("task-startup-failures");
-            taskStartupFailures.add(metricGroup.metricName(registry.taskStartupFailureTotal), new CumulativeSum());
-        }
-
-        void close() {
-            metricGroup.close();
-        }
-
-        void recordConnectorStartupFailure() {
-            connectorStartupAttempts.record(1.0);
-            connectorStartupFailures.record(1.0);
-            connectorStartupResults.record(0.0);
-        }
-
-        void recordConnectorStartupSuccess() {
-            connectorStartupAttempts.record(1.0);
-            connectorStartupSuccesses.record(1.0);
-            connectorStartupResults.record(1.0);
-        }
-
-        void recordTaskFailure() {
-            taskStartupAttempts.record(1.0);
-            taskStartupFailures.record(1.0);
-            taskStartupResults.record(0.0);
-        }
-
-        void recordTaskSuccess() {
-            taskStartupAttempts.record(1.0);
-            taskStartupSuccesses.record(1.0);
-            taskStartupResults.record(1.0);
-        }
-
-        protected MetricGroup metricGroup() {
-            return metricGroup;
-        }
-    }
+				executeStateTransition(() -> workerTask.transitionTo(state), workerTask.loader);
+			}
+		}
+	}
+
+	private void executeStateTransition(Runnable stateTransition, ClassLoader loader) {
+		ClassLoader savedLoader = plugins.currentThreadLoader();
+		try {
+			savedLoader = Plugins.compareAndSwapLoaders(loader);
+			stateTransition.run();
+		} finally {
+			Plugins.compareAndSwapLoaders(savedLoader);
+		}
+	}
+
+	ConnectorStatusMetricsGroup connectorStatusMetricsGroup() {
+		return connectorStatusMetricsGroup;
+	}
+
+	WorkerMetricsGroup workerMetricsGroup() {
+		return workerMetricsGroup;
+	}
+
+	static class ConnectorStatusMetricsGroup {
+		private final ConnectMetrics connectMetrics;
+		private final ConnectMetricsRegistry registry;
+		private final ConcurrentMap<String, MetricGroup> connectorStatusMetrics = new ConcurrentHashMap<>();
+		private final Herder herder;
+		private final ConcurrentMap<ConnectorTaskId, WorkerTask> tasks;
+
+
+		protected ConnectorStatusMetricsGroup(
+				ConnectMetrics connectMetrics, ConcurrentMap<ConnectorTaskId, WorkerTask> tasks, Herder herder) {
+			this.connectMetrics = connectMetrics;
+			this.registry = connectMetrics.registry();
+			this.tasks = tasks;
+			this.herder = herder;
+		}
+
+		protected ConnectMetrics.LiteralSupplier<Long> taskCounter(String connName) {
+			return now -> tasks.keySet()
+					.stream()
+					.filter(taskId -> taskId.connector().equals(connName))
+					.count();
+		}
+
+		protected ConnectMetrics.LiteralSupplier<Long> taskStatusCounter(String connName, TaskStatus.State state) {
+			return now -> tasks.values()
+					.stream()
+					.filter(task ->
+							task.id().connector().equals(connName) &&
+									herder.taskStatus(task.id()).state().equalsIgnoreCase(state.toString()))
+					.count();
+		}
+
+		protected synchronized void recordTaskAdded(ConnectorTaskId connectorTaskId) {
+			if (connectorStatusMetrics.containsKey(connectorTaskId.connector())) {
+				return;
+			}
+
+			String connName = connectorTaskId.connector();
+
+			MetricGroup metricGroup = connectMetrics.group(registry.workerGroupName(),
+					registry.connectorTagName(), connName);
+
+			metricGroup.addValueMetric(registry.connectorTotalTaskCount, taskCounter(connName));
+			for (Map.Entry<MetricNameTemplate, TaskStatus.State> statusMetric : registry.connectorStatusMetrics
+					.entrySet()) {
+				metricGroup.addValueMetric(statusMetric.getKey(), taskStatusCounter(connName,
+						statusMetric.getValue()));
+			}
+			connectorStatusMetrics.put(connectorTaskId.connector(), metricGroup);
+		}
+
+		protected synchronized void recordTaskRemoved(ConnectorTaskId connectorTaskId) {
+			// Unregister connector task count metric if we remove the last task of the connector
+			if (tasks.keySet().stream().noneMatch(id -> id.connector().equals(connectorTaskId.connector()))) {
+				connectorStatusMetrics.get(connectorTaskId.connector()).close();
+				connectorStatusMetrics.remove(connectorTaskId.connector());
+			}
+		}
+
+		protected synchronized void close() {
+			for (MetricGroup metricGroup : connectorStatusMetrics.values()) {
+				metricGroup.close();
+			}
+		}
+
+		protected MetricGroup metricGroup(String connectorId) {
+			return connectorStatusMetrics.get(connectorId);
+		}
+	}
+
+	class WorkerMetricsGroup {
+		private final MetricGroup metricGroup;
+		private final Sensor connectorStartupAttempts;
+		private final Sensor connectorStartupSuccesses;
+		private final Sensor connectorStartupFailures;
+		private final Sensor connectorStartupResults;
+		private final Sensor taskStartupAttempts;
+		private final Sensor taskStartupSuccesses;
+		private final Sensor taskStartupFailures;
+		private final Sensor taskStartupResults;
+
+		public WorkerMetricsGroup(ConnectMetrics connectMetrics) {
+			ConnectMetricsRegistry registry = connectMetrics.registry();
+			metricGroup = connectMetrics.group(registry.workerGroupName());
+
+			metricGroup.addValueMetric(registry.connectorCount, now -> (double) connectors.size());
+			metricGroup.addValueMetric(registry.taskCount, now -> (double) tasks.size());
+
+			MetricName connectorFailurePct = metricGroup.metricName(registry.connectorStartupFailurePercentage);
+			MetricName connectorSuccessPct = metricGroup.metricName(registry.connectorStartupSuccessPercentage);
+			Frequencies connectorStartupResultFrequencies = Frequencies.forBooleanValues(connectorFailurePct, connectorSuccessPct);
+			connectorStartupResults = metricGroup.sensor("connector-startup-results");
+			connectorStartupResults.add(connectorStartupResultFrequencies);
+
+			connectorStartupAttempts = metricGroup.sensor("connector-startup-attempts");
+			connectorStartupAttempts.add(metricGroup.metricName(registry.connectorStartupAttemptsTotal), new CumulativeSum());
+
+			connectorStartupSuccesses = metricGroup.sensor("connector-startup-successes");
+			connectorStartupSuccesses.add(metricGroup.metricName(registry.connectorStartupSuccessTotal), new CumulativeSum());
+
+			connectorStartupFailures = metricGroup.sensor("connector-startup-failures");
+			connectorStartupFailures.add(metricGroup.metricName(registry.connectorStartupFailureTotal), new CumulativeSum());
+
+			MetricName taskFailurePct = metricGroup.metricName(registry.taskStartupFailurePercentage);
+			MetricName taskSuccessPct = metricGroup.metricName(registry.taskStartupSuccessPercentage);
+			Frequencies taskStartupResultFrequencies = Frequencies.forBooleanValues(taskFailurePct, taskSuccessPct);
+			taskStartupResults = metricGroup.sensor("task-startup-results");
+			taskStartupResults.add(taskStartupResultFrequencies);
+
+			taskStartupAttempts = metricGroup.sensor("task-startup-attempts");
+			taskStartupAttempts.add(metricGroup.metricName(registry.taskStartupAttemptsTotal), new CumulativeSum());
+
+			taskStartupSuccesses = metricGroup.sensor("task-startup-successes");
+			taskStartupSuccesses.add(metricGroup.metricName(registry.taskStartupSuccessTotal), new CumulativeSum());
+
+			taskStartupFailures = metricGroup.sensor("task-startup-failures");
+			taskStartupFailures.add(metricGroup.metricName(registry.taskStartupFailureTotal), new CumulativeSum());
+		}
+
+		void close() {
+			metricGroup.close();
+		}
+
+		void recordConnectorStartupFailure() {
+			connectorStartupAttempts.record(1.0);
+			connectorStartupFailures.record(1.0);
+			connectorStartupResults.record(0.0);
+		}
+
+		void recordConnectorStartupSuccess() {
+			connectorStartupAttempts.record(1.0);
+			connectorStartupSuccesses.record(1.0);
+			connectorStartupResults.record(1.0);
+		}
+
+		void recordTaskFailure() {
+			taskStartupAttempts.record(1.0);
+			taskStartupFailures.record(1.0);
+			taskStartupResults.record(0.0);
+		}
+
+		void recordTaskSuccess() {
+			taskStartupAttempts.record(1.0);
+			taskStartupSuccesses.record(1.0);
+			taskStartupResults.record(1.0);
+		}
+
+		protected MetricGroup metricGroup() {
+			return metricGroup;
+		}
+	}
 }