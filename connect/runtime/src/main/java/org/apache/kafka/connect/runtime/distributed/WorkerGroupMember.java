/*
 * Licensed to the Apache Software Foundation (ASF) under one or more
 * contributor license agreements. See the NOTICE file distributed with
 * this work for additional information regarding copyright ownership.
 * The ASF licenses this file to You under the Apache License, Version 2.0
 * (the "License"); you may not use this file except in compliance with
 * the License. You may obtain a copy of the License at
 *
 *    http://www.apache.org/licenses/LICENSE-2.0
 *
 * Unless required by applicable law or agreed to in writing, software
 * distributed under the License is distributed on an "AS IS" BASIS,
 * WITHOUT WARRANTIES OR CONDITIONS OF ANY KIND, either express or implied.
 * See the License for the specific language governing permissions and
 * limitations under the License.
 */
package org.apache.kafka.connect.runtime.distributed;

<<<<<<< HEAD
import org.apache.kafka.clients.*;
import org.apache.kafka.clients.consumer.internals.ConsumerNetworkClient;
import org.apache.kafka.common.KafkaException;
import org.apache.kafka.common.internals.ClusterResourceListeners;
import org.apache.kafka.common.metrics.*;
=======
import org.apache.kafka.clients.ApiVersions;
import org.apache.kafka.clients.ClientUtils;
import org.apache.kafka.clients.CommonClientConfigs;
import org.apache.kafka.clients.GroupRebalanceConfig;
import org.apache.kafka.clients.Metadata;
import org.apache.kafka.clients.MetadataRecoveryStrategy;
import org.apache.kafka.clients.NetworkClient;
import org.apache.kafka.clients.consumer.internals.ConsumerNetworkClient;
import org.apache.kafka.common.KafkaException;
import org.apache.kafka.common.internals.ClusterResourceListeners;
import org.apache.kafka.common.metrics.KafkaMetricsContext;
import org.apache.kafka.common.metrics.MetricConfig;
import org.apache.kafka.common.metrics.Metrics;
import org.apache.kafka.common.metrics.MetricsContext;
import org.apache.kafka.common.metrics.MetricsReporter;
>>>>>>> 9494bebe
import org.apache.kafka.common.network.ChannelBuilder;
import org.apache.kafka.common.network.Selector;
import org.apache.kafka.common.utils.AppInfoParser;
import org.apache.kafka.common.utils.LogContext;
import org.apache.kafka.common.utils.Time;
import org.apache.kafka.common.utils.Utils;
import org.apache.kafka.connect.runtime.WorkerConfig;
import org.apache.kafka.connect.storage.ConfigBackingStore;
import org.apache.kafka.connect.util.ConnectorTaskId;

import org.slf4j.Logger;

import java.net.InetSocketAddress;
import java.util.HashMap;
import java.util.LinkedHashMap;
import java.util.List;
import java.util.Map;
import java.util.concurrent.TimeUnit;
import java.util.concurrent.atomic.AtomicReference;
import java.util.function.Supplier;

import static org.apache.kafka.common.utils.Utils.UncheckedCloseable;

/**
 * This class manages the coordination process with brokers for the Connect cluster group membership. It ties together
 * the Coordinator, which implements the group member protocol, with all the other pieces needed to drive the connection
 * to the group coordinator broker. This isolates all the networking to a single thread managed by this class, with
 * higher level operations in response to group membership events being handled by the herder.
 */
public class WorkerGroupMember {
    private static final String JMX_PREFIX = "kafka.connect";

    private final Logger log;
    private final String clientId;
    private final ConsumerNetworkClient client;
    private final Metrics metrics;
    private final WorkerCoordinator coordinator;

    private boolean stopped = false;

    public WorkerGroupMember(DistributedConfig config, String restUrl, ConfigBackingStore configStorage, WorkerRebalanceListener listener, Time time, String clientId, LogContext logContext) {
        try {
            this.clientId = clientId;
            this.log = logContext.logger(WorkerGroupMember.class);

            Map<String, String> metricsTags = new LinkedHashMap<>();
            metricsTags.put("client-id", clientId);
            MetricConfig metricConfig = new MetricConfig().samples(config.getInt(CommonClientConfigs.METRICS_NUM_SAMPLES_CONFIG)).timeWindow(config.getLong(CommonClientConfigs.METRICS_SAMPLE_WINDOW_MS_CONFIG), TimeUnit.MILLISECONDS).tags(metricsTags);
            List<MetricsReporter> reporters = CommonClientConfigs.metricsReporters(clientId, config);

            Map<String, Object> contextLabels = new HashMap<>(config.originalsWithPrefix(CommonClientConfigs.METRICS_CONTEXT_PREFIX));
            contextLabels.put(WorkerConfig.CONNECT_KAFKA_CLUSTER_ID, config.kafkaClusterId());
            contextLabels.put(WorkerConfig.CONNECT_GROUP_ID, config.getString(DistributedConfig.GROUP_ID_CONFIG));
            MetricsContext metricsContext = new KafkaMetricsContext(JMX_PREFIX, contextLabels);

            this.metrics = new Metrics(metricConfig, reporters, time, metricsContext);
            long retryBackoffMs = config.getLong(CommonClientConfigs.RETRY_BACKOFF_MS_CONFIG);
<<<<<<< HEAD
            Metadata metadata = new Metadata(retryBackoffMs, config.getLong(CommonClientConfigs.METADATA_MAX_AGE_CONFIG), logContext, new ClusterResourceListeners());
            List<InetSocketAddress> addresses = ClientUtils.parseAndValidateAddresses(config.getList(CommonClientConfigs.BOOTSTRAP_SERVERS_CONFIG), config.getString(CommonClientConfigs.CLIENT_DNS_LOOKUP_CONFIG));
            metadata.bootstrap(addresses);
            String metricGrpPrefix = "connect";
            ChannelBuilder channelBuilder = ClientUtils.createChannelBuilder(config, time, logContext);
            NetworkClient netClient = new NetworkClient(new Selector(config.getLong(CommonClientConfigs.CONNECTIONS_MAX_IDLE_MS_CONFIG), metrics, time, metricGrpPrefix, channelBuilder, logContext), metadata, clientId, 100, // a fixed large enough value will suffice
                    config.getLong(CommonClientConfigs.RECONNECT_BACKOFF_MS_CONFIG), config.getLong(CommonClientConfigs.RECONNECT_BACKOFF_MAX_MS_CONFIG), config.getInt(CommonClientConfigs.SEND_BUFFER_CONFIG), config.getInt(CommonClientConfigs.RECEIVE_BUFFER_CONFIG), config.getInt(CommonClientConfigs.REQUEST_TIMEOUT_MS_CONFIG), config.getLong(CommonClientConfigs.SOCKET_CONNECTION_SETUP_TIMEOUT_MS_CONFIG), config.getLong(CommonClientConfigs.SOCKET_CONNECTION_SETUP_TIMEOUT_MAX_MS_CONFIG), time, true, new ApiVersions(), logContext);
            this.client = new ConsumerNetworkClient(logContext, netClient, metadata, time, retryBackoffMs, config.getInt(CommonClientConfigs.REQUEST_TIMEOUT_MS_CONFIG), Integer.MAX_VALUE);
            this.coordinator = new WorkerCoordinator(new GroupRebalanceConfig(config, GroupRebalanceConfig.ProtocolType.CONNECT), logContext, this.client, metrics, metricGrpPrefix, time, restUrl, configStorage, listener, ConnectProtocolCompatibility.compatibility(config.getString(DistributedConfig.CONNECT_PROTOCOL_CONFIG)), config.getInt(DistributedConfig.SCHEDULED_REBALANCE_MAX_DELAY_MS_CONFIG));
=======
            long retryBackoffMaxMs = config.getLong(CommonClientConfigs.RETRY_BACKOFF_MAX_MS_CONFIG);
            Metadata metadata = new Metadata(retryBackoffMs, retryBackoffMaxMs, config.getLong(CommonClientConfigs.METADATA_MAX_AGE_CONFIG),
                    logContext, new ClusterResourceListeners());
            List<InetSocketAddress> addresses = ClientUtils.parseAndValidateAddresses(
                    config.getList(CommonClientConfigs.BOOTSTRAP_SERVERS_CONFIG),
                    config.getString(CommonClientConfigs.CLIENT_DNS_LOOKUP_CONFIG));
            metadata.bootstrap(addresses);
            String metricGrpPrefix = "connect";
            ChannelBuilder channelBuilder = ClientUtils.createChannelBuilder(config, time, logContext);
            NetworkClient netClient = new NetworkClient(
                    new Selector(config.getLong(CommonClientConfigs.CONNECTIONS_MAX_IDLE_MS_CONFIG), metrics, time, metricGrpPrefix, channelBuilder, logContext),
                    metadata,
                    clientId,
                    100, // a fixed large enough value will suffice
                    config.getLong(CommonClientConfigs.RECONNECT_BACKOFF_MS_CONFIG),
                    config.getLong(CommonClientConfigs.RECONNECT_BACKOFF_MAX_MS_CONFIG),
                    config.getInt(CommonClientConfigs.SEND_BUFFER_CONFIG),
                    config.getInt(CommonClientConfigs.RECEIVE_BUFFER_CONFIG),
                    config.getInt(CommonClientConfigs.REQUEST_TIMEOUT_MS_CONFIG),
                    config.getLong(CommonClientConfigs.SOCKET_CONNECTION_SETUP_TIMEOUT_MS_CONFIG),
                    config.getLong(CommonClientConfigs.SOCKET_CONNECTION_SETUP_TIMEOUT_MAX_MS_CONFIG),
                    time,
                    true,
                    new ApiVersions(),
                    logContext,
                    config.getLong(CommonClientConfigs.METADATA_RECOVERY_REBOOTSTRAP_TRIGGER_MS_CONFIG),
                    MetadataRecoveryStrategy.forName(config.getString(CommonClientConfigs.METADATA_RECOVERY_STRATEGY_CONFIG))
            );
            this.client = new ConsumerNetworkClient(
                    logContext,
                    netClient,
                    metadata,
                    time,
                    retryBackoffMs,
                    config.getInt(CommonClientConfigs.REQUEST_TIMEOUT_MS_CONFIG),
                    Integer.MAX_VALUE);
            this.coordinator = new WorkerCoordinator(
                    new GroupRebalanceConfig(config, GroupRebalanceConfig.ProtocolType.CONNECT),
                    logContext,
                    this.client,
                    metrics,
                    metricGrpPrefix,
                    time,
                    restUrl,
                    configStorage,
                    listener,
                    ConnectProtocolCompatibility.compatibility(config.getString(DistributedConfig.CONNECT_PROTOCOL_CONFIG)),
                    config.getInt(DistributedConfig.SCHEDULED_REBALANCE_MAX_DELAY_MS_CONFIG));
>>>>>>> 9494bebe

            AppInfoParser.registerAppInfo(JMX_PREFIX, clientId, metrics, time.milliseconds());
            log.debug("Connect group member created");
        } catch (Throwable t) {
            // call close methods if internal objects are already constructed
            // this is to prevent resource leak. see KAFKA-2121
            stop(true);
            // now propagate the exception
            throw new KafkaException("Failed to construct kafka consumer", t);
        }
    }

    public void stop() {
        if (stopped)
            return;
        stop(false);
    }

    /**
     * Ensure that the connection to the broker coordinator is up and that the worker is an
     * active member of the group.
     */
    public void ensureActive(Supplier<UncheckedCloseable> onPoll) {
        coordinator.poll(0, onPoll);
    }

    public void poll(long timeout, Supplier<UncheckedCloseable> onPoll) {
        if (timeout < 0)
            throw new IllegalArgumentException("Timeout must not be negative");
        coordinator.poll(timeout, onPoll);
    }

    /**
     * Interrupt any running poll() calls, causing a WakeupException to be thrown in the thread invoking that method.
     */
    public void wakeup() {
        this.client.wakeup();
    }

    /**
     * Get the member ID of this worker in the group of workers.
     * <p>
     * This ID is the unique member ID automatically generated.
     * @return the member ID
     */
    public String memberId() {
        return coordinator.memberId();
    }

    public void requestRejoin() {
        coordinator.requestRejoin("connect worker requested rejoin");
    }

    public void maybeLeaveGroup(String leaveReason) {
        coordinator.maybeLeaveGroup(leaveReason);
    }

    public String ownerUrl(String connector) {
        return coordinator.ownerUrl(connector);
    }

    public String ownerUrl(ConnectorTaskId task) {
        return coordinator.ownerUrl(task);
    }

    /**
     * Get the version of the connect protocol that is currently active in the group of workers.
     * @return the current connect protocol version
     */
    public short currentProtocolVersion() {
        return coordinator.currentProtocolVersion();
    }

    public void revokeAssignment(ExtendedAssignment assignment) {
        coordinator.revokeAssignment(assignment);
    }

    private void stop(boolean swallowException) {
        log.trace("Stopping the Connect group member.");
        AtomicReference<Throwable> firstException = new AtomicReference<>();
        this.stopped = true;
        Utils.closeQuietly(coordinator, "coordinator", firstException);
        Utils.closeQuietly(metrics, "consumer metrics", firstException);
        Utils.closeQuietly(client, "consumer network client", firstException);
        AppInfoParser.unregisterAppInfo(JMX_PREFIX, clientId, metrics);
        if (firstException.get() != null && !swallowException)
            throw new KafkaException("Failed to stop the Connect group member", firstException.get());
        else
            log.debug("The Connect group member has stopped.");
    }

    // Visible for testing
    Metrics metrics() {
        return this.metrics;
    }
}<|MERGE_RESOLUTION|>--- conflicted
+++ resolved
@@ -16,13 +16,6 @@
  */
 package org.apache.kafka.connect.runtime.distributed;
 
-<<<<<<< HEAD
-import org.apache.kafka.clients.*;
-import org.apache.kafka.clients.consumer.internals.ConsumerNetworkClient;
-import org.apache.kafka.common.KafkaException;
-import org.apache.kafka.common.internals.ClusterResourceListeners;
-import org.apache.kafka.common.metrics.*;
-=======
 import org.apache.kafka.clients.ApiVersions;
 import org.apache.kafka.clients.ClientUtils;
 import org.apache.kafka.clients.CommonClientConfigs;
@@ -38,7 +31,6 @@
 import org.apache.kafka.common.metrics.Metrics;
 import org.apache.kafka.common.metrics.MetricsContext;
 import org.apache.kafka.common.metrics.MetricsReporter;
->>>>>>> 9494bebe
 import org.apache.kafka.common.network.ChannelBuilder;
 import org.apache.kafka.common.network.Selector;
 import org.apache.kafka.common.utils.AppInfoParser;
@@ -79,14 +71,22 @@
 
     private boolean stopped = false;
 
-    public WorkerGroupMember(DistributedConfig config, String restUrl, ConfigBackingStore configStorage, WorkerRebalanceListener listener, Time time, String clientId, LogContext logContext) {
+    public WorkerGroupMember(DistributedConfig config,
+                             String restUrl,
+                             ConfigBackingStore configStorage,
+                             WorkerRebalanceListener listener,
+                             Time time,
+                             String clientId,
+                             LogContext logContext) {
         try {
             this.clientId = clientId;
             this.log = logContext.logger(WorkerGroupMember.class);
 
             Map<String, String> metricsTags = new LinkedHashMap<>();
             metricsTags.put("client-id", clientId);
-            MetricConfig metricConfig = new MetricConfig().samples(config.getInt(CommonClientConfigs.METRICS_NUM_SAMPLES_CONFIG)).timeWindow(config.getLong(CommonClientConfigs.METRICS_SAMPLE_WINDOW_MS_CONFIG), TimeUnit.MILLISECONDS).tags(metricsTags);
+            MetricConfig metricConfig = new MetricConfig().samples(config.getInt(CommonClientConfigs.METRICS_NUM_SAMPLES_CONFIG))
+                    .timeWindow(config.getLong(CommonClientConfigs.METRICS_SAMPLE_WINDOW_MS_CONFIG), TimeUnit.MILLISECONDS)
+                    .tags(metricsTags);
             List<MetricsReporter> reporters = CommonClientConfigs.metricsReporters(clientId, config);
 
             Map<String, Object> contextLabels = new HashMap<>(config.originalsWithPrefix(CommonClientConfigs.METRICS_CONTEXT_PREFIX));
@@ -96,17 +96,6 @@
 
             this.metrics = new Metrics(metricConfig, reporters, time, metricsContext);
             long retryBackoffMs = config.getLong(CommonClientConfigs.RETRY_BACKOFF_MS_CONFIG);
-<<<<<<< HEAD
-            Metadata metadata = new Metadata(retryBackoffMs, config.getLong(CommonClientConfigs.METADATA_MAX_AGE_CONFIG), logContext, new ClusterResourceListeners());
-            List<InetSocketAddress> addresses = ClientUtils.parseAndValidateAddresses(config.getList(CommonClientConfigs.BOOTSTRAP_SERVERS_CONFIG), config.getString(CommonClientConfigs.CLIENT_DNS_LOOKUP_CONFIG));
-            metadata.bootstrap(addresses);
-            String metricGrpPrefix = "connect";
-            ChannelBuilder channelBuilder = ClientUtils.createChannelBuilder(config, time, logContext);
-            NetworkClient netClient = new NetworkClient(new Selector(config.getLong(CommonClientConfigs.CONNECTIONS_MAX_IDLE_MS_CONFIG), metrics, time, metricGrpPrefix, channelBuilder, logContext), metadata, clientId, 100, // a fixed large enough value will suffice
-                    config.getLong(CommonClientConfigs.RECONNECT_BACKOFF_MS_CONFIG), config.getLong(CommonClientConfigs.RECONNECT_BACKOFF_MAX_MS_CONFIG), config.getInt(CommonClientConfigs.SEND_BUFFER_CONFIG), config.getInt(CommonClientConfigs.RECEIVE_BUFFER_CONFIG), config.getInt(CommonClientConfigs.REQUEST_TIMEOUT_MS_CONFIG), config.getLong(CommonClientConfigs.SOCKET_CONNECTION_SETUP_TIMEOUT_MS_CONFIG), config.getLong(CommonClientConfigs.SOCKET_CONNECTION_SETUP_TIMEOUT_MAX_MS_CONFIG), time, true, new ApiVersions(), logContext);
-            this.client = new ConsumerNetworkClient(logContext, netClient, metadata, time, retryBackoffMs, config.getInt(CommonClientConfigs.REQUEST_TIMEOUT_MS_CONFIG), Integer.MAX_VALUE);
-            this.coordinator = new WorkerCoordinator(new GroupRebalanceConfig(config, GroupRebalanceConfig.ProtocolType.CONNECT), logContext, this.client, metrics, metricGrpPrefix, time, restUrl, configStorage, listener, ConnectProtocolCompatibility.compatibility(config.getString(DistributedConfig.CONNECT_PROTOCOL_CONFIG)), config.getInt(DistributedConfig.SCHEDULED_REBALANCE_MAX_DELAY_MS_CONFIG));
-=======
             long retryBackoffMaxMs = config.getLong(CommonClientConfigs.RETRY_BACKOFF_MAX_MS_CONFIG);
             Metadata metadata = new Metadata(retryBackoffMs, retryBackoffMaxMs, config.getLong(CommonClientConfigs.METADATA_MAX_AGE_CONFIG),
                     logContext, new ClusterResourceListeners());
@@ -155,7 +144,6 @@
                     listener,
                     ConnectProtocolCompatibility.compatibility(config.getString(DistributedConfig.CONNECT_PROTOCOL_CONFIG)),
                     config.getInt(DistributedConfig.SCHEDULED_REBALANCE_MAX_DELAY_MS_CONFIG));
->>>>>>> 9494bebe
 
             AppInfoParser.registerAppInfo(JMX_PREFIX, clientId, metrics, time.milliseconds());
             log.debug("Connect group member created");
@@ -169,8 +157,7 @@
     }
 
     public void stop() {
-        if (stopped)
-            return;
+        if (stopped) return;
         stop(false);
     }
 
@@ -199,6 +186,7 @@
      * Get the member ID of this worker in the group of workers.
      * <p>
      * This ID is the unique member ID automatically generated.
+     *
      * @return the member ID
      */
     public String memberId() {
@@ -223,6 +211,7 @@
 
     /**
      * Get the version of the connect protocol that is currently active in the group of workers.
+     *
      * @return the current connect protocol version
      */
     public short currentProtocolVersion() {
