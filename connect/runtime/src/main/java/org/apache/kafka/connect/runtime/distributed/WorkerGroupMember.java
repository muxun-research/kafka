/*
 * Licensed to the Apache Software Foundation (ASF) under one or more
 * contributor license agreements. See the NOTICE file distributed with
 * this work for additional information regarding copyright ownership.
 * The ASF licenses this file to You under the Apache License, Version 2.0
 * (the "License"); you may not use this file except in compliance with
 * the License. You may obtain a copy of the License at
 *
 *    http://www.apache.org/licenses/LICENSE-2.0
 *
 * Unless required by applicable law or agreed to in writing, software
 * distributed under the License is distributed on an "AS IS" BASIS,
 * WITHOUT WARRANTIES OR CONDITIONS OF ANY KIND, either express or implied.
 * See the License for the specific language governing permissions and
 * limitations under the License.
 */
package org.apache.kafka.connect.runtime.distributed;

import org.apache.kafka.clients.ApiVersions;
import org.apache.kafka.clients.ClientUtils;
import org.apache.kafka.clients.CommonClientConfigs;
import org.apache.kafka.clients.GroupRebalanceConfig;
import org.apache.kafka.clients.Metadata;
import org.apache.kafka.clients.NetworkClient;
import org.apache.kafka.clients.consumer.internals.ConsumerNetworkClient;
import org.apache.kafka.common.KafkaException;
import org.apache.kafka.common.internals.ClusterResourceListeners;
<<<<<<< HEAD
import org.apache.kafka.common.metrics.JmxReporter;
=======
import org.apache.kafka.common.metrics.MetricsContext;
>>>>>>> 15418db6
import org.apache.kafka.common.metrics.KafkaMetricsContext;
import org.apache.kafka.common.metrics.MetricConfig;
import org.apache.kafka.common.metrics.Metrics;
import org.apache.kafka.common.metrics.MetricsContext;
import org.apache.kafka.common.metrics.MetricsReporter;
import org.apache.kafka.common.network.ChannelBuilder;
import org.apache.kafka.common.network.Selector;
import org.apache.kafka.common.utils.AppInfoParser;
import org.apache.kafka.common.utils.LogContext;
import org.apache.kafka.common.utils.Time;
import org.apache.kafka.common.utils.Utils;
import org.apache.kafka.connect.runtime.WorkerConfig;
import org.apache.kafka.connect.storage.ConfigBackingStore;
import org.apache.kafka.connect.util.ConnectorTaskId;
import org.slf4j.Logger;

import java.net.InetSocketAddress;
import java.util.HashMap;
import java.util.LinkedHashMap;
import java.util.List;
import java.util.Map;
import java.util.concurrent.TimeUnit;
import java.util.concurrent.atomic.AtomicReference;

/**
 * This class manages the coordination process with brokers for the Connect cluster group membership. It ties together
 * the Coordinator, which implements the group member protocol, with all the other pieces needed to drive the connection
 * to the group coordinator broker. This isolates all the networking to a single thread managed by this class, with
 * higher level operations in response to group membership events being handled by the herder.
 */
public class WorkerGroupMember {
<<<<<<< HEAD
	private static final String JMX_PREFIX = "kafka.connect";

	private final Logger log;
	private final Time time;
	private final String clientId;
	private final ConsumerNetworkClient client;
	private final Metrics metrics;
	private final Metadata metadata;
	private final long retryBackoffMs;
	private final WorkerCoordinator coordinator;

	private boolean stopped = false;

	public WorkerGroupMember(DistributedConfig config,
							 String restUrl,
							 ConfigBackingStore configStorage,
							 WorkerRebalanceListener listener,
							 Time time,
							 String clientId,
							 LogContext logContext) {
		try {
			this.time = time;
			this.clientId = clientId;
			this.log = logContext.logger(WorkerGroupMember.class);

			Map<String, String> metricsTags = new LinkedHashMap<>();
			metricsTags.put("client-id", clientId);
			MetricConfig metricConfig = new MetricConfig().samples(config.getInt(CommonClientConfigs.METRICS_NUM_SAMPLES_CONFIG))
					.timeWindow(config.getLong(CommonClientConfigs.METRICS_SAMPLE_WINDOW_MS_CONFIG), TimeUnit.MILLISECONDS)
					.tags(metricsTags);
			List<MetricsReporter> reporters = config.getConfiguredInstances(CommonClientConfigs.METRIC_REPORTER_CLASSES_CONFIG,
					MetricsReporter.class,
					Collections.singletonMap(CommonClientConfigs.CLIENT_ID_CONFIG, clientId));
			JmxReporter jmxReporter = new JmxReporter();
			jmxReporter.configure(config.originals());
			reporters.add(jmxReporter);

			Map<String, Object> contextLabels = new HashMap<>();
			contextLabels.putAll(config.originalsWithPrefix(CommonClientConfigs.METRICS_CONTEXT_PREFIX));
			contextLabels.put(WorkerConfig.CONNECT_KAFKA_CLUSTER_ID, ConnectUtils.lookupKafkaClusterId(config));
			contextLabels.put(WorkerConfig.CONNECT_GROUP_ID, config.getString(DistributedConfig.GROUP_ID_CONFIG));
			MetricsContext metricsContext = new KafkaMetricsContext(JMX_PREFIX, contextLabels);

			this.metrics = new Metrics(metricConfig, reporters, time, metricsContext);
			this.retryBackoffMs = config.getLong(CommonClientConfigs.RETRY_BACKOFF_MS_CONFIG);
			this.metadata = new Metadata(retryBackoffMs, config.getLong(CommonClientConfigs.METADATA_MAX_AGE_CONFIG),
					logContext, new ClusterResourceListeners());
			List<InetSocketAddress> addresses = ClientUtils.parseAndValidateAddresses(
					config.getList(CommonClientConfigs.BOOTSTRAP_SERVERS_CONFIG),
					config.getString(CommonClientConfigs.CLIENT_DNS_LOOKUP_CONFIG));
			this.metadata.bootstrap(addresses);
			String metricGrpPrefix = "connect";
			ChannelBuilder channelBuilder = ClientUtils.createChannelBuilder(config, time, logContext);
			NetworkClient netClient = new NetworkClient(
					new Selector(config.getLong(CommonClientConfigs.CONNECTIONS_MAX_IDLE_MS_CONFIG), metrics, time, metricGrpPrefix, channelBuilder, logContext),
					this.metadata,
					clientId,
					100, // a fixed large enough value will suffice
					config.getLong(CommonClientConfigs.RECONNECT_BACKOFF_MS_CONFIG),
					config.getLong(CommonClientConfigs.RECONNECT_BACKOFF_MAX_MS_CONFIG),
					config.getInt(CommonClientConfigs.SEND_BUFFER_CONFIG),
					config.getInt(CommonClientConfigs.RECEIVE_BUFFER_CONFIG),
					config.getInt(CommonClientConfigs.REQUEST_TIMEOUT_MS_CONFIG),
					config.getLong(CommonClientConfigs.SOCKET_CONNECTION_SETUP_TIMEOUT_MS_CONFIG),
					config.getLong(CommonClientConfigs.SOCKET_CONNECTION_SETUP_TIMEOUT_MAX_MS_CONFIG),
					time,
					true,
					new ApiVersions(),
					logContext);
			this.client = new ConsumerNetworkClient(
					logContext,
					netClient,
					metadata,
					time,
					retryBackoffMs,
					config.getInt(CommonClientConfigs.REQUEST_TIMEOUT_MS_CONFIG),
					Integer.MAX_VALUE);
			this.coordinator = new WorkerCoordinator(
					new GroupRebalanceConfig(config, GroupRebalanceConfig.ProtocolType.CONNECT),
					logContext,
					this.client,
					metrics,
					metricGrpPrefix,
					this.time,
					restUrl,
					configStorage,
					listener,
					ConnectProtocolCompatibility.compatibility(config.getString(DistributedConfig.CONNECT_PROTOCOL_CONFIG)),
					config.getInt(DistributedConfig.SCHEDULED_REBALANCE_MAX_DELAY_MS_CONFIG));

			AppInfoParser.registerAppInfo(JMX_PREFIX, clientId, metrics, time.milliseconds());
			log.debug("Connect group member created");
		} catch (Throwable t) {
			// call close methods if internal objects are already constructed
			// this is to prevent resource leak. see KAFKA-2121
			stop(true);
			// now propagate the exception
			throw new KafkaException("Failed to construct kafka consumer", t);
		}
	}

	public void stop() {
		if (stopped) return;
		stop(false);
	}

	/**
	 * Ensure that the connection to the broker coordinator is up and that the worker is an
	 * active member of the group.
	 */
	public void ensureActive() {
		coordinator.poll(0);
	}

	public void poll(long timeout) {
		if (timeout < 0)
			throw new IllegalArgumentException("Timeout must not be negative");
		coordinator.poll(timeout);
	}

	/**
	 * Interrupt any running poll() calls, causing a WakeupException to be thrown in the thread invoking that method.
	 */
	public void wakeup() {
		this.client.wakeup();
	}

	/**
	 * Get the member ID of this worker in the group of workers.
	 *
	 * This ID is the unique member ID automatically generated.
	 *
	 * @return the member ID
	 */
	public String memberId() {
		return coordinator.memberId();
	}

	public void requestRejoin() {
		coordinator.requestRejoin("connect worker requested rejoin");
	}

	public void maybeLeaveGroup(String leaveReason) {
		coordinator.maybeLeaveGroup(leaveReason);
	}

	public String ownerUrl(String connector) {
		return coordinator.ownerUrl(connector);
	}

	public String ownerUrl(ConnectorTaskId task) {
		return coordinator.ownerUrl(task);
	}

	/**
	 * Get the version of the connect protocol that is currently active in the group of workers.
	 * @return the current connect protocol version
	 */
	public short currentProtocolVersion() {
		return coordinator.currentProtocolVersion();
	}

	public void revokeAssignment(ExtendedAssignment assignment) {
		coordinator.revokeAssignment(assignment);
	}

	private void stop(boolean swallowException) {
		log.trace("Stopping the Connect group member.");
		AtomicReference<Throwable> firstException = new AtomicReference<>();
		this.stopped = true;
		Utils.closeQuietly(coordinator, "coordinator", firstException);
		Utils.closeQuietly(metrics, "consumer metrics", firstException);
		Utils.closeQuietly(client, "consumer network client", firstException);
		AppInfoParser.unregisterAppInfo(JMX_PREFIX, clientId, metrics);
		if (firstException.get() != null && !swallowException)
			throw new KafkaException("Failed to stop the Connect group member", firstException.get());
		else
			log.debug("The Connect group member has stopped.");
	}

	// Visible for testing
	Metrics metrics() {
		return this.metrics;
	}
=======
    private static final String JMX_PREFIX = "kafka.connect";

    private final Logger log;
    private final String clientId;
    private final ConsumerNetworkClient client;
    private final Metrics metrics;
    private final WorkerCoordinator coordinator;

    private boolean stopped = false;

    public WorkerGroupMember(DistributedConfig config,
                             String restUrl,
                             ConfigBackingStore configStorage,
                             WorkerRebalanceListener listener,
                             Time time,
                             String clientId,
                             LogContext logContext) {
        try {
            this.clientId = clientId;
            this.log = logContext.logger(WorkerGroupMember.class);

            Map<String, String> metricsTags = new LinkedHashMap<>();
            metricsTags.put("client-id", clientId);
            MetricConfig metricConfig = new MetricConfig().samples(config.getInt(CommonClientConfigs.METRICS_NUM_SAMPLES_CONFIG))
                    .timeWindow(config.getLong(CommonClientConfigs.METRICS_SAMPLE_WINDOW_MS_CONFIG), TimeUnit.MILLISECONDS)
                    .tags(metricsTags);
            List<MetricsReporter> reporters = CommonClientConfigs.metricsReporters(clientId, config);

            Map<String, Object> contextLabels = new HashMap<>();
            contextLabels.putAll(config.originalsWithPrefix(CommonClientConfigs.METRICS_CONTEXT_PREFIX));
            contextLabels.put(WorkerConfig.CONNECT_KAFKA_CLUSTER_ID, config.kafkaClusterId());
            contextLabels.put(WorkerConfig.CONNECT_GROUP_ID, config.getString(DistributedConfig.GROUP_ID_CONFIG));
            MetricsContext metricsContext = new KafkaMetricsContext(JMX_PREFIX, contextLabels);

            this.metrics = new Metrics(metricConfig, reporters, time, metricsContext);
            long retryBackoffMs = config.getLong(CommonClientConfigs.RETRY_BACKOFF_MS_CONFIG);
            Metadata metadata = new Metadata(retryBackoffMs, config.getLong(CommonClientConfigs.METADATA_MAX_AGE_CONFIG),
                    logContext, new ClusterResourceListeners());
            List<InetSocketAddress> addresses = ClientUtils.parseAndValidateAddresses(
                    config.getList(CommonClientConfigs.BOOTSTRAP_SERVERS_CONFIG),
                    config.getString(CommonClientConfigs.CLIENT_DNS_LOOKUP_CONFIG));
            metadata.bootstrap(addresses);
            String metricGrpPrefix = "connect";
            ChannelBuilder channelBuilder = ClientUtils.createChannelBuilder(config, time, logContext);
            NetworkClient netClient = new NetworkClient(
                    new Selector(config.getLong(CommonClientConfigs.CONNECTIONS_MAX_IDLE_MS_CONFIG), metrics, time, metricGrpPrefix, channelBuilder, logContext),
                    metadata,
                    clientId,
                    100, // a fixed large enough value will suffice
                    config.getLong(CommonClientConfigs.RECONNECT_BACKOFF_MS_CONFIG),
                    config.getLong(CommonClientConfigs.RECONNECT_BACKOFF_MAX_MS_CONFIG),
                    config.getInt(CommonClientConfigs.SEND_BUFFER_CONFIG),
                    config.getInt(CommonClientConfigs.RECEIVE_BUFFER_CONFIG),
                    config.getInt(CommonClientConfigs.REQUEST_TIMEOUT_MS_CONFIG),
                    config.getLong(CommonClientConfigs.SOCKET_CONNECTION_SETUP_TIMEOUT_MS_CONFIG),
                    config.getLong(CommonClientConfigs.SOCKET_CONNECTION_SETUP_TIMEOUT_MAX_MS_CONFIG),
                    time,
                    true,
                    new ApiVersions(),
                    logContext);
            this.client = new ConsumerNetworkClient(
                    logContext,
                    netClient,
                    metadata,
                    time,
                    retryBackoffMs,
                    config.getInt(CommonClientConfigs.REQUEST_TIMEOUT_MS_CONFIG),
                    Integer.MAX_VALUE);
            this.coordinator = new WorkerCoordinator(
                    new GroupRebalanceConfig(config, GroupRebalanceConfig.ProtocolType.CONNECT),
                    logContext,
                    this.client,
                    metrics,
                    metricGrpPrefix,
                    time,
                    restUrl,
                    configStorage,
                    listener,
                    ConnectProtocolCompatibility.compatibility(config.getString(DistributedConfig.CONNECT_PROTOCOL_CONFIG)),
                    config.getInt(DistributedConfig.SCHEDULED_REBALANCE_MAX_DELAY_MS_CONFIG));

            AppInfoParser.registerAppInfo(JMX_PREFIX, clientId, metrics, time.milliseconds());
            log.debug("Connect group member created");
        } catch (Throwable t) {
            // call close methods if internal objects are already constructed
            // this is to prevent resource leak. see KAFKA-2121
            stop(true);
            // now propagate the exception
            throw new KafkaException("Failed to construct kafka consumer", t);
        }
    }

    public void stop() {
        if (stopped) return;
        stop(false);
    }

    /**
     * Ensure that the connection to the broker coordinator is up and that the worker is an
     * active member of the group.
     */
    public void ensureActive() {
        coordinator.poll(0);
    }

    public void poll(long timeout) {
        if (timeout < 0)
            throw new IllegalArgumentException("Timeout must not be negative");
        coordinator.poll(timeout);
    }

    /**
     * Interrupt any running poll() calls, causing a WakeupException to be thrown in the thread invoking that method.
     */
    public void wakeup() {
        this.client.wakeup();
    }

    /**
     * Get the member ID of this worker in the group of workers.
     * <p>
     * This ID is the unique member ID automatically generated.
     *
     * @return the member ID
     */
    public String memberId() {
        return coordinator.memberId();
    }

    public void requestRejoin() {
        coordinator.requestRejoin("connect worker requested rejoin");
    }

    public void maybeLeaveGroup(String leaveReason) {
        coordinator.maybeLeaveGroup(leaveReason);
    }

    public String ownerUrl(String connector) {
        return coordinator.ownerUrl(connector);
    }

    public String ownerUrl(ConnectorTaskId task) {
        return coordinator.ownerUrl(task);
    }

    /**
     * Get the version of the connect protocol that is currently active in the group of workers.
     *
     * @return the current connect protocol version
     */
    public short currentProtocolVersion() {
        return coordinator.currentProtocolVersion();
    }

    public void revokeAssignment(ExtendedAssignment assignment) {
        coordinator.revokeAssignment(assignment);
    }

    private void stop(boolean swallowException) {
        log.trace("Stopping the Connect group member.");
        AtomicReference<Throwable> firstException = new AtomicReference<>();
        this.stopped = true;
        Utils.closeQuietly(coordinator, "coordinator", firstException);
        Utils.closeQuietly(metrics, "consumer metrics", firstException);
        Utils.closeQuietly(client, "consumer network client", firstException);
        AppInfoParser.unregisterAppInfo(JMX_PREFIX, clientId, metrics);
        if (firstException.get() != null && !swallowException)
            throw new KafkaException("Failed to stop the Connect group member", firstException.get());
        else
            log.debug("The Connect group member has stopped.");
    }

    // Visible for testing
    Metrics metrics() {
        return this.metrics;
    }
>>>>>>> 15418db6
}<|MERGE_RESOLUTION|>--- conflicted
+++ resolved
@@ -16,25 +16,11 @@
  */
 package org.apache.kafka.connect.runtime.distributed;
 
-import org.apache.kafka.clients.ApiVersions;
-import org.apache.kafka.clients.ClientUtils;
-import org.apache.kafka.clients.CommonClientConfigs;
-import org.apache.kafka.clients.GroupRebalanceConfig;
-import org.apache.kafka.clients.Metadata;
-import org.apache.kafka.clients.NetworkClient;
+import org.apache.kafka.clients.*;
 import org.apache.kafka.clients.consumer.internals.ConsumerNetworkClient;
 import org.apache.kafka.common.KafkaException;
 import org.apache.kafka.common.internals.ClusterResourceListeners;
-<<<<<<< HEAD
-import org.apache.kafka.common.metrics.JmxReporter;
-=======
-import org.apache.kafka.common.metrics.MetricsContext;
->>>>>>> 15418db6
-import org.apache.kafka.common.metrics.KafkaMetricsContext;
-import org.apache.kafka.common.metrics.MetricConfig;
-import org.apache.kafka.common.metrics.Metrics;
-import org.apache.kafka.common.metrics.MetricsContext;
-import org.apache.kafka.common.metrics.MetricsReporter;
+import org.apache.kafka.common.metrics.*;
 import org.apache.kafka.common.network.ChannelBuilder;
 import org.apache.kafka.common.network.Selector;
 import org.apache.kafka.common.utils.AppInfoParser;
@@ -61,192 +47,6 @@
  * higher level operations in response to group membership events being handled by the herder.
  */
 public class WorkerGroupMember {
-<<<<<<< HEAD
-	private static final String JMX_PREFIX = "kafka.connect";
-
-	private final Logger log;
-	private final Time time;
-	private final String clientId;
-	private final ConsumerNetworkClient client;
-	private final Metrics metrics;
-	private final Metadata metadata;
-	private final long retryBackoffMs;
-	private final WorkerCoordinator coordinator;
-
-	private boolean stopped = false;
-
-	public WorkerGroupMember(DistributedConfig config,
-							 String restUrl,
-							 ConfigBackingStore configStorage,
-							 WorkerRebalanceListener listener,
-							 Time time,
-							 String clientId,
-							 LogContext logContext) {
-		try {
-			this.time = time;
-			this.clientId = clientId;
-			this.log = logContext.logger(WorkerGroupMember.class);
-
-			Map<String, String> metricsTags = new LinkedHashMap<>();
-			metricsTags.put("client-id", clientId);
-			MetricConfig metricConfig = new MetricConfig().samples(config.getInt(CommonClientConfigs.METRICS_NUM_SAMPLES_CONFIG))
-					.timeWindow(config.getLong(CommonClientConfigs.METRICS_SAMPLE_WINDOW_MS_CONFIG), TimeUnit.MILLISECONDS)
-					.tags(metricsTags);
-			List<MetricsReporter> reporters = config.getConfiguredInstances(CommonClientConfigs.METRIC_REPORTER_CLASSES_CONFIG,
-					MetricsReporter.class,
-					Collections.singletonMap(CommonClientConfigs.CLIENT_ID_CONFIG, clientId));
-			JmxReporter jmxReporter = new JmxReporter();
-			jmxReporter.configure(config.originals());
-			reporters.add(jmxReporter);
-
-			Map<String, Object> contextLabels = new HashMap<>();
-			contextLabels.putAll(config.originalsWithPrefix(CommonClientConfigs.METRICS_CONTEXT_PREFIX));
-			contextLabels.put(WorkerConfig.CONNECT_KAFKA_CLUSTER_ID, ConnectUtils.lookupKafkaClusterId(config));
-			contextLabels.put(WorkerConfig.CONNECT_GROUP_ID, config.getString(DistributedConfig.GROUP_ID_CONFIG));
-			MetricsContext metricsContext = new KafkaMetricsContext(JMX_PREFIX, contextLabels);
-
-			this.metrics = new Metrics(metricConfig, reporters, time, metricsContext);
-			this.retryBackoffMs = config.getLong(CommonClientConfigs.RETRY_BACKOFF_MS_CONFIG);
-			this.metadata = new Metadata(retryBackoffMs, config.getLong(CommonClientConfigs.METADATA_MAX_AGE_CONFIG),
-					logContext, new ClusterResourceListeners());
-			List<InetSocketAddress> addresses = ClientUtils.parseAndValidateAddresses(
-					config.getList(CommonClientConfigs.BOOTSTRAP_SERVERS_CONFIG),
-					config.getString(CommonClientConfigs.CLIENT_DNS_LOOKUP_CONFIG));
-			this.metadata.bootstrap(addresses);
-			String metricGrpPrefix = "connect";
-			ChannelBuilder channelBuilder = ClientUtils.createChannelBuilder(config, time, logContext);
-			NetworkClient netClient = new NetworkClient(
-					new Selector(config.getLong(CommonClientConfigs.CONNECTIONS_MAX_IDLE_MS_CONFIG), metrics, time, metricGrpPrefix, channelBuilder, logContext),
-					this.metadata,
-					clientId,
-					100, // a fixed large enough value will suffice
-					config.getLong(CommonClientConfigs.RECONNECT_BACKOFF_MS_CONFIG),
-					config.getLong(CommonClientConfigs.RECONNECT_BACKOFF_MAX_MS_CONFIG),
-					config.getInt(CommonClientConfigs.SEND_BUFFER_CONFIG),
-					config.getInt(CommonClientConfigs.RECEIVE_BUFFER_CONFIG),
-					config.getInt(CommonClientConfigs.REQUEST_TIMEOUT_MS_CONFIG),
-					config.getLong(CommonClientConfigs.SOCKET_CONNECTION_SETUP_TIMEOUT_MS_CONFIG),
-					config.getLong(CommonClientConfigs.SOCKET_CONNECTION_SETUP_TIMEOUT_MAX_MS_CONFIG),
-					time,
-					true,
-					new ApiVersions(),
-					logContext);
-			this.client = new ConsumerNetworkClient(
-					logContext,
-					netClient,
-					metadata,
-					time,
-					retryBackoffMs,
-					config.getInt(CommonClientConfigs.REQUEST_TIMEOUT_MS_CONFIG),
-					Integer.MAX_VALUE);
-			this.coordinator = new WorkerCoordinator(
-					new GroupRebalanceConfig(config, GroupRebalanceConfig.ProtocolType.CONNECT),
-					logContext,
-					this.client,
-					metrics,
-					metricGrpPrefix,
-					this.time,
-					restUrl,
-					configStorage,
-					listener,
-					ConnectProtocolCompatibility.compatibility(config.getString(DistributedConfig.CONNECT_PROTOCOL_CONFIG)),
-					config.getInt(DistributedConfig.SCHEDULED_REBALANCE_MAX_DELAY_MS_CONFIG));
-
-			AppInfoParser.registerAppInfo(JMX_PREFIX, clientId, metrics, time.milliseconds());
-			log.debug("Connect group member created");
-		} catch (Throwable t) {
-			// call close methods if internal objects are already constructed
-			// this is to prevent resource leak. see KAFKA-2121
-			stop(true);
-			// now propagate the exception
-			throw new KafkaException("Failed to construct kafka consumer", t);
-		}
-	}
-
-	public void stop() {
-		if (stopped) return;
-		stop(false);
-	}
-
-	/**
-	 * Ensure that the connection to the broker coordinator is up and that the worker is an
-	 * active member of the group.
-	 */
-	public void ensureActive() {
-		coordinator.poll(0);
-	}
-
-	public void poll(long timeout) {
-		if (timeout < 0)
-			throw new IllegalArgumentException("Timeout must not be negative");
-		coordinator.poll(timeout);
-	}
-
-	/**
-	 * Interrupt any running poll() calls, causing a WakeupException to be thrown in the thread invoking that method.
-	 */
-	public void wakeup() {
-		this.client.wakeup();
-	}
-
-	/**
-	 * Get the member ID of this worker in the group of workers.
-	 *
-	 * This ID is the unique member ID automatically generated.
-	 *
-	 * @return the member ID
-	 */
-	public String memberId() {
-		return coordinator.memberId();
-	}
-
-	public void requestRejoin() {
-		coordinator.requestRejoin("connect worker requested rejoin");
-	}
-
-	public void maybeLeaveGroup(String leaveReason) {
-		coordinator.maybeLeaveGroup(leaveReason);
-	}
-
-	public String ownerUrl(String connector) {
-		return coordinator.ownerUrl(connector);
-	}
-
-	public String ownerUrl(ConnectorTaskId task) {
-		return coordinator.ownerUrl(task);
-	}
-
-	/**
-	 * Get the version of the connect protocol that is currently active in the group of workers.
-	 * @return the current connect protocol version
-	 */
-	public short currentProtocolVersion() {
-		return coordinator.currentProtocolVersion();
-	}
-
-	public void revokeAssignment(ExtendedAssignment assignment) {
-		coordinator.revokeAssignment(assignment);
-	}
-
-	private void stop(boolean swallowException) {
-		log.trace("Stopping the Connect group member.");
-		AtomicReference<Throwable> firstException = new AtomicReference<>();
-		this.stopped = true;
-		Utils.closeQuietly(coordinator, "coordinator", firstException);
-		Utils.closeQuietly(metrics, "consumer metrics", firstException);
-		Utils.closeQuietly(client, "consumer network client", firstException);
-		AppInfoParser.unregisterAppInfo(JMX_PREFIX, clientId, metrics);
-		if (firstException.get() != null && !swallowException)
-			throw new KafkaException("Failed to stop the Connect group member", firstException.get());
-		else
-			log.debug("The Connect group member has stopped.");
-	}
-
-	// Visible for testing
-	Metrics metrics() {
-		return this.metrics;
-	}
-=======
     private static final String JMX_PREFIX = "kafka.connect";
 
     private final Logger log;
@@ -257,22 +57,14 @@
 
     private boolean stopped = false;
 
-    public WorkerGroupMember(DistributedConfig config,
-                             String restUrl,
-                             ConfigBackingStore configStorage,
-                             WorkerRebalanceListener listener,
-                             Time time,
-                             String clientId,
-                             LogContext logContext) {
+    public WorkerGroupMember(DistributedConfig config, String restUrl, ConfigBackingStore configStorage, WorkerRebalanceListener listener, Time time, String clientId, LogContext logContext) {
         try {
             this.clientId = clientId;
             this.log = logContext.logger(WorkerGroupMember.class);
 
             Map<String, String> metricsTags = new LinkedHashMap<>();
             metricsTags.put("client-id", clientId);
-            MetricConfig metricConfig = new MetricConfig().samples(config.getInt(CommonClientConfigs.METRICS_NUM_SAMPLES_CONFIG))
-                    .timeWindow(config.getLong(CommonClientConfigs.METRICS_SAMPLE_WINDOW_MS_CONFIG), TimeUnit.MILLISECONDS)
-                    .tags(metricsTags);
+            MetricConfig metricConfig = new MetricConfig().samples(config.getInt(CommonClientConfigs.METRICS_NUM_SAMPLES_CONFIG)).timeWindow(config.getLong(CommonClientConfigs.METRICS_SAMPLE_WINDOW_MS_CONFIG), TimeUnit.MILLISECONDS).tags(metricsTags);
             List<MetricsReporter> reporters = CommonClientConfigs.metricsReporters(clientId, config);
 
             Map<String, Object> contextLabels = new HashMap<>();
@@ -283,50 +75,15 @@
 
             this.metrics = new Metrics(metricConfig, reporters, time, metricsContext);
             long retryBackoffMs = config.getLong(CommonClientConfigs.RETRY_BACKOFF_MS_CONFIG);
-            Metadata metadata = new Metadata(retryBackoffMs, config.getLong(CommonClientConfigs.METADATA_MAX_AGE_CONFIG),
-                    logContext, new ClusterResourceListeners());
-            List<InetSocketAddress> addresses = ClientUtils.parseAndValidateAddresses(
-                    config.getList(CommonClientConfigs.BOOTSTRAP_SERVERS_CONFIG),
-                    config.getString(CommonClientConfigs.CLIENT_DNS_LOOKUP_CONFIG));
+            Metadata metadata = new Metadata(retryBackoffMs, config.getLong(CommonClientConfigs.METADATA_MAX_AGE_CONFIG), logContext, new ClusterResourceListeners());
+            List<InetSocketAddress> addresses = ClientUtils.parseAndValidateAddresses(config.getList(CommonClientConfigs.BOOTSTRAP_SERVERS_CONFIG), config.getString(CommonClientConfigs.CLIENT_DNS_LOOKUP_CONFIG));
             metadata.bootstrap(addresses);
             String metricGrpPrefix = "connect";
             ChannelBuilder channelBuilder = ClientUtils.createChannelBuilder(config, time, logContext);
-            NetworkClient netClient = new NetworkClient(
-                    new Selector(config.getLong(CommonClientConfigs.CONNECTIONS_MAX_IDLE_MS_CONFIG), metrics, time, metricGrpPrefix, channelBuilder, logContext),
-                    metadata,
-                    clientId,
-                    100, // a fixed large enough value will suffice
-                    config.getLong(CommonClientConfigs.RECONNECT_BACKOFF_MS_CONFIG),
-                    config.getLong(CommonClientConfigs.RECONNECT_BACKOFF_MAX_MS_CONFIG),
-                    config.getInt(CommonClientConfigs.SEND_BUFFER_CONFIG),
-                    config.getInt(CommonClientConfigs.RECEIVE_BUFFER_CONFIG),
-                    config.getInt(CommonClientConfigs.REQUEST_TIMEOUT_MS_CONFIG),
-                    config.getLong(CommonClientConfigs.SOCKET_CONNECTION_SETUP_TIMEOUT_MS_CONFIG),
-                    config.getLong(CommonClientConfigs.SOCKET_CONNECTION_SETUP_TIMEOUT_MAX_MS_CONFIG),
-                    time,
-                    true,
-                    new ApiVersions(),
-                    logContext);
-            this.client = new ConsumerNetworkClient(
-                    logContext,
-                    netClient,
-                    metadata,
-                    time,
-                    retryBackoffMs,
-                    config.getInt(CommonClientConfigs.REQUEST_TIMEOUT_MS_CONFIG),
-                    Integer.MAX_VALUE);
-            this.coordinator = new WorkerCoordinator(
-                    new GroupRebalanceConfig(config, GroupRebalanceConfig.ProtocolType.CONNECT),
-                    logContext,
-                    this.client,
-                    metrics,
-                    metricGrpPrefix,
-                    time,
-                    restUrl,
-                    configStorage,
-                    listener,
-                    ConnectProtocolCompatibility.compatibility(config.getString(DistributedConfig.CONNECT_PROTOCOL_CONFIG)),
-                    config.getInt(DistributedConfig.SCHEDULED_REBALANCE_MAX_DELAY_MS_CONFIG));
+            NetworkClient netClient = new NetworkClient(new Selector(config.getLong(CommonClientConfigs.CONNECTIONS_MAX_IDLE_MS_CONFIG), metrics, time, metricGrpPrefix, channelBuilder, logContext), metadata, clientId, 100, // a fixed large enough value will suffice
+                    config.getLong(CommonClientConfigs.RECONNECT_BACKOFF_MS_CONFIG), config.getLong(CommonClientConfigs.RECONNECT_BACKOFF_MAX_MS_CONFIG), config.getInt(CommonClientConfigs.SEND_BUFFER_CONFIG), config.getInt(CommonClientConfigs.RECEIVE_BUFFER_CONFIG), config.getInt(CommonClientConfigs.REQUEST_TIMEOUT_MS_CONFIG), config.getLong(CommonClientConfigs.SOCKET_CONNECTION_SETUP_TIMEOUT_MS_CONFIG), config.getLong(CommonClientConfigs.SOCKET_CONNECTION_SETUP_TIMEOUT_MAX_MS_CONFIG), time, true, new ApiVersions(), logContext);
+            this.client = new ConsumerNetworkClient(logContext, netClient, metadata, time, retryBackoffMs, config.getInt(CommonClientConfigs.REQUEST_TIMEOUT_MS_CONFIG), Integer.MAX_VALUE);
+            this.coordinator = new WorkerCoordinator(new GroupRebalanceConfig(config, GroupRebalanceConfig.ProtocolType.CONNECT), logContext, this.client, metrics, metricGrpPrefix, time, restUrl, configStorage, listener, ConnectProtocolCompatibility.compatibility(config.getString(DistributedConfig.CONNECT_PROTOCOL_CONFIG)), config.getInt(DistributedConfig.SCHEDULED_REBALANCE_MAX_DELAY_MS_CONFIG));
 
             AppInfoParser.registerAppInfo(JMX_PREFIX, clientId, metrics, time.milliseconds());
             log.debug("Connect group member created");
@@ -340,7 +97,8 @@
     }
 
     public void stop() {
-        if (stopped) return;
+        if (stopped)
+            return;
         stop(false);
     }
 
@@ -369,7 +127,6 @@
      * Get the member ID of this worker in the group of workers.
      * <p>
      * This ID is the unique member ID automatically generated.
-     *
      * @return the member ID
      */
     public String memberId() {
@@ -394,7 +151,6 @@
 
     /**
      * Get the version of the connect protocol that is currently active in the group of workers.
-     *
      * @return the current connect protocol version
      */
     public short currentProtocolVersion() {
@@ -423,5 +179,4 @@
     Metrics metrics() {
         return this.metrics;
     }
->>>>>>> 15418db6
 }