--- conflicted
+++ resolved
@@ -18,7 +18,12 @@
 
 import org.apache.kafka.connect.errors.ConnectException;
 
-import java.util.concurrent.*;
+import java.util.concurrent.CancellationException;
+import java.util.concurrent.CountDownLatch;
+import java.util.concurrent.ExecutionException;
+import java.util.concurrent.Future;
+import java.util.concurrent.TimeUnit;
+import java.util.concurrent.TimeoutException;
 
 /**
  * An abstract implementation of {@link Callback} that also implements the {@link Future} interface. This allows for
@@ -54,7 +59,7 @@
             if (isDone()) {
                 return;
             }
-
+            
             if (error != null) {
                 this.exception = error;
             } else {
@@ -104,11 +109,6 @@
     }
 
     @Override
-<<<<<<< HEAD
-    public T get(long l, TimeUnit timeUnit) throws InterruptedException, ExecutionException, TimeoutException {
-        if (!finishedLatch.await(l, timeUnit))
-            throw new TimeoutException("Timed out waiting for future");
-=======
     public T get(long l, TimeUnit timeUnit)
             throws InterruptedException, ExecutionException, TimeoutException {
         if (!finishedLatch.await(l, timeUnit)) {
@@ -119,7 +119,6 @@
                 throw new TimeoutException();
             }
         }
->>>>>>> 9494bebe
         return result();
     }
 
