--- conflicted
+++ resolved
@@ -56,17 +56,17 @@
 
 public class ValuesTest {
 
-	private static final String WHITESPACE = "\n \t \t\n";
-
-	private static final long MILLIS_PER_DAY = 24 * 60 * 60 * 1000;
-
-	private static final Map<String, String> STRING_MAP = new LinkedHashMap<>();
-	private static final Schema STRING_MAP_SCHEMA = SchemaBuilder.map(Schema.STRING_SCHEMA, Schema.STRING_SCHEMA).schema();
-
-	private static final Map<String, Short> STRING_SHORT_MAP = new LinkedHashMap<>();
-	private static final Schema STRING_SHORT_MAP_SCHEMA = SchemaBuilder.map(Schema.STRING_SCHEMA, Schema.INT16_SCHEMA).schema();
-
-	private static final Map<String, Integer> STRING_INT_MAP = new LinkedHashMap<>();
+    private static final String WHITESPACE = "\n \t \t\n";
+
+    private static final long MILLIS_PER_DAY = 24 * 60 * 60 * 1000;
+
+    private static final Map<String, String> STRING_MAP = new LinkedHashMap<>();
+    private static final Schema STRING_MAP_SCHEMA = SchemaBuilder.map(Schema.STRING_SCHEMA, Schema.STRING_SCHEMA).schema();
+
+    private static final Map<String, Short> STRING_SHORT_MAP = new LinkedHashMap<>();
+    private static final Schema STRING_SHORT_MAP_SCHEMA = SchemaBuilder.map(Schema.STRING_SCHEMA, Schema.INT16_SCHEMA).schema();
+
+    private static final Map<String, Integer> STRING_INT_MAP = new LinkedHashMap<>();
     private static final Schema STRING_INT_MAP_SCHEMA = SchemaBuilder.map(Schema.STRING_SCHEMA, Schema.INT32_SCHEMA).schema();
 
     private static final List<Integer> INT_LIST = new ArrayList<>();
@@ -80,183 +80,6 @@
         STRING_MAP.put("bar", "baz");
         STRING_SHORT_MAP.put("foo", (short) 12345);
         STRING_SHORT_MAP.put("bar", (short) 0);
-<<<<<<< HEAD
-		STRING_SHORT_MAP.put("baz", (short) -4321);
-		STRING_INT_MAP.put("foo", 1234567890);
-		STRING_INT_MAP.put("bar", 0);
-		STRING_INT_MAP.put("baz", -987654321);
-		STRING_LIST.add("foo");
-		STRING_LIST.add("bar");
-		INT_LIST.add(1234567890);
-		INT_LIST.add(-987654321);
-	}
-
-	@Test
-	@Timeout(5)
-	public void shouldNotEncounterInfiniteLoop() {
-		// This byte sequence gets parsed as CharacterIterator.DONE and can cause issues if
-		// comparisons to that character are done to check if the end of a string has been reached.
-		// For more information, see https://issues.apache.org/jira/browse/KAFKA-10574
-		byte[] bytes = new byte[]{-17, -65, -65};
-		String str = new String(bytes, StandardCharsets.UTF_8);
-		SchemaAndValue schemaAndValue = Values.parseString(str);
-		assertEquals(Type.STRING, schemaAndValue.schema().type());
-		assertEquals(str, schemaAndValue.value());
-	}
-
-	@Test
-	public void shouldNotParseUnquotedEmbeddedMapKeysAsStrings() {
-		SchemaAndValue schemaAndValue = Values.parseString("{foo: 3}");
-		assertEquals(Type.STRING, schemaAndValue.schema().type());
-		assertEquals("{foo: 3}", schemaAndValue.value());
-	}
-
-	@Test
-	public void shouldNotParseUnquotedEmbeddedMapValuesAsStrings() {
-		SchemaAndValue schemaAndValue = Values.parseString("{3: foo}");
-		assertEquals(Type.STRING, schemaAndValue.schema().type());
-		assertEquals("{3: foo}", schemaAndValue.value());
-	}
-
-	@Test
-	public void shouldNotParseUnquotedArrayElementsAsStrings() {
-		SchemaAndValue schemaAndValue = Values.parseString("[foo]");
-		assertEquals(Type.STRING, schemaAndValue.schema().type());
-		assertEquals("[foo]", schemaAndValue.value());
-	}
-
-	@Test
-	public void shouldNotParseStringsBeginningWithNullAsStrings() {
-		SchemaAndValue schemaAndValue = Values.parseString("null=");
-		assertEquals(Type.STRING, schemaAndValue.schema().type());
-		assertEquals("null=", schemaAndValue.value());
-	}
-
-	@Test
-	public void shouldParseStringsBeginningWithTrueAsStrings() {
-		SchemaAndValue schemaAndValue = Values.parseString("true}");
-		assertEquals(Type.STRING, schemaAndValue.schema().type());
-		assertEquals("true}", schemaAndValue.value());
-	}
-
-	@Test
-	public void shouldParseStringsBeginningWithFalseAsStrings() {
-		SchemaAndValue schemaAndValue = Values.parseString("false]");
-		assertEquals(Type.STRING, schemaAndValue.schema().type());
-		assertEquals("false]", schemaAndValue.value());
-	}
-
-	@Test
-	public void shouldParseTrueAsBooleanIfSurroundedByWhitespace() {
-		SchemaAndValue schemaAndValue = Values.parseString(WHITESPACE + "true" + WHITESPACE);
-		assertEquals(Type.BOOLEAN, schemaAndValue.schema().type());
-		assertEquals(true, schemaAndValue.value());
-	}
-
-	@Test
-	public void shouldParseFalseAsBooleanIfSurroundedByWhitespace() {
-		SchemaAndValue schemaAndValue = Values.parseString(WHITESPACE + "false" + WHITESPACE);
-		assertEquals(Type.BOOLEAN, schemaAndValue.schema().type());
-		assertEquals(false, schemaAndValue.value());
-	}
-
-	@Test
-	public void shouldParseNullAsNullIfSurroundedByWhitespace() {
-		SchemaAndValue schemaAndValue = Values.parseString(WHITESPACE + "null" + WHITESPACE);
-		assertNull(schemaAndValue);
-	}
-
-	@Test
-	public void shouldParseBooleanLiteralsEmbeddedInArray() {
-		SchemaAndValue schemaAndValue = Values.parseString("[true, false]");
-		assertEquals(Type.ARRAY, schemaAndValue.schema().type());
-		assertEquals(Type.BOOLEAN, schemaAndValue.schema().valueSchema().type());
-		assertEquals(Arrays.asList(true, false), schemaAndValue.value());
-	}
-
-	@Test
-	public void shouldParseBooleanLiteralsEmbeddedInMap() {
-		SchemaAndValue schemaAndValue = Values.parseString("{true: false, false: true}");
-		assertEquals(Type.MAP, schemaAndValue.schema().type());
-		assertEquals(Type.BOOLEAN, schemaAndValue.schema().keySchema().type());
-		assertEquals(Type.BOOLEAN, schemaAndValue.schema().valueSchema().type());
-		Map<Boolean, Boolean> expectedValue = new HashMap<>();
-		expectedValue.put(true, false);
-		expectedValue.put(false, true);
-		assertEquals(expectedValue, schemaAndValue.value());
-	}
-
-	@Test
-	public void shouldNotParseAsMapWithoutCommas() {
-		SchemaAndValue schemaAndValue = Values.parseString("{6:9 4:20}");
-		assertEquals(Type.STRING, schemaAndValue.schema().type());
-		assertEquals("{6:9 4:20}", schemaAndValue.value());
-	}
-
-	@Test
-	public void shouldNotParseAsArrayWithoutCommas() {
-		SchemaAndValue schemaAndValue = Values.parseString("[0 1 2]");
-		assertEquals(Type.STRING, schemaAndValue.schema().type());
-		assertEquals("[0 1 2]", schemaAndValue.value());
-	}
-
-	@Test
-	public void shouldParseEmptyMap() {
-		SchemaAndValue schemaAndValue = Values.parseString("{}");
-		assertEquals(Type.MAP, schemaAndValue.schema().type());
-		assertEquals(Collections.emptyMap(), schemaAndValue.value());
-	}
-
-	@Test
-	public void shouldParseEmptyArray() {
-		SchemaAndValue schemaAndValue = Values.parseString("[]");
-		assertEquals(Type.ARRAY, schemaAndValue.schema().type());
-		assertEquals(Collections.emptyList(), schemaAndValue.value());
-	}
-
-	@Test
-	public void shouldNotParseAsMapWithNullKeys() {
-		SchemaAndValue schemaAndValue = Values.parseString("{null: 3}");
-		assertEquals(Type.STRING, schemaAndValue.schema().type());
-		assertEquals("{null: 3}", schemaAndValue.value());
-	}
-
-	@Test
-	public void shouldParseNull() {
-		SchemaAndValue schemaAndValue = Values.parseString("null");
-		assertNull(schemaAndValue);
-	}
-
-	@Test
-	public void shouldConvertStringOfNull() {
-		assertRoundTrip(Schema.STRING_SCHEMA, "null");
-	}
-
-	@Test
-	public void shouldParseNullMapValues() {
-		SchemaAndValue schemaAndValue = Values.parseString("{3: null}");
-		assertEquals(Type.MAP, schemaAndValue.schema().type());
-		assertEquals(Type.INT8, schemaAndValue.schema().keySchema().type());
-		assertEquals(Collections.singletonMap((byte) 3, null), schemaAndValue.value());
-	}
-
-	@Test
-	public void shouldParseNullArrayElements() {
-		SchemaAndValue schemaAndValue = Values.parseString("[null]");
-		assertEquals(Type.ARRAY, schemaAndValue.schema().type());
-		assertEquals(Collections.singletonList(null), schemaAndValue.value());
-	}
-
-	@Test
-	public void shouldEscapeStringsWithEmbeddedQuotesAndBackslashes() {
-		String original = "three\"blind\\\"mice";
-		String expected = "three\\\"blind\\\\\\\"mice";
-		assertEquals(expected, Values.escape(original));
-	}
-
-	@Test
-	public void shouldConvertNullValue() {
-=======
         STRING_SHORT_MAP.put("baz", (short) -4321);
         STRING_INT_MAP.put("foo", 1234567890);
         STRING_INT_MAP.put("bar", 0);
@@ -460,7 +283,6 @@
         assertRoundTrip(Schema.OPTIONAL_FLOAT64_SCHEMA, Schema.STRING_SCHEMA, null);
         assertRoundTrip(Schema.BOOLEAN_SCHEMA, Schema.STRING_SCHEMA, null);
         assertRoundTrip(Schema.OPTIONAL_BOOLEAN_SCHEMA, Schema.STRING_SCHEMA, null);
->>>>>>> 9494bebe
         assertRoundTrip(Schema.STRING_SCHEMA, Schema.STRING_SCHEMA, null);
         assertRoundTrip(Schema.OPTIONAL_STRING_SCHEMA, Schema.STRING_SCHEMA, null);
     }
@@ -486,9 +308,9 @@
         assertEquals(Boolean.TRUE, resultTrue.value());
     }
 
-	@Test
+    @Test
     public void shouldFailToParseInvalidBooleanValueString() {
-		assertThrows(DataException.class, () -> Values.convertToBoolean(Schema.STRING_SCHEMA, "\"green\""));
+        assertThrows(DataException.class, () -> Values.convertToBoolean(Schema.STRING_SCHEMA, "\"green\""));
     }
 
     @Test
@@ -644,20 +466,6 @@
      * This behavior should be independent of the order that the elements appear in the string
      */
     @Test
-<<<<<<< HEAD
-    public void shouldParseStringListWithMultipleElementTypesAndReturnListWithNoSchema() {
-		String str = "[1, 2, 3, \"four\"]";
-		SchemaAndValue result = Values.parseString(str);
-		assertEquals(Type.ARRAY, result.schema().type());
-		assertNull(result.schema().valueSchema());
-		List<?> list = (List<?>) result.value();
-		assertEquals(4, list.size());
-		assertEquals(1, ((Number) list.get(0)).intValue());
-		assertEquals(2, ((Number) list.get(1)).intValue());
-		assertEquals(3, ((Number) list.get(2)).intValue());
-		assertEquals("four", list.get(3));
-	}
-=======
     public void shouldParseStringListWithMultipleElementTypes() {
         assertParseStringArrayWithNoSchema(
                 Arrays.asList((byte) 1, (byte) 2, (short) 300, "four"),
@@ -932,233 +740,73 @@
     public void shouldFailToConvertToListFromStringWithExtraDelimiters() {
         assertThrows(DataException.class, () -> Values.convertToList(Schema.STRING_SCHEMA, "[1, 2, 3,,,]"));
     }
->>>>>>> 9494bebe
 
     /**
-	 * We can't infer or successfully parse into a different type, so this returns the same string.
-	 */
-	@Test
-	public void shouldParseStringListWithExtraDelimitersAndReturnString() {
-		String str = "[1, 2, 3,,,]";
-		SchemaAndValue result = Values.parseString(str);
-		assertEquals(Type.STRING, result.schema().type());
-		assertEquals(str, result.value());
-	}
-
-	@Test
-	public void shouldParseTimestampStringAsTimestamp() throws Exception {
-		String str = "2019-08-23T14:34:54.346Z";
-		SchemaAndValue result = Values.parseString(str);
-		assertEquals(Type.INT64, result.schema().type());
-		assertEquals(Timestamp.LOGICAL_NAME, result.schema().name());
-		java.util.Date expected = new SimpleDateFormat(Values.ISO_8601_TIMESTAMP_FORMAT_PATTERN).parse(str);
-		assertEquals(expected, result.value());
-	}
-
-	@Test
-	public void shouldParseDateStringAsDate() throws Exception {
-		String str = "2019-08-23";
-		SchemaAndValue result = Values.parseString(str);
-		assertEquals(Type.INT32, result.schema().type());
-		assertEquals(Date.LOGICAL_NAME, result.schema().name());
-		java.util.Date expected = new SimpleDateFormat(Values.ISO_8601_DATE_FORMAT_PATTERN).parse(str);
-		assertEquals(expected, result.value());
-	}
-
-	@Test
-	public void shouldParseTimeStringAsDate() throws Exception {
-		String str = "14:34:54.346Z";
-		SchemaAndValue result = Values.parseString(str);
-		assertEquals(Type.INT32, result.schema().type());
-		assertEquals(Time.LOGICAL_NAME, result.schema().name());
-		java.util.Date expected = new SimpleDateFormat(Values.ISO_8601_TIME_FORMAT_PATTERN).parse(str);
-		assertEquals(expected, result.value());
-	}
-
-	@Test
-	public void shouldParseTimestampStringWithEscapedColonsAsTimestamp() throws Exception {
-		String str = "2019-08-23T14\\:34\\:54.346Z";
-		SchemaAndValue result = Values.parseString(str);
-		assertEquals(Type.INT64, result.schema().type());
-		assertEquals(Timestamp.LOGICAL_NAME, result.schema().name());
-		String expectedStr = "2019-08-23T14:34:54.346Z";
-		java.util.Date expected = new SimpleDateFormat(Values.ISO_8601_TIMESTAMP_FORMAT_PATTERN).parse(expectedStr);
-		assertEquals(expected, result.value());
-	}
-
-	@Test
-	public void shouldParseTimeStringWithEscapedColonsAsDate() throws Exception {
-		String str = "14\\:34\\:54.346Z";
-		SchemaAndValue result = Values.parseString(str);
-		assertEquals(Type.INT32, result.schema().type());
-		assertEquals(Time.LOGICAL_NAME, result.schema().name());
-		String expectedStr = "14:34:54.346Z";
-		java.util.Date expected = new SimpleDateFormat(Values.ISO_8601_TIME_FORMAT_PATTERN).parse(expectedStr);
-		assertEquals(expected, result.value());
-	}
-
-	@Test
-	public void shouldParseDateStringAsDateInArray() throws Exception {
-		String dateStr = "2019-08-23";
-		String arrayStr = "[" + dateStr + "]";
-		SchemaAndValue result = Values.parseString(arrayStr);
-		assertEquals(Type.ARRAY, result.schema().type());
-		Schema elementSchema = result.schema().valueSchema();
-		assertEquals(Type.INT32, elementSchema.type());
-		assertEquals(Date.LOGICAL_NAME, elementSchema.name());
-		java.util.Date expected = new SimpleDateFormat(Values.ISO_8601_DATE_FORMAT_PATTERN).parse(dateStr);
-		assertEquals(Collections.singletonList(expected), result.value());
-	}
-
-	@Test
-	public void shouldParseTimeStringAsTimeInArray() throws Exception {
-		String timeStr = "14:34:54.346Z";
-		String arrayStr = "[" + timeStr + "]";
-		SchemaAndValue result = Values.parseString(arrayStr);
-		assertEquals(Type.ARRAY, result.schema().type());
-		Schema elementSchema = result.schema().valueSchema();
-		assertEquals(Type.INT32, elementSchema.type());
-		assertEquals(Time.LOGICAL_NAME, elementSchema.name());
-		java.util.Date expected = new SimpleDateFormat(Values.ISO_8601_TIME_FORMAT_PATTERN).parse(timeStr);
-		assertEquals(Collections.singletonList(expected), result.value());
-	}
-
-	@Test
-	public void shouldParseTimestampStringAsTimestampInArray() throws Exception {
-		String tsStr = "2019-08-23T14:34:54.346Z";
-		String arrayStr = "[" + tsStr + "]";
-		SchemaAndValue result = Values.parseString(arrayStr);
-		assertEquals(Type.ARRAY, result.schema().type());
-		Schema elementSchema = result.schema().valueSchema();
-		assertEquals(Type.INT64, elementSchema.type());
-		assertEquals(Timestamp.LOGICAL_NAME, elementSchema.name());
-		java.util.Date expected = new SimpleDateFormat(Values.ISO_8601_TIMESTAMP_FORMAT_PATTERN).parse(tsStr);
-		assertEquals(Collections.singletonList(expected), result.value());
-	}
-
-	@Test
-	public void shouldParseMultipleTimestampStringAsTimestampInArray() throws Exception {
-		String tsStr1 = "2019-08-23T14:34:54.346Z";
-		String tsStr2 = "2019-01-23T15:12:34.567Z";
-		String tsStr3 = "2019-04-23T19:12:34.567Z";
-		String arrayStr = "[" + tsStr1 + "," + tsStr2 + ",   " + tsStr3 + "]";
-		SchemaAndValue result = Values.parseString(arrayStr);
-		assertEquals(Type.ARRAY, result.schema().type());
-		Schema elementSchema = result.schema().valueSchema();
-		assertEquals(Type.INT64, elementSchema.type());
-		assertEquals(Timestamp.LOGICAL_NAME, elementSchema.name());
-		java.util.Date expected1 = new SimpleDateFormat(Values.ISO_8601_TIMESTAMP_FORMAT_PATTERN).parse(tsStr1);
-		java.util.Date expected2 = new SimpleDateFormat(Values.ISO_8601_TIMESTAMP_FORMAT_PATTERN).parse(tsStr2);
-		java.util.Date expected3 = new SimpleDateFormat(Values.ISO_8601_TIMESTAMP_FORMAT_PATTERN).parse(tsStr3);
-		assertEquals(Arrays.asList(expected1, expected2, expected3), result.value());
-	}
-
-	@Test
-	public void shouldParseQuotedTimeStringAsTimeInMap() throws Exception {
-		String keyStr = "k1";
-		String timeStr = "14:34:54.346Z";
-		String mapStr = "{\"" + keyStr + "\":\"" + timeStr + "\"}";
-		SchemaAndValue result = Values.parseString(mapStr);
-		assertEquals(Type.MAP, result.schema().type());
-		Schema keySchema = result.schema().keySchema();
-		Schema valueSchema = result.schema().valueSchema();
-		assertEquals(Type.STRING, keySchema.type());
-		assertEquals(Type.INT32, valueSchema.type());
-		assertEquals(Time.LOGICAL_NAME, valueSchema.name());
-		java.util.Date expected = new SimpleDateFormat(Values.ISO_8601_TIME_FORMAT_PATTERN).parse(timeStr);
-		assertEquals(Collections.singletonMap(keyStr, expected), result.value());
-	}
-
-	@Test
-	public void shouldParseTimeStringAsTimeInMap() throws Exception {
-		String keyStr = "k1";
-		String timeStr = "14:34:54.346Z";
-		String mapStr = "{\"" + keyStr + "\":" + timeStr + "}";
-		SchemaAndValue result = Values.parseString(mapStr);
-		assertEquals(Type.MAP, result.schema().type());
-		Schema keySchema = result.schema().keySchema();
-		Schema valueSchema = result.schema().valueSchema();
-		assertEquals(Type.STRING, keySchema.type());
-		assertEquals(Type.INT32, valueSchema.type());
-		assertEquals(Time.LOGICAL_NAME, valueSchema.name());
-		java.util.Date expected = new SimpleDateFormat(Values.ISO_8601_TIME_FORMAT_PATTERN).parse(timeStr);
-		assertEquals(Collections.singletonMap(keyStr, expected), result.value());
-	}
-
-	/**
-	 * This is technically invalid JSON, and we don't want to simply ignore the blank elements.
-	 */
-	@Test
-	public void shouldFailToConvertToListFromStringWithExtraDelimiters() {
-		assertThrows(DataException.class, () -> Values.convertToList(Schema.STRING_SCHEMA, "[1, 2, 3,,,]"));
-	}
-
-	/**
      * Schema of type ARRAY requires a schema for the values, but Connect has no union or "any" schema type.
      * Therefore, we can't represent this.
      */
-	@Test
+    @Test
     public void shouldFailToConvertToListFromStringWithNonCommonElementTypeAndBlankElement() {
-		assertThrows(DataException.class, () -> Values.convertToList(Schema.STRING_SCHEMA, "[1, 2, 3, \"four\",,,]"));
+        assertThrows(DataException.class, () -> Values.convertToList(Schema.STRING_SCHEMA, "[1, 2, 3, \"four\",,,]"));
     }
 
     /**
      * This is technically invalid JSON, and we don't want to simply ignore the blank entry.
      */
-	@Test
+    @Test
     public void shouldFailToParseStringOfMapWithIntValuesWithBlankEntry() {
-		assertThrows(DataException.class,
-				() -> Values.convertToMap(Schema.STRING_SCHEMA, " { \"foo\" :  1234567890 ,, \"bar\" : 0,  \"baz\" : -987654321 }  "));
-	}
+        assertThrows(DataException.class,
+            () -> Values.convertToMap(Schema.STRING_SCHEMA, " { \"foo\" :  1234567890 ,, \"bar\" : 0,  \"baz\" : -987654321 }  "));
+    }
 
     /**
      * This is technically invalid JSON, and we don't want to simply ignore the malformed entry.
      */
-	@Test
+    @Test
     public void shouldFailToParseStringOfMalformedMap() {
-		assertThrows(DataException.class,
-				() -> Values.convertToMap(Schema.STRING_SCHEMA, " { \"foo\" :  1234567890 , \"a\", \"bar\" : 0,  \"baz\" : -987654321 }  "));
-	}
+        assertThrows(DataException.class,
+            () -> Values.convertToMap(Schema.STRING_SCHEMA, " { \"foo\" :  1234567890 , \"a\", \"bar\" : 0,  \"baz\" : -987654321 }  "));
+    }
 
     /**
      * This is technically invalid JSON, and we don't want to simply ignore the blank entries.
      */
-	@Test
-	public void shouldFailToParseStringOfMapWithIntValuesWithOnlyBlankEntries() {
-		assertThrows(DataException.class, () -> Values.convertToMap(Schema.STRING_SCHEMA, " { ,,  , , }  "));
-	}
-
-	/**
-	 * This is technically invalid JSON, and we don't want to simply ignore the blank entry.
-	 */
-	@Test
-	public void shouldFailToParseStringOfMapWithIntValuesWithBlankEntries() {
-		assertThrows(DataException.class,
-				() -> Values.convertToMap(Schema.STRING_SCHEMA, " { \"foo\" :  \"1234567890\" ,, \"bar\" : \"0\",  \"baz\" : \"boz\" }  "));
-	}
-
-	@Test
-	public void shouldConsumeMultipleTokens() {
-		String value = "a:b:c:d:e:f:g:h";
-		Parser parser = new Parser(value);
-		String firstFive = parser.next(5);
-		assertEquals("a:b:c", firstFive);
-		assertEquals(":", parser.next());
-		assertEquals("d", parser.next());
-		assertEquals(":", parser.next());
-		String lastEight = parser.next(8); // only 7 remain
-		assertNull(lastEight);
-		assertEquals("e", parser.next());
-	}
-
-	@Test
-	public void shouldParseStringsWithoutDelimiters() {
-		//assertParsed("");
-		assertParsed("  ");
-		assertParsed("simple");
-		assertParsed("simple string");
-		assertParsed("simple \n\t\bstring");
-		assertParsed("'simple' string");
+    @Test
+    public void shouldFailToParseStringOfMapWithIntValuesWithOnlyBlankEntries() {
+        assertThrows(DataException.class, () -> Values.convertToMap(Schema.STRING_SCHEMA, " { ,,  , , }  "));
+    }
+
+    /**
+     * This is technically invalid JSON, and we don't want to simply ignore the blank entry.
+     */
+    @Test
+    public void shouldFailToParseStringOfMapWithIntValuesWithBlankEntries() {
+        assertThrows(DataException.class,
+            () -> Values.convertToMap(Schema.STRING_SCHEMA, " { \"foo\" :  \"1234567890\" ,, \"bar\" : \"0\",  \"baz\" : \"boz\" }  "));
+    }
+
+    @Test
+    public void shouldConsumeMultipleTokens() {
+        String value = "a:b:c:d:e:f:g:h";
+        Parser parser = new Parser(value);
+        String firstFive = parser.next(5);
+        assertEquals("a:b:c", firstFive);
+        assertEquals(":", parser.next());
+        assertEquals("d", parser.next());
+        assertEquals(":", parser.next());
+        String lastEight = parser.next(8); // only 7 remain
+        assertNull(lastEight);
+        assertEquals("e", parser.next());
+    }
+
+    @Test
+    public void shouldParseStringsWithoutDelimiters() {
+        //assertParsed("");
+        assertParsed("  ");
+        assertParsed("simple");
+        assertParsed("simple string");
+        assertParsed("simple \n\t\bstring");
+        assertParsed("'simple' string");
         assertParsed("si\\mple");
         assertParsed("si\\\\mple");
     }
@@ -1299,152 +947,6 @@
         java.util.Date ts4 = Values.convertToTimestamp(Timestamp.SCHEMA, Long.toString(current.getTime()));
         assertEquals(current, ts4);
 
-<<<<<<< HEAD
-		// Millis as long
-		java.util.Date ts4 = Values.convertToTimestamp(Timestamp.SCHEMA, current.getTime());
-		assertEquals(current, ts4);
-	}
-
-	@Test
-	public void canConsume() {
-	}
-
-	@Test
-	public void shouldParseBigIntegerAsDecimalWithZeroScale() {
-		BigInteger value = BigInteger.valueOf(Long.MAX_VALUE).add(new BigInteger("1"));
-		SchemaAndValue schemaAndValue = Values.parseString(
-				String.valueOf(value)
-		);
-		assertEquals(Decimal.schema(0), schemaAndValue.schema());
-		assertTrue(schemaAndValue.value() instanceof BigDecimal);
-		assertEquals(value, ((BigDecimal) schemaAndValue.value()).unscaledValue());
-		value = BigInteger.valueOf(Long.MIN_VALUE).subtract(new BigInteger("1"));
-		schemaAndValue = Values.parseString(
-				String.valueOf(value)
-		);
-		assertEquals(Decimal.schema(0), schemaAndValue.schema());
-		assertTrue(schemaAndValue.value() instanceof BigDecimal);
-		assertEquals(value, ((BigDecimal) schemaAndValue.value()).unscaledValue());
-	}
-
-	@Test
-	public void shouldParseByteAsInt8() {
-		Byte value = Byte.MAX_VALUE;
-		SchemaAndValue schemaAndValue = Values.parseString(
-				String.valueOf(value)
-		);
-		assertEquals(Schema.INT8_SCHEMA, schemaAndValue.schema());
-		assertTrue(schemaAndValue.value() instanceof Byte);
-		assertEquals(value.byteValue(), ((Byte) schemaAndValue.value()).byteValue());
-		value = Byte.MIN_VALUE;
-		schemaAndValue = Values.parseString(
-				String.valueOf(value)
-		);
-		assertEquals(Schema.INT8_SCHEMA, schemaAndValue.schema());
-		assertTrue(schemaAndValue.value() instanceof Byte);
-		assertEquals(value.byteValue(), ((Byte) schemaAndValue.value()).byteValue());
-	}
-
-	@Test
-	public void shouldParseShortAsInt16() {
-		Short value = Short.MAX_VALUE;
-		SchemaAndValue schemaAndValue = Values.parseString(
-				String.valueOf(value)
-		);
-		assertEquals(Schema.INT16_SCHEMA, schemaAndValue.schema());
-		assertTrue(schemaAndValue.value() instanceof Short);
-		assertEquals(value.shortValue(), ((Short) schemaAndValue.value()).shortValue());
-		value = Short.MIN_VALUE;
-		schemaAndValue = Values.parseString(
-				String.valueOf(value)
-		);
-		assertEquals(Schema.INT16_SCHEMA, schemaAndValue.schema());
-		assertTrue(schemaAndValue.value() instanceof Short);
-		assertEquals(value.shortValue(), ((Short) schemaAndValue.value()).shortValue());
-	}
-
-	@Test
-	public void shouldParseIntegerAsInt32() {
-		Integer value = Integer.MAX_VALUE;
-		SchemaAndValue schemaAndValue = Values.parseString(
-				String.valueOf(value)
-		);
-		assertEquals(Schema.INT32_SCHEMA, schemaAndValue.schema());
-		assertTrue(schemaAndValue.value() instanceof Integer);
-		assertEquals(value.intValue(), ((Integer) schemaAndValue.value()).intValue());
-		value = Integer.MIN_VALUE;
-		schemaAndValue = Values.parseString(
-				String.valueOf(value)
-		);
-		assertEquals(Schema.INT32_SCHEMA, schemaAndValue.schema());
-		assertTrue(schemaAndValue.value() instanceof Integer);
-		assertEquals(value.intValue(), ((Integer) schemaAndValue.value()).intValue());
-	}
-
-	@Test
-	public void shouldParseLongAsInt64() {
-		Long value = Long.MAX_VALUE;
-		SchemaAndValue schemaAndValue = Values.parseString(
-				String.valueOf(value)
-		);
-		assertEquals(Schema.INT64_SCHEMA, schemaAndValue.schema());
-		assertTrue(schemaAndValue.value() instanceof Long);
-		assertEquals(value.longValue(), ((Long) schemaAndValue.value()).longValue());
-		value = Long.MIN_VALUE;
-		schemaAndValue = Values.parseString(
-				String.valueOf(value)
-		);
-		assertEquals(Schema.INT64_SCHEMA, schemaAndValue.schema());
-		assertTrue(schemaAndValue.value() instanceof Long);
-		assertEquals(value.longValue(), ((Long) schemaAndValue.value()).longValue());
-	}
-
-	@Test
-	public void shouldParseFloatAsFloat32() {
-		Float value = Float.MAX_VALUE;
-		SchemaAndValue schemaAndValue = Values.parseString(
-				String.valueOf(value)
-		);
-		assertEquals(Schema.FLOAT32_SCHEMA, schemaAndValue.schema());
-		assertTrue(schemaAndValue.value() instanceof Float);
-		assertEquals(value, (Float) schemaAndValue.value(), 0);
-		value = -Float.MAX_VALUE;
-		schemaAndValue = Values.parseString(
-				String.valueOf(value)
-		);
-		assertEquals(Schema.FLOAT32_SCHEMA, schemaAndValue.schema());
-		assertTrue(schemaAndValue.value() instanceof Float);
-		assertEquals(value, (Float) schemaAndValue.value(), 0);
-	}
-
-	@Test
-	public void shouldParseDoubleAsFloat64() {
-		Double value = Double.MAX_VALUE;
-		SchemaAndValue schemaAndValue = Values.parseString(
-				String.valueOf(value)
-		);
-		assertEquals(Schema.FLOAT64_SCHEMA, schemaAndValue.schema());
-		assertTrue(schemaAndValue.value() instanceof Double);
-		assertEquals(value, (Double) schemaAndValue.value(), 0);
-		value = -Double.MAX_VALUE;
-		schemaAndValue = Values.parseString(
-				String.valueOf(value)
-		);
-		assertEquals(Schema.FLOAT64_SCHEMA, schemaAndValue.schema());
-		assertTrue(schemaAndValue.value() instanceof Double);
-		assertEquals(value, (Double) schemaAndValue.value(), 0);
-	}
-
-	protected void assertParsed(String input) {
-		assertParsed(input, input);
-	}
-
-	protected void assertParsed(String input, String... expectedTokens) {
-		Parser parser = new Parser(input);
-		if (!parser.hasNext()) {
-			assertEquals(1, expectedTokens.length);
-			assertTrue(expectedTokens[0].isEmpty());
-=======
         // Millis as long
         java.util.Date ts5 = Values.convertToTimestamp(Timestamp.SCHEMA, current.getTime());
         assertEquals(current, ts5);
@@ -1699,7 +1201,6 @@
         if (!parser.hasNext()) {
             assertEquals(1, expectedTokens.length);
             assertTrue(expectedTokens[0].isEmpty());
->>>>>>> 9494bebe
             return;
         }
 
@@ -1729,14 +1230,14 @@
 
     protected void assertConsumable(Parser parser, String... expectedTokens) {
         for (String expectedToken : expectedTokens) {
-			if (!Utils.isBlank(expectedToken)) {
-				int position = parser.mark();
-				assertTrue(parser.canConsume(expectedToken.trim()));
-				parser.rewindTo(position);
-				assertTrue(parser.canConsume(expectedToken.trim(), true));
-				parser.rewindTo(position);
-				assertTrue(parser.canConsume(expectedToken, false));
-			}
+            if (!Utils.isBlank(expectedToken)) {
+                int position = parser.mark();
+                assertTrue(parser.canConsume(expectedToken.trim()));
+                parser.rewindTo(position);
+                assertTrue(parser.canConsume(expectedToken.trim(), true));
+                parser.rewindTo(position);
+                assertTrue(parser.canConsume(expectedToken, false));
+            }
         }
     }
 
