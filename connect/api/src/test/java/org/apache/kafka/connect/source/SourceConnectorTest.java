--- conflicted
+++ resolved
@@ -32,126 +32,6 @@
 
 public class SourceConnectorTest extends ConnectorTest {
 
-<<<<<<< HEAD
-	@Override
-	protected ConnectorContext createContext() {
-		return new TestSourceConnectorContext();
-	}
-
-	@Override
-	protected TestSourceConnector createConnector() {
-		return new TestSourceConnector();
-	}
-
-	private static class TestSourceConnectorContext implements SourceConnectorContext {
-
-		@Override
-		public void requestTaskReconfiguration() {
-			// Unexpected in these tests
-			throw new UnsupportedOperationException();
-		}
-
-		@Override
-		public void raiseError(Exception e) {
-			// Unexpected in these tests
-			throw new UnsupportedOperationException();
-		}
-
-		@Override
-		public OffsetStorageReader offsetStorageReader() {
-			return null;
-		}
-	}
-
-	private static class TestSourceConnector extends SourceConnector implements AssertableConnector {
-
-		public static final String VERSION = "an entirely different version";
-
-		private boolean initialized;
-		private List<Map<String, String>> taskConfigs;
-		private Map<String, String> props;
-		private boolean started;
-		private boolean stopped;
-
-		@Override
-		public String version() {
-			return VERSION;
-		}
-
-		@Override
-		public void initialize(ConnectorContext ctx) {
-			super.initialize(ctx);
-			initialized = true;
-			this.taskConfigs = null;
-		}
-
-		@Override
-		public void initialize(ConnectorContext ctx, List<Map<String, String>> taskConfigs) {
-			super.initialize(ctx, taskConfigs);
-			initialized = true;
-			this.taskConfigs = taskConfigs;
-		}
-
-		@Override
-		public void start(Map<String, String> props) {
-			this.props = props;
-			started = true;
-		}
-
-		@Override
-		public Class<? extends Task> taskClass() {
-			return null;
-		}
-
-		@Override
-		public List<Map<String, String>> taskConfigs(int maxTasks) {
-			return null;
-		}
-
-		@Override
-		public void stop() {
-			stopped = true;
-		}
-
-		@Override
-		public ConfigDef config() {
-			return new ConfigDef()
-					.define("required", ConfigDef.Type.STRING, ConfigDef.Importance.HIGH, "required docs")
-					.define("optional", ConfigDef.Type.STRING, "defaultVal", ConfigDef.Importance.HIGH, "optional docs");
-		}
-
-		@Override
-		public void assertContext(ConnectorContext expected) {
-			assertSame(expected, context);
-			assertSame(expected, context());
-		}
-
-		@Override
-		public void assertInitialized() {
-			assertTrue(initialized);
-		}
-
-		@Override
-		public void assertTaskConfigs(List<Map<String, String>> expectedTaskConfigs) {
-			assertSame(expectedTaskConfigs, taskConfigs);
-		}
-
-		@Override
-		public void assertStarted(boolean expected) {
-			assertEquals(expected, started);
-		}
-
-		@Override
-		public void assertStopped(boolean expected) {
-			assertEquals(expected, stopped);
-		}
-
-		@Override
-		public void assertProperties(Map<String, String> expected) {
-			assertSame(expected, props);
-		}
-	}
-=======
     @Override
     protected ConnectorContext createContext() {
         return new TestSourceConnectorContext();
@@ -276,5 +156,4 @@
             assertSame(expected, props);
         }
     }
->>>>>>> 9494bebe
 }