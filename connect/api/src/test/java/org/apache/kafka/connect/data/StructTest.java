/*
 * Licensed to the Apache Software Foundation (ASF) under one or more
 * contributor license agreements. See the NOTICE file distributed with
 * this work for additional information regarding copyright ownership.
 * The ASF licenses this file to You under the Apache License, Version 2.0
 * (the "License"); you may not use this file except in compliance with
 * the License. You may obtain a copy of the License at
 *
 *    http://www.apache.org/licenses/LICENSE-2.0
 *
 * Unless required by applicable law or agreed to in writing, software
 * distributed under the License is distributed on an "AS IS" BASIS,
 * WITHOUT WARRANTIES OR CONDITIONS OF ANY KIND, either express or implied.
 * See the License for the specific language governing permissions and
 * limitations under the License.
 */
package org.apache.kafka.connect.data;

import org.apache.kafka.connect.errors.DataException;
import org.junit.jupiter.api.Test;

import java.nio.ByteBuffer;
import java.util.Arrays;
import java.util.Collections;
import java.util.List;
import java.util.Map;

import static org.junit.jupiter.api.Assertions.*;


public class StructTest {

    private static final Schema FLAT_STRUCT_SCHEMA = SchemaBuilder.struct()
            .field("int8", Schema.INT8_SCHEMA)
            .field("int16", Schema.INT16_SCHEMA)
            .field("int32", Schema.INT32_SCHEMA)
            .field("int64", Schema.INT64_SCHEMA)
            .field("float32", Schema.FLOAT32_SCHEMA)
            .field("float64", Schema.FLOAT64_SCHEMA)
            .field("boolean", Schema.BOOLEAN_SCHEMA)
            .field("string", Schema.STRING_SCHEMA)
            .field("bytes", Schema.BYTES_SCHEMA)
            .build();

    private static final Schema ARRAY_SCHEMA = SchemaBuilder.array(Schema.INT8_SCHEMA).build();
    private static final Schema MAP_SCHEMA = SchemaBuilder.map(
            Schema.INT32_SCHEMA,
            Schema.STRING_SCHEMA
    ).build();
    private static final Schema NESTED_CHILD_SCHEMA = SchemaBuilder.struct()
            .field("int8", Schema.INT8_SCHEMA)
            .build();
    private static final Schema NESTED_SCHEMA = SchemaBuilder.struct()
            .field("array", ARRAY_SCHEMA)
            .field("map", MAP_SCHEMA)
            .field("nested", NESTED_CHILD_SCHEMA)
            .build();

    private static final Schema REQUIRED_FIELD_SCHEMA = Schema.INT8_SCHEMA;
    private static final Schema OPTIONAL_FIELD_SCHEMA = SchemaBuilder.int8().optional().build();
    private static final Schema DEFAULT_FIELD_SCHEMA = SchemaBuilder.int8().defaultValue((byte) 0).build();

    @Test
    public void testFlatStruct() {
        Struct struct = new Struct(FLAT_STRUCT_SCHEMA)
                .put("int8", (byte) 12)
                .put("int16", (short) 12)
                .put("int32", 12)
                .put("int64", (long) 12)
                .put("float32", 12.f)
                .put("float64", 12.)
                .put("boolean", true)
                .put("string", "foobar")
                .put("bytes", "foobar".getBytes());

        // Test equality, and also the type-specific getters
        assertEquals((byte) 12, (byte) struct.getInt8("int8"));
        assertEquals((short) 12, (short) struct.getInt16("int16"));
        assertEquals(12, (int) struct.getInt32("int32"));
        assertEquals((long) 12, (long) struct.getInt64("int64"));
        assertEquals((Float) 12.f, struct.getFloat32("float32"));
        assertEquals((Double) 12., struct.getFloat64("float64"));
        assertEquals(true, struct.getBoolean("boolean"));
        assertEquals("foobar", struct.getString("string"));
        assertEquals(ByteBuffer.wrap("foobar".getBytes()), ByteBuffer.wrap(struct.getBytes("bytes")));

        struct.validate();
    }

    @Test
    public void testComplexStruct() {
        List<Byte> array = Arrays.asList((byte) 1, (byte) 2);
        Map<Integer, String> map = Collections.singletonMap(1, "string");
        Struct struct = new Struct(NESTED_SCHEMA)
                .put("array", array)
                .put("map", map)
                .put("nested", new Struct(NESTED_CHILD_SCHEMA).put("int8", (byte) 12));

        // Separate the call to get the array and map to validate the typed get methods work properly
        List<Byte> arrayExtracted = struct.getArray("array");
        assertEquals(array, arrayExtracted);
        Map<Byte, Byte> mapExtracted = struct.getMap("map");
        assertEquals(map, mapExtracted);
        assertEquals((byte) 12, struct.getStruct("nested").get("int8"));

        struct.validate();
    }


    // These don't test all the ways validation can fail, just one for each element. See more extensive validation
    // tests in SchemaTest. These are meant to ensure that we are invoking the same code path and that we do deeper
    // inspection than just checking the class of the object

	@Test
    public void testInvalidFieldType() {
		assertThrows(DataException.class,
				() -> new Struct(FLAT_STRUCT_SCHEMA).put("int8", "should fail because this is a string, not int8"));
	}

	@Test
    public void testInvalidArrayFieldElements() {
		assertThrows(DataException.class,
				() -> new Struct(NESTED_SCHEMA).put("array", Collections.singletonList("should fail since elements should be int8s")));
	}

	@Test
    public void testInvalidMapKeyElements() {
		assertThrows(DataException.class,
				() -> new Struct(NESTED_SCHEMA).put("map", Collections.singletonMap("should fail because keys should be int8s", (byte) 12)));
	}

	@Test
    public void testInvalidStructFieldSchema() {
		assertThrows(DataException.class,
				() -> new Struct(NESTED_SCHEMA).put("nested", new Struct(MAP_SCHEMA)));
	}

	@Test
    public void testInvalidStructFieldValue() {
		assertThrows(DataException.class,
				() -> new Struct(NESTED_SCHEMA).put("nested", new Struct(NESTED_CHILD_SCHEMA)));
	}


	@Test
    public void testMissingFieldValidation() {
        // Required int8 field
        Schema schema = SchemaBuilder.struct().field("field", REQUIRED_FIELD_SCHEMA).build();
        Struct struct = new Struct(schema);
		assertThrows(DataException.class, struct::validate);
    }

    @Test
    public void testMissingOptionalFieldValidation() {
        Schema schema = SchemaBuilder.struct().field("field", OPTIONAL_FIELD_SCHEMA).build();
        Struct struct = new Struct(schema);
        struct.validate();
    }

    @Test
    public void testMissingFieldWithDefaultValidation() {
        Schema schema = SchemaBuilder.struct().field("field", DEFAULT_FIELD_SCHEMA).build();
        Struct struct = new Struct(schema);
        struct.validate();
    }

    @Test
    public void testMissingFieldWithDefaultValue() {
        Schema schema = SchemaBuilder.struct().field("field", DEFAULT_FIELD_SCHEMA).build();
        Struct struct = new Struct(schema);
        assertEquals((byte) 0, struct.get("field"));
    }

    @Test
    public void testMissingFieldWithoutDefaultValue() {
        Schema schema = SchemaBuilder.struct().field("field", REQUIRED_FIELD_SCHEMA).build();
        Struct struct = new Struct(schema);
        assertNull(struct.get("field"));
    }


    @Test
    public void testEquals() {
        Struct struct1 = new Struct(FLAT_STRUCT_SCHEMA)
                .put("int8", (byte) 12)
                .put("int16", (short) 12)
                .put("int32", 12)
                .put("int64", (long) 12)
                .put("float32", 12.f)
                .put("float64", 12.)
                .put("boolean", true)
                .put("string", "foobar")
                .put("bytes", ByteBuffer.wrap("foobar".getBytes()));
        Struct struct2 = new Struct(FLAT_STRUCT_SCHEMA)
                .put("int8", (byte) 12)
                .put("int16", (short) 12)
                .put("int32", 12)
                .put("int64", (long) 12)
                .put("float32", 12.f)
                .put("float64", 12.)
                .put("boolean", true)
                .put("string", "foobar")
                .put("bytes", ByteBuffer.wrap("foobar".getBytes()));
        Struct struct3 = new Struct(FLAT_STRUCT_SCHEMA)
                .put("int8", (byte) 12)
                .put("int16", (short) 12)
                .put("int32", 12)
                .put("int64", (long) 12)
                .put("float32", 12.f)
                .put("float64", 12.)
                .put("boolean", true)
                .put("string", "mismatching string")
                .put("bytes", ByteBuffer.wrap("foobar".getBytes()));

        assertEquals(struct1, struct2);
        assertNotEquals(struct1, struct3);

        List<Byte> array = Arrays.asList((byte) 1, (byte) 2);
        Map<Integer, String> map = Collections.singletonMap(1, "string");
        struct1 = new Struct(NESTED_SCHEMA)
                .put("array", array)
                .put("map", map)
                .put("nested", new Struct(NESTED_CHILD_SCHEMA).put("int8", (byte) 12));
        List<Byte> array2 = Arrays.asList((byte) 1, (byte) 2);
        Map<Integer, String> map2 = Collections.singletonMap(1, "string");
        struct2 = new Struct(NESTED_SCHEMA)
                .put("array", array2)
                .put("map", map2)
                .put("nested", new Struct(NESTED_CHILD_SCHEMA).put("int8", (byte) 12));
        List<Byte> array3 = Arrays.asList((byte) 1, (byte) 2, (byte) 3);
        Map<Integer, String> map3 = Collections.singletonMap(2, "string");
        struct3 = new Struct(NESTED_SCHEMA)
                .put("array", array3)
                .put("map", map3)
                .put("nested", new Struct(NESTED_CHILD_SCHEMA).put("int8", (byte) 13));

        assertEquals(struct1, struct2);
        assertNotEquals(struct1, struct3);
    }

    @Test
    public void testEqualsAndHashCodeWithByteArrayValue() {
        Struct struct1 = new Struct(FLAT_STRUCT_SCHEMA)
                .put("int8", (byte) 12)
                .put("int16", (short) 12)
                .put("int32", 12)
                .put("int64", (long) 12)
                .put("float32", 12.f)
                .put("float64", 12.)
                .put("boolean", true)
                .put("string", "foobar")
                .put("bytes", "foobar".getBytes());

        Struct struct2 = new Struct(FLAT_STRUCT_SCHEMA)
                .put("int8", (byte) 12)
                .put("int16", (short) 12)
                .put("int32", 12)
                .put("int64", (long) 12)
                .put("float32", 12.f)
                .put("float64", 12.)
                .put("boolean", true)
                .put("string", "foobar")
                .put("bytes", "foobar".getBytes());

        Struct struct3 = new Struct(FLAT_STRUCT_SCHEMA)
                .put("int8", (byte) 12)
                .put("int16", (short) 12)
                .put("int32", 12)
                .put("int64", (long) 12)
                .put("float32", 12.f)
                .put("float64", 12.)
                .put("boolean", true)
                .put("string", "foobar")
                .put("bytes", "mismatching_string".getBytes());

        // Verify contract for equals: method must be reflexive and transitive
        assertEquals(struct1, struct2);
        assertEquals(struct2, struct1);
        assertNotEquals(struct1, struct3);
        assertNotEquals(struct2, struct3);
        // Testing hashCode against a hardcoded value here would be incorrect: hashCode values need not be equal for any
        // two distinct executions. However, based on the general contract for hashCode, if two objects are equal, their
        // hashCodes must be equal. If they are not equal, their hashCodes should not be equal for performance reasons.
        assertEquals(struct1.hashCode(), struct2.hashCode());
        assertNotEquals(struct1.hashCode(), struct3.hashCode());
        assertNotEquals(struct2.hashCode(), struct3.hashCode());
    }

    @Test
    public void testValidateStructWithNullValue() {
        Schema schema = SchemaBuilder.struct()
                .field("one", Schema.STRING_SCHEMA)
                .field("two", Schema.STRING_SCHEMA)
                .field("three", Schema.STRING_SCHEMA)
                .build();

        Struct struct = new Struct(schema);
        Exception e = assertThrows(DataException.class, struct::validate);
        assertEquals("Invalid value: null used for required field: \"one\", schema type: STRING",
            e.getMessage());
    }

    @Test
<<<<<<< HEAD
    public void testValidateFieldWithInvalidValueType() {
        String fieldName = "field";
        FakeSchema fakeSchema = new FakeSchema();

        Exception e = assertThrows(DataException.class, () -> ConnectSchema.validateValue(fieldName, fakeSchema, new Object()));
        assertEquals("Invalid Java object for schema \"fake\" with type null: class java.lang.Object for field: \"field\"", e.getMessage());

        e = assertThrows(DataException.class, () -> ConnectSchema.validateValue(fieldName, Schema.INT8_SCHEMA, new Object()));
        assertEquals("Invalid Java object for schema with type INT8: class java.lang.Object for field: \"field\"", e.getMessage());

        e = assertThrows(DataException.class, () -> ConnectSchema.validateValue(Schema.INT8_SCHEMA, new Object()));
        assertEquals("Invalid Java object for schema with type INT8: class java.lang.Object", e.getMessage());
    }

    @Test
    public void testValidateFieldWithInvalidValueMismatchTimestamp() {
        String fieldName = "field";
        long longValue = 1000L;

        // Does not throw
        ConnectSchema.validateValue(fieldName, Schema.INT64_SCHEMA, longValue);

        Exception e = assertThrows(DataException.class, () -> ConnectSchema.validateValue(fieldName, Timestamp.SCHEMA, longValue));
        assertEquals("Invalid Java object for schema \"org.apache.kafka.connect.data.Timestamp\" " + "with type INT64: class java.lang.Long for field: \"field\"", e.getMessage());
    }

    @Test
=======
>>>>>>> 9494bebe
    public void testPutNullField() {
        final String fieldName = "fieldName";
        Schema testSchema = SchemaBuilder.struct().field(fieldName, Schema.STRING_SCHEMA);
        Struct struct = new Struct(testSchema);

        assertThrows(DataException.class, () -> struct.put((Field) null, "valid"));
    }

    @Test
    public void testInvalidPutIncludesFieldName() {
        final String fieldName = "fieldName";
        Schema testSchema = SchemaBuilder.struct()
            .field(fieldName, Schema.STRING_SCHEMA);
        Struct struct = new Struct(testSchema);

        Exception e = assertThrows(DataException.class, () -> struct.put(fieldName, null));
        assertEquals("Invalid value: null used for required field: \"fieldName\", schema type: STRING",
            e.getMessage());
    }
}<|MERGE_RESOLUTION|>--- conflicted
+++ resolved
@@ -17,6 +17,7 @@
 package org.apache.kafka.connect.data;
 
 import org.apache.kafka.connect.errors.DataException;
+
 import org.junit.jupiter.api.Test;
 
 import java.nio.ByteBuffer;
@@ -25,7 +26,10 @@
 import java.util.List;
 import java.util.Map;
 
-import static org.junit.jupiter.api.Assertions.*;
+import static org.junit.jupiter.api.Assertions.assertEquals;
+import static org.junit.jupiter.api.Assertions.assertNotEquals;
+import static org.junit.jupiter.api.Assertions.assertNull;
+import static org.junit.jupiter.api.Assertions.assertThrows;
 
 
 public class StructTest {
@@ -111,43 +115,43 @@
     // tests in SchemaTest. These are meant to ensure that we are invoking the same code path and that we do deeper
     // inspection than just checking the class of the object
 
-	@Test
+    @Test
     public void testInvalidFieldType() {
-		assertThrows(DataException.class,
-				() -> new Struct(FLAT_STRUCT_SCHEMA).put("int8", "should fail because this is a string, not int8"));
-	}
-
-	@Test
+        assertThrows(DataException.class,
+            () -> new Struct(FLAT_STRUCT_SCHEMA).put("int8", "should fail because this is a string, not int8"));
+    }
+
+    @Test
     public void testInvalidArrayFieldElements() {
-		assertThrows(DataException.class,
-				() -> new Struct(NESTED_SCHEMA).put("array", Collections.singletonList("should fail since elements should be int8s")));
-	}
-
-	@Test
+        assertThrows(DataException.class,
+            () -> new Struct(NESTED_SCHEMA).put("array", Collections.singletonList("should fail since elements should be int8s")));
+    }
+
+    @Test
     public void testInvalidMapKeyElements() {
-		assertThrows(DataException.class,
-				() -> new Struct(NESTED_SCHEMA).put("map", Collections.singletonMap("should fail because keys should be int8s", (byte) 12)));
-	}
-
-	@Test
+        assertThrows(DataException.class,
+            () -> new Struct(NESTED_SCHEMA).put("map", Collections.singletonMap("should fail because keys should be int8s", (byte) 12)));
+    }
+
+    @Test
     public void testInvalidStructFieldSchema() {
-		assertThrows(DataException.class,
-				() -> new Struct(NESTED_SCHEMA).put("nested", new Struct(MAP_SCHEMA)));
-	}
-
-	@Test
+        assertThrows(DataException.class,
+            () -> new Struct(NESTED_SCHEMA).put("nested", new Struct(MAP_SCHEMA)));
+    }
+
+    @Test
     public void testInvalidStructFieldValue() {
-		assertThrows(DataException.class,
-				() -> new Struct(NESTED_SCHEMA).put("nested", new Struct(NESTED_CHILD_SCHEMA)));
-	}
-
-
-	@Test
+        assertThrows(DataException.class,
+            () -> new Struct(NESTED_SCHEMA).put("nested", new Struct(NESTED_CHILD_SCHEMA)));
+    }
+
+
+    @Test
     public void testMissingFieldValidation() {
         // Required int8 field
         Schema schema = SchemaBuilder.struct().field("field", REQUIRED_FIELD_SCHEMA).build();
         Struct struct = new Struct(schema);
-		assertThrows(DataException.class, struct::validate);
+        assertThrows(DataException.class, struct::validate);
     }
 
     @Test
@@ -301,39 +305,10 @@
     }
 
     @Test
-<<<<<<< HEAD
-    public void testValidateFieldWithInvalidValueType() {
-        String fieldName = "field";
-        FakeSchema fakeSchema = new FakeSchema();
-
-        Exception e = assertThrows(DataException.class, () -> ConnectSchema.validateValue(fieldName, fakeSchema, new Object()));
-        assertEquals("Invalid Java object for schema \"fake\" with type null: class java.lang.Object for field: \"field\"", e.getMessage());
-
-        e = assertThrows(DataException.class, () -> ConnectSchema.validateValue(fieldName, Schema.INT8_SCHEMA, new Object()));
-        assertEquals("Invalid Java object for schema with type INT8: class java.lang.Object for field: \"field\"", e.getMessage());
-
-        e = assertThrows(DataException.class, () -> ConnectSchema.validateValue(Schema.INT8_SCHEMA, new Object()));
-        assertEquals("Invalid Java object for schema with type INT8: class java.lang.Object", e.getMessage());
-    }
-
-    @Test
-    public void testValidateFieldWithInvalidValueMismatchTimestamp() {
-        String fieldName = "field";
-        long longValue = 1000L;
-
-        // Does not throw
-        ConnectSchema.validateValue(fieldName, Schema.INT64_SCHEMA, longValue);
-
-        Exception e = assertThrows(DataException.class, () -> ConnectSchema.validateValue(fieldName, Timestamp.SCHEMA, longValue));
-        assertEquals("Invalid Java object for schema \"org.apache.kafka.connect.data.Timestamp\" " + "with type INT64: class java.lang.Long for field: \"field\"", e.getMessage());
-    }
-
-    @Test
-=======
->>>>>>> 9494bebe
     public void testPutNullField() {
         final String fieldName = "fieldName";
-        Schema testSchema = SchemaBuilder.struct().field(fieldName, Schema.STRING_SCHEMA);
+        Schema testSchema = SchemaBuilder.struct()
+            .field(fieldName, Schema.STRING_SCHEMA);
         Struct struct = new Struct(testSchema);
 
         assertThrows(DataException.class, () -> struct.put((Field) null, "valid"));
