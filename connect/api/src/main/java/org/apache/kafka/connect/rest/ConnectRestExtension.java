/*
 * Licensed to the Apache Software Foundation (ASF) under one or more
 * contributor license agreements. See the NOTICE file distributed with
 * this work for additional information regarding copyright ownership.
 * The ASF licenses this file to You under the Apache License, Version 2.0
 * (the "License"); you may not use this file except in compliance with
 * the License. You may obtain a copy of the License at
 *
 *    http://www.apache.org/licenses/LICENSE-2.0
 *
 * Unless required by applicable law or agreed to in writing, software
 * distributed under the License is distributed on an "AS IS" BASIS,
 * WITHOUT WARRANTIES OR CONDITIONS OF ANY KIND, either express or implied.
 * See the License for the specific language governing permissions and
 * limitations under the License.
 */

package org.apache.kafka.connect.rest;

import org.apache.kafka.common.Configurable;
import org.apache.kafka.connect.components.Versioned;
import org.apache.kafka.connect.health.ConnectClusterState;

import java.io.Closeable;
import java.util.Map;

/**
 * A plugin interface to allow registration of new JAX-RS resources like Filters, REST endpoints, providers, etc. The implementations will
 * be discovered using the standard Java {@link java.util.ServiceLoader} mechanism by  Connect's plugin class loading mechanism.
 *
 * <p>Kafka Connect discovers implementations of this interface using the Java {@link java.util.ServiceLoader} mechanism.
 * To support this, implementations of this interface should also contain a service provider configuration file in
 * {@code META-INF/services/org.apache.kafka.connect.rest.ConnectRestExtension}.
 * <p>The extension class(es) must be packaged as a plugin, including the JARs of all dependencies except those
 * already provided by the Connect framework.
 *
 * <p>To install into a Connect installation, add a directory named for the plugin and containing the plugin's JARs into a directory that is
 * on Connect's {@code plugin.path}, and (re)start the Connect worker.
 *
 * <p>When the Connect worker process starts up, it will read its configuration and instantiate all of the REST extension implementation
 * classes that are specified in the `rest.extension.classes` configuration property. Connect will then pass its configuration to each
 * extension via the {@link Configurable#configure(Map)} method, and will then call {@link #register} with a provided context.
 *
 * <p>When the Connect worker shuts down, it will call the extension's {@link #close} method to allow the implementation to release all of
 * its resources.
 *
 * <p>Implement {@link org.apache.kafka.common.metrics.Monitorable} to enable the extension to register metrics.
 * The following tags are automatically added to all metrics registered: <code>config</code> set to
 * <code>rest.extension.classes</code>, and <code>class</code> set to the ConnectRestExtension class name.
 */
public interface ConnectRestExtension extends Configurable, Versioned, Closeable {

    /**
     * ConnectRestExtension implementations can register custom JAX-RS resources via this method. The Connect framework
     * will invoke this method after registering the default Connect resources. If the implementations attempt
     * to re-register any of the Connect resources, it will be ignored and will be logged.
<<<<<<< HEAD
     * @param restPluginContext The context provides access to JAX-RS {@link javax.ws.rs.core.Configurable} and {@link
=======
     *
     * @param restPluginContext The context provides access to JAX-RS {@link jakarta.ws.rs.core.Configurable} and {@link
>>>>>>> 9494bebe
     *                          ConnectClusterState}.The custom JAX-RS resources can be registered via the {@link
     *                          ConnectRestExtensionContext#configurable()}
     */
    void register(ConnectRestExtensionContext restPluginContext);
}<|MERGE_RESOLUTION|>--- conflicted
+++ resolved
@@ -54,12 +54,8 @@
      * ConnectRestExtension implementations can register custom JAX-RS resources via this method. The Connect framework
      * will invoke this method after registering the default Connect resources. If the implementations attempt
      * to re-register any of the Connect resources, it will be ignored and will be logged.
-<<<<<<< HEAD
-     * @param restPluginContext The context provides access to JAX-RS {@link javax.ws.rs.core.Configurable} and {@link
-=======
      *
      * @param restPluginContext The context provides access to JAX-RS {@link jakarta.ws.rs.core.Configurable} and {@link
->>>>>>> 9494bebe
      *                          ConnectClusterState}.The custom JAX-RS resources can be registered via the {@link
      *                          ConnectRestExtensionContext#configurable()}
      */
