/*
 * Licensed to the Apache Software Foundation (ASF) under one or more
 * contributor license agreements. See the NOTICE file distributed with
 * this work for additional information regarding copyright ownership.
 * The ASF licenses this file to You under the Apache License, Version 2.0
 * (the "License"); you may not use this file except in compliance with
 * the License. You may obtain a copy of the License at
 *
 *    http://www.apache.org/licenses/LICENSE-2.0
 *
 * Unless required by applicable law or agreed to in writing, software
 * distributed under the License is distributed on an "AS IS" BASIS,
 * WITHOUT WARRANTIES OR CONDITIONS OF ANY KIND, either express or implied.
 * See the License for the specific language governing permissions and
 * limitations under the License.
 */
package org.apache.kafka.connect.sink;

import org.apache.kafka.connect.errors.ConnectException;

import java.util.concurrent.Future;

/**
<<<<<<< HEAD
 * Component that the sink task can use as it {@link SinkTask#put(java.util.Collection)}.
 * Reporter of problematic records and the corresponding problems.
=======
 * Component that a {@link SinkTask} can use to report problematic records (and their corresponding problems) as it
 * writes them through {@link SinkTask#put(java.util.Collection)}.
 *
>>>>>>> 15418db6
 * @since 2.6
 */
public interface ErrantRecordReporter {

<<<<<<< HEAD
	/**
	 * Report a problematic record and the corresponding error to be written to the sink
	 * connector's dead letter queue (DLQ).
	 *
	 * <p>This call is asynchronous and returns a {@link java.util.concurrent.Future Future}.
	 * Invoking {@link java.util.concurrent.Future#get() get()} on this future will block until the
	 * record has been written or throw any exception that occurred while sending the record.
	 * If you want to simulate a simple blocking call you can call the <code>get()</code> method
	 * immediately.
	 * <p>
	 * Connect guarantees that sink records reported through this reporter will be written to the error topic
	 * before the framework calls the {@link SinkTask#preCommit(java.util.Map)} method and therefore before
	 * committing the consumer offsets. SinkTask implementations can use the Future when stronger guarantees
	 * are required.
	 * @param record the problematic record; may not be null
	 * @param error  the error capturing the problem with the record; may not be null
	 * @return a future that can be used to block until the record and error are reported
	 * to the DLQ
	 * @throws ConnectException if the error reporter and DLQ fails to write a reported record
	 * @since 2.6
	 */
	Future<Void> report(SinkRecord record, Throwable error);
=======
    /**
     * Report a problematic record and the corresponding error to be written to the sink
     * connector's dead letter queue (DLQ).
     * <p>
     * This call is asynchronous and returns a {@link java.util.concurrent.Future Future}.
     * Invoking {@link java.util.concurrent.Future#get() get()} on this future will block until the
     * record has been written or throw any exception that occurred while sending the record.
     * If you want to simulate a simple blocking call you can call the <code>get()</code> method
     * immediately.
     * <p>
     * Connect guarantees that sink records reported through this reporter will be written to the error topic
     * before the framework calls the {@link SinkTask#preCommit(java.util.Map)} method and therefore before
     * committing the consumer offsets. SinkTask implementations can use the Future when stronger guarantees
     * are required.
     *
     * @param record the problematic record; may not be null
     * @param error  the error capturing the problem with the record; may not be null
     * @return a future that can be used to block until the record and error are reported
     *         to the DLQ
     * @throws ConnectException if the error reporter and DLQ fails to write a reported record
     * @since 2.6
     */
    Future<Void> report(SinkRecord record, Throwable error);
>>>>>>> 15418db6
}<|MERGE_RESOLUTION|>--- conflicted
+++ resolved
@@ -21,42 +21,12 @@
 import java.util.concurrent.Future;
 
 /**
-<<<<<<< HEAD
- * Component that the sink task can use as it {@link SinkTask#put(java.util.Collection)}.
- * Reporter of problematic records and the corresponding problems.
-=======
  * Component that a {@link SinkTask} can use to report problematic records (and their corresponding problems) as it
  * writes them through {@link SinkTask#put(java.util.Collection)}.
- *
->>>>>>> 15418db6
  * @since 2.6
  */
 public interface ErrantRecordReporter {
 
-<<<<<<< HEAD
-	/**
-	 * Report a problematic record and the corresponding error to be written to the sink
-	 * connector's dead letter queue (DLQ).
-	 *
-	 * <p>This call is asynchronous and returns a {@link java.util.concurrent.Future Future}.
-	 * Invoking {@link java.util.concurrent.Future#get() get()} on this future will block until the
-	 * record has been written or throw any exception that occurred while sending the record.
-	 * If you want to simulate a simple blocking call you can call the <code>get()</code> method
-	 * immediately.
-	 * <p>
-	 * Connect guarantees that sink records reported through this reporter will be written to the error topic
-	 * before the framework calls the {@link SinkTask#preCommit(java.util.Map)} method and therefore before
-	 * committing the consumer offsets. SinkTask implementations can use the Future when stronger guarantees
-	 * are required.
-	 * @param record the problematic record; may not be null
-	 * @param error  the error capturing the problem with the record; may not be null
-	 * @return a future that can be used to block until the record and error are reported
-	 * to the DLQ
-	 * @throws ConnectException if the error reporter and DLQ fails to write a reported record
-	 * @since 2.6
-	 */
-	Future<Void> report(SinkRecord record, Throwable error);
-=======
     /**
      * Report a problematic record and the corresponding error to be written to the sink
      * connector's dead letter queue (DLQ).
@@ -71,14 +41,12 @@
      * before the framework calls the {@link SinkTask#preCommit(java.util.Map)} method and therefore before
      * committing the consumer offsets. SinkTask implementations can use the Future when stronger guarantees
      * are required.
-     *
      * @param record the problematic record; may not be null
      * @param error  the error capturing the problem with the record; may not be null
      * @return a future that can be used to block until the record and error are reported
-     *         to the DLQ
+     * to the DLQ
      * @throws ConnectException if the error reporter and DLQ fails to write a reported record
      * @since 2.6
      */
     Future<Void> report(SinkRecord record, Throwable error);
->>>>>>> 15418db6
 }