/*
 * Licensed to the Apache Software Foundation (ASF) under one or more
 * contributor license agreements. See the NOTICE file distributed with
 * this work for additional information regarding copyright ownership.
 * The ASF licenses this file to You under the Apache License, Version 2.0
 * (the "License"); you may not use this file except in compliance with
 * the License. You may obtain a copy of the License at
 *
 *    http://www.apache.org/licenses/LICENSE-2.0
 *
 * Unless required by applicable law or agreed to in writing, software
 * distributed under the License is distributed on an "AS IS" BASIS,
 * WITHOUT WARRANTIES OR CONDITIONS OF ANY KIND, either express or implied.
 * See the License for the specific language governing permissions and
 * limitations under the License.
 */
package org.apache.kafka.connect.transforms;

import org.apache.kafka.common.Configurable;
import org.apache.kafka.common.config.ConfigDef;
import org.apache.kafka.connect.connector.ConnectRecord;

import java.io.Closeable;

/**
 * Single message transformation for Kafka Connect record types.
 * <p>
 * Connectors can be configured with transformations to make lightweight message-at-a-time modifications.
<<<<<<< HEAD
=======
 * <p>Kafka Connect may discover implementations of this interface using the Java {@link java.util.ServiceLoader} mechanism.
 * To support this, implementations of this interface should also contain a service provider configuration file in
 * {@code META-INF/services/org.apache.kafka.connect.transforms.Transformation}.
 *
 * <p>Implement {@link org.apache.kafka.common.metrics.Monitorable} to enable the transformation to register metrics.
 * The following tags are automatically added to all metrics registered: <code>connector</code> set to connector name,
 * <code>task</code> set to the task id and <code>transformation</code> set to the transformation alias.
 *
>>>>>>> 9494bebe
 * @param <R> The type of record (must be an implementation of {@link ConnectRecord})
 */
public interface Transformation<R extends ConnectRecord<R>> extends Configurable, Closeable {

    /**
     * Apply transformation to the {@code record} and return another record object (which may be {@code record} itself)
     * or {@code null}, corresponding to a map or filter operation respectively.
     * <p>
     * A transformation must not mutate objects reachable from the given {@code record}
     * (including, but not limited to, {@link org.apache.kafka.connect.header.Headers Headers},
     * {@link org.apache.kafka.connect.data.Struct Structs}, {@code Lists}, and {@code Maps}).
     * If such objects need to be changed, a new {@link ConnectRecord} should be created and returned.
     * <p>
     * The implementation must be thread-safe.
     *
     * @param record the record to be transformed; may not be null
     * @return the transformed record; may be null to indicate that the record should be dropped
     */
    R apply(R record);

    /** Configuration specification for this transformation. */
    ConfigDef config();

    /** Signal that this transformation instance will no longer will be used. */
    @Override
    void close();

}<|MERGE_RESOLUTION|>--- conflicted
+++ resolved
@@ -26,8 +26,6 @@
  * Single message transformation for Kafka Connect record types.
  * <p>
  * Connectors can be configured with transformations to make lightweight message-at-a-time modifications.
-<<<<<<< HEAD
-=======
  * <p>Kafka Connect may discover implementations of this interface using the Java {@link java.util.ServiceLoader} mechanism.
  * To support this, implementations of this interface should also contain a service provider configuration file in
  * {@code META-INF/services/org.apache.kafka.connect.transforms.Transformation}.
@@ -36,7 +34,6 @@
  * The following tags are automatically added to all metrics registered: <code>connector</code> set to connector name,
  * <code>task</code> set to the task id and <code>transformation</code> set to the transformation alias.
  *
->>>>>>> 9494bebe
  * @param <R> The type of record (must be an implementation of {@link ConnectRecord})
  */
 public interface Transformation<R extends ConnectRecord<R>> extends Configurable, Closeable {
