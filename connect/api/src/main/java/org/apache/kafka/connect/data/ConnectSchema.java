--- conflicted
+++ resolved
@@ -20,13 +20,7 @@
 
 import java.math.BigDecimal;
 import java.nio.ByteBuffer;
-import java.util.Arrays;
-import java.util.Collections;
-import java.util.EnumMap;
-import java.util.HashMap;
-import java.util.List;
-import java.util.Map;
-import java.util.Objects;
+import java.util.*;
 
 public class ConnectSchema implements Schema {
     /**
@@ -44,37 +38,6 @@
     private static final Map<Class<?>, Type> JAVA_CLASS_SCHEMA_TYPES = new HashMap<>();
 
     static {
-<<<<<<< HEAD
-		SCHEMA_TYPE_CLASSES.put(Type.INT8, Collections.singletonList(Byte.class));
-		SCHEMA_TYPE_CLASSES.put(Type.INT16, Collections.singletonList(Short.class));
-		SCHEMA_TYPE_CLASSES.put(Type.INT32, Collections.singletonList(Integer.class));
-		SCHEMA_TYPE_CLASSES.put(Type.INT64, Collections.singletonList(Long.class));
-		SCHEMA_TYPE_CLASSES.put(Type.FLOAT32, Collections.singletonList(Float.class));
-		SCHEMA_TYPE_CLASSES.put(Type.FLOAT64, Collections.singletonList(Double.class));
-		SCHEMA_TYPE_CLASSES.put(Type.BOOLEAN, Collections.singletonList(Boolean.class));
-		SCHEMA_TYPE_CLASSES.put(Type.STRING, Collections.singletonList(String.class));
-		// Bytes are special and have 2 representations. byte[] causes problems because it doesn't handle equals() and
-		// hashCode() like we want objects to, so we support both byte[] and ByteBuffer. Using plain byte[] can cause
-		// those methods to fail, so ByteBuffers are recommended
-		SCHEMA_TYPE_CLASSES.put(Type.BYTES, Arrays.asList(byte[].class, ByteBuffer.class));
-		SCHEMA_TYPE_CLASSES.put(Type.ARRAY, Collections.singletonList(List.class));
-		SCHEMA_TYPE_CLASSES.put(Type.MAP, Collections.singletonList(Map.class));
-		SCHEMA_TYPE_CLASSES.put(Type.STRUCT, Collections.singletonList(Struct.class));
-
-		for (Map.Entry<Type, List<Class>> schemaClasses : SCHEMA_TYPE_CLASSES.entrySet()) {
-			for (Class<?> schemaClass : schemaClasses.getValue())
-				JAVA_CLASS_SCHEMA_TYPES.put(schemaClass, schemaClasses.getKey());
-		}
-
-		LOGICAL_TYPE_CLASSES.put(Decimal.LOGICAL_NAME, Collections.singletonList(BigDecimal.class));
-		LOGICAL_TYPE_CLASSES.put(Date.LOGICAL_NAME, Collections.singletonList(java.util.Date.class));
-		LOGICAL_TYPE_CLASSES.put(Time.LOGICAL_NAME, Collections.singletonList(java.util.Date.class));
-		LOGICAL_TYPE_CLASSES.put(Timestamp.LOGICAL_NAME, Collections.singletonList(java.util.Date.class));
-		// We don't need to put these into JAVA_CLASS_SCHEMA_TYPES since that's only used to determine schemas for
-		// schemaless data and logical types will have ambiguous schemas (e.g. many of them use the same Java class) so
-		// they should not be used without schemas.
-	}
-=======
         SCHEMA_TYPE_CLASSES.put(Type.INT8, Collections.singletonList(Byte.class));
         SCHEMA_TYPE_CLASSES.put(Type.INT16, Collections.singletonList(Short.class));
         SCHEMA_TYPE_CLASSES.put(Type.INT32, Collections.singletonList(Integer.class));
@@ -104,7 +67,6 @@
         // schemaless data and logical types will have ambiguous schemas (e.g. many of them use the same Java class) so
         // they should not be used without schemas.
     }
->>>>>>> 15418db6
 
     // The type of the field
     private final Type type;
@@ -142,8 +104,8 @@
         this.parameters = parameters;
 
         if (this.type == Type.STRUCT) {
-			this.fields = fields == null ? Collections.emptyList() : fields;
-			this.fieldsByName = new HashMap<>(this.fields.size());
+            this.fields = fields == null ? Collections.emptyList() : fields;
+            this.fieldsByName = new HashMap<>(this.fields.size());
             for (Field field : this.fields)
                 fieldsByName.put(field.name(), field);
         } else {
@@ -234,12 +196,11 @@
     }
 
 
-
     /**
      * Validate that the value can be used with the schema, i.e. that its type matches the schema type and nullability
      * requirements. Throws a {@link DataException} if the value is invalid.
      * @param schema Schema to test
-     * @param value value to test
+     * @param value  value to test
      */
     public static void validateValue(Schema schema, Object value) {
         validateValue(null, schema, value);
@@ -262,12 +223,6 @@
             }
         }
 
-<<<<<<< HEAD
-		if (!foundMatch)
-            throw new DataException("Invalid Java object for schema type " + schema.type()
-                    + ": " + value.getClass()
-                    + " for field: \"" + name + "\"");
-=======
         if (!foundMatch) {
             StringBuilder exceptionMessage = new StringBuilder("Invalid Java object for schema");
             if (schema.name() != null) {
@@ -279,7 +234,6 @@
             }
             throw new DataException(exceptionMessage.toString());
         }
->>>>>>> 15418db6
 
         switch (schema.type()) {
             case STRUCT:
