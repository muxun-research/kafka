/*
 * Licensed to the Apache Software Foundation (ASF) under one or more
 * contributor license agreements. See the NOTICE file distributed with
 * this work for additional information regarding copyright ownership.
 * The ASF licenses this file to You under the Apache License, Version 2.0
 * (the "License"); you may not use this file except in compliance with
 * the License. You may obtain a copy of the License at
 *
 *    http://www.apache.org/licenses/LICENSE-2.0
 *
 * Unless required by applicable law or agreed to in writing, software
 * distributed under the License is distributed on an "AS IS" BASIS,
 * WITHOUT WARRANTIES OR CONDITIONS OF ANY KIND, either express or implied.
 * See the License for the specific language governing permissions and
 * limitations under the License.
 */
package org.apache.kafka.connect.sink;

import org.apache.kafka.common.TopicPartition;

import java.util.Map;
import java.util.Set;

/**
 * Context passed to {@link SinkTask}s, allowing them to access utilities in the Kafka Connect runtime.
 */
public interface SinkTaskContext {

    /**
<<<<<<< HEAD
	 * Get the Task configuration.  This is the latest configuration and may differ from that passed on startup.
	 * <p>
	 * For example, this method can be used to obtain the latest configuration if an external secret has changed,
	 * and the configuration is using variable references such as those compatible with
	 * {@link org.apache.kafka.common.config.ConfigTransformer}.
	 */
	Map<String, String> configs();
=======
     * Get the Task configuration. This is the latest configuration and may differ from that passed on startup.
     * <p>
     * For example, this method can be used to obtain the latest configuration if an external secret has changed,
     * and the configuration is using variable references such as those compatible with
     * {@link org.apache.kafka.common.config.ConfigTransformer}.
     */
    Map<String, String> configs();
>>>>>>> 15418db6

    /**
     * Reset the consumer offsets for the given topic partitions. SinkTasks should use this if they manage offsets
     * in the sink data store rather than using Kafka consumer offsets. For example, an HDFS connector might record
     * offsets in HDFS to provide exactly once delivery. When the SinkTask is started or a rebalance occurs, the task
     * would reload offsets from HDFS and use this method to reset the consumer to those offsets.
     * <p>
     * SinkTasks that do not manage their own offsets do not need to use this method.
     *
     * @param offsets map of offsets for topic partitions
     */
    void offset(Map<TopicPartition, Long> offsets);

    /**
     * Reset the consumer offsets for the given topic partition. SinkTasks should use this if they manage offsets
     * in the sink data store rather than using Kafka consumer offsets. For example, an HDFS connector might record
     * offsets in HDFS to provide exactly once delivery. When the topic partition is recovered the task
     * would reload offsets from HDFS and use this method to reset the consumer to the offset.
     * <p>
     * SinkTasks that do not manage their own offsets do not need to use this method.
     *
     * @param tp the topic partition to reset offset.
     * @param offset the offset to reset to.
     */
    void offset(TopicPartition tp, long offset);

    /**
     * Set the timeout in milliseconds. SinkTasks should use this to indicate that they need to retry certain
     * operations after the timeout. SinkTasks may have certain operations on external systems that may need
     * to be retried in case of failures. For example, appending a record to an HDFS file may fail due to temporary
     * network issues. SinkTasks can use this method to set how long to wait before retrying.
     * @param timeoutMs the backoff timeout in milliseconds.
     */
    void timeout(long timeoutMs);

    /**
     * Get the current set of assigned TopicPartitions for this task.
     * @return the set of currently assigned TopicPartitions
     */
    Set<TopicPartition> assignment();

    /**
     * Pause consumption of messages from the specified TopicPartitions.
     * @param partitions the partitions which should be paused
     */
    void pause(TopicPartition... partitions);

    /**
     * Resume consumption of messages from previously paused TopicPartitions.
     * @param partitions the partitions to resume
	 */
	void resume(TopicPartition... partitions);

<<<<<<< HEAD
	/**
	 * Request an offset commit. Sink tasks can use this to minimize the potential for redelivery
	 * by requesting an offset commit as soon as they flush data to the destination system.
	 * <p>
	 * It is only a hint to the runtime and no timing guarantee should be assumed.
	 */
	void requestCommit();

	/**
	 * Get the reporter to which the sink task can report problematic or failed {@link SinkRecord records}
	 * passed to the {@link SinkTask#put(java.util.Collection)} method. When reporting a failed record,
	 * the sink task will receive a {@link java.util.concurrent.Future} that the task can optionally use to wait until
	 * the failed record and exception have been written to Kafka. Note that the result of
	 * this method may be null if this connector has not been configured to use a reporter.
	 *
	 * <p>This method was added in Apache Kafka 2.6. Sink tasks that use this method but want to
	 * maintain backward compatibility so they can also be deployed to older Connect runtimes
	 * should guard the call to this method with a try-catch block, since calling this method will result in a
	 * {@link NoSuchMethodException} or {@link NoClassDefFoundError} when the sink connector is deployed to
	 * Connect runtimes older than Kafka 2.6. For example:
	 * <pre>
	 *     ErrantRecordReporter reporter;
	 *     try {
	 *         reporter = context.errantRecordReporter();
	 *     } catch (NoSuchMethodError | NoClassDefFoundError e) {
	 *         reporter = null;
	 *     }
	 * </pre>
	 * @return the reporter; null if no error reporter has been configured for the connector
	 * @since 2.6
	 */
	default ErrantRecordReporter errantRecordReporter() {
		return null;
	}
=======
    /**
     * Request an offset commit. Sink tasks can use this to minimize the potential for redelivery
     * by requesting an offset commit as soon as they flush data to the destination system.
     * <p>
     * It is only a hint to the runtime and no timing guarantee should be assumed.
     */
    void requestCommit();

    /**
     * Get the reporter to which the sink task can report problematic or failed {@link SinkRecord records}
     * passed to the {@link SinkTask#put(java.util.Collection)} method. When reporting a failed record,
     * the sink task will receive a {@link java.util.concurrent.Future} that the task can optionally use to wait until
     * the failed record and exception have been written to Kafka. Note that the result of
     * this method may be null if this connector has not been configured to use a reporter.
     * <p>
     * This method was added in Apache Kafka 2.6. Sink tasks that use this method but want to
     * maintain backward compatibility so they can also be deployed to older Connect runtimes
     * should guard the call to this method with a try-catch block, since calling this method will result in a
     * {@link NoSuchMethodException} or {@link NoClassDefFoundError} when the sink connector is deployed to
     * Connect runtimes older than Kafka 2.6. For example:
     * <pre>
     *     ErrantRecordReporter reporter;
     *     try {
     *         reporter = context.errantRecordReporter();
     *     } catch (NoSuchMethodError | NoClassDefFoundError e) {
     *         reporter = null;
     *     }
     * </pre>
     *
     * @return the reporter; null if no error reporter has been configured for the connector
     * @since 2.6
     */
    default ErrantRecordReporter errantRecordReporter() {
        return null;
    }
>>>>>>> 15418db6

}<|MERGE_RESOLUTION|>--- conflicted
+++ resolved
@@ -27,15 +27,6 @@
 public interface SinkTaskContext {
 
     /**
-<<<<<<< HEAD
-	 * Get the Task configuration.  This is the latest configuration and may differ from that passed on startup.
-	 * <p>
-	 * For example, this method can be used to obtain the latest configuration if an external secret has changed,
-	 * and the configuration is using variable references such as those compatible with
-	 * {@link org.apache.kafka.common.config.ConfigTransformer}.
-	 */
-	Map<String, String> configs();
-=======
      * Get the Task configuration. This is the latest configuration and may differ from that passed on startup.
      * <p>
      * For example, this method can be used to obtain the latest configuration if an external secret has changed,
@@ -43,7 +34,6 @@
      * {@link org.apache.kafka.common.config.ConfigTransformer}.
      */
     Map<String, String> configs();
->>>>>>> 15418db6
 
     /**
      * Reset the consumer offsets for the given topic partitions. SinkTasks should use this if they manage offsets
@@ -52,7 +42,6 @@
      * would reload offsets from HDFS and use this method to reset the consumer to those offsets.
      * <p>
      * SinkTasks that do not manage their own offsets do not need to use this method.
-     *
      * @param offsets map of offsets for topic partitions
      */
     void offset(Map<TopicPartition, Long> offsets);
@@ -94,45 +83,9 @@
     /**
      * Resume consumption of messages from previously paused TopicPartitions.
      * @param partitions the partitions to resume
-	 */
-	void resume(TopicPartition... partitions);
+     */
+    void resume(TopicPartition... partitions);
 
-<<<<<<< HEAD
-	/**
-	 * Request an offset commit. Sink tasks can use this to minimize the potential for redelivery
-	 * by requesting an offset commit as soon as they flush data to the destination system.
-	 * <p>
-	 * It is only a hint to the runtime and no timing guarantee should be assumed.
-	 */
-	void requestCommit();
-
-	/**
-	 * Get the reporter to which the sink task can report problematic or failed {@link SinkRecord records}
-	 * passed to the {@link SinkTask#put(java.util.Collection)} method. When reporting a failed record,
-	 * the sink task will receive a {@link java.util.concurrent.Future} that the task can optionally use to wait until
-	 * the failed record and exception have been written to Kafka. Note that the result of
-	 * this method may be null if this connector has not been configured to use a reporter.
-	 *
-	 * <p>This method was added in Apache Kafka 2.6. Sink tasks that use this method but want to
-	 * maintain backward compatibility so they can also be deployed to older Connect runtimes
-	 * should guard the call to this method with a try-catch block, since calling this method will result in a
-	 * {@link NoSuchMethodException} or {@link NoClassDefFoundError} when the sink connector is deployed to
-	 * Connect runtimes older than Kafka 2.6. For example:
-	 * <pre>
-	 *     ErrantRecordReporter reporter;
-	 *     try {
-	 *         reporter = context.errantRecordReporter();
-	 *     } catch (NoSuchMethodError | NoClassDefFoundError e) {
-	 *         reporter = null;
-	 *     }
-	 * </pre>
-	 * @return the reporter; null if no error reporter has been configured for the connector
-	 * @since 2.6
-	 */
-	default ErrantRecordReporter errantRecordReporter() {
-		return null;
-	}
-=======
     /**
      * Request an offset commit. Sink tasks can use this to minimize the potential for redelivery
      * by requesting an offset commit as soon as they flush data to the destination system.
@@ -161,13 +114,11 @@
      *         reporter = null;
      *     }
      * </pre>
-     *
      * @return the reporter; null if no error reporter has been configured for the connector
      * @since 2.6
      */
     default ErrantRecordReporter errantRecordReporter() {
         return null;
     }
->>>>>>> 15418db6
 
 }