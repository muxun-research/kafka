/*
 * Licensed to the Apache Software Foundation (ASF) under one or more
 * contributor license agreements. See the NOTICE file distributed with
 * this work for additional information regarding copyright ownership.
 * The ASF licenses this file to You under the Apache License, Version 2.0
 * (the "License"); you may not use this file except in compliance with
 * the License. You may obtain a copy of the License at
 *
 *    http://www.apache.org/licenses/LICENSE-2.0
 *
 * Unless required by applicable law or agreed to in writing, software
 * distributed under the License is distributed on an "AS IS" BASIS,
 * WITHOUT WARRANTIES OR CONDITIONS OF ANY KIND, either express or implied.
 * See the License for the specific language governing permissions and
 * limitations under the License.
 */
package org.apache.kafka.connect.connector;

import org.apache.kafka.connect.data.Schema;
import org.apache.kafka.connect.header.ConnectHeaders;
import org.apache.kafka.connect.header.Header;
import org.apache.kafka.connect.header.Headers;

import java.util.Objects;

/**
<<<<<<< HEAD
 * 数据模型
 * 是拷贝到Kafka或拷贝来自Kafka的，包含数据的记录基类
 * 和{@link org.apache.kafka.clients.producer.ProducerRecord}、{@link org.apache.kafka.clients.consumer.ConsumerRecord}相关
 * 存储了数据源和流向(topic, partition, key, value)，即使它们的实现都包含了offset的概念，它不包括在这里，因为它们的类型不同
 */
public abstract class ConnectRecord<R extends ConnectRecord<R>> {
	private final String topic;
	private final Integer kafkaPartition;
	/**
	 * key的格式
	 */
	private final Schema keySchema;
	/**
	 * key的类型
	 */
	private final Object key;
	private final Schema valueSchema;
	private final Object value;
	private final Long timestamp;
	private final Headers headers;

	public ConnectRecord(String topic, Integer kafkaPartition,
						 Schema keySchema, Object key,
						 Schema valueSchema, Object value,
						 Long timestamp) {
		this(topic, kafkaPartition, keySchema, key, valueSchema, value, timestamp, new ConnectHeaders());
	}

	public ConnectRecord(String topic, Integer kafkaPartition,
						 Schema keySchema, Object key,
						 Schema valueSchema, Object value,
						 Long timestamp, Iterable<Header> headers) {
		this.topic = topic;
		this.kafkaPartition = kafkaPartition;
		this.keySchema = keySchema;
		this.key = key;
		this.valueSchema = valueSchema;
		this.value = value;
		this.timestamp = timestamp;
		if (headers instanceof ConnectHeaders) {
			this.headers = (ConnectHeaders) headers;
		} else {
			this.headers = new ConnectHeaders(headers);
		}
	}

	public String topic() {
		return topic;
	}

	public Integer kafkaPartition() {
		return kafkaPartition;
	}

	public Object key() {
		return key;
	}

	public Schema keySchema() {
		return keySchema;
	}

	public Object value() {
		return value;
	}

	public Schema valueSchema() {
		return valueSchema;
	}

	public Long timestamp() {
		return timestamp;
	}

	/**
	 * Get the headers for this record.
	 * @return the headers; never null
	 */
	public Headers headers() {
		return headers;
	}

	/**
	 * 创建一个和自身类型的相同的新的record，使用特定的参数
	 * 所有在record中的字段都会被拷贝到新的record中
	 * 由于Header是可变的，新的record会有record的拷贝
	 * @param topic          topic名称，可能为null
	 * @param kafkaPartition topic的partition数量，可能为null
	 * @param keySchema      key的schema，可能为null
	 * @param key            key，可能为null
	 * @param valueSchema    value的schema，可能为null
	 * @param value          value，可能为null
	 * @param timestamp      时间戳，可能为null
	 * @return 新拷贝的record
	 */
	public abstract R newRecord(String topic, Integer kafkaPartition, Schema keySchema, Object key, Schema valueSchema, Object value, Long timestamp);

	/**
	 * Create a new record of the same type as itself, with the specified parameter values. All other fields in this record will be copied
	 * over to the new record.
	 * @param topic          the name of the topic; may be null
	 * @param kafkaPartition the partition number for the Kafka topic; may be null
	 * @param keySchema      the schema for the key; may be null
	 * @param key            the key; may be null
	 * @param valueSchema    the schema for the value; may be null
	 * @param value          the value; may be null
	 * @param timestamp      the timestamp; may be null
	 * @param headers        the headers; may be null or empty
	 * @return the new record
	 */
	public abstract R newRecord(String topic, Integer kafkaPartition, Schema keySchema, Object key, Schema valueSchema, Object value, Long timestamp, Iterable<Header> headers);

	@Override
	public String toString() {
		return "ConnectRecord{" +
				"topic='" + topic + '\'' +
				", kafkaPartition=" + kafkaPartition +
				", key=" + key +
				", keySchema=" + keySchema +
				", value=" + value +
				", valueSchema=" + valueSchema +
				", timestamp=" + timestamp +
				", headers=" + headers +
				'}';
	}

	@Override
	public boolean equals(Object o) {
		if (this == o)
			return true;
		if (o == null || getClass() != o.getClass())
			return false;

		ConnectRecord that = (ConnectRecord) o;

		return Objects.equals(kafkaPartition, that.kafkaPartition)
				&& Objects.equals(topic, that.topic)
				&& Objects.equals(keySchema, that.keySchema)
				&& Objects.equals(key, that.key)
				&& Objects.equals(valueSchema, that.valueSchema)
				&& Objects.equals(value, that.value)
				&& Objects.equals(timestamp, that.timestamp)
				&& Objects.equals(headers, that.headers);
	}

	@Override
	public int hashCode() {
		int result = topic != null ? topic.hashCode() : 0;
		result = 31 * result + (kafkaPartition != null ? kafkaPartition.hashCode() : 0);
		result = 31 * result + (keySchema != null ? keySchema.hashCode() : 0);
		result = 31 * result + (key != null ? key.hashCode() : 0);
		result = 31 * result + (valueSchema != null ? valueSchema.hashCode() : 0);
		result = 31 * result + (value != null ? value.hashCode() : 0);
		result = 31 * result + (timestamp != null ? timestamp.hashCode() : 0);
		result = 31 * result + headers.hashCode();
		return result;
	}
=======
 * <p>
 * Base class for records containing data to be copied to/from Kafka. This corresponds closely to
 * Kafka's {@link org.apache.kafka.clients.producer.ProducerRecord ProducerRecord} and {@link org.apache.kafka.clients.consumer.ConsumerRecord ConsumerRecord} classes, and holds the data that may be used by both
 * sources and sinks (topic, kafkaPartition, key, value, timestamp, headers). Although both implementations include a
 * notion of offset, it is not included here because they differ in type.
 * </p>
 */
public abstract class ConnectRecord<R extends ConnectRecord<R>> {
    private final String topic;
    private final Integer kafkaPartition;
    private final Schema keySchema;
    private final Object key;
    private final Schema valueSchema;
    private final Object value;
    private final Long timestamp;
    private final Headers headers;

    public ConnectRecord(String topic, Integer kafkaPartition,
                         Schema keySchema, Object key,
                         Schema valueSchema, Object value,
                         Long timestamp) {
        this(topic, kafkaPartition, keySchema, key, valueSchema, value, timestamp, new ConnectHeaders());
    }

    public ConnectRecord(String topic, Integer kafkaPartition,
                         Schema keySchema, Object key,
                         Schema valueSchema, Object value,
                         Long timestamp, Iterable<Header> headers) {
        this.topic = topic;
        this.kafkaPartition = kafkaPartition;
        this.keySchema = keySchema;
        this.key = key;
        this.valueSchema = valueSchema;
        this.value = value;
        this.timestamp = timestamp;
        if (headers instanceof ConnectHeaders) {
            this.headers = (ConnectHeaders) headers;
        } else {
            this.headers = new ConnectHeaders(headers);
        }
    }

    public String topic() {
        return topic;
    }

    public Integer kafkaPartition() {
        return kafkaPartition;
    }

    public Object key() {
        return key;
    }

    public Schema keySchema() {
        return keySchema;
    }

    public Object value() {
        return value;
    }

    public Schema valueSchema() {
        return valueSchema;
    }

    public Long timestamp() {
        return timestamp;
    }

    /**
     * Get the headers for this record.
     *
     * @return the headers; never null
     */
    public Headers headers() {
        return headers;
    }

    /**
     * Create a new record of the same type as itself, with the specified parameter values. All other fields in this record will be copied
     * over to the new record. Since the headers are mutable, the resulting record will have a copy of this record's headers.
     *
     * @param topic the name of the topic; may be null
     * @param kafkaPartition the partition number for the Kafka topic; may be null
     * @param keySchema the schema for the key; may be null
     * @param key the key; may be null
     * @param valueSchema the schema for the value; may be null
     * @param value the value; may be null
     * @param timestamp the timestamp; may be null
     * @return the new record
     */
    public abstract R newRecord(String topic, Integer kafkaPartition, Schema keySchema, Object key, Schema valueSchema, Object value, Long timestamp);

    /**
     * Create a new record of the same type as itself, with the specified parameter values. All other fields in this record will be copied
     * over to the new record.
     *
     * @param topic the name of the topic; may be null
     * @param kafkaPartition the partition number for the Kafka topic; may be null
     * @param keySchema the schema for the key; may be null
     * @param key the key; may be null
     * @param valueSchema the schema for the value; may be null
     * @param value the value; may be null
     * @param timestamp the timestamp; may be null
     * @param headers the headers; may be null or empty
     * @return the new record
     */
    public abstract R newRecord(String topic, Integer kafkaPartition, Schema keySchema, Object key, Schema valueSchema, Object value, Long timestamp, Iterable<Header> headers);

    @Override
    public String toString() {
        return "ConnectRecord{" +
                "topic='" + topic + '\'' +
                ", kafkaPartition=" + kafkaPartition +
                ", key=" + key +
                ", keySchema=" + keySchema +
                ", value=" + value +
                ", valueSchema=" + valueSchema +
                ", timestamp=" + timestamp +
                ", headers=" + headers +
                '}';
    }

    @Override
    public boolean equals(Object o) {
        if (this == o)
            return true;
        if (o == null || getClass() != o.getClass())
            return false;

        ConnectRecord<?> that = (ConnectRecord<?>) o;

        return Objects.equals(kafkaPartition, that.kafkaPartition)
               && Objects.equals(topic, that.topic)
               && Objects.equals(keySchema, that.keySchema)
               && Objects.equals(key, that.key)
               && Objects.equals(valueSchema, that.valueSchema)
               && Objects.equals(value, that.value)
               && Objects.equals(timestamp, that.timestamp)
               && Objects.equals(headers, that.headers);
    }

    @Override
    public int hashCode() {
        int result = topic != null ? topic.hashCode() : 0;
        result = 31 * result + (kafkaPartition != null ? kafkaPartition.hashCode() : 0);
        result = 31 * result + (keySchema != null ? keySchema.hashCode() : 0);
        result = 31 * result + (key != null ? key.hashCode() : 0);
        result = 31 * result + (valueSchema != null ? valueSchema.hashCode() : 0);
        result = 31 * result + (value != null ? value.hashCode() : 0);
        result = 31 * result + (timestamp != null ? timestamp.hashCode() : 0);
        result = 31 * result + headers.hashCode();
        return result;
    }
>>>>>>> 15418db6
}<|MERGE_RESOLUTION|>--- conflicted
+++ resolved
@@ -24,165 +24,6 @@
 import java.util.Objects;
 
 /**
-<<<<<<< HEAD
- * 数据模型
- * 是拷贝到Kafka或拷贝来自Kafka的，包含数据的记录基类
- * 和{@link org.apache.kafka.clients.producer.ProducerRecord}、{@link org.apache.kafka.clients.consumer.ConsumerRecord}相关
- * 存储了数据源和流向(topic, partition, key, value)，即使它们的实现都包含了offset的概念，它不包括在这里，因为它们的类型不同
- */
-public abstract class ConnectRecord<R extends ConnectRecord<R>> {
-	private final String topic;
-	private final Integer kafkaPartition;
-	/**
-	 * key的格式
-	 */
-	private final Schema keySchema;
-	/**
-	 * key的类型
-	 */
-	private final Object key;
-	private final Schema valueSchema;
-	private final Object value;
-	private final Long timestamp;
-	private final Headers headers;
-
-	public ConnectRecord(String topic, Integer kafkaPartition,
-						 Schema keySchema, Object key,
-						 Schema valueSchema, Object value,
-						 Long timestamp) {
-		this(topic, kafkaPartition, keySchema, key, valueSchema, value, timestamp, new ConnectHeaders());
-	}
-
-	public ConnectRecord(String topic, Integer kafkaPartition,
-						 Schema keySchema, Object key,
-						 Schema valueSchema, Object value,
-						 Long timestamp, Iterable<Header> headers) {
-		this.topic = topic;
-		this.kafkaPartition = kafkaPartition;
-		this.keySchema = keySchema;
-		this.key = key;
-		this.valueSchema = valueSchema;
-		this.value = value;
-		this.timestamp = timestamp;
-		if (headers instanceof ConnectHeaders) {
-			this.headers = (ConnectHeaders) headers;
-		} else {
-			this.headers = new ConnectHeaders(headers);
-		}
-	}
-
-	public String topic() {
-		return topic;
-	}
-
-	public Integer kafkaPartition() {
-		return kafkaPartition;
-	}
-
-	public Object key() {
-		return key;
-	}
-
-	public Schema keySchema() {
-		return keySchema;
-	}
-
-	public Object value() {
-		return value;
-	}
-
-	public Schema valueSchema() {
-		return valueSchema;
-	}
-
-	public Long timestamp() {
-		return timestamp;
-	}
-
-	/**
-	 * Get the headers for this record.
-	 * @return the headers; never null
-	 */
-	public Headers headers() {
-		return headers;
-	}
-
-	/**
-	 * 创建一个和自身类型的相同的新的record，使用特定的参数
-	 * 所有在record中的字段都会被拷贝到新的record中
-	 * 由于Header是可变的，新的record会有record的拷贝
-	 * @param topic          topic名称，可能为null
-	 * @param kafkaPartition topic的partition数量，可能为null
-	 * @param keySchema      key的schema，可能为null
-	 * @param key            key，可能为null
-	 * @param valueSchema    value的schema，可能为null
-	 * @param value          value，可能为null
-	 * @param timestamp      时间戳，可能为null
-	 * @return 新拷贝的record
-	 */
-	public abstract R newRecord(String topic, Integer kafkaPartition, Schema keySchema, Object key, Schema valueSchema, Object value, Long timestamp);
-
-	/**
-	 * Create a new record of the same type as itself, with the specified parameter values. All other fields in this record will be copied
-	 * over to the new record.
-	 * @param topic          the name of the topic; may be null
-	 * @param kafkaPartition the partition number for the Kafka topic; may be null
-	 * @param keySchema      the schema for the key; may be null
-	 * @param key            the key; may be null
-	 * @param valueSchema    the schema for the value; may be null
-	 * @param value          the value; may be null
-	 * @param timestamp      the timestamp; may be null
-	 * @param headers        the headers; may be null or empty
-	 * @return the new record
-	 */
-	public abstract R newRecord(String topic, Integer kafkaPartition, Schema keySchema, Object key, Schema valueSchema, Object value, Long timestamp, Iterable<Header> headers);
-
-	@Override
-	public String toString() {
-		return "ConnectRecord{" +
-				"topic='" + topic + '\'' +
-				", kafkaPartition=" + kafkaPartition +
-				", key=" + key +
-				", keySchema=" + keySchema +
-				", value=" + value +
-				", valueSchema=" + valueSchema +
-				", timestamp=" + timestamp +
-				", headers=" + headers +
-				'}';
-	}
-
-	@Override
-	public boolean equals(Object o) {
-		if (this == o)
-			return true;
-		if (o == null || getClass() != o.getClass())
-			return false;
-
-		ConnectRecord that = (ConnectRecord) o;
-
-		return Objects.equals(kafkaPartition, that.kafkaPartition)
-				&& Objects.equals(topic, that.topic)
-				&& Objects.equals(keySchema, that.keySchema)
-				&& Objects.equals(key, that.key)
-				&& Objects.equals(valueSchema, that.valueSchema)
-				&& Objects.equals(value, that.value)
-				&& Objects.equals(timestamp, that.timestamp)
-				&& Objects.equals(headers, that.headers);
-	}
-
-	@Override
-	public int hashCode() {
-		int result = topic != null ? topic.hashCode() : 0;
-		result = 31 * result + (kafkaPartition != null ? kafkaPartition.hashCode() : 0);
-		result = 31 * result + (keySchema != null ? keySchema.hashCode() : 0);
-		result = 31 * result + (key != null ? key.hashCode() : 0);
-		result = 31 * result + (valueSchema != null ? valueSchema.hashCode() : 0);
-		result = 31 * result + (value != null ? value.hashCode() : 0);
-		result = 31 * result + (timestamp != null ? timestamp.hashCode() : 0);
-		result = 31 * result + headers.hashCode();
-		return result;
-	}
-=======
  * <p>
  * Base class for records containing data to be copied to/from Kafka. This corresponds closely to
  * Kafka's {@link org.apache.kafka.clients.producer.ProducerRecord ProducerRecord} and {@link org.apache.kafka.clients.consumer.ConsumerRecord ConsumerRecord} classes, and holds the data that may be used by both
@@ -200,17 +41,11 @@
     private final Long timestamp;
     private final Headers headers;
 
-    public ConnectRecord(String topic, Integer kafkaPartition,
-                         Schema keySchema, Object key,
-                         Schema valueSchema, Object value,
-                         Long timestamp) {
+    public ConnectRecord(String topic, Integer kafkaPartition, Schema keySchema, Object key, Schema valueSchema, Object value, Long timestamp) {
         this(topic, kafkaPartition, keySchema, key, valueSchema, value, timestamp, new ConnectHeaders());
     }
 
-    public ConnectRecord(String topic, Integer kafkaPartition,
-                         Schema keySchema, Object key,
-                         Schema valueSchema, Object value,
-                         Long timestamp, Iterable<Header> headers) {
+    public ConnectRecord(String topic, Integer kafkaPartition, Schema keySchema, Object key, Schema valueSchema, Object value, Long timestamp, Iterable<Header> headers) {
         this.topic = topic;
         this.kafkaPartition = kafkaPartition;
         this.keySchema = keySchema;
@@ -255,7 +90,6 @@
 
     /**
      * Get the headers for this record.
-     *
      * @return the headers; never null
      */
     public Headers headers() {
@@ -265,14 +99,13 @@
     /**
      * Create a new record of the same type as itself, with the specified parameter values. All other fields in this record will be copied
      * over to the new record. Since the headers are mutable, the resulting record will have a copy of this record's headers.
-     *
-     * @param topic the name of the topic; may be null
+     * @param topic          the name of the topic; may be null
      * @param kafkaPartition the partition number for the Kafka topic; may be null
-     * @param keySchema the schema for the key; may be null
-     * @param key the key; may be null
-     * @param valueSchema the schema for the value; may be null
-     * @param value the value; may be null
-     * @param timestamp the timestamp; may be null
+     * @param keySchema      the schema for the key; may be null
+     * @param key            the key; may be null
+     * @param valueSchema    the schema for the value; may be null
+     * @param value          the value; may be null
+     * @param timestamp      the timestamp; may be null
      * @return the new record
      */
     public abstract R newRecord(String topic, Integer kafkaPartition, Schema keySchema, Object key, Schema valueSchema, Object value, Long timestamp);
@@ -280,31 +113,21 @@
     /**
      * Create a new record of the same type as itself, with the specified parameter values. All other fields in this record will be copied
      * over to the new record.
-     *
-     * @param topic the name of the topic; may be null
+     * @param topic          the name of the topic; may be null
      * @param kafkaPartition the partition number for the Kafka topic; may be null
-     * @param keySchema the schema for the key; may be null
-     * @param key the key; may be null
-     * @param valueSchema the schema for the value; may be null
-     * @param value the value; may be null
-     * @param timestamp the timestamp; may be null
-     * @param headers the headers; may be null or empty
+     * @param keySchema      the schema for the key; may be null
+     * @param key            the key; may be null
+     * @param valueSchema    the schema for the value; may be null
+     * @param value          the value; may be null
+     * @param timestamp      the timestamp; may be null
+     * @param headers        the headers; may be null or empty
      * @return the new record
      */
     public abstract R newRecord(String topic, Integer kafkaPartition, Schema keySchema, Object key, Schema valueSchema, Object value, Long timestamp, Iterable<Header> headers);
 
     @Override
     public String toString() {
-        return "ConnectRecord{" +
-                "topic='" + topic + '\'' +
-                ", kafkaPartition=" + kafkaPartition +
-                ", key=" + key +
-                ", keySchema=" + keySchema +
-                ", value=" + value +
-                ", valueSchema=" + valueSchema +
-                ", timestamp=" + timestamp +
-                ", headers=" + headers +
-                '}';
+        return "ConnectRecord{" + "topic='" + topic + '\'' + ", kafkaPartition=" + kafkaPartition + ", key=" + key + ", keySchema=" + keySchema + ", value=" + value + ", valueSchema=" + valueSchema + ", timestamp=" + timestamp + ", headers=" + headers + '}';
     }
 
     @Override
@@ -316,14 +139,7 @@
 
         ConnectRecord<?> that = (ConnectRecord<?>) o;
 
-        return Objects.equals(kafkaPartition, that.kafkaPartition)
-               && Objects.equals(topic, that.topic)
-               && Objects.equals(keySchema, that.keySchema)
-               && Objects.equals(key, that.key)
-               && Objects.equals(valueSchema, that.valueSchema)
-               && Objects.equals(value, that.value)
-               && Objects.equals(timestamp, that.timestamp)
-               && Objects.equals(headers, that.headers);
+        return Objects.equals(kafkaPartition, that.kafkaPartition) && Objects.equals(topic, that.topic) && Objects.equals(keySchema, that.keySchema) && Objects.equals(key, that.key) && Objects.equals(valueSchema, that.valueSchema) && Objects.equals(value, that.value) && Objects.equals(timestamp, that.timestamp) && Objects.equals(headers, that.headers);
     }
 
     @Override
@@ -338,5 +154,4 @@
         result = 31 * result + headers.hashCode();
         return result;
     }
->>>>>>> 15418db6
 }