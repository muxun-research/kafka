--- conflicted
+++ resolved
@@ -27,10 +27,6 @@
 import java.math.BigDecimal;
 import java.math.BigInteger;
 import java.nio.ByteBuffer;
-<<<<<<< HEAD
-import java.text.*;
-import java.util.*;
-=======
 import java.text.CharacterIterator;
 import java.text.DateFormat;
 import java.text.ParsePosition;
@@ -45,7 +41,6 @@
 import java.util.Map;
 import java.util.NoSuchElementException;
 import java.util.TimeZone;
->>>>>>> 9494bebe
 import java.util.regex.Pattern;
 
 /**
@@ -66,41 +61,6 @@
 public class Values {
 
     private static final TimeZone UTC = TimeZone.getTimeZone("UTC");
-<<<<<<< HEAD
-	private static final SchemaAndValue NULL_SCHEMA_AND_VALUE = new SchemaAndValue(null, null);
-	private static final SchemaAndValue TRUE_SCHEMA_AND_VALUE = new SchemaAndValue(Schema.BOOLEAN_SCHEMA, Boolean.TRUE);
-	private static final SchemaAndValue FALSE_SCHEMA_AND_VALUE = new SchemaAndValue(Schema.BOOLEAN_SCHEMA, Boolean.FALSE);
-	private static final Schema ARRAY_SELECTOR_SCHEMA = SchemaBuilder.array(Schema.STRING_SCHEMA).build();
-	private static final Schema MAP_SELECTOR_SCHEMA = SchemaBuilder.map(Schema.STRING_SCHEMA, Schema.STRING_SCHEMA).build();
-	private static final Schema STRUCT_SELECTOR_SCHEMA = SchemaBuilder.struct().build();
-	private static final String TRUE_LITERAL = Boolean.TRUE.toString();
-	private static final String FALSE_LITERAL = Boolean.FALSE.toString();
-	private static final long MILLIS_PER_DAY = 24 * 60 * 60 * 1000;
-	private static final String NULL_VALUE = "null";
-	static final String ISO_8601_DATE_FORMAT_PATTERN = "yyyy-MM-dd";
-	static final String ISO_8601_TIME_FORMAT_PATTERN = "HH:mm:ss.SSS'Z'";
-	static final String ISO_8601_TIMESTAMP_FORMAT_PATTERN = ISO_8601_DATE_FORMAT_PATTERN + "'T'" + ISO_8601_TIME_FORMAT_PATTERN;
-	private static final Set<String> TEMPORAL_LOGICAL_TYPE_NAMES =
-			Collections.unmodifiableSet(
-					new HashSet<>(
-							Arrays.asList(Time.LOGICAL_NAME,
-									Timestamp.LOGICAL_NAME,
-									Date.LOGICAL_NAME
-							)
-					)
-			);
-
-	private static final String QUOTE_DELIMITER = "\"";
-	private static final String COMMA_DELIMITER = ",";
-	private static final String ENTRY_DELIMITER = ":";
-	private static final String ARRAY_BEGIN_DELIMITER = "[";
-	private static final String ARRAY_END_DELIMITER = "]";
-	private static final String MAP_BEGIN_DELIMITER = "{";
-	private static final String MAP_END_DELIMITER = "}";
-	private static final int ISO_8601_DATE_LENGTH = ISO_8601_DATE_FORMAT_PATTERN.length();
-	private static final int ISO_8601_TIME_LENGTH = ISO_8601_TIME_FORMAT_PATTERN.length() - 2; // subtract single quotes
-    private static final int ISO_8601_TIMESTAMP_LENGTH = ISO_8601_TIMESTAMP_FORMAT_PATTERN.length() - 4; // subtract single quotes
-=======
     private static final SchemaAndValue NULL_SCHEMA_AND_VALUE = new SchemaAndValue(null, null);
     private static final Schema ARRAY_SELECTOR_SCHEMA = SchemaBuilder.array(Schema.STRING_SCHEMA).build();
     private static final Schema MAP_SELECTOR_SCHEMA = SchemaBuilder.map(Schema.STRING_SCHEMA, Schema.STRING_SCHEMA).build();
@@ -110,7 +70,6 @@
     static final String ISO_8601_DATE_FORMAT_PATTERN = "yyyy-MM-dd";
     static final String ISO_8601_TIME_FORMAT_PATTERN = "HH:mm:ss.SSS'Z'";
     static final String ISO_8601_TIMESTAMP_FORMAT_PATTERN = ISO_8601_DATE_FORMAT_PATTERN + "'T'" + ISO_8601_TIME_FORMAT_PATTERN;
->>>>>>> 9494bebe
 
     private static final Pattern TWO_BACKSLASHES = Pattern.compile("\\\\");
 
@@ -119,6 +78,7 @@
     /**
      * Convert the specified value to a {@link Type#BOOLEAN} value. The supplied schema is required if the value is a logical
      * type when the schema contains critical information that might be necessary for converting to a boolean.
+     *
      * @param schema the schema for the value; may be null
      * @param value  the value to be converted; may be null
      * @return the representation as a boolean, or null if the supplied value was null
@@ -472,39 +432,7 @@
         }
         switch (toSchema.type()) {
             case BYTES:
-<<<<<<< HEAD
-                if (Decimal.LOGICAL_NAME.equals(toSchema.name())) {
-                    if (value instanceof ByteBuffer) {
-                        value = Utils.toArray((ByteBuffer) value);
-                    }
-                    if (value instanceof byte[]) {
-                        return Decimal.toLogical(toSchema, (byte[]) value);
-                    }
-                    if (value instanceof BigDecimal) {
-                        return value;
-                    }
-                    if (value instanceof Number) {
-                        // Not already a decimal, so treat it as a double ...
-                        double converted = ((Number) value).doubleValue();
-						return BigDecimal.valueOf(converted);
-                    }
-                    if (value instanceof String) {
-                        return new BigDecimal(value.toString()).doubleValue();
-                    }
-                }
-                if (value instanceof ByteBuffer) {
-                    return Utils.toArray((ByteBuffer) value);
-                }
-                if (value instanceof byte[]) {
-                    return value;
-                }
-                if (value instanceof BigDecimal) {
-                    return Decimal.fromLogical(toSchema, (BigDecimal) value);
-                }
-                break;
-=======
                 return convertMaybeLogicalBytes(toSchema, value);
->>>>>>> 9494bebe
             case STRING:
                 return convertToString(fromSchema, value);
             case BOOLEAN:
@@ -514,103 +442,9 @@
             case INT16:
                 return convertToShort(fromSchema, value);
             case INT32:
-<<<<<<< HEAD
-                if (Date.LOGICAL_NAME.equals(toSchema.name())) {
-                    if (value instanceof String) {
-                        SchemaAndValue parsed = parseString(value.toString());
-                        value = parsed.value();
-                    }
-                    if (value instanceof java.util.Date) {
-						if (fromSchema != null) {
-							String fromSchemaName = fromSchema.name();
-							if (Date.LOGICAL_NAME.equals(fromSchemaName)) {
-								return value;
-							}
-							if (Timestamp.LOGICAL_NAME.equals(fromSchemaName)) {
-								// Just get the number of days from this timestamp
-								long millis = ((java.util.Date) value).getTime();
-								int days = (int) (millis / MILLIS_PER_DAY); // truncates
-								return Date.toLogical(toSchema, days);
-							}
-						} else {
-							// There is no fromSchema, so no conversion is needed
-							return value;
-						}
-                    }
-                    long numeric = asLong(value, fromSchema, null);
-                    return Date.toLogical(toSchema, (int) numeric);
-                }
-                if (Time.LOGICAL_NAME.equals(toSchema.name())) {
-                    if (value instanceof String) {
-                        SchemaAndValue parsed = parseString(value.toString());
-                        value = parsed.value();
-                    }
-                    if (value instanceof java.util.Date) {
-						if (fromSchema != null) {
-							String fromSchemaName = fromSchema.name();
-							if (Time.LOGICAL_NAME.equals(fromSchemaName)) {
-								return value;
-							}
-							if (Timestamp.LOGICAL_NAME.equals(fromSchemaName)) {
-								// Just get the time portion of this timestamp
-								Calendar calendar = Calendar.getInstance(UTC);
-								calendar.setTime((java.util.Date) value);
-								calendar.set(Calendar.YEAR, 1970);
-								calendar.set(Calendar.MONTH, 0); // Months are zero-based
-								calendar.set(Calendar.DAY_OF_MONTH, 1);
-								return Time.toLogical(toSchema, (int) calendar.getTimeInMillis());
-							}
-						} else {
-							// There is no fromSchema, so no conversion is needed
-							return value;
-						}
-                    }
-                    long numeric = asLong(value, fromSchema, null);
-                    return Time.toLogical(toSchema, (int) numeric);
-                }
-                if (value instanceof Integer) {
-                    return value;
-                }
-                return (int) asLong(value, fromSchema, null);
-            case INT64:
-                if (Timestamp.LOGICAL_NAME.equals(toSchema.name())) {
-                    if (value instanceof String) {
-                        SchemaAndValue parsed = parseString(value.toString());
-                        value = parsed.value();
-                    }
-                    if (value instanceof java.util.Date) {
-                        java.util.Date date = (java.util.Date) value;
-						if (fromSchema != null) {
-							String fromSchemaName = fromSchema.name();
-							if (Date.LOGICAL_NAME.equals(fromSchemaName)) {
-								int days = Date.fromLogical(fromSchema, date);
-								long millis = days * MILLIS_PER_DAY;
-								return Timestamp.toLogical(toSchema, millis);
-							}
-							if (Time.LOGICAL_NAME.equals(fromSchemaName)) {
-								long millis = Time.fromLogical(fromSchema, date);
-								return Timestamp.toLogical(toSchema, millis);
-							}
-							if (Timestamp.LOGICAL_NAME.equals(fromSchemaName)) {
-								return value;
-							}
-						} else {
-							// There is no fromSchema, so no conversion is needed
-							return value;
-						}
-                    }
-                    long numeric = asLong(value, fromSchema, null);
-                    return Timestamp.toLogical(toSchema, numeric);
-                }
-                if (value instanceof Long) {
-                    return value;
-                }
-                return asLong(value, fromSchema, null);
-=======
                 return convertMaybeLogicalInteger(toSchema, fromSchema, value);
             case INT64:
                 return convertMaybeLogicalLong(toSchema, fromSchema, value);
->>>>>>> 9494bebe
             case FLOAT32:
                 return convertToFloat(fromSchema, value);
             case FLOAT64:
@@ -946,146 +780,6 @@
     }
 
     public static DateFormat dateFormatFor(java.util.Date value) {
-<<<<<<< HEAD
-		if (value.getTime() < MILLIS_PER_DAY) {
-			return new SimpleDateFormat(ISO_8601_TIME_FORMAT_PATTERN);
-		}
-		if (value.getTime() % MILLIS_PER_DAY == 0) {
-			return new SimpleDateFormat(ISO_8601_DATE_FORMAT_PATTERN);
-		}
-		return new SimpleDateFormat(ISO_8601_TIMESTAMP_FORMAT_PATTERN);
-	}
-
-	protected static boolean canParseSingleTokenLiteral(Parser parser, boolean embedded, String tokenLiteral) {
-		int startPosition = parser.mark();
-		// If the next token is what we expect, then either...
-		if (parser.canConsume(tokenLiteral)) {
-			//   ...we're reading an embedded value, in which case the next token will be handled appropriately
-			//      by the caller if it's something like an end delimiter for a map or array, or a comma to
-			//      separate multiple embedded values...
-			//   ...or it's being parsed as part of a top-level string, in which case, any other tokens should
-			//      cause use to stop parsing this single-token literal as such and instead just treat it like
-			//      a string. For example, the top-level string "true}" will be tokenized as the tokens "true" and
-			//      "}", but should ultimately be parsed as just the string "true}" instead of the boolean true.
-			if (embedded || !parser.hasNext()) {
-				return true;
-			}
-		}
-		parser.rewindTo(startPosition);
-		return false;
-	}
-
-	protected static SchemaAndValue parse(Parser parser, boolean embedded) throws NoSuchElementException {
-		if (!parser.hasNext()) {
-			return null;
-		}
-		if (embedded) {
-			if (parser.canConsume(QUOTE_DELIMITER)) {
-				StringBuilder sb = new StringBuilder();
-				while (parser.hasNext()) {
-					if (parser.canConsume(QUOTE_DELIMITER)) {
-						break;
-					}
-					sb.append(parser.next());
-				}
-				String content = sb.toString();
-				// We can parse string literals as temporal logical types, but all others
-				// are treated as strings
-				SchemaAndValue parsed = parseString(content);
-				if (parsed != null && TEMPORAL_LOGICAL_TYPE_NAMES.contains(parsed.schema().name())) {
-					return parsed;
-				}
-				return new SchemaAndValue(Schema.STRING_SCHEMA, content);
-			}
-		}
-
-		if (canParseSingleTokenLiteral(parser, embedded, NULL_VALUE)) {
-			return null;
-		}
-		if (canParseSingleTokenLiteral(parser, embedded, TRUE_LITERAL)) {
-			return TRUE_SCHEMA_AND_VALUE;
-		}
-		if (canParseSingleTokenLiteral(parser, embedded, FALSE_LITERAL)) {
-			return FALSE_SCHEMA_AND_VALUE;
-		}
-
-		int startPosition = parser.mark();
-
-		try {
-			if (parser.canConsume(ARRAY_BEGIN_DELIMITER)) {
-                List<Object> result = new ArrayList<>();
-                Schema elementSchema = null;
-                while (parser.hasNext()) {
-                    if (parser.canConsume(ARRAY_END_DELIMITER)) {
-						Schema listSchema;
-						if (elementSchema != null) {
-							listSchema = SchemaBuilder.array(elementSchema).schema();
-							result = alignListEntriesWithSchema(listSchema, result);
-						} else {
-							// Every value is null
-							listSchema = SchemaBuilder.arrayOfNull().build();
-						}
-						return new SchemaAndValue(listSchema, result);
-					}
-
-					if (parser.canConsume(COMMA_DELIMITER)) {
-						throw new DataException("Unable to parse an empty array element: " + parser.original());
-					}
-					SchemaAndValue element = parse(parser, true);
-					elementSchema = commonSchemaFor(elementSchema, element);
-					result.add(element != null ? element.value() : null);
-
-					int currentPosition = parser.mark();
-					if (parser.canConsume(ARRAY_END_DELIMITER)) {
-						parser.rewindTo(currentPosition);
-					} else if (!parser.canConsume(COMMA_DELIMITER)) {
-						throw new DataException("Array elements missing '" + COMMA_DELIMITER + "' delimiter");
-					}
-				}
-
-				// Missing either a comma or an end delimiter
-				if (COMMA_DELIMITER.equals(parser.previous())) {
-					throw new DataException("Array is missing element after ',': " + parser.original());
-				}
-				throw new DataException("Array is missing terminating ']': " + parser.original());
-			}
-
-            if (parser.canConsume(MAP_BEGIN_DELIMITER)) {
-                Map<Object, Object> result = new LinkedHashMap<>();
-                Schema keySchema = null;
-                Schema valueSchema = null;
-                while (parser.hasNext()) {
-                    if (parser.canConsume(MAP_END_DELIMITER)) {
-						Schema mapSchema;
-						if (keySchema != null && valueSchema != null) {
-							mapSchema = SchemaBuilder.map(keySchema, valueSchema).build();
-							result = alignMapKeysAndValuesWithSchema(mapSchema, result);
-						} else if (keySchema != null) {
-							mapSchema = SchemaBuilder.mapWithNullValues(keySchema);
-							result = alignMapKeysWithSchema(mapSchema, result);
-						} else {
-							mapSchema = SchemaBuilder.mapOfNull().build();
-						}
-                        return new SchemaAndValue(mapSchema, result);
-                    }
-
-                    if (parser.canConsume(COMMA_DELIMITER)) {
-						throw new DataException("Unable to parse a map entry with no key or value: " + parser.original());
-                    }
-                    SchemaAndValue key = parse(parser, true);
-                    if (key == null || key.value() == null) {
-                        throw new DataException("Map entry may not have a null key: " + parser.original());
-                    }
-
-                    if (!parser.canConsume(ENTRY_DELIMITER)) {
-						throw new DataException("Map entry is missing '" + ENTRY_DELIMITER
-								+ "' at " + parser.position()
-								+ " in " + parser.original());
-					}
-                    SchemaAndValue value = parse(parser, true);
-                    Object entryValue = value != null ? value.value() : null;
-                    result.put(key.value(), entryValue);
-=======
         if (value.getTime() < MILLIS_PER_DAY) {
             return new SimpleDateFormat(ISO_8601_TIME_FORMAT_PATTERN);
         }
@@ -1273,135 +967,10 @@
                     }
                     return new SchemaAndValue(mapSchema, result);
                 }
->>>>>>> 9494bebe
 
                 if (parser.canConsume(COMMA_DELIMITER)) {
                     throw new DataException("Unable to parse a map entry with no key or value: " + parser.original());
                 }
-<<<<<<< HEAD
-				// Missing either a comma or an end delimiter
-				if (COMMA_DELIMITER.equals(parser.previous())) {
-					throw new DataException("Map is missing element after ',': " + parser.original());
-				}
-				throw new DataException("Map is missing terminating '}': " + parser.original());
-			}
-		} catch (DataException e) {
-			LOG.trace("Unable to parse the value as a map or an array; reverting to string", e);
-			parser.rewindTo(startPosition);
-		}
-
-		String token = parser.next();
-		if (Utils.isBlank(token)) {
-			return new SchemaAndValue(Schema.STRING_SCHEMA, token);
-		}
-		token = token.trim();
-
-		char firstChar = token.charAt(0);
-		boolean firstCharIsDigit = Character.isDigit(firstChar);
-
-		// Temporal types are more restrictive, so try them first
-		if (firstCharIsDigit) {
-			// The time and timestamp literals may be split into 5 tokens since an unescaped colon
-			// is a delimiter. Check these first since the first of these tokens is a simple numeric
-			int position = parser.mark();
-			String remainder = parser.next(4);
-			if (remainder != null) {
-				String timeOrTimestampStr = token + remainder;
-				SchemaAndValue temporal = parseAsTemporal(timeOrTimestampStr);
-				if (temporal != null) {
-					return temporal;
-				}
-			}
-			// No match was found using the 5 tokens, so rewind and see if the current token has a date, time, or timestamp
-			parser.rewindTo(position);
-			SchemaAndValue temporal = parseAsTemporal(token);
-			if (temporal != null) {
-				return temporal;
-			}
-		}
-		if (firstCharIsDigit || firstChar == '+' || firstChar == '-') {
-			try {
-				// Try to parse as a number ...
-				BigDecimal decimal = new BigDecimal(token);
-				try {
-					return new SchemaAndValue(Schema.INT8_SCHEMA, decimal.byteValueExact());
-				} catch (ArithmeticException e) {
-					// continue
-				}
-				try {
-                    return new SchemaAndValue(Schema.INT16_SCHEMA, decimal.shortValueExact());
-                } catch (ArithmeticException e) {
-                    // continue
-                }
-				try {
-					return new SchemaAndValue(Schema.INT32_SCHEMA, decimal.intValueExact());
-				} catch (ArithmeticException e) {
-					// continue
-				}
-				try {
-					return new SchemaAndValue(Schema.INT64_SCHEMA, decimal.longValueExact());
-				} catch (ArithmeticException e) {
-					// continue
-				}
-				float fValue = decimal.floatValue();
-				if (fValue != Float.NEGATIVE_INFINITY && fValue != Float.POSITIVE_INFINITY
-						&& decimal.scale() != 0) {
-					return new SchemaAndValue(Schema.FLOAT32_SCHEMA, fValue);
-				}
-				double dValue = decimal.doubleValue();
-				if (dValue != Double.NEGATIVE_INFINITY && dValue != Double.POSITIVE_INFINITY
-						&& decimal.scale() != 0) {
-					return new SchemaAndValue(Schema.FLOAT64_SCHEMA, dValue);
-				}
-				Schema schema = Decimal.schema(decimal.scale());
-				return new SchemaAndValue(schema, decimal);
-			} catch (NumberFormatException e) {
-				// can't parse as a number
-			}
-		}
-		if (embedded) {
-			throw new DataException("Failed to parse embedded value");
-		}
-		// At this point, the only thing this non-embedded value can be is a string.
-		return new SchemaAndValue(Schema.STRING_SCHEMA, parser.original());
-	}
-
-	private static SchemaAndValue parseAsTemporal(String token) {
-		if (token == null) {
-			return null;
-		}
-		// If the colons were escaped, we'll see the escape chars and need to remove them
-		token = token.replace("\\:", ":");
-		int tokenLength = token.length();
-		if (tokenLength == ISO_8601_TIME_LENGTH) {
-			try {
-				return new SchemaAndValue(Time.SCHEMA, new SimpleDateFormat(ISO_8601_TIME_FORMAT_PATTERN).parse(token));
-			} catch (ParseException e) {
-				// not a valid date
-			}
-		} else if (tokenLength == ISO_8601_TIMESTAMP_LENGTH) {
-			try {
-				return new SchemaAndValue(Timestamp.SCHEMA, new SimpleDateFormat(ISO_8601_TIMESTAMP_FORMAT_PATTERN).parse(token));
-			} catch (ParseException e) {
-				// not a valid date
-			}
-		} else if (tokenLength == ISO_8601_DATE_LENGTH) {
-			try {
-				return new SchemaAndValue(Date.SCHEMA, new SimpleDateFormat(ISO_8601_DATE_FORMAT_PATTERN).parse(token));
-			} catch (ParseException e) {
-				// not a valid date
-			}
-		}
-		return null;
-	}
-
-	protected static Schema commonSchemaFor(Schema previous, SchemaAndValue latest) {
-		if (latest == null) {
-			return previous;
-		}
-		if (previous == null) {
-            return latest.schema();
-=======
                 SchemaAndValue key = parse(true);
                 if (key == null || key.value() == null) {
                     throw new DataException("Map entry may not have a null key: " + parser.original());
@@ -1562,7 +1131,6 @@
 
         protected Schema schema() {
             return common;
->>>>>>> 9494bebe
         }
     }
 
@@ -1666,36 +1234,36 @@
     }
 
     protected static Map<Object, Object> alignMapKeysAndValuesWithSchema(Schema mapSchema, Map<Object, Object> input) {
-		Schema keySchema = mapSchema.keySchema();
-		Schema valueSchema = mapSchema.valueSchema();
-		Map<Object, Object> result = new LinkedHashMap<>();
-		for (Map.Entry<?, ?> entry : input.entrySet()) {
-			Object newKey = convertTo(keySchema, null, entry.getKey());
-			Object newValue = convertTo(valueSchema, null, entry.getValue());
-			result.put(newKey, newValue);
-		}
-		return result;
-	}
-
-	protected static Map<Object, Object> alignMapKeysWithSchema(Schema mapSchema, Map<Object, Object> input) {
-		Schema keySchema = mapSchema.keySchema();
-		Map<Object, Object> result = new LinkedHashMap<>();
-		for (Map.Entry<?, ?> entry : input.entrySet()) {
-			Object newKey = convertTo(keySchema, null, entry.getKey());
-			result.put(newKey, entry.getValue());
-		}
-		return result;
-	}
-
-	protected static class SchemaDetector {
-		private Type knownType = null;
-		private boolean optional = false;
-
-		public SchemaDetector() {
-		}
-
-		public boolean canDetect(Object value) {
-			if (value == null) {
+        Schema keySchema = mapSchema.keySchema();
+        Schema valueSchema = mapSchema.valueSchema();
+        Map<Object, Object> result = new LinkedHashMap<>();
+        for (Map.Entry<?, ?> entry : input.entrySet()) {
+            Object newKey = convertTo(keySchema, null, entry.getKey());
+            Object newValue = convertTo(valueSchema, null, entry.getValue());
+            result.put(newKey, newValue);
+        }
+        return result;
+    }
+
+    protected static Map<Object, Object> alignMapKeysWithSchema(Schema mapSchema, Map<Object, Object> input) {
+        Schema keySchema = mapSchema.keySchema();
+        Map<Object, Object> result = new LinkedHashMap<>();
+        for (Map.Entry<?, ?> entry : input.entrySet()) {
+            Object newKey = convertTo(keySchema, null, entry.getKey());
+            result.put(newKey, entry.getValue());
+        }
+        return result;
+    }
+
+    protected static class SchemaDetector {
+        private Type knownType = null;
+        private boolean optional = false;
+
+        public SchemaDetector() {
+        }
+
+        public boolean canDetect(Object value) {
+            if (value == null) {
                 optional = true;
                 return true;
             }
@@ -1741,8 +1309,8 @@
 
         public void rewindTo(int position) {
             iter.setIndex(position);
-			nextToken = null;
-			previousToken = null;
+            nextToken = null;
+            previousToken = null;
         }
 
         public String original() {
@@ -1757,44 +1325,44 @@
             return iter.getEndIndex() > iter.getIndex();
         }
 
-		public String next() {
-			if (nextToken != null) {
-				previousToken = nextToken;
-				nextToken = null;
-			} else {
-				previousToken = consumeNextToken();
-			}
-			return previousToken;
-		}
-
-		public String next(int n) {
-			int current = mark();
-			int start = mark();
-			for (int i = 0; i != n; ++i) {
-				if (!hasNext()) {
-					rewindTo(start);
-					return null;
-				}
-				next();
-			}
-			return original.substring(current, position());
-		}
-
-		private String consumeNextToken() throws NoSuchElementException {
-			boolean escaped = false;
-			int start = iter.getIndex();
-			char c = iter.current();
-			while (canConsumeNextToken()) {
-				switch (c) {
-					case '\\':
-						escaped = !escaped;
-						break;
-					case ':':
-					case ',':
-					case '{':
-					case '}':
-					case '[':
-					case ']':
+        public String next() {
+            if (nextToken != null) {
+                previousToken = nextToken;
+                nextToken = null;
+            } else {
+                previousToken = consumeNextToken();
+            }
+            return previousToken;
+        }
+
+        public String next(int n) {
+            int current = mark();
+            int start = mark();
+            for (int i = 0; i != n; ++i) {
+                if (!hasNext()) {
+                    rewindTo(start);
+                    return null;
+                }
+                next();
+            }
+            return original.substring(current, position());
+        }
+
+        private String consumeNextToken() throws NoSuchElementException {
+            boolean escaped = false;
+            int start = iter.getIndex();
+            char c = iter.current();
+            while (canConsumeNextToken()) {
+                switch (c) {
+                    case '\\':
+                        escaped = !escaped;
+                        break;
+                    case ':':
+                    case ',':
+                    case '{':
+                    case '}':
+                    case '[':
+                    case ']':
                     case '\"':
                         if (!escaped) {
                             if (start < iter.getIndex()) {
@@ -1838,19 +1406,19 @@
         protected boolean isNext(String expected, boolean ignoreLeadingAndTrailingWhitespace) {
             if (nextToken == null) {
                 if (!hasNext()) {
-					return false;
-				}
-				// There's another token, so consume it
-				nextToken = consumeNextToken();
-			}
-			if (ignoreLeadingAndTrailingWhitespace) {
-				while (Utils.isBlank(nextToken) && canConsumeNextToken()) {
-					nextToken = consumeNextToken();
-				}
-			}
-			return ignoreLeadingAndTrailingWhitespace
-					? nextToken.trim().equals(expected)
-					: nextToken.equals(expected);
-		}
+                    return false;
+                }
+                // There's another token, so consume it
+                nextToken = consumeNextToken();
+            }
+            if (ignoreLeadingAndTrailingWhitespace) {
+                while (Utils.isBlank(nextToken) && canConsumeNextToken()) {
+                    nextToken = consumeNextToken();
+                }
+            }
+            return ignoreLeadingAndTrailingWhitespace
+                ? nextToken.trim().equals(expected)
+                : nextToken.equals(expected);
+        }
     }
 }