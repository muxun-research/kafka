--- conflicted
+++ resolved
@@ -30,74 +30,40 @@
  */
 public interface Converter {
 
-<<<<<<< HEAD
-	/**
-	 * Configure this class.
-	 * @param configs configs in key/value pairs
-	 * @param isKey whether is for key or value
-	 */
-	void configure(Map<String, ?> configs, boolean isKey);
-=======
     /**
      * Configure this class.
      * @param configs configs in key/value pairs
-     * @param isKey whether this converter is for a key or a value
+     * @param isKey   whether this converter is for a key or a value
      */
     void configure(Map<String, ?> configs, boolean isKey);
->>>>>>> 15418db6
 
-	/**
-	 * Convert a Kafka Connect data object to a native object for serialization.
-	 * @param topic  the topic associated with the data
-	 * @param schema the schema for the value
-	 * @param value  the value to convert
-	 * @return the serialized value
-	 */
-	byte[] fromConnectData(String topic, Schema schema, Object value);
+    /**
+     * Convert a Kafka Connect data object to a native object for serialization.
+     * @param topic  the topic associated with the data
+     * @param schema the schema for the value
+     * @param value  the value to convert
+     * @return the serialized value
+     */
+    byte[] fromConnectData(String topic, Schema schema, Object value);
 
-	/**
-	 * Convert a Kafka Connect data object to a native object for serialization,
-	 * potentially using the supplied topic and headers in the record as necessary.
-	 *
-	 * <p>Connect uses this method directly, and for backward compatibility reasons this method
-	 * by default will call the {@link #fromConnectData(String, Schema, Object)} method.
-	 * Override this method to make use of the supplied headers.</p>
-	 * @param topic   the topic associated with the data
-	 * @param headers the headers associated with the data; any changes done to the headers
-	 *                are applied to the message sent to the broker
-	 * @param schema  the schema for the value
-	 * @param value   the value to convert
-	 * @return the serialized value
-	 */
-	default byte[] fromConnectData(String topic, Headers headers, Schema schema, Object value) {
-		return fromConnectData(topic, schema, value);
-	}
+    /**
+     * Convert a Kafka Connect data object to a native object for serialization,
+     * potentially using the supplied topic and headers in the record as necessary.
+     *
+     * <p>Connect uses this method directly, and for backward compatibility reasons this method
+     * by default will call the {@link #fromConnectData(String, Schema, Object)} method.
+     * Override this method to make use of the supplied headers.</p>
+     * @param topic   the topic associated with the data
+     * @param headers the headers associated with the data; any changes done to the headers
+     *                are applied to the message sent to the broker
+     * @param schema  the schema for the value
+     * @param value   the value to convert
+     * @return the serialized value
+     */
+    default byte[] fromConnectData(String topic, Headers headers, Schema schema, Object value) {
+        return fromConnectData(topic, schema, value);
+    }
 
-<<<<<<< HEAD
-	/**
-	 * Convert a native object to a Kafka Connect data object.
-	 * @param topic the topic associated with the data
-	 * @param value the value to convert
-	 * @return an object containing the {@link Schema} and the converted value
-	 */
-	SchemaAndValue toConnectData(String topic, byte[] value);
-
-	/**
-	 * Convert a native object to a Kafka Connect data object,
-	 * potentially using the supplied topic and headers in the record as necessary.
-	 *
-	 * <p>Connect uses this method directly, and for backward compatibility reasons this method
-	 * by default will call the {@link #toConnectData(String, byte[])} method.
-	 * Override this method to make use of the supplied headers.</p>
-	 * @param topic   the topic associated with the data
-	 * @param headers the headers associated with the data
-	 * @param value   the value to convert
-	 * @return an object containing the {@link Schema} and the converted value
-	 */
-	default SchemaAndValue toConnectData(String topic, Headers headers, byte[] value) {
-		return toConnectData(topic, value);
-	}
-=======
     /**
      * Convert a native object to a Kafka Connect data object for deserialization.
      * @param topic the topic associated with the data
@@ -113,9 +79,9 @@
      * <p>Connect uses this method directly, and for backward compatibility reasons this method
      * by default will call the {@link #toConnectData(String, byte[])} method.
      * Override this method to make use of the supplied headers.</p>
-     * @param topic the topic associated with the data
+     * @param topic   the topic associated with the data
      * @param headers the headers associated with the data
-     * @param value the value to convert
+     * @param value   the value to convert
      * @return an object containing the {@link Schema} and the converted value
      */
     default SchemaAndValue toConnectData(String topic, Headers headers, byte[] value) {
@@ -129,5 +95,4 @@
     default ConfigDef config() {
         return new ConfigDef();
     }
->>>>>>> 15418db6
 }