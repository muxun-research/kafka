/*
 * Licensed to the Apache Software Foundation (ASF) under one or more
 * contributor license agreements. See the NOTICE file distributed with
 * this work for additional information regarding copyright ownership.
 * The ASF licenses this file to You under the Apache License, Version 2.0
 * (the "License"); you may not use this file except in compliance with
 * the License. You may obtain a copy of the License at
 *
 *    http://www.apache.org/licenses/LICENSE-2.0
 *
 * Unless required by applicable law or agreed to in writing, software
 * distributed under the License is distributed on an "AS IS" BASIS,
 * WITHOUT WARRANTIES OR CONDITIONS OF ANY KIND, either express or implied.
 * See the License for the specific language governing permissions and
 * limitations under the License.
 */
package org.apache.kafka.connect.source;

import org.apache.kafka.connect.storage.OffsetStorageReader;

import java.util.Map;

/**
 * SourceTaskContext is provided to SourceTasks to allow them to interact with the underlying
 * runtime.
 */
public interface SourceTaskContext {
    /**
<<<<<<< HEAD
	 * Get the Task configuration.  This is the latest configuration and may differ from that passed on startup.
	 * <p>
	 * For example, this method can be used to obtain the latest configuration if an external secret has changed,
	 * and the configuration is using variable references such as those compatible with
	 * {@link org.apache.kafka.common.config.ConfigTransformer}.
	 */
	Map<String, String> configs();
=======
     * Get the Task configuration. This is the latest configuration and may differ from that passed on startup.
     * <p>
     * For example, this method can be used to obtain the latest configuration if an external secret has changed,
     * and the configuration is using variable references such as those compatible with
     * {@link org.apache.kafka.common.config.ConfigTransformer}.
     */
    Map<String, String> configs();
>>>>>>> 15418db6

    /**
     * Get the OffsetStorageReader for this SourceTask.
     */
    OffsetStorageReader offsetStorageReader();

    /**
     * Get a {@link TransactionContext} that can be used to define producer transaction boundaries
     * when exactly-once support is enabled for the connector.
     *
     * <p>This method was added in Apache Kafka 3.2. Source tasks that use this method but want to
     * maintain backward compatibility so they can also be deployed to older Connect runtimes
     * should guard the call to this method with a try-catch block, since calling this method will result in a
     * {@link NoSuchMethodException} or {@link NoClassDefFoundError} when the source connector is deployed to
     * Connect runtimes older than Kafka 3.2. For example:
     * <pre>
     *     TransactionContext transactionContext;
     *     try {
     *         transactionContext = context.transactionContext();
     *     } catch (NoSuchMethodError | NoClassDefFoundError e) {
     *         transactionContext = null;
     *     }
     * </pre>
     *
     * @return the transaction context, or null if the connector was not configured to specify transaction boundaries
     * @since 3.3
     */
    default TransactionContext transactionContext() {
        return null;
    }
}<|MERGE_RESOLUTION|>--- conflicted
+++ resolved
@@ -26,15 +26,6 @@
  */
 public interface SourceTaskContext {
     /**
-<<<<<<< HEAD
-	 * Get the Task configuration.  This is the latest configuration and may differ from that passed on startup.
-	 * <p>
-	 * For example, this method can be used to obtain the latest configuration if an external secret has changed,
-	 * and the configuration is using variable references such as those compatible with
-	 * {@link org.apache.kafka.common.config.ConfigTransformer}.
-	 */
-	Map<String, String> configs();
-=======
      * Get the Task configuration. This is the latest configuration and may differ from that passed on startup.
      * <p>
      * For example, this method can be used to obtain the latest configuration if an external secret has changed,
@@ -42,7 +33,6 @@
      * {@link org.apache.kafka.common.config.ConfigTransformer}.
      */
     Map<String, String> configs();
->>>>>>> 15418db6
 
     /**
      * Get the OffsetStorageReader for this SourceTask.
@@ -66,7 +56,6 @@
      *         transactionContext = null;
      *     }
      * </pre>
-     *
      * @return the transaction context, or null if the connector was not configured to specify transaction boundaries
      * @since 3.3
      */
