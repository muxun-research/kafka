--- conflicted
+++ resolved
@@ -99,6 +99,7 @@
      * The task will be {@link #stop() stopped} on a separate thread, and when that happens
      * this method is expected to unblock, quickly finish up any remaining processing, and
      * return.
+     *
      * @return a list of source records
      */
     public abstract List<SourceRecord> poll() throws InterruptedException;
@@ -133,30 +134,6 @@
     /**
      * <p>
      * Commit an individual {@link SourceRecord} when the callback from the producer client is received. This method is
-<<<<<<< HEAD
-     * also called when a record is filtered by a transformation, and thus will never be ACK'd by a broker.
-     * <p>
-     * This is an alias for {@link #commitRecord(SourceRecord, RecordMetadata)} for backwards compatibility. The default
-     * implementation of {@link #commitRecord(SourceRecord, RecordMetadata)} just calls this method. It is not necessary
-     * to override both methods.
-     * <p>
-     * SourceTasks are not required to implement this functionality; Kafka Connect will record offsets
-     * automatically. This hook is provided for systems that also need to store offsets internally
-     * in their own system.
-     * @param record {@link SourceRecord} that was successfully sent via the producer or filtered by a transformation
-     * @throws InterruptedException
-     * @deprecated Use {@link #commitRecord(SourceRecord, RecordMetadata)} instead.
-     */
-    @Deprecated
-    public void commitRecord(SourceRecord record) throws InterruptedException {
-        // This space intentionally left blank.
-    }
-
-    /**
-     * <p>
-     * Commit an individual {@link SourceRecord} when the callback from the producer client is received. This method is
-=======
->>>>>>> 9494bebe
      * also called when a record is filtered by a transformation or when "errors.tolerance" is set to "all"
      * and thus will never be ACK'd by a broker.
      * In both cases {@code metadata} will be null.
@@ -165,17 +142,6 @@
      * automatically. This hook is provided for systems that also need to store offsets internally
      * in their own system.
      * <p>
-<<<<<<< HEAD
-     * The default implementation just calls {@link #commitRecord(SourceRecord)}, which is a nop by default. It is
-     * not necessary to implement both methods.
-     * @param record   {@link SourceRecord} that was successfully sent via the producer, filtered by a transformation, or dropped on producer exception
-     * @param metadata {@link RecordMetadata} record metadata returned from the broker, or null if the record was filtered or if producer exceptions are ignored
-     * @throws InterruptedException
-     */
-    public void commitRecord(SourceRecord record, RecordMetadata metadata) throws InterruptedException {
-        // by default, just call other method for backwards compatibility
-        commitRecord(record);
-=======
      * The default implementation is a nop. It is not necessary to implement the method.
      *
      * @param record {@link SourceRecord} that was successfully sent via the producer, filtered by a transformation, or dropped on producer exception
@@ -185,6 +151,5 @@
     public void commitRecord(SourceRecord record, RecordMetadata metadata)
             throws InterruptedException {
         // by default, just do nothing
->>>>>>> 9494bebe
     }
 }