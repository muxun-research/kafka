--- conflicted
+++ resolved
@@ -29,9 +29,6 @@
  */
 public abstract class SourceTask implements Task {
 
-<<<<<<< HEAD
-	protected SourceTaskContext context;
-=======
     /**
      * The configuration key that determines how source tasks will define transaction boundaries
      * when exactly-once support is enabled.
@@ -79,116 +76,21 @@
     }
 
     protected SourceTaskContext context;
->>>>>>> 15418db6
 
-	/**
-	 * Initialize this SourceTask with the specified context object.
-	 */
-	public void initialize(SourceTaskContext context) {
-		this.context = context;
-	}
+    /**
+     * Initialize this SourceTask with the specified context object.
+     */
+    public void initialize(SourceTaskContext context) {
+        this.context = context;
+    }
 
-	/**
-	 * Start the Task. This should handle any configuration parsing and one-time setup of the task.
-	 * @param props initial configuration
-	 */
-	@Override
-	public abstract void start(Map<String, String> props);
+    /**
+     * Start the Task. This should handle any configuration parsing and one-time setup of the task.
+     * @param props initial configuration
+     */
+    @Override
+    public abstract void start(Map<String, String> props);
 
-<<<<<<< HEAD
-	/**
-	 * <p>
-	 * Poll this source task for new records. If no data is currently available, this method
-	 * should block but return control to the caller regularly (by returning {@code null}) in
-	 * order for the task to transition to the {@code PAUSED} state if requested to do so.
-	 * </p>
-	 * <p>
-	 * The task will be {@link #stop() stopped} on a separate thread, and when that happens
-	 * this method is expected to unblock, quickly finish up any remaining processing, and
-	 * return.
-	 * </p>
-	 *
-	 * @return a list of source records
-	 */
-	public abstract List<SourceRecord> poll() throws InterruptedException;
-
-	/**
-	 * <p>
-	 * Commit the offsets, up to the offsets that have been returned by {@link #poll()}. This
-	 * method should block until the commit is complete.
-	 * </p>
-	 * <p>
-	 * SourceTasks are not required to implement this functionality; Kafka Connect will record offsets
-	 * automatically. This hook is provided for systems that also need to store offsets internally
-	 * in their own system.
-	 * </p>
-	 */
-	public void commit() throws InterruptedException {
-		// This space intentionally left blank.
-	}
-
-	/**
-	 * Signal this SourceTask to stop. In SourceTasks, this method only needs to signal to the task that it should stop
-	 * trying to poll for new data and interrupt any outstanding poll() requests. It is not required that the task has
-	 * fully stopped. Note that this method necessarily may be invoked from a different thread than {@link #poll()} and
-	 * {@link #commit()}.
-	 *
-	 * For example, if a task uses a {@link java.nio.channels.Selector} to receive data over the network, this method
-	 * could set a flag that will force {@link #poll()} to exit immediately and invoke
-	 * {@link java.nio.channels.Selector#wakeup() wakeup()} to interrupt any ongoing requests.
-	 */
-	@Override
-	public abstract void stop();
-
-	/**
-	 * <p>
-	 * Commit an individual {@link SourceRecord} when the callback from the producer client is received. This method is
-	 * also called when a record is filtered by a transformation, and thus will never be ACK'd by a broker.
-	 * </p>
-	 * <p>
-	 * This is an alias for {@link #commitRecord(SourceRecord, RecordMetadata)} for backwards compatibility. The default
-	 * implementation of {@link #commitRecord(SourceRecord, RecordMetadata)} just calls this method. It is not necessary
-	 * to override both methods.
-	 * </p>
-	 * <p>
-	 * SourceTasks are not required to implement this functionality; Kafka Connect will record offsets
-	 * automatically. This hook is provided for systems that also need to store offsets internally
-	 * in their own system.
-	 * </p>
-	 * @param record {@link SourceRecord} that was successfully sent via the producer or filtered by a transformation
-	 * @throws InterruptedException
-	 * @deprecated Use {@link #commitRecord(SourceRecord, RecordMetadata)} instead.
-	 */
-	@Deprecated
-	public void commitRecord(SourceRecord record) throws InterruptedException {
-		// This space intentionally left blank.
-	}
-
-	/**
-	 * <p>
-	 * Commit an individual {@link SourceRecord} when the callback from the producer client is received. This method is
-	 * also called when a record is filtered by a transformation, and thus will never be ACK'd by a broker. In this case
-	 * {@code metadata} will be null.
-	 * </p>
-	 * <p>
-	 * SourceTasks are not required to implement this functionality; Kafka Connect will record offsets
-	 * automatically. This hook is provided for systems that also need to store offsets internally
-	 * in their own system.
-	 * </p>
-	 * <p>
-	 * The default implementation just calls {@link #commitRecord(SourceRecord)}, which is a nop by default. It is
-	 * not necessary to implement both methods.
-	 * </p>
-	 * @param record   {@link SourceRecord} that was successfully sent via the producer or filtered by a transformation
-	 * @param metadata {@link RecordMetadata} record metadata returned from the broker, or null if the record was filtered
-	 * @throws InterruptedException
-	 */
-	public void commitRecord(SourceRecord record, RecordMetadata metadata)
-			throws InterruptedException {
-		// by default, just call other method for backwards compatibility
-		commitRecord(record);
-	}
-=======
     /**
      * Poll this source task for new records. If no data is currently available, this method
      * should block but return control to the caller regularly (by returning {@code null}) in
@@ -197,7 +99,6 @@
      * The task will be {@link #stop() stopped} on a separate thread, and when that happens
      * this method is expected to unblock, quickly finish up any remaining processing, and
      * return.
-     *
      * @return a list of source records
      */
     public abstract List<SourceRecord> poll() throws InterruptedException;
@@ -240,7 +141,6 @@
      * SourceTasks are not required to implement this functionality; Kafka Connect will record offsets
      * automatically. This hook is provided for systems that also need to store offsets internally
      * in their own system.
-     *
      * @param record {@link SourceRecord} that was successfully sent via the producer or filtered by a transformation
      * @throws InterruptedException
      * @deprecated Use {@link #commitRecord(SourceRecord, RecordMetadata)} instead.
@@ -263,15 +163,12 @@
      * <p>
      * The default implementation just calls {@link #commitRecord(SourceRecord)}, which is a nop by default. It is
      * not necessary to implement both methods.
-     *
-     * @param record {@link SourceRecord} that was successfully sent via the producer, filtered by a transformation, or dropped on producer exception
+     * @param record   {@link SourceRecord} that was successfully sent via the producer, filtered by a transformation, or dropped on producer exception
      * @param metadata {@link RecordMetadata} record metadata returned from the broker, or null if the record was filtered or if producer exceptions are ignored
      * @throws InterruptedException
      */
-    public void commitRecord(SourceRecord record, RecordMetadata metadata)
-            throws InterruptedException {
+    public void commitRecord(SourceRecord record, RecordMetadata metadata) throws InterruptedException {
         // by default, just call other method for backwards compatibility
         commitRecord(record);
     }
->>>>>>> 15418db6
 }