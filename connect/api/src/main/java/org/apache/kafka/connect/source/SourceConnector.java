--- conflicted
+++ resolved
@@ -26,12 +26,6 @@
  */
 public abstract class SourceConnector extends Connector {
 
-<<<<<<< HEAD
-	@Override
-	protected SourceConnectorContext context() {
-		return (SourceConnectorContext) context;
-	}
-=======
     @Override
     protected SourceConnectorContext context() {
         return (SourceConnectorContext) context;
@@ -47,7 +41,6 @@
      *
      * <p>Similar to {@link #validate(Map) validate}, this method may be called by the runtime before the
      * {@link #start(Map) start} method is invoked when the connector will be run with exactly-once support.
-     *
      * @param connectorConfig the configuration that will be used for the connector.
      * @return {@link ExactlyOnceSupport#SUPPORTED} if the connector can provide exactly-once support with the given
      * configuration, and {@link ExactlyOnceSupport#UNSUPPORTED} if it cannot. If this method is overridden by a
@@ -66,13 +59,12 @@
      *
      * <p>This method need not be implemented if the connector implementation does not support defining
      * transaction boundaries.
-     *
      * @param connectorConfig the configuration that will be used for the connector
      * @return {@link ConnectorTransactionBoundaries#SUPPORTED} if the connector will define its own transaction boundaries,
      * or {@link ConnectorTransactionBoundaries#UNSUPPORTED} otherwise; may never be {@code null}. The default implementation
      * returns {@link ConnectorTransactionBoundaries#UNSUPPORTED}.
+     * @see TransactionContext
      * @since 3.3
-     * @see TransactionContext
      */
     public ConnectorTransactionBoundaries canDefineTransactionBoundaries(Map<String, String> connectorConfig) {
         return ConnectorTransactionBoundaries.UNSUPPORTED;
@@ -97,23 +89,21 @@
      * <p>
      * Similar to {@link #validate(Map) validate}, this method may be called by the runtime before the
      * {@link #start(Map) start} method is invoked.
-     *
      * @param connectorConfig the configuration of the connector
-     * @param offsets a map from source partition to source offset, containing the offsets that the user has requested
-     *                to alter/reset. For any source partitions whose offsets are being reset instead of altered, their
-     *                corresponding source offset value in the map will be {@code null}. This map may be empty, but
-     *                never null. An empty offsets map could indicate that the offsets were reset previously or that no
-     *                offsets have been committed yet.
+     * @param offsets         a map from source partition to source offset, containing the offsets that the user has requested
+     *                        to alter/reset. For any source partitions whose offsets are being reset instead of altered, their
+     *                        corresponding source offset value in the map will be {@code null}. This map may be empty, but
+     *                        never null. An empty offsets map could indicate that the offsets were reset previously or that no
+     *                        offsets have been committed yet.
      * @return whether this method has been overridden by the connector; the default implementation returns
      * {@code false}, and all other implementations (that do not unconditionally throw exceptions) should return
      * {@code true}
-     * @throws UnsupportedOperationException if it is impossible to alter/reset the offsets for this connector
+     * @throws UnsupportedOperationException                    if it is impossible to alter/reset the offsets for this connector
      * @throws org.apache.kafka.connect.errors.ConnectException if the offsets for this connector cannot be
-     * reset for any other reason (for example, they have failed custom validation logic specific to this connector)
+     *                                                          reset for any other reason (for example, they have failed custom validation logic specific to this connector)
      * @since 3.6
      */
     public boolean alterOffsets(Map<String, String> connectorConfig, Map<Map<String, ?>, Map<String, ?>> offsets) {
         return false;
     }
->>>>>>> 15418db6
 }