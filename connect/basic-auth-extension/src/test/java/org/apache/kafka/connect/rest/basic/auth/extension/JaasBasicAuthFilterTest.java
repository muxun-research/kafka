/*
 * Licensed to the Apache Software Foundation (ASF) under one or more
 * contributor license agreements. See the NOTICE file distributed with
 * this work for additional information regarding copyright ownership.
 * The ASF licenses this file to You under the Apache License, Version 2.0
 * (the "License"); you may not use this file except in compliance with
 * the License. You may obtain a copy of the License at
 *
 *    http://www.apache.org/licenses/LICENSE-2.0
 *
 * Unless required by applicable law or agreed to in writing, software
 * distributed under the License is distributed on an "AS IS" BASIS,
 * WITHOUT WARRANTIES OR CONDITIONS OF ANY KIND, either express or implied.
 * See the License for the specific language governing permissions and
 * limitations under the License.
 */

package org.apache.kafka.connect.rest.basic.auth.extension;

<<<<<<< HEAD
=======
import javax.security.auth.callback.Callback;
import javax.security.auth.callback.CallbackHandler;
import javax.security.auth.callback.ChoiceCallback;
import javax.ws.rs.HttpMethod;
import javax.ws.rs.core.SecurityContext;
import javax.ws.rs.core.UriInfo;

>>>>>>> 15418db6
import org.apache.kafka.common.security.authenticator.TestJaasConfig;
import org.apache.kafka.connect.errors.ConnectException;
import org.apache.kafka.test.TestUtils;
import org.junit.jupiter.api.Test;
import org.mockito.ArgumentCaptor;

import javax.security.auth.callback.Callback;
import javax.security.auth.callback.CallbackHandler;
import javax.security.auth.callback.ChoiceCallback;
import javax.ws.rs.HttpMethod;
import javax.ws.rs.container.ContainerRequestContext;
import javax.ws.rs.core.Response;
import javax.ws.rs.core.UriInfo;
import java.io.File;
import java.io.IOException;
import java.net.URI;
import java.net.URISyntaxException;
import java.nio.charset.StandardCharsets;
import java.nio.file.Files;
import java.util.ArrayList;
import java.util.Base64;
import java.util.Collections;
import java.util.List;
import java.util.Map;

<<<<<<< HEAD
import static org.easymock.EasyMock.replay;
=======
import javax.ws.rs.container.ContainerRequestContext;
import javax.ws.rs.core.Response;

import static org.junit.jupiter.api.Assertions.assertEquals;
>>>>>>> 15418db6
import static org.junit.jupiter.api.Assertions.assertThrows;
import static org.junit.jupiter.api.Assertions.assertTrue;
import static org.mockito.ArgumentMatchers.any;
import static org.mockito.Mockito.atLeastOnce;
import static org.mockito.Mockito.mock;
import static org.mockito.Mockito.verify;
import static org.mockito.Mockito.verifyNoMoreInteractions;
import static org.mockito.Mockito.when;

public class JaasBasicAuthFilterTest {

<<<<<<< HEAD
	private static final String LOGIN_MODULE =
			"org.apache.kafka.connect.rest.basic.auth.extension.PropertyFileLoginModule";

	@Test
	public void testSuccess() throws IOException {
		File credentialFile = setupPropertyLoginFile(true);
		JaasBasicAuthFilter jaasBasicAuthFilter = setupJaasFilter("KafkaConnect", credentialFile.getPath());
		ContainerRequestContext requestContext = setMock("Basic", "user", "password", false);
		jaasBasicAuthFilter.filter(requestContext);
	}

	@Test
	public void testEmptyCredentialsFile() throws IOException {
		File credentialFile = setupPropertyLoginFile(false);
		JaasBasicAuthFilter jaasBasicAuthFilter = setupJaasFilter("KafkaConnect", credentialFile.getPath());
		ContainerRequestContext requestContext = setMock("Basic", "user", "password", false);
		jaasBasicAuthFilter.filter(requestContext);
		EasyMock.verify(requestContext);
	}

	@Test
	public void testBadCredential() throws IOException {
		File credentialFile = setupPropertyLoginFile(true);
		JaasBasicAuthFilter jaasBasicAuthFilter = setupJaasFilter("KafkaConnect", credentialFile.getPath());
		ContainerRequestContext requestContext = setMock("Basic", "user1", "password", true);
		jaasBasicAuthFilter.filter(requestContext);
		EasyMock.verify(requestContext);
	}

    @Test
    public void testBadPassword() throws IOException {
		File credentialFile = setupPropertyLoginFile(true);
		JaasBasicAuthFilter jaasBasicAuthFilter = setupJaasFilter("KafkaConnect", credentialFile.getPath());
		ContainerRequestContext requestContext = setMock("Basic", "user", "password1", true);
		jaasBasicAuthFilter.filter(requestContext);
		EasyMock.verify(requestContext);
	}

    @Test
    public void testUnknownBearer() throws IOException {
		File credentialFile = setupPropertyLoginFile(true);
		JaasBasicAuthFilter jaasBasicAuthFilter = setupJaasFilter("KafkaConnect", credentialFile.getPath());
		ContainerRequestContext requestContext = setMock("Unknown", "user", "password", true);
		jaasBasicAuthFilter.filter(requestContext);
		EasyMock.verify(requestContext);
	}

    @Test
    public void testUnknownLoginModule() throws IOException {
		File credentialFile = setupPropertyLoginFile(true);
		JaasBasicAuthFilter jaasBasicAuthFilter = setupJaasFilter("KafkaConnect1", credentialFile.getPath());
		ContainerRequestContext requestContext = setMock("Basic", "user", "password", true);
		jaasBasicAuthFilter.filter(requestContext);
		EasyMock.verify(requestContext);
	}

    @Test
    public void testUnknownCredentialsFile() throws IOException {
		JaasBasicAuthFilter jaasBasicAuthFilter = setupJaasFilter("KafkaConnect", "/tmp/testcrednetial");
		ContainerRequestContext requestContext = setMock("Basic", "user", "password", true);
		jaasBasicAuthFilter.filter(requestContext);
		EasyMock.verify(requestContext);
	}

    @Test
    public void testNoFileOption() throws IOException {
		JaasBasicAuthFilter jaasBasicAuthFilter = setupJaasFilter("KafkaConnect", null);
		ContainerRequestContext requestContext = setMock("Basic", "user", "password", true);
		jaasBasicAuthFilter.filter(requestContext);
		EasyMock.verify(requestContext);
	}

    @Test
    public void testPostWithoutAppropriateCredential() throws IOException {
		UriInfo uriInfo = EasyMock.strictMock(UriInfo.class);
		EasyMock.expect(uriInfo.getPath()).andReturn("connectors/connName/tasks");

		ContainerRequestContext requestContext = EasyMock.strictMock(ContainerRequestContext.class);
		EasyMock.expect(requestContext.getMethod()).andReturn(HttpMethod.POST);
		EasyMock.expect(requestContext.getUriInfo()).andReturn(uriInfo);

		replay(uriInfo, requestContext);
=======
    private static final String LOGIN_MODULE =
        "org.apache.kafka.connect.rest.basic.auth.extension.PropertyFileLoginModule";

    @Test
    public void testSuccess() throws IOException {
        File credentialFile = setupPropertyLoginFile(true);
        JaasBasicAuthFilter jaasBasicAuthFilter = setupJaasFilter("KafkaConnect", credentialFile.getPath());
        ContainerRequestContext requestContext = setMock("Basic", "user", "password");
        jaasBasicAuthFilter.filter(requestContext);

        verify(requestContext, atLeastOnce()).getMethod();
        verify(requestContext).getHeaderString(JaasBasicAuthFilter.AUTHORIZATION);
    }

    @Test
    public void testEmptyCredentialsFile() throws IOException {
        File credentialFile = setupPropertyLoginFile(false);
        JaasBasicAuthFilter jaasBasicAuthFilter = setupJaasFilter("KafkaConnect", credentialFile.getPath());
        ContainerRequestContext requestContext = setMock("Basic", "user", "password");
        jaasBasicAuthFilter.filter(requestContext);

        verify(requestContext, atLeastOnce()).getMethod();
        verify(requestContext).getHeaderString(JaasBasicAuthFilter.AUTHORIZATION);
    }

    @Test
    public void testBadCredential() throws IOException {
        File credentialFile = setupPropertyLoginFile(true);
        JaasBasicAuthFilter jaasBasicAuthFilter = setupJaasFilter("KafkaConnect", credentialFile.getPath());
        ContainerRequestContext requestContext = setMock("Basic", "user1", "password");
        jaasBasicAuthFilter.filter(requestContext);

        verify(requestContext).abortWith(any(Response.class));
        verify(requestContext, atLeastOnce()).getMethod();
        verify(requestContext).getHeaderString(JaasBasicAuthFilter.AUTHORIZATION);
    }

    @Test
    public void testBadPassword() throws IOException {
        File credentialFile = setupPropertyLoginFile(true);
        JaasBasicAuthFilter jaasBasicAuthFilter = setupJaasFilter("KafkaConnect", credentialFile.getPath());
        ContainerRequestContext requestContext = setMock("Basic", "user", "password1");
        jaasBasicAuthFilter.filter(requestContext);

        verify(requestContext).abortWith(any(Response.class));
        verify(requestContext, atLeastOnce()).getMethod();
        verify(requestContext).getHeaderString(JaasBasicAuthFilter.AUTHORIZATION);
    }

    @Test
    public void testUnknownBearer() throws IOException {
        File credentialFile = setupPropertyLoginFile(true);
        JaasBasicAuthFilter jaasBasicAuthFilter = setupJaasFilter("KafkaConnect", credentialFile.getPath());
        ContainerRequestContext requestContext = setMock("Unknown", "user", "password");
        jaasBasicAuthFilter.filter(requestContext);

        verify(requestContext).abortWith(any(Response.class));
        verify(requestContext, atLeastOnce()).getMethod();
        verify(requestContext).getHeaderString(JaasBasicAuthFilter.AUTHORIZATION);
    }

    @Test
    public void testUnknownLoginModule() throws IOException {
        File credentialFile = setupPropertyLoginFile(true);
        JaasBasicAuthFilter jaasBasicAuthFilter = setupJaasFilter("KafkaConnect1", credentialFile.getPath());
        ContainerRequestContext requestContext = setMock("Basic", "user", "password");
        jaasBasicAuthFilter.filter(requestContext);

        verify(requestContext).abortWith(any(Response.class));
        verify(requestContext, atLeastOnce()).getMethod();
        verify(requestContext).getHeaderString(JaasBasicAuthFilter.AUTHORIZATION);
    }

    @Test
    public void testUnknownCredentialsFile() throws IOException {
        JaasBasicAuthFilter jaasBasicAuthFilter = setupJaasFilter("KafkaConnect", "/tmp/testcrednetial");
        ContainerRequestContext requestContext = setMock("Basic", "user", "password");
        jaasBasicAuthFilter.filter(requestContext);

        verify(requestContext).abortWith(any(Response.class));
        verify(requestContext, atLeastOnce()).getMethod();
        verify(requestContext).getHeaderString(JaasBasicAuthFilter.AUTHORIZATION);
    }

    @Test
    public void testNoFileOption() throws IOException {
        JaasBasicAuthFilter jaasBasicAuthFilter = setupJaasFilter("KafkaConnect", null);
        ContainerRequestContext requestContext = setMock("Basic", "user", "password");
        jaasBasicAuthFilter.filter(requestContext);

        verify(requestContext).abortWith(any(Response.class));
        verify(requestContext, atLeastOnce()).getMethod();
        verify(requestContext).getHeaderString(JaasBasicAuthFilter.AUTHORIZATION);
    }

    @Test
    public void testInternalTaskConfigEndpointSkipped() throws IOException {
        testInternalEndpointSkipped(HttpMethod.POST, "connectors/connName/tasks");
    }

    @Test
    public void testInternalZombieFencingEndpointSkipped() throws IOException {
        testInternalEndpointSkipped(HttpMethod.PUT, "connectors/connName/fence");
    }

    private void testInternalEndpointSkipped(String method, String endpoint) throws IOException {
        UriInfo uriInfo = mock(UriInfo.class);
        when(uriInfo.getPath()).thenReturn(endpoint);

        ContainerRequestContext requestContext = mock(ContainerRequestContext.class);
        when(requestContext.getMethod()).thenReturn(method);
        when(requestContext.getUriInfo()).thenReturn(uriInfo);
>>>>>>> 15418db6

		File credentialFile = setupPropertyLoginFile(true);
		JaasBasicAuthFilter jaasBasicAuthFilter = setupJaasFilter("KafkaConnect1", credentialFile.getPath());

<<<<<<< HEAD
		jaasBasicAuthFilter.filter(requestContext);
		EasyMock.verify(requestContext);
	}

    @Test
    public void testPostNotChangingConnectorTask() throws IOException {
		UriInfo uriInfo = EasyMock.strictMock(UriInfo.class);
		EasyMock.expect(uriInfo.getPath()).andReturn("local:randomport/connectors/connName");

		ContainerRequestContext requestContext = EasyMock.strictMock(ContainerRequestContext.class);
		EasyMock.expect(requestContext.getMethod()).andReturn(HttpMethod.POST);
		EasyMock.expect(requestContext.getUriInfo()).andReturn(uriInfo);
		String authHeader = "Basic" + Base64.getEncoder().encodeToString(("user" + ":" + "password").getBytes());
		EasyMock.expect(requestContext.getHeaderString(JaasBasicAuthFilter.AUTHORIZATION))
				.andReturn(authHeader);
		requestContext.abortWith(EasyMock.anyObject(Response.class));
		EasyMock.expectLastCall();

		replay(uriInfo, requestContext);

		File credentialFile = setupPropertyLoginFile(true);
		JaasBasicAuthFilter jaasBasicAuthFilter = setupJaasFilter("KafkaConnect", credentialFile.getPath());

		jaasBasicAuthFilter.filter(requestContext);
		EasyMock.verify(requestContext);
	}

	@Test
	public void testUnsupportedCallback() {
		String authHeader = authHeader("basic", "user", "pwd");
		CallbackHandler callbackHandler = new JaasBasicAuthFilter.BasicAuthCallBackHandler(authHeader);
		Callback unsupportedCallback = new ChoiceCallback(
				"You take the blue pill... the story ends, you wake up in your bed and believe whatever you want to believe. "
						+ "You take the red pill... you stay in Wonderland, and I show you how deep the rabbit hole goes.",
				new String[]{"blue pill", "red pill"},
				1,
				true
		);
		assertThrows(ConnectException.class, () -> callbackHandler.handle(new Callback[]{unsupportedCallback}));
	}

	private String authHeader(String authorization, String username, String password) {
		return authorization + " " + Base64.getEncoder().encodeToString((username + ":" + password).getBytes());
	}

	private ContainerRequestContext setMock(String authorization, String username, String password, boolean exceptionCase) {
		ContainerRequestContext requestContext = EasyMock.strictMock(ContainerRequestContext.class);
		EasyMock.expect(requestContext.getMethod()).andReturn(HttpMethod.GET);
		EasyMock.expect(requestContext.getHeaderString(JaasBasicAuthFilter.AUTHORIZATION))
				.andReturn(authHeader(authorization, username, password));
		if (exceptionCase) {
			requestContext.abortWith(EasyMock.anyObject(Response.class));
			EasyMock.expectLastCall();
		}
		replay(requestContext);
		return requestContext;
	}

	private File setupPropertyLoginFile(boolean includeUsers) throws IOException {
		File credentialFile = File.createTempFile("credential", ".properties");
		credentialFile.deleteOnExit();
		if (includeUsers) {
			List<String> lines = new ArrayList<>();
			lines.add("user=password");
			lines.add("user1=password1");
			Files.write(credentialFile.toPath(), lines, StandardCharsets.UTF_8);
		}
		return credentialFile;
	}

	private JaasBasicAuthFilter setupJaasFilter(String name, String credentialFilePath) {
		TestJaasConfig configuration = new TestJaasConfig();
		Map<String, Object> moduleOptions = credentialFilePath != null
				? Collections.singletonMap("file", credentialFilePath)
				: Collections.emptyMap();
		configuration.addEntry(name, LOGIN_MODULE, moduleOptions);
		return new JaasBasicAuthFilter(configuration);
	}
=======
        jaasBasicAuthFilter.filter(requestContext);

        verify(uriInfo).getPath();
        verify(requestContext, atLeastOnce()).getMethod();
        verify(requestContext).getUriInfo();
        verifyNoMoreInteractions(requestContext);
    }

    @Test
    public void testPostNotChangingConnectorTask() throws IOException {
        UriInfo uriInfo = mock(UriInfo.class);
        when(uriInfo.getPath()).thenReturn("local:randomport/connectors/connName");

        ContainerRequestContext requestContext = mock(ContainerRequestContext.class);
        when(requestContext.getMethod()).thenReturn(HttpMethod.POST);
        when(requestContext.getUriInfo()).thenReturn(uriInfo);
        String authHeader = "Basic" + Base64.getEncoder().encodeToString(("user" + ":" + "password").getBytes());
        when(requestContext.getHeaderString(JaasBasicAuthFilter.AUTHORIZATION))
            .thenReturn(authHeader);

        File credentialFile = setupPropertyLoginFile(true);
        JaasBasicAuthFilter jaasBasicAuthFilter = setupJaasFilter("KafkaConnect", credentialFile.getPath());

        jaasBasicAuthFilter.filter(requestContext);

        verify(requestContext).abortWith(any(Response.class));
        verify(requestContext).getUriInfo();
        verify(requestContext).getUriInfo();
    }

    @Test
    public void testUnsupportedCallback() {
        CallbackHandler callbackHandler = new JaasBasicAuthFilter.BasicAuthCallBackHandler(
                new JaasBasicAuthFilter.BasicAuthCredentials(authHeader("basic", "user", "pwd")));
        Callback unsupportedCallback = new ChoiceCallback(
            "You take the blue pill... the story ends, you wake up in your bed and believe whatever you want to believe. " 
                + "You take the red pill... you stay in Wonderland, and I show you how deep the rabbit hole goes.",
            new String[] {"blue pill", "red pill"},
            1,
            true
        );
        assertThrows(ConnectException.class, () -> callbackHandler.handle(new Callback[] {unsupportedCallback}));
    }

    @Test
    public void testSecurityContextSet() throws IOException, URISyntaxException {
        File credentialFile = setupPropertyLoginFile(true);
        JaasBasicAuthFilter jaasBasicAuthFilter = setupJaasFilter("KafkaConnect", credentialFile.getPath());
        ContainerRequestContext requestContext = setMock("Basic", "user1", "password1");

        when(requestContext.getUriInfo()).thenReturn(mock(UriInfo.class));
        when(requestContext.getUriInfo().getRequestUri()).thenReturn(new URI("https://foo.bar"));

        jaasBasicAuthFilter.filter(requestContext);

        ArgumentCaptor<SecurityContext> capturedContext = ArgumentCaptor.forClass(SecurityContext.class);
        verify(requestContext).setSecurityContext(capturedContext.capture());
        assertEquals("user1", capturedContext.getValue().getUserPrincipal().getName());
        assertTrue(capturedContext.getValue().isSecure());
    }

    private String authHeader(String authorization, String username, String password) {
        return authorization + " " + Base64.getEncoder().encodeToString((username + ":" + password).getBytes());
    }

    private ContainerRequestContext setMock(String authorization, String username, String password) {
        ContainerRequestContext requestContext = mock(ContainerRequestContext.class);
        when(requestContext.getMethod()).thenReturn(HttpMethod.GET);
        when(requestContext.getHeaderString(JaasBasicAuthFilter.AUTHORIZATION))
            .thenReturn(authHeader(authorization, username, password));
        return requestContext;
    }

    private File setupPropertyLoginFile(boolean includeUsers) throws IOException {
        File credentialFile = TestUtils.tempFile("credential", ".properties");
        if (includeUsers) {
            List<String> lines = new ArrayList<>();
            lines.add("user=password");
            lines.add("user1=password1");
            Files.write(credentialFile.toPath(), lines, StandardCharsets.UTF_8);
        }
        return credentialFile;
    }

    private JaasBasicAuthFilter setupJaasFilter(String name, String credentialFilePath) {
        TestJaasConfig configuration = new TestJaasConfig();
        Map<String, Object> moduleOptions = credentialFilePath != null
            ? Collections.singletonMap("file", credentialFilePath)
            : Collections.emptyMap();
        configuration.addEntry(name, LOGIN_MODULE, moduleOptions);
        return new JaasBasicAuthFilter(configuration);
    }
>>>>>>> 15418db6

}<|MERGE_RESOLUTION|>--- conflicted
+++ resolved
@@ -17,16 +17,6 @@
 
 package org.apache.kafka.connect.rest.basic.auth.extension;
 
-<<<<<<< HEAD
-=======
-import javax.security.auth.callback.Callback;
-import javax.security.auth.callback.CallbackHandler;
-import javax.security.auth.callback.ChoiceCallback;
-import javax.ws.rs.HttpMethod;
-import javax.ws.rs.core.SecurityContext;
-import javax.ws.rs.core.UriInfo;
-
->>>>>>> 15418db6
 import org.apache.kafka.common.security.authenticator.TestJaasConfig;
 import org.apache.kafka.connect.errors.ConnectException;
 import org.apache.kafka.test.TestUtils;
@@ -39,6 +29,7 @@
 import javax.ws.rs.HttpMethod;
 import javax.ws.rs.container.ContainerRequestContext;
 import javax.ws.rs.core.Response;
+import javax.ws.rs.core.SecurityContext;
 import javax.ws.rs.core.UriInfo;
 import java.io.File;
 import java.io.IOException;
@@ -46,117 +37,15 @@
 import java.net.URISyntaxException;
 import java.nio.charset.StandardCharsets;
 import java.nio.file.Files;
-import java.util.ArrayList;
-import java.util.Base64;
-import java.util.Collections;
-import java.util.List;
-import java.util.Map;
-
-<<<<<<< HEAD
-import static org.easymock.EasyMock.replay;
-=======
-import javax.ws.rs.container.ContainerRequestContext;
-import javax.ws.rs.core.Response;
-
-import static org.junit.jupiter.api.Assertions.assertEquals;
->>>>>>> 15418db6
-import static org.junit.jupiter.api.Assertions.assertThrows;
-import static org.junit.jupiter.api.Assertions.assertTrue;
+import java.util.*;
+
+import static org.junit.jupiter.api.Assertions.*;
 import static org.mockito.ArgumentMatchers.any;
-import static org.mockito.Mockito.atLeastOnce;
-import static org.mockito.Mockito.mock;
-import static org.mockito.Mockito.verify;
-import static org.mockito.Mockito.verifyNoMoreInteractions;
-import static org.mockito.Mockito.when;
+import static org.mockito.Mockito.*;
 
 public class JaasBasicAuthFilterTest {
 
-<<<<<<< HEAD
-	private static final String LOGIN_MODULE =
-			"org.apache.kafka.connect.rest.basic.auth.extension.PropertyFileLoginModule";
-
-	@Test
-	public void testSuccess() throws IOException {
-		File credentialFile = setupPropertyLoginFile(true);
-		JaasBasicAuthFilter jaasBasicAuthFilter = setupJaasFilter("KafkaConnect", credentialFile.getPath());
-		ContainerRequestContext requestContext = setMock("Basic", "user", "password", false);
-		jaasBasicAuthFilter.filter(requestContext);
-	}
-
-	@Test
-	public void testEmptyCredentialsFile() throws IOException {
-		File credentialFile = setupPropertyLoginFile(false);
-		JaasBasicAuthFilter jaasBasicAuthFilter = setupJaasFilter("KafkaConnect", credentialFile.getPath());
-		ContainerRequestContext requestContext = setMock("Basic", "user", "password", false);
-		jaasBasicAuthFilter.filter(requestContext);
-		EasyMock.verify(requestContext);
-	}
-
-	@Test
-	public void testBadCredential() throws IOException {
-		File credentialFile = setupPropertyLoginFile(true);
-		JaasBasicAuthFilter jaasBasicAuthFilter = setupJaasFilter("KafkaConnect", credentialFile.getPath());
-		ContainerRequestContext requestContext = setMock("Basic", "user1", "password", true);
-		jaasBasicAuthFilter.filter(requestContext);
-		EasyMock.verify(requestContext);
-	}
-
-    @Test
-    public void testBadPassword() throws IOException {
-		File credentialFile = setupPropertyLoginFile(true);
-		JaasBasicAuthFilter jaasBasicAuthFilter = setupJaasFilter("KafkaConnect", credentialFile.getPath());
-		ContainerRequestContext requestContext = setMock("Basic", "user", "password1", true);
-		jaasBasicAuthFilter.filter(requestContext);
-		EasyMock.verify(requestContext);
-	}
-
-    @Test
-    public void testUnknownBearer() throws IOException {
-		File credentialFile = setupPropertyLoginFile(true);
-		JaasBasicAuthFilter jaasBasicAuthFilter = setupJaasFilter("KafkaConnect", credentialFile.getPath());
-		ContainerRequestContext requestContext = setMock("Unknown", "user", "password", true);
-		jaasBasicAuthFilter.filter(requestContext);
-		EasyMock.verify(requestContext);
-	}
-
-    @Test
-    public void testUnknownLoginModule() throws IOException {
-		File credentialFile = setupPropertyLoginFile(true);
-		JaasBasicAuthFilter jaasBasicAuthFilter = setupJaasFilter("KafkaConnect1", credentialFile.getPath());
-		ContainerRequestContext requestContext = setMock("Basic", "user", "password", true);
-		jaasBasicAuthFilter.filter(requestContext);
-		EasyMock.verify(requestContext);
-	}
-
-    @Test
-    public void testUnknownCredentialsFile() throws IOException {
-		JaasBasicAuthFilter jaasBasicAuthFilter = setupJaasFilter("KafkaConnect", "/tmp/testcrednetial");
-		ContainerRequestContext requestContext = setMock("Basic", "user", "password", true);
-		jaasBasicAuthFilter.filter(requestContext);
-		EasyMock.verify(requestContext);
-	}
-
-    @Test
-    public void testNoFileOption() throws IOException {
-		JaasBasicAuthFilter jaasBasicAuthFilter = setupJaasFilter("KafkaConnect", null);
-		ContainerRequestContext requestContext = setMock("Basic", "user", "password", true);
-		jaasBasicAuthFilter.filter(requestContext);
-		EasyMock.verify(requestContext);
-	}
-
-    @Test
-    public void testPostWithoutAppropriateCredential() throws IOException {
-		UriInfo uriInfo = EasyMock.strictMock(UriInfo.class);
-		EasyMock.expect(uriInfo.getPath()).andReturn("connectors/connName/tasks");
-
-		ContainerRequestContext requestContext = EasyMock.strictMock(ContainerRequestContext.class);
-		EasyMock.expect(requestContext.getMethod()).andReturn(HttpMethod.POST);
-		EasyMock.expect(requestContext.getUriInfo()).andReturn(uriInfo);
-
-		replay(uriInfo, requestContext);
-=======
-    private static final String LOGIN_MODULE =
-        "org.apache.kafka.connect.rest.basic.auth.extension.PropertyFileLoginModule";
+    private static final String LOGIN_MODULE = "org.apache.kafka.connect.rest.basic.auth.extension.PropertyFileLoginModule";
 
     @Test
     public void testSuccess() throws IOException {
@@ -267,91 +156,10 @@
         ContainerRequestContext requestContext = mock(ContainerRequestContext.class);
         when(requestContext.getMethod()).thenReturn(method);
         when(requestContext.getUriInfo()).thenReturn(uriInfo);
->>>>>>> 15418db6
-
-		File credentialFile = setupPropertyLoginFile(true);
-		JaasBasicAuthFilter jaasBasicAuthFilter = setupJaasFilter("KafkaConnect1", credentialFile.getPath());
-
-<<<<<<< HEAD
-		jaasBasicAuthFilter.filter(requestContext);
-		EasyMock.verify(requestContext);
-	}
-
-    @Test
-    public void testPostNotChangingConnectorTask() throws IOException {
-		UriInfo uriInfo = EasyMock.strictMock(UriInfo.class);
-		EasyMock.expect(uriInfo.getPath()).andReturn("local:randomport/connectors/connName");
-
-		ContainerRequestContext requestContext = EasyMock.strictMock(ContainerRequestContext.class);
-		EasyMock.expect(requestContext.getMethod()).andReturn(HttpMethod.POST);
-		EasyMock.expect(requestContext.getUriInfo()).andReturn(uriInfo);
-		String authHeader = "Basic" + Base64.getEncoder().encodeToString(("user" + ":" + "password").getBytes());
-		EasyMock.expect(requestContext.getHeaderString(JaasBasicAuthFilter.AUTHORIZATION))
-				.andReturn(authHeader);
-		requestContext.abortWith(EasyMock.anyObject(Response.class));
-		EasyMock.expectLastCall();
-
-		replay(uriInfo, requestContext);
-
-		File credentialFile = setupPropertyLoginFile(true);
-		JaasBasicAuthFilter jaasBasicAuthFilter = setupJaasFilter("KafkaConnect", credentialFile.getPath());
-
-		jaasBasicAuthFilter.filter(requestContext);
-		EasyMock.verify(requestContext);
-	}
-
-	@Test
-	public void testUnsupportedCallback() {
-		String authHeader = authHeader("basic", "user", "pwd");
-		CallbackHandler callbackHandler = new JaasBasicAuthFilter.BasicAuthCallBackHandler(authHeader);
-		Callback unsupportedCallback = new ChoiceCallback(
-				"You take the blue pill... the story ends, you wake up in your bed and believe whatever you want to believe. "
-						+ "You take the red pill... you stay in Wonderland, and I show you how deep the rabbit hole goes.",
-				new String[]{"blue pill", "red pill"},
-				1,
-				true
-		);
-		assertThrows(ConnectException.class, () -> callbackHandler.handle(new Callback[]{unsupportedCallback}));
-	}
-
-	private String authHeader(String authorization, String username, String password) {
-		return authorization + " " + Base64.getEncoder().encodeToString((username + ":" + password).getBytes());
-	}
-
-	private ContainerRequestContext setMock(String authorization, String username, String password, boolean exceptionCase) {
-		ContainerRequestContext requestContext = EasyMock.strictMock(ContainerRequestContext.class);
-		EasyMock.expect(requestContext.getMethod()).andReturn(HttpMethod.GET);
-		EasyMock.expect(requestContext.getHeaderString(JaasBasicAuthFilter.AUTHORIZATION))
-				.andReturn(authHeader(authorization, username, password));
-		if (exceptionCase) {
-			requestContext.abortWith(EasyMock.anyObject(Response.class));
-			EasyMock.expectLastCall();
-		}
-		replay(requestContext);
-		return requestContext;
-	}
-
-	private File setupPropertyLoginFile(boolean includeUsers) throws IOException {
-		File credentialFile = File.createTempFile("credential", ".properties");
-		credentialFile.deleteOnExit();
-		if (includeUsers) {
-			List<String> lines = new ArrayList<>();
-			lines.add("user=password");
-			lines.add("user1=password1");
-			Files.write(credentialFile.toPath(), lines, StandardCharsets.UTF_8);
-		}
-		return credentialFile;
-	}
-
-	private JaasBasicAuthFilter setupJaasFilter(String name, String credentialFilePath) {
-		TestJaasConfig configuration = new TestJaasConfig();
-		Map<String, Object> moduleOptions = credentialFilePath != null
-				? Collections.singletonMap("file", credentialFilePath)
-				: Collections.emptyMap();
-		configuration.addEntry(name, LOGIN_MODULE, moduleOptions);
-		return new JaasBasicAuthFilter(configuration);
-	}
-=======
+
+        File credentialFile = setupPropertyLoginFile(true);
+        JaasBasicAuthFilter jaasBasicAuthFilter = setupJaasFilter("KafkaConnect1", credentialFile.getPath());
+
         jaasBasicAuthFilter.filter(requestContext);
 
         verify(uriInfo).getPath();
@@ -369,8 +177,7 @@
         when(requestContext.getMethod()).thenReturn(HttpMethod.POST);
         when(requestContext.getUriInfo()).thenReturn(uriInfo);
         String authHeader = "Basic" + Base64.getEncoder().encodeToString(("user" + ":" + "password").getBytes());
-        when(requestContext.getHeaderString(JaasBasicAuthFilter.AUTHORIZATION))
-            .thenReturn(authHeader);
+        when(requestContext.getHeaderString(JaasBasicAuthFilter.AUTHORIZATION)).thenReturn(authHeader);
 
         File credentialFile = setupPropertyLoginFile(true);
         JaasBasicAuthFilter jaasBasicAuthFilter = setupJaasFilter("KafkaConnect", credentialFile.getPath());
@@ -384,16 +191,9 @@
 
     @Test
     public void testUnsupportedCallback() {
-        CallbackHandler callbackHandler = new JaasBasicAuthFilter.BasicAuthCallBackHandler(
-                new JaasBasicAuthFilter.BasicAuthCredentials(authHeader("basic", "user", "pwd")));
-        Callback unsupportedCallback = new ChoiceCallback(
-            "You take the blue pill... the story ends, you wake up in your bed and believe whatever you want to believe. " 
-                + "You take the red pill... you stay in Wonderland, and I show you how deep the rabbit hole goes.",
-            new String[] {"blue pill", "red pill"},
-            1,
-            true
-        );
-        assertThrows(ConnectException.class, () -> callbackHandler.handle(new Callback[] {unsupportedCallback}));
+        CallbackHandler callbackHandler = new JaasBasicAuthFilter.BasicAuthCallBackHandler(new JaasBasicAuthFilter.BasicAuthCredentials(authHeader("basic", "user", "pwd")));
+        Callback unsupportedCallback = new ChoiceCallback("You take the blue pill... the story ends, you wake up in your bed and believe whatever you want to believe. " + "You take the red pill... you stay in Wonderland, and I show you how deep the rabbit hole goes.", new String[]{"blue pill", "red pill"}, 1, true);
+        assertThrows(ConnectException.class, () -> callbackHandler.handle(new Callback[]{unsupportedCallback}));
     }
 
     @Test
@@ -420,8 +220,7 @@
     private ContainerRequestContext setMock(String authorization, String username, String password) {
         ContainerRequestContext requestContext = mock(ContainerRequestContext.class);
         when(requestContext.getMethod()).thenReturn(HttpMethod.GET);
-        when(requestContext.getHeaderString(JaasBasicAuthFilter.AUTHORIZATION))
-            .thenReturn(authHeader(authorization, username, password));
+        when(requestContext.getHeaderString(JaasBasicAuthFilter.AUTHORIZATION)).thenReturn(authHeader(authorization, username, password));
         return requestContext;
     }
 
@@ -438,12 +237,9 @@
 
     private JaasBasicAuthFilter setupJaasFilter(String name, String credentialFilePath) {
         TestJaasConfig configuration = new TestJaasConfig();
-        Map<String, Object> moduleOptions = credentialFilePath != null
-            ? Collections.singletonMap("file", credentialFilePath)
-            : Collections.emptyMap();
+        Map<String, Object> moduleOptions = credentialFilePath != null ? Collections.singletonMap("file", credentialFilePath) : Collections.emptyMap();
         configuration.addEntry(name, LOGIN_MODULE, moduleOptions);
         return new JaasBasicAuthFilter(configuration);
     }
->>>>>>> 15418db6
 
 }