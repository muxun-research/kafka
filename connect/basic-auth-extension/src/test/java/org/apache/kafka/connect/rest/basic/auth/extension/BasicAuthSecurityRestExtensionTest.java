/*
 * Licensed to the Apache Software Foundation (ASF) under one or more
 * contributor license agreements. See the NOTICE file distributed with
 * this work for additional information regarding copyright ownership.
 * The ASF licenses this file to You under the Apache License, Version 2.0
 * (the "License"); you may not use this file except in compliance with
 * the License. You may obtain a copy of the License at
 *
 *    http://www.apache.org/licenses/LICENSE-2.0
 *
 * Unless required by applicable law or agreed to in writing, software
 * distributed under the License is distributed on an "AS IS" BASIS,
 * WITHOUT WARRANTIES OR CONDITIONS OF ANY KIND, either express or implied.
 * See the License for the specific language governing permissions and
 * limitations under the License.
 */

package org.apache.kafka.connect.rest.basic.auth.extension;

import org.apache.kafka.connect.errors.ConnectException;
import org.apache.kafka.connect.rest.ConnectRestExtensionContext;
import org.junit.jupiter.api.AfterEach;
import org.junit.jupiter.api.BeforeEach;
import org.junit.jupiter.api.Test;
import org.mockito.ArgumentCaptor;

import javax.security.auth.login.Configuration;
import javax.ws.rs.core.Configurable;
import java.io.IOException;
import java.util.Collections;
import java.util.concurrent.atomic.AtomicBoolean;
import java.util.function.Supplier;

import static org.junit.jupiter.api.Assertions.assertEquals;
import static org.junit.jupiter.api.Assertions.assertNotEquals;
import static org.junit.jupiter.api.Assertions.assertThrows;
import static org.junit.jupiter.api.Assertions.assertTrue;
import static org.mockito.Mockito.mock;
import static org.mockito.Mockito.when;

public class BasicAuthSecurityRestExtensionTest {

<<<<<<< HEAD
	Configuration priorConfiguration;

	@BeforeEach
	public void setup() {
		priorConfiguration = Configuration.getConfiguration();
	}

	@AfterEach
	public void tearDown() {
		Configuration.setConfiguration(priorConfiguration);
	}

	@SuppressWarnings("unchecked")
	@Test
	public void testJaasConfigurationNotOverwritten() {
		Capture<JaasBasicAuthFilter> jaasFilter = EasyMock.newCapture();
		Configurable<? extends Configurable<?>> configurable = EasyMock.mock(Configurable.class);
		EasyMock.expect(configurable.register(EasyMock.capture(jaasFilter))).andReturn(null);

		ConnectRestExtensionContext context = EasyMock.mock(ConnectRestExtensionContext.class);
		EasyMock.expect(context.configurable()).andReturn((Configurable) configurable);

		EasyMock.replay(configurable, context);

		BasicAuthSecurityRestExtension extension = new BasicAuthSecurityRestExtension();
		Configuration overwrittenConfiguration = EasyMock.mock(Configuration.class);
		Configuration.setConfiguration(overwrittenConfiguration);
		extension.register(context);

		assertNotEquals(overwrittenConfiguration, jaasFilter.getValue().configuration,
				"Overwritten JAAS configuration should not be used by basic auth REST extension");
	}

	@Test
	public void testBadJaasConfigInitialization() {
		SecurityException jaasConfigurationException = new SecurityException(new IOException("Bad JAAS config is bad"));
		Supplier<Configuration> configuration = BasicAuthSecurityRestExtension.initializeConfiguration(() -> {
			throw jaasConfigurationException;
		});

		ConnectException thrownException = assertThrows(ConnectException.class, configuration::get);
		assertEquals(jaasConfigurationException, thrownException.getCause());
	}

	@Test
	public void testGoodJaasConfigInitialization() {
		AtomicBoolean configurationInitializerEvaluated = new AtomicBoolean(false);
		Configuration mockConfiguration = EasyMock.mock(Configuration.class);
		Supplier<Configuration> configuration = BasicAuthSecurityRestExtension.initializeConfiguration(() -> {
			configurationInitializerEvaluated.set(true);
			return mockConfiguration;
		});

		assertTrue(configurationInitializerEvaluated.get());
		assertEquals(mockConfiguration, configuration.get());
	}

	@Test
	public void testBadJaasConfigExtensionSetup() {
		SecurityException jaasConfigurationException = new SecurityException(new IOException("Bad JAAS config is bad"));
		Supplier<Configuration> configuration = () -> {
			throw jaasConfigurationException;
		};

		BasicAuthSecurityRestExtension extension = new BasicAuthSecurityRestExtension(configuration);

		Exception thrownException = assertThrows(Exception.class, () -> extension.configure(Collections.emptyMap()));
		assertEquals(jaasConfigurationException, thrownException);

		thrownException = assertThrows(Exception.class, () -> extension.register(EasyMock.mock(ConnectRestExtensionContext.class)));
		assertEquals(jaasConfigurationException, thrownException);
	}
=======
    Configuration priorConfiguration;

    @BeforeEach
    public void setup() {
        priorConfiguration = Configuration.getConfiguration();
    }

    @AfterEach
    public void tearDown() {
        Configuration.setConfiguration(priorConfiguration);
    }

    @SuppressWarnings("unchecked")
    @Test
    public void testJaasConfigurationNotOverwritten() {
        ArgumentCaptor<JaasBasicAuthFilter> jaasFilter = ArgumentCaptor.forClass(JaasBasicAuthFilter.class);
        Configurable<? extends Configurable<?>> configurable = mock(Configurable.class);
        when(configurable.register(jaasFilter.capture())).thenReturn(null);

        ConnectRestExtensionContext context = mock(ConnectRestExtensionContext.class);
        when(context.configurable()).thenReturn((Configurable) configurable);

        BasicAuthSecurityRestExtension extension = new BasicAuthSecurityRestExtension();
        Configuration overwrittenConfiguration = mock(Configuration.class);
        Configuration.setConfiguration(overwrittenConfiguration);
        extension.register(context);

        assertNotEquals(overwrittenConfiguration, jaasFilter.getValue().configuration,
            "Overwritten JAAS configuration should not be used by basic auth REST extension");
    }

    @Test
    public void testBadJaasConfigInitialization() {
        SecurityException jaasConfigurationException = new SecurityException(new IOException("Bad JAAS config is bad"));
        Supplier<Configuration> configuration = BasicAuthSecurityRestExtension.initializeConfiguration(() -> {
            throw jaasConfigurationException;
        });

        ConnectException thrownException = assertThrows(ConnectException.class, configuration::get);
        assertEquals(jaasConfigurationException, thrownException.getCause());
    }

    @Test
    public void testGoodJaasConfigInitialization() {
        AtomicBoolean configurationInitializerEvaluated = new AtomicBoolean(false);
        Configuration mockConfiguration = mock(Configuration.class);
        Supplier<Configuration> configuration = BasicAuthSecurityRestExtension.initializeConfiguration(() -> {
            configurationInitializerEvaluated.set(true);
            return mockConfiguration;
        });

        assertTrue(configurationInitializerEvaluated.get());
        assertEquals(mockConfiguration, configuration.get());
    }

    @Test
    public void testBadJaasConfigExtensionSetup() {
        SecurityException jaasConfigurationException = new SecurityException(new IOException("Bad JAAS config is bad"));
        Supplier<Configuration> configuration = () -> {
            throw jaasConfigurationException;
        };

        BasicAuthSecurityRestExtension extension = new BasicAuthSecurityRestExtension(configuration);

        Exception thrownException = assertThrows(Exception.class, () -> extension.configure(Collections.emptyMap()));
        assertEquals(jaasConfigurationException, thrownException);

        thrownException = assertThrows(Exception.class, () -> extension.register(mock(ConnectRestExtensionContext.class)));
        assertEquals(jaasConfigurationException, thrownException);
    }
>>>>>>> 15418db6
}<|MERGE_RESOLUTION|>--- conflicted
+++ resolved
@@ -31,89 +31,12 @@
 import java.util.concurrent.atomic.AtomicBoolean;
 import java.util.function.Supplier;
 
-import static org.junit.jupiter.api.Assertions.assertEquals;
-import static org.junit.jupiter.api.Assertions.assertNotEquals;
-import static org.junit.jupiter.api.Assertions.assertThrows;
-import static org.junit.jupiter.api.Assertions.assertTrue;
+import static org.junit.jupiter.api.Assertions.*;
 import static org.mockito.Mockito.mock;
 import static org.mockito.Mockito.when;
 
 public class BasicAuthSecurityRestExtensionTest {
 
-<<<<<<< HEAD
-	Configuration priorConfiguration;
-
-	@BeforeEach
-	public void setup() {
-		priorConfiguration = Configuration.getConfiguration();
-	}
-
-	@AfterEach
-	public void tearDown() {
-		Configuration.setConfiguration(priorConfiguration);
-	}
-
-	@SuppressWarnings("unchecked")
-	@Test
-	public void testJaasConfigurationNotOverwritten() {
-		Capture<JaasBasicAuthFilter> jaasFilter = EasyMock.newCapture();
-		Configurable<? extends Configurable<?>> configurable = EasyMock.mock(Configurable.class);
-		EasyMock.expect(configurable.register(EasyMock.capture(jaasFilter))).andReturn(null);
-
-		ConnectRestExtensionContext context = EasyMock.mock(ConnectRestExtensionContext.class);
-		EasyMock.expect(context.configurable()).andReturn((Configurable) configurable);
-
-		EasyMock.replay(configurable, context);
-
-		BasicAuthSecurityRestExtension extension = new BasicAuthSecurityRestExtension();
-		Configuration overwrittenConfiguration = EasyMock.mock(Configuration.class);
-		Configuration.setConfiguration(overwrittenConfiguration);
-		extension.register(context);
-
-		assertNotEquals(overwrittenConfiguration, jaasFilter.getValue().configuration,
-				"Overwritten JAAS configuration should not be used by basic auth REST extension");
-	}
-
-	@Test
-	public void testBadJaasConfigInitialization() {
-		SecurityException jaasConfigurationException = new SecurityException(new IOException("Bad JAAS config is bad"));
-		Supplier<Configuration> configuration = BasicAuthSecurityRestExtension.initializeConfiguration(() -> {
-			throw jaasConfigurationException;
-		});
-
-		ConnectException thrownException = assertThrows(ConnectException.class, configuration::get);
-		assertEquals(jaasConfigurationException, thrownException.getCause());
-	}
-
-	@Test
-	public void testGoodJaasConfigInitialization() {
-		AtomicBoolean configurationInitializerEvaluated = new AtomicBoolean(false);
-		Configuration mockConfiguration = EasyMock.mock(Configuration.class);
-		Supplier<Configuration> configuration = BasicAuthSecurityRestExtension.initializeConfiguration(() -> {
-			configurationInitializerEvaluated.set(true);
-			return mockConfiguration;
-		});
-
-		assertTrue(configurationInitializerEvaluated.get());
-		assertEquals(mockConfiguration, configuration.get());
-	}
-
-	@Test
-	public void testBadJaasConfigExtensionSetup() {
-		SecurityException jaasConfigurationException = new SecurityException(new IOException("Bad JAAS config is bad"));
-		Supplier<Configuration> configuration = () -> {
-			throw jaasConfigurationException;
-		};
-
-		BasicAuthSecurityRestExtension extension = new BasicAuthSecurityRestExtension(configuration);
-
-		Exception thrownException = assertThrows(Exception.class, () -> extension.configure(Collections.emptyMap()));
-		assertEquals(jaasConfigurationException, thrownException);
-
-		thrownException = assertThrows(Exception.class, () -> extension.register(EasyMock.mock(ConnectRestExtensionContext.class)));
-		assertEquals(jaasConfigurationException, thrownException);
-	}
-=======
     Configuration priorConfiguration;
 
     @BeforeEach
@@ -141,8 +64,7 @@
         Configuration.setConfiguration(overwrittenConfiguration);
         extension.register(context);
 
-        assertNotEquals(overwrittenConfiguration, jaasFilter.getValue().configuration,
-            "Overwritten JAAS configuration should not be used by basic auth REST extension");
+        assertNotEquals(overwrittenConfiguration, jaasFilter.getValue().configuration, "Overwritten JAAS configuration should not be used by basic auth REST extension");
     }
 
     @Test
@@ -184,5 +106,4 @@
         thrownException = assertThrows(Exception.class, () -> extension.register(mock(ConnectRestExtensionContext.class)));
         assertEquals(jaasConfigurationException, thrownException);
     }
->>>>>>> 15418db6
 }