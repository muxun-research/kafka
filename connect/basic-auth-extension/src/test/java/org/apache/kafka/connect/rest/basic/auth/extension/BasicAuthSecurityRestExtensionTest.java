/*
 * Licensed to the Apache Software Foundation (ASF) under one or more
 * contributor license agreements. See the NOTICE file distributed with
 * this work for additional information regarding copyright ownership.
 * The ASF licenses this file to You under the Apache License, Version 2.0
 * (the "License"); you may not use this file except in compliance with
 * the License. You may obtain a copy of the License at
 *
 *    http://www.apache.org/licenses/LICENSE-2.0
 *
 * Unless required by applicable law or agreed to in writing, software
 * distributed under the License is distributed on an "AS IS" BASIS,
 * WITHOUT WARRANTIES OR CONDITIONS OF ANY KIND, either express or implied.
 * See the License for the specific language governing permissions and
 * limitations under the License.
 */

package org.apache.kafka.connect.rest.basic.auth.extension;

import org.apache.kafka.connect.errors.ConnectException;
import org.apache.kafka.connect.rest.ConnectRestExtensionContext;

import org.junit.jupiter.api.AfterEach;
import org.junit.jupiter.api.BeforeEach;
import org.junit.jupiter.api.Test;
import org.mockito.ArgumentCaptor;

<<<<<<< HEAD
import javax.security.auth.login.Configuration;
import javax.ws.rs.core.Configurable;
=======
>>>>>>> 9494bebe
import java.io.IOException;
import java.util.Collections;
import java.util.concurrent.atomic.AtomicBoolean;
import java.util.function.Supplier;

<<<<<<< HEAD
import static org.junit.jupiter.api.Assertions.*;
=======
import javax.security.auth.login.Configuration;

import jakarta.ws.rs.core.Configurable;

import static org.junit.jupiter.api.Assertions.assertEquals;
import static org.junit.jupiter.api.Assertions.assertNotEquals;
import static org.junit.jupiter.api.Assertions.assertThrows;
import static org.junit.jupiter.api.Assertions.assertTrue;
>>>>>>> 9494bebe
import static org.mockito.Mockito.mock;
import static org.mockito.Mockito.when;

public class BasicAuthSecurityRestExtensionTest {

    Configuration priorConfiguration;

    @BeforeEach
    public void setup() {
        priorConfiguration = Configuration.getConfiguration();
    }

    @AfterEach
    public void tearDown() {
        Configuration.setConfiguration(priorConfiguration);
    }

    @SuppressWarnings("unchecked")
    @Test
    public void testJaasConfigurationNotOverwritten() {
        ArgumentCaptor<JaasBasicAuthFilter> jaasFilter = ArgumentCaptor.forClass(JaasBasicAuthFilter.class);
        Configurable<? extends Configurable<?>> configurable = mock(Configurable.class);
        when(configurable.register(jaasFilter.capture())).thenReturn(null);

        ConnectRestExtensionContext context = mock(ConnectRestExtensionContext.class);
        when(context.configurable()).thenReturn((Configurable) configurable);

        BasicAuthSecurityRestExtension extension = new BasicAuthSecurityRestExtension();
        Configuration overwrittenConfiguration = mock(Configuration.class);
        Configuration.setConfiguration(overwrittenConfiguration);
        extension.register(context);

        assertNotEquals(overwrittenConfiguration, jaasFilter.getValue().configuration, "Overwritten JAAS configuration should not be used by basic auth REST extension");
    }

    @Test
    public void testBadJaasConfigInitialization() {
        SecurityException jaasConfigurationException = new SecurityException(new IOException("Bad JAAS config is bad"));
        Supplier<Configuration> configuration = BasicAuthSecurityRestExtension.initializeConfiguration(() -> {
            throw jaasConfigurationException;
        });

        ConnectException thrownException = assertThrows(ConnectException.class, configuration::get);
        assertEquals(jaasConfigurationException, thrownException.getCause());
    }

    @Test
    public void testGoodJaasConfigInitialization() {
        AtomicBoolean configurationInitializerEvaluated = new AtomicBoolean(false);
        Configuration mockConfiguration = mock(Configuration.class);
        Supplier<Configuration> configuration = BasicAuthSecurityRestExtension.initializeConfiguration(() -> {
            configurationInitializerEvaluated.set(true);
            return mockConfiguration;
        });

        assertTrue(configurationInitializerEvaluated.get());
        assertEquals(mockConfiguration, configuration.get());
    }

    @Test
    public void testBadJaasConfigExtensionSetup() {
        SecurityException jaasConfigurationException = new SecurityException(new IOException("Bad JAAS config is bad"));
        Supplier<Configuration> configuration = () -> {
            throw jaasConfigurationException;
        };

        BasicAuthSecurityRestExtension extension = new BasicAuthSecurityRestExtension(configuration);

        Exception thrownException = assertThrows(Exception.class, () -> extension.configure(Collections.emptyMap()));
        assertEquals(jaasConfigurationException, thrownException);

        thrownException = assertThrows(Exception.class, () -> extension.register(mock(ConnectRestExtensionContext.class)));
        assertEquals(jaasConfigurationException, thrownException);
    }
}<|MERGE_RESOLUTION|>--- conflicted
+++ resolved
@@ -25,19 +25,11 @@
 import org.junit.jupiter.api.Test;
 import org.mockito.ArgumentCaptor;
 
-<<<<<<< HEAD
-import javax.security.auth.login.Configuration;
-import javax.ws.rs.core.Configurable;
-=======
->>>>>>> 9494bebe
 import java.io.IOException;
 import java.util.Collections;
 import java.util.concurrent.atomic.AtomicBoolean;
 import java.util.function.Supplier;
 
-<<<<<<< HEAD
-import static org.junit.jupiter.api.Assertions.*;
-=======
 import javax.security.auth.login.Configuration;
 
 import jakarta.ws.rs.core.Configurable;
@@ -46,7 +38,6 @@
 import static org.junit.jupiter.api.Assertions.assertNotEquals;
 import static org.junit.jupiter.api.Assertions.assertThrows;
 import static org.junit.jupiter.api.Assertions.assertTrue;
->>>>>>> 9494bebe
 import static org.mockito.Mockito.mock;
 import static org.mockito.Mockito.when;
 
@@ -79,7 +70,8 @@
         Configuration.setConfiguration(overwrittenConfiguration);
         extension.register(context);
 
-        assertNotEquals(overwrittenConfiguration, jaasFilter.getValue().configuration, "Overwritten JAAS configuration should not be used by basic auth REST extension");
+        assertNotEquals(overwrittenConfiguration, jaasFilter.getValue().configuration,
+            "Overwritten JAAS configuration should not be used by basic auth REST extension");
     }
 
     @Test
