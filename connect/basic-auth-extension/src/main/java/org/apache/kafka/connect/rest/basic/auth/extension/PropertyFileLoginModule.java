--- conflicted
+++ resolved
@@ -23,6 +23,14 @@
 import org.slf4j.Logger;
 import org.slf4j.LoggerFactory;
 
+import java.io.IOException;
+import java.io.InputStream;
+import java.nio.file.Files;
+import java.nio.file.Paths;
+import java.util.Map;
+import java.util.Properties;
+import java.util.concurrent.ConcurrentHashMap;
+
 import javax.security.auth.Subject;
 import javax.security.auth.callback.Callback;
 import javax.security.auth.callback.CallbackHandler;
@@ -30,13 +38,6 @@
 import javax.security.auth.callback.PasswordCallback;
 import javax.security.auth.login.LoginException;
 import javax.security.auth.spi.LoginModule;
-import java.io.IOException;
-import java.io.InputStream;
-import java.nio.file.Files;
-import java.nio.file.Paths;
-import java.util.Map;
-import java.util.Properties;
-import java.util.concurrent.ConcurrentHashMap;
 
 /**
  * {@link PropertyFileLoginModule} authenticates against a properties file.
@@ -59,33 +60,6 @@
     public void initialize(Subject subject, CallbackHandler callbackHandler, Map<String, ?> sharedState, Map<String, ?> options) {
         this.callbackHandler = callbackHandler;
         fileName = (String) options.get(FILE_OPTIONS);
-<<<<<<< HEAD
-		if (Utils.isBlank(fileName)) {
-			throw new ConfigException("Property Credentials file must be specified");
-		}
-
-		if (!credentialPropertiesMap.containsKey(fileName)) {
-			log.trace("Opening credential properties file '{}'", fileName);
-			Properties credentialProperties = new Properties();
-			try {
-				try (InputStream inputStream = Files.newInputStream(Paths.get(fileName))) {
-					log.trace("Parsing credential properties file '{}'", fileName);
-					credentialProperties.load(inputStream);
-				}
-				credentialPropertiesMap.putIfAbsent(fileName, credentialProperties);
-				if (credentialProperties.isEmpty())
-					log.warn("Credential properties file '{}' is empty; all requests will be permitted",
-							fileName);
-			} catch (IOException e) {
-				log.error("Error loading credentials file ", e);
-				throw new ConfigException("Error loading Property Credentials file");
-			}
-		} else {
-			log.trace(
-					"Credential properties file '{}' has already been opened and parsed; will read from cached, in-memory store",
-					fileName);
-		}
-=======
         if (Utils.isBlank(fileName)) {
             throw new ConfigException("Property Credentials file must be specified");
         }
@@ -111,54 +85,12 @@
                 "Credential properties file '{}' has already been opened and parsed; will read from cached, in-memory store",
                 fileName);
         }
->>>>>>> 9494bebe
     }
 
     @Override
     public boolean login() throws LoginException {
         Callback[] callbacks = configureCallbacks();
         try {
-<<<<<<< HEAD
-			log.trace("Authenticating user; invoking JAAS login callbacks");
-			callbackHandler.handle(callbacks);
-		} catch (Exception e) {
-			log.warn("Authentication failed while invoking JAAS login callbacks", e);
-			throw new LoginException(e.getMessage());
-		}
-
-		String username = ((NameCallback) callbacks[0]).getName();
-		char[] passwordChars = ((PasswordCallback) callbacks[1]).getPassword();
-		String password = passwordChars != null ? new String(passwordChars) : null;
-		Properties credentialProperties = credentialPropertiesMap.get(fileName);
-
-		if (credentialProperties.isEmpty()) {
-			log.trace("Not validating credentials for user '{}' as credential properties file '{}' is empty",
-					username,
-					fileName);
-			authenticated = true;
-		} else if (username == null) {
-			log.trace("No credentials were provided or the provided credentials were malformed");
-			authenticated = false;
-		} else if (password != null && password.equals(credentialProperties.get(username))) {
-			log.trace("Credentials provided for user '{}' match those present in the credential properties file '{}'",
-					username,
-					fileName);
-			authenticated = true;
-		} else if (!credentialProperties.containsKey(username)) {
-			log.trace("User '{}' is not present in the credential properties file '{}'",
-					username,
-					fileName);
-			authenticated = false;
-		} else {
-			log.trace("Credentials provided for user '{}' do not match those present in the credential properties file '{}'",
-					username,
-					fileName);
-			authenticated = false;
-		}
-
-		return authenticated;
-	}
-=======
             log.trace("Authenticating user; invoking JAAS login callbacks");
             callbackHandler.handle(callbacks);
         } catch (Exception e) {
@@ -198,7 +130,6 @@
 
         return authenticated;
     }
->>>>>>> 9494bebe
 
     @Override
     public boolean commit() {
