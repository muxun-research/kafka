/*
 * Licensed to the Apache Software Foundation (ASF) under one or more
 * contributor license agreements. See the NOTICE file distributed with
 * this work for additional information regarding copyright ownership.
 * The ASF licenses this file to You under the Apache License, Version 2.0
 * (the "License"); you may not use this file except in compliance with
 * the License. You may obtain a copy of the License at
 *
 *    http://www.apache.org/licenses/LICENSE-2.0
 *
 * Unless required by applicable law or agreed to in writing, software
 * distributed under the License is distributed on an "AS IS" BASIS,
 * WITHOUT WARRANTIES OR CONDITIONS OF ANY KIND, either express or implied.
 * See the License for the specific language governing permissions and
 * limitations under the License.
 */

package org.apache.kafka.connect.rest.basic.auth.extension;

import org.apache.kafka.common.config.ConfigException;
import org.apache.kafka.connect.errors.ConnectException;
<<<<<<< HEAD
import org.slf4j.Logger;
import org.slf4j.LoggerFactory;

import javax.annotation.Priority;
import javax.security.auth.callback.*;
import javax.security.auth.login.Configuration;
import javax.security.auth.login.LoginContext;
import javax.security.auth.login.LoginException;
import javax.ws.rs.HttpMethod;
import javax.ws.rs.Priorities;
import javax.ws.rs.container.ContainerRequestContext;
import javax.ws.rs.container.ContainerRequestFilter;
import javax.ws.rs.core.Response;
import javax.ws.rs.core.SecurityContext;
import java.io.IOException;
import java.nio.charset.StandardCharsets;
import java.security.Principal;
import java.util.*;
import java.util.function.Predicate;
import java.util.regex.Pattern;
=======

import org.slf4j.Logger;
import org.slf4j.LoggerFactory;

import java.nio.charset.StandardCharsets;
import java.security.Principal;
import java.util.ArrayList;
import java.util.Arrays;
import java.util.Base64;
import java.util.HashSet;
import java.util.List;
import java.util.Set;
import java.util.function.Predicate;
import java.util.regex.Pattern;

import javax.annotation.Priority;
import javax.security.auth.callback.Callback;
import javax.security.auth.callback.CallbackHandler;
import javax.security.auth.callback.NameCallback;
import javax.security.auth.callback.PasswordCallback;
import javax.security.auth.login.Configuration;
import javax.security.auth.login.LoginContext;
import javax.security.auth.login.LoginException;

import jakarta.ws.rs.HttpMethod;
import jakarta.ws.rs.Priorities;
import jakarta.ws.rs.container.ContainerRequestContext;
import jakarta.ws.rs.container.ContainerRequestFilter;
import jakarta.ws.rs.core.Response;
import jakarta.ws.rs.core.SecurityContext;
>>>>>>> 9494bebe

@Priority(Priorities.AUTHENTICATION)
public class JaasBasicAuthFilter implements ContainerRequestFilter {

    private static final Logger log = LoggerFactory.getLogger(JaasBasicAuthFilter.class);
    private static final Set<RequestMatcher> INTERNAL_REQUEST_MATCHERS = new HashSet<>(Arrays.asList(new RequestMatcher(HttpMethod.POST, "/?connectors/([^/]+)/tasks/?"), new RequestMatcher(HttpMethod.PUT, "/?connectors/[^/]+/fence/?")));
    private static final String CONNECT_LOGIN_MODULE = "KafkaConnect";

    static final String AUTHORIZATION = "Authorization";

    // Package-private for testing
    final Configuration configuration;

    private static class RequestMatcher implements Predicate<ContainerRequestContext> {
        private final String method;
        private final Pattern path;

        public RequestMatcher(String method, String path) {
            this.method = method;
            this.path = Pattern.compile(path);
        }

        @Override
        public boolean test(ContainerRequestContext requestContext) {
            return requestContext.getMethod().equals(method) && path.matcher(requestContext.getUriInfo().getPath()).matches();
        }
    }

    public JaasBasicAuthFilter(Configuration configuration) {
        this.configuration = configuration;
    }

    @Override
    public void filter(ContainerRequestContext requestContext) {
        if (isInternalRequest(requestContext)) {
            log.trace("Skipping authentication for internal request");
            return;
        }

        try {
            log.debug("Authenticating request");
            BasicAuthCredentials credentials = new BasicAuthCredentials(requestContext.getHeaderString(AUTHORIZATION));
            LoginContext loginContext = new LoginContext(CONNECT_LOGIN_MODULE, null, new BasicAuthCallBackHandler(credentials), configuration);
            loginContext.login();
            setSecurityContextForRequest(requestContext, credentials);
        } catch (LoginException | ConfigException e) {
            // Log at debug here in order to avoid polluting log files whenever someone mistypes their credentials
            log.debug("Request failed authentication", e);
            requestContext.abortWith(Response.status(Response.Status.UNAUTHORIZED).entity("User cannot access the resource.").build());
        }
    }

    private boolean isInternalRequest(ContainerRequestContext requestContext) {
        return INTERNAL_REQUEST_MATCHERS.stream().anyMatch(m -> m.test(requestContext));
    }

    public static class BasicAuthCallBackHandler implements CallbackHandler {

        private final String username;
        private final String password;

        public BasicAuthCallBackHandler(BasicAuthCredentials credentials) {
            username = credentials.username();
            password = credentials.password();
        }

        @Override
        public void handle(Callback[] callbacks) {
            List<Callback> unsupportedCallbacks = new ArrayList<>();
            for (Callback callback : callbacks) {
                if (callback instanceof NameCallback) {
                    ((NameCallback) callback).setName(username);
                } else if (callback instanceof PasswordCallback) {
                    ((PasswordCallback) callback).setPassword(password != null ? password.toCharArray() : null);
                } else {
                    unsupportedCallbacks.add(callback);
                }
            }
            if (!unsupportedCallbacks.isEmpty())
                throw new ConnectException(String.format("Unsupported callbacks %s; request authentication will fail. " + "This indicates the Connect worker was configured with a JAAS " + "LoginModule that is incompatible with the %s, and will need to be " + "corrected and restarted.", unsupportedCallbacks, BasicAuthSecurityRestExtension.class.getSimpleName()));
        }
    }

    private void setSecurityContextForRequest(ContainerRequestContext requestContext, BasicAuthCredentials credential) {
        requestContext.setSecurityContext(new SecurityContext() {
            @Override
            public Principal getUserPrincipal() {
                return credential::username;
            }

            @Override
            public boolean isUserInRole(String role) {
                return false;
            }

            @Override
            public boolean isSecure() {
                return "https".equalsIgnoreCase(requestContext.getUriInfo().getRequestUri().getScheme());
            }

            @Override
            public String getAuthenticationScheme() {
                return BASIC_AUTH;
            }
        });
    }

    // Visible for testing
    static class BasicAuthCredentials {
        private String username;
        private String password;

        public BasicAuthCredentials(String authorizationHeader) {

            if (authorizationHeader == null) {
                log.trace("No credentials were provided with the request");
                return;
            }

            int spaceIndex = authorizationHeader.indexOf(' ');
            if (spaceIndex <= 0) {
                log.trace("Request credentials were malformed; no space present in value for authorization header");
                return;
            }

            String method = authorizationHeader.substring(0, spaceIndex);
            if (!SecurityContext.BASIC_AUTH.equalsIgnoreCase(method)) {
                log.trace("Request credentials used {} authentication, but only {} supported; ignoring", method, SecurityContext.BASIC_AUTH);
                return;
            }

            authorizationHeader = authorizationHeader.substring(spaceIndex + 1);
            authorizationHeader = new String(Base64.getDecoder().decode(authorizationHeader), StandardCharsets.UTF_8);
            int i = authorizationHeader.indexOf(':');
            if (i <= 0) {
                log.trace("Request credentials were malformed; no colon present between username and password");
                return;
            }

            this.username = authorizationHeader.substring(0, i);
            this.password = authorizationHeader.substring(i + 1);
        }

        public String username() {
            return username;
        }

        public String password() {
            return password;
        }
    }
}<|MERGE_RESOLUTION|>--- conflicted
+++ resolved
@@ -19,28 +19,6 @@
 
 import org.apache.kafka.common.config.ConfigException;
 import org.apache.kafka.connect.errors.ConnectException;
-<<<<<<< HEAD
-import org.slf4j.Logger;
-import org.slf4j.LoggerFactory;
-
-import javax.annotation.Priority;
-import javax.security.auth.callback.*;
-import javax.security.auth.login.Configuration;
-import javax.security.auth.login.LoginContext;
-import javax.security.auth.login.LoginException;
-import javax.ws.rs.HttpMethod;
-import javax.ws.rs.Priorities;
-import javax.ws.rs.container.ContainerRequestContext;
-import javax.ws.rs.container.ContainerRequestFilter;
-import javax.ws.rs.core.Response;
-import javax.ws.rs.core.SecurityContext;
-import java.io.IOException;
-import java.nio.charset.StandardCharsets;
-import java.security.Principal;
-import java.util.*;
-import java.util.function.Predicate;
-import java.util.regex.Pattern;
-=======
 
 import org.slf4j.Logger;
 import org.slf4j.LoggerFactory;
@@ -71,13 +49,15 @@
 import jakarta.ws.rs.container.ContainerRequestFilter;
 import jakarta.ws.rs.core.Response;
 import jakarta.ws.rs.core.SecurityContext;
->>>>>>> 9494bebe
 
 @Priority(Priorities.AUTHENTICATION)
 public class JaasBasicAuthFilter implements ContainerRequestFilter {
 
     private static final Logger log = LoggerFactory.getLogger(JaasBasicAuthFilter.class);
-    private static final Set<RequestMatcher> INTERNAL_REQUEST_MATCHERS = new HashSet<>(Arrays.asList(new RequestMatcher(HttpMethod.POST, "/?connectors/([^/]+)/tasks/?"), new RequestMatcher(HttpMethod.PUT, "/?connectors/[^/]+/fence/?")));
+    private static final Set<RequestMatcher> INTERNAL_REQUEST_MATCHERS = new HashSet<>(Arrays.asList(
+            new RequestMatcher(HttpMethod.POST, "/?connectors/([^/]+)/tasks/?"),
+            new RequestMatcher(HttpMethod.PUT, "/?connectors/[^/]+/fence/?")
+    ));
     private static final String CONNECT_LOGIN_MODULE = "KafkaConnect";
 
     static final String AUTHORIZATION = "Authorization";
@@ -96,7 +76,8 @@
 
         @Override
         public boolean test(ContainerRequestContext requestContext) {
-            return requestContext.getMethod().equals(method) && path.matcher(requestContext.getUriInfo().getPath()).matches();
+            return requestContext.getMethod().equals(method)
+                    && path.matcher(requestContext.getUriInfo().getPath()).matches();
         }
     }
 
@@ -114,13 +95,20 @@
         try {
             log.debug("Authenticating request");
             BasicAuthCredentials credentials = new BasicAuthCredentials(requestContext.getHeaderString(AUTHORIZATION));
-            LoginContext loginContext = new LoginContext(CONNECT_LOGIN_MODULE, null, new BasicAuthCallBackHandler(credentials), configuration);
+            LoginContext loginContext = new LoginContext(
+                CONNECT_LOGIN_MODULE,
+                null,
+                new BasicAuthCallBackHandler(credentials),
+                configuration);
             loginContext.login();
             setSecurityContextForRequest(requestContext, credentials);
         } catch (LoginException | ConfigException e) {
             // Log at debug here in order to avoid polluting log files whenever someone mistypes their credentials
             log.debug("Request failed authentication", e);
-            requestContext.abortWith(Response.status(Response.Status.UNAUTHORIZED).entity("User cannot access the resource.").build());
+            requestContext.abortWith(
+                Response.status(Response.Status.UNAUTHORIZED)
+                    .entity("User cannot access the resource.")
+                    .build());
         }
     }
 
@@ -145,13 +133,23 @@
                 if (callback instanceof NameCallback) {
                     ((NameCallback) callback).setName(username);
                 } else if (callback instanceof PasswordCallback) {
-                    ((PasswordCallback) callback).setPassword(password != null ? password.toCharArray() : null);
+                    ((PasswordCallback) callback).setPassword(password != null
+                        ? password.toCharArray()
+                        : null
+                    );
                 } else {
                     unsupportedCallbacks.add(callback);
                 }
             }
             if (!unsupportedCallbacks.isEmpty())
-                throw new ConnectException(String.format("Unsupported callbacks %s; request authentication will fail. " + "This indicates the Connect worker was configured with a JAAS " + "LoginModule that is incompatible with the %s, and will need to be " + "corrected and restarted.", unsupportedCallbacks, BasicAuthSecurityRestExtension.class.getSimpleName()));
+                throw new ConnectException(String.format(
+                    "Unsupported callbacks %s; request authentication will fail. "
+                        + "This indicates the Connect worker was configured with a JAAS "
+                        + "LoginModule that is incompatible with the %s, and will need to be "
+                        + "corrected and restarted.",
+                    unsupportedCallbacks,
+                    BasicAuthSecurityRestExtension.class.getSimpleName()
+                ));
         }
     }
 
@@ -169,7 +167,7 @@
 
             @Override
             public boolean isSecure() {
-                return "https".equalsIgnoreCase(requestContext.getUriInfo().getRequestUri().getScheme());
+                return  "https".equalsIgnoreCase(requestContext.getUriInfo().getRequestUri().getScheme());
             }
 
             @Override
@@ -204,7 +202,8 @@
             }
 
             authorizationHeader = authorizationHeader.substring(spaceIndex + 1);
-            authorizationHeader = new String(Base64.getDecoder().decode(authorizationHeader), StandardCharsets.UTF_8);
+            authorizationHeader = new String(Base64.getDecoder().decode(authorizationHeader),
+                    StandardCharsets.UTF_8);
             int i = authorizationHeader.indexOf(':');
             if (i <= 0) {
                 log.trace("Request credentials were malformed; no colon present between username and password");
