/*
 * Licensed to the Apache Software Foundation (ASF) under one or more
 * contributor license agreements. See the NOTICE file distributed with
 * this work for additional information regarding copyright ownership.
 * The ASF licenses this file to You under the Apache License, Version 2.0
 * (the "License"); you may not use this file except in compliance with
 * the License. You may obtain a copy of the License at
 *
 *    http://www.apache.org/licenses/LICENSE-2.0
 *
 * Unless required by applicable law or agreed to in writing, software
 * distributed under the License is distributed on an "AS IS" BASIS,
 * WITHOUT WARRANTIES OR CONDITIONS OF ANY KIND, either express or implied.
 * See the License for the specific language governing permissions and
 * limitations under the License.
 */

package org.apache.kafka.shell.command;

import org.junit.jupiter.api.Test;
import org.junit.jupiter.api.Timeout;

import java.util.Arrays;

import static java.util.concurrent.TimeUnit.MINUTES;
import static org.junit.jupiter.api.Assertions.assertEquals;

@Timeout(value = 5, unit = MINUTES)
public class CommandUtilsTest {
<<<<<<< HEAD
	@Test
	public void testSplitPath() {
		assertEquals(Arrays.asList("alpha", "beta"),
				CommandUtils.splitPath("/alpha/beta"));
		assertEquals(Arrays.asList("alpha", "beta"),
				CommandUtils.splitPath("//alpha/beta/"));
	}
=======
    @Test
    public void testSplitPath() {
        assertEquals(Arrays.asList("alpha", "beta"),
            CommandUtils.splitPath("/alpha/beta"));
        assertEquals(Arrays.asList("alpha", "beta"),
            CommandUtils.splitPath("//alpha/beta/"));
    }

    @Test
    public void testStripDotPathComponents() {

        //double dots
        assertEquals(Arrays.asList("keep", "keep2"), CommandUtils.stripDotPathComponents(Arrays.asList("..", "keep", "keep2")));
        //single dots
        assertEquals(Arrays.asList("keep", "keep2"), CommandUtils.stripDotPathComponents(Arrays.asList(".", "keep", "keep2")));

        assertEquals(Arrays.asList(".keep", "keep2"), CommandUtils.stripDotPathComponents(Arrays.asList(".", ".keep", "keep2")));

        assertEquals(Arrays.asList(".keep", "keep2"), CommandUtils.stripDotPathComponents(Arrays.asList("..", ".keep", "keep2")));

    }
>>>>>>> 9494bebe
}<|MERGE_RESOLUTION|>--- conflicted
+++ resolved
@@ -27,15 +27,6 @@
 
 @Timeout(value = 5, unit = MINUTES)
 public class CommandUtilsTest {
-<<<<<<< HEAD
-	@Test
-	public void testSplitPath() {
-		assertEquals(Arrays.asList("alpha", "beta"),
-				CommandUtils.splitPath("/alpha/beta"));
-		assertEquals(Arrays.asList("alpha", "beta"),
-				CommandUtils.splitPath("//alpha/beta/"));
-	}
-=======
     @Test
     public void testSplitPath() {
         assertEquals(Arrays.asList("alpha", "beta"),
@@ -57,5 +48,4 @@
         assertEquals(Arrays.asList(".keep", "keep2"), CommandUtils.stripDotPathComponents(Arrays.asList("..", ".keep", "keep2")));
 
     }
->>>>>>> 9494bebe
 }