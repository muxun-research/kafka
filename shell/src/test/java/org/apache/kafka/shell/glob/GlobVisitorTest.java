/*
 * Licensed to the Apache Software Foundation (ASF) under one or more
 * contributor license agreements. See the NOTICE file distributed with
 * this work for additional information regarding copyright ownership.
 * The ASF licenses this file to You under the Apache License, Version 2.0
 * (the "License"); you may not use this file except in compliance with
 * the License. You may obtain a copy of the License at
 *
 *    http://www.apache.org/licenses/LICENSE-2.0
 *
 * Unless required by applicable law or agreed to in writing, software
 * distributed under the License is distributed on an "AS IS" BASIS,
 * WITHOUT WARRANTIES OR CONDITIONS OF ANY KIND, either express or implied.
 * See the License for the specific language governing permissions and
 * limitations under the License.
 */

package org.apache.kafka.shell.glob;

import org.apache.kafka.image.node.MetadataNode;
import org.apache.kafka.shell.glob.GlobVisitor.MetadataNodeInfo;
import org.apache.kafka.shell.state.MetadataShellState;

import org.junit.jupiter.api.Test;
import org.junit.jupiter.api.Timeout;

<<<<<<< HEAD
import java.util.*;
=======
import java.util.ArrayList;
import java.util.Arrays;
import java.util.Collection;
import java.util.Collections;
import java.util.HashMap;
import java.util.List;
import java.util.Map;
import java.util.Optional;
>>>>>>> 9494bebe
import java.util.function.Consumer;

import static java.util.concurrent.TimeUnit.MINUTES;
import static org.junit.jupiter.api.Assertions.assertEquals;

@Timeout(value = 5, unit = MINUTES)
public class GlobVisitorTest {
    private static final MetadataShellState DATA;

    static class TestNode implements MetadataNode {
        private final String name;

        private final Map<String, TestNode> children;

        private final boolean isDirectory;

        TestNode(String name, boolean isDirectory) {
            this.name = name;
            this.children = new HashMap<>();
            this.isDirectory = isDirectory;
        }

        TestNode(String name, TestNode... children) {
            this.name = name;
            this.children = new HashMap<>();
            for (TestNode child : children) {
                this.children.put(child.name, child);
            }
            this.isDirectory = true;
        }

        @Override
        public boolean isDirectory() {
            return isDirectory;
        }

        @Override
        public Collection<String> childNames() {
            return children.keySet();
        }

        @Override
        public MetadataNode child(String name) {
            return children.get(name);
        }
    }

    static {
        DATA = new MetadataShellState();
        DATA.setRoot(new TestNode("", new TestNode("alpha", new TestNode("beta", new TestNode("gamma")), new TestNode("theta")), new TestNode("foo", new TestNode("a"), new TestNode("beta")), new TestNode("zeta", new TestNode("c", false)), new TestNode("zzz")));
        DATA.setWorkingDirectory("foo");
    }

    static class InfoConsumer implements Consumer<Optional<MetadataNodeInfo>> {
        private Optional<List<MetadataNodeInfo>> infos = Optional.empty();

        @Override
        public void accept(Optional<MetadataNodeInfo> info) {
            if (infos.isEmpty()) {
                if (info.isPresent()) {
                    infos = Optional.of(new ArrayList<>());
                    infos.get().add(info.get());
                } else {
                    infos = Optional.empty();
                }
            } else {
                if (info.isPresent()) {
                    infos.get().add(info.get());
                } else {
                    throw new RuntimeException("Saw non-empty info after seeing empty info");
                }
            }
        }
    }

    @Test
    public void testStarGlob() {
        InfoConsumer consumer = new InfoConsumer();
        GlobVisitor visitor = new GlobVisitor("*", consumer);
        visitor.accept(DATA);
        assertEquals(Optional.of(Arrays.asList(new MetadataNodeInfo(new String[]{"foo", "a"}, DATA.root().child("foo").child("a")), new MetadataNodeInfo(new String[]{"foo", "beta"}, DATA.root().child("foo").child("beta")))), consumer.infos);
    }

    @Test
    public void testDotDot() {
        InfoConsumer consumer = new InfoConsumer();
        GlobVisitor visitor = new GlobVisitor("..", consumer);
        visitor.accept(DATA);
<<<<<<< HEAD
        assertEquals(Optional.of(Arrays.asList(new MetadataNodeInfo(new String[0], DATA.root()))), consumer.infos);
=======
        assertEquals(Optional.of(Collections.singletonList(
            new MetadataNodeInfo(new String[0], DATA.root()))), consumer.infos);
>>>>>>> 9494bebe
    }

    @Test
    public void testDoubleDotDot() {
        InfoConsumer consumer = new InfoConsumer();
        GlobVisitor visitor = new GlobVisitor("../..", consumer);
        visitor.accept(DATA);
<<<<<<< HEAD
        assertEquals(Optional.of(Arrays.asList(new MetadataNodeInfo(new String[0], DATA.root()))), consumer.infos);
=======
        assertEquals(Optional.of(Collections.singletonList(
            new MetadataNodeInfo(new String[0], DATA.root()))), consumer.infos);
>>>>>>> 9494bebe
    }

    @Test
    public void testZGlob() {
        InfoConsumer consumer = new InfoConsumer();
        GlobVisitor visitor = new GlobVisitor("../z*", consumer);
        visitor.accept(DATA);
        assertEquals(Optional.of(Arrays.asList(new MetadataNodeInfo(new String[]{"zeta"}, DATA.root().child("zeta")), new MetadataNodeInfo(new String[]{"zzz"}, DATA.root().child("zzz")))), consumer.infos);
    }

    @Test
    public void testBetaOrThetaGlob() {
        InfoConsumer consumer = new InfoConsumer();
        GlobVisitor visitor = new GlobVisitor("../*/{beta,theta}", consumer);
        visitor.accept(DATA);
        assertEquals(Optional.of(Arrays.asList(new MetadataNodeInfo(new String[]{"alpha", "beta"}, DATA.root().child("alpha").child("beta")), new MetadataNodeInfo(new String[]{"alpha", "theta"}, DATA.root().child("alpha").child("theta")), new MetadataNodeInfo(new String[]{"foo", "beta"}, DATA.root().child("foo").child("beta")))), consumer.infos);
    }

    @Test
    public void testNotFoundGlob() {
        InfoConsumer consumer = new InfoConsumer();
        GlobVisitor visitor = new GlobVisitor("epsilon", consumer);
        visitor.accept(DATA);
        assertEquals(Optional.empty(), consumer.infos);
    }

    @Test
    public void testAbsoluteGlob() {
        InfoConsumer consumer = new InfoConsumer();
        GlobVisitor visitor = new GlobVisitor("/a?pha", consumer);
        visitor.accept(DATA);
<<<<<<< HEAD
        assertEquals(Optional.of(Arrays.asList(new MetadataNodeInfo(new String[]{"alpha"}, DATA.root().child("alpha")))), consumer.infos);
=======
        assertEquals(Optional.of(Collections.singletonList(
            new MetadataNodeInfo(new String[]{"alpha"},
                DATA.root().child("alpha")))), consumer.infos);
>>>>>>> 9494bebe
    }
}<|MERGE_RESOLUTION|>--- conflicted
+++ resolved
@@ -24,9 +24,6 @@
 import org.junit.jupiter.api.Test;
 import org.junit.jupiter.api.Timeout;
 
-<<<<<<< HEAD
-import java.util.*;
-=======
 import java.util.ArrayList;
 import java.util.Arrays;
 import java.util.Collection;
@@ -35,7 +32,6 @@
 import java.util.List;
 import java.util.Map;
 import java.util.Optional;
->>>>>>> 9494bebe
 import java.util.function.Consumer;
 
 import static java.util.concurrent.TimeUnit.MINUTES;
@@ -85,7 +81,22 @@
 
     static {
         DATA = new MetadataShellState();
-        DATA.setRoot(new TestNode("", new TestNode("alpha", new TestNode("beta", new TestNode("gamma")), new TestNode("theta")), new TestNode("foo", new TestNode("a"), new TestNode("beta")), new TestNode("zeta", new TestNode("c", false)), new TestNode("zzz")));
+        DATA.setRoot(new TestNode("",
+            new TestNode("alpha",
+                new TestNode("beta",
+                    new TestNode("gamma")
+                ),
+                new TestNode("theta")
+            ),
+            new TestNode("foo",
+                new TestNode("a"),
+                new TestNode("beta")
+            ),
+            new TestNode("zeta",
+                new TestNode("c", false)
+            ),
+            new TestNode("zzz")
+        ));
         DATA.setWorkingDirectory("foo");
     }
 
@@ -116,7 +127,11 @@
         InfoConsumer consumer = new InfoConsumer();
         GlobVisitor visitor = new GlobVisitor("*", consumer);
         visitor.accept(DATA);
-        assertEquals(Optional.of(Arrays.asList(new MetadataNodeInfo(new String[]{"foo", "a"}, DATA.root().child("foo").child("a")), new MetadataNodeInfo(new String[]{"foo", "beta"}, DATA.root().child("foo").child("beta")))), consumer.infos);
+        assertEquals(Optional.of(Arrays.asList(
+            new MetadataNodeInfo(new String[] {"foo", "a"},
+                DATA.root().child("foo").child("a")),
+            new MetadataNodeInfo(new String[] {"foo", "beta"},
+                DATA.root().child("foo").child("beta")))), consumer.infos);
     }
 
     @Test
@@ -124,12 +139,8 @@
         InfoConsumer consumer = new InfoConsumer();
         GlobVisitor visitor = new GlobVisitor("..", consumer);
         visitor.accept(DATA);
-<<<<<<< HEAD
-        assertEquals(Optional.of(Arrays.asList(new MetadataNodeInfo(new String[0], DATA.root()))), consumer.infos);
-=======
         assertEquals(Optional.of(Collections.singletonList(
             new MetadataNodeInfo(new String[0], DATA.root()))), consumer.infos);
->>>>>>> 9494bebe
     }
 
     @Test
@@ -137,12 +148,8 @@
         InfoConsumer consumer = new InfoConsumer();
         GlobVisitor visitor = new GlobVisitor("../..", consumer);
         visitor.accept(DATA);
-<<<<<<< HEAD
-        assertEquals(Optional.of(Arrays.asList(new MetadataNodeInfo(new String[0], DATA.root()))), consumer.infos);
-=======
         assertEquals(Optional.of(Collections.singletonList(
             new MetadataNodeInfo(new String[0], DATA.root()))), consumer.infos);
->>>>>>> 9494bebe
     }
 
     @Test
@@ -150,7 +157,11 @@
         InfoConsumer consumer = new InfoConsumer();
         GlobVisitor visitor = new GlobVisitor("../z*", consumer);
         visitor.accept(DATA);
-        assertEquals(Optional.of(Arrays.asList(new MetadataNodeInfo(new String[]{"zeta"}, DATA.root().child("zeta")), new MetadataNodeInfo(new String[]{"zzz"}, DATA.root().child("zzz")))), consumer.infos);
+        assertEquals(Optional.of(Arrays.asList(
+            new MetadataNodeInfo(new String[] {"zeta"},
+                DATA.root().child("zeta")),
+            new MetadataNodeInfo(new String[] {"zzz"},
+                DATA.root().child("zzz")))), consumer.infos);
     }
 
     @Test
@@ -158,7 +169,13 @@
         InfoConsumer consumer = new InfoConsumer();
         GlobVisitor visitor = new GlobVisitor("../*/{beta,theta}", consumer);
         visitor.accept(DATA);
-        assertEquals(Optional.of(Arrays.asList(new MetadataNodeInfo(new String[]{"alpha", "beta"}, DATA.root().child("alpha").child("beta")), new MetadataNodeInfo(new String[]{"alpha", "theta"}, DATA.root().child("alpha").child("theta")), new MetadataNodeInfo(new String[]{"foo", "beta"}, DATA.root().child("foo").child("beta")))), consumer.infos);
+        assertEquals(Optional.of(Arrays.asList(
+            new MetadataNodeInfo(new String[] {"alpha", "beta"},
+                DATA.root().child("alpha").child("beta")),
+            new MetadataNodeInfo(new String[] {"alpha", "theta"},
+                DATA.root().child("alpha").child("theta")),
+            new MetadataNodeInfo(new String[] {"foo", "beta"},
+                DATA.root().child("foo").child("beta")))), consumer.infos);
     }
 
     @Test
@@ -174,12 +191,8 @@
         InfoConsumer consumer = new InfoConsumer();
         GlobVisitor visitor = new GlobVisitor("/a?pha", consumer);
         visitor.accept(DATA);
-<<<<<<< HEAD
-        assertEquals(Optional.of(Arrays.asList(new MetadataNodeInfo(new String[]{"alpha"}, DATA.root().child("alpha")))), consumer.infos);
-=======
         assertEquals(Optional.of(Collections.singletonList(
             new MetadataNodeInfo(new String[]{"alpha"},
                 DATA.root().child("alpha")))), consumer.infos);
->>>>>>> 9494bebe
     }
 }