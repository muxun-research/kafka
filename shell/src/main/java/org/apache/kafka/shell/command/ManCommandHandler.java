/*
 * Licensed to the Apache Software Foundation (ASF) under one or more
 * contributor license agreements. See the NOTICE file distributed with
 * this work for additional information regarding copyright ownership.
 * The ASF licenses this file to You under the Apache License, Version 2.0
 * (the "License"); you may not use this file except in compliance with
 * the License. You may obtain a copy of the License at
 *
 *    http://www.apache.org/licenses/LICENSE-2.0
 *
 * Unless required by applicable law or agreed to in writing, software
 * distributed under the License is distributed on an "AS IS" BASIS,
 * WITHOUT WARRANTIES OR CONDITIONS OF ANY KIND, either express or implied.
 * See the License for the specific language governing permissions and
 * limitations under the License.
 */

package org.apache.kafka.shell.command;

import org.apache.kafka.shell.InteractiveShell;
import org.apache.kafka.shell.state.MetadataShellState;

import net.sourceforge.argparse4j.ArgumentParsers;
import net.sourceforge.argparse4j.inf.ArgumentParser;
import net.sourceforge.argparse4j.inf.Namespace;

import org.jline.reader.Candidate;

import java.io.PrintWriter;
import java.util.List;
import java.util.Optional;

/**
 * Implements the manual command.
 */
public final class ManCommandHandler implements Commands.Handler {
    private final String cmd;

    public static final Commands.Type TYPE = new ManCommandType();

    public static class ManCommandType implements Commands.Type {
        private ManCommandType() {
        }

        @Override
        public String name() {
            return "man";
        }

        @Override
        public String description() {
            return "Show the help text for a specific command.";
        }

        @Override
        public boolean shellOnly() {
            return true;
        }

        @Override
        public void addArguments(ArgumentParser parser) {
            parser.addArgument("cmd").nargs(1).help("The command to get help text for.");
        }

        @Override
        public Commands.Handler createHandler(Namespace namespace) {
            return new ManCommandHandler(namespace.<String>getList("cmd").get(0));
        }

        @Override
        public void completeNext(MetadataShellState state, List<String> nextWords, List<Candidate> candidates) throws Exception {
            if (nextWords.size() == 1) {
                CommandUtils.completeCommand(nextWords.get(0), candidates);
            }
        }
    }

    public ManCommandHandler(String cmd) {
        this.cmd = cmd;
    }

    @Override
    public void run(Optional<InteractiveShell> shell, PrintWriter writer, MetadataShellState manager) {
        Commands.Type type = Commands.TYPES.get(cmd);
        if (type == null) {
            writer.println("man: unknown command " + cmd + ". Type help to get a list of commands.");
        } else {
            ArgumentParser parser = ArgumentParsers.newArgumentParser(type.name(), false);
            type.addArguments(parser);
            writer.printf("%s: %s%n%n", cmd, type.description());
            parser.printHelp(writer);
        }
    }

    @Override
    public int hashCode() {
        return cmd.hashCode();
    }

    @Override
    public boolean equals(Object other) {
<<<<<<< HEAD
        if (!(other instanceof ManCommandHandler))
            return false;
        ManCommandHandler o = (ManCommandHandler) other;
        if (!o.cmd.equals(cmd))
            return false;
        return true;
=======
        if (!(other instanceof ManCommandHandler o)) return false;
        return o.cmd.equals(cmd);
>>>>>>> 9494bebe
    }
}<|MERGE_RESOLUTION|>--- conflicted
+++ resolved
@@ -59,7 +59,9 @@
 
         @Override
         public void addArguments(ArgumentParser parser) {
-            parser.addArgument("cmd").nargs(1).help("The command to get help text for.");
+            parser.addArgument("cmd").
+                nargs(1).
+                help("The command to get help text for.");
         }
 
         @Override
@@ -68,7 +70,11 @@
         }
 
         @Override
-        public void completeNext(MetadataShellState state, List<String> nextWords, List<Candidate> candidates) throws Exception {
+        public void completeNext(
+            MetadataShellState state,
+            List<String> nextWords,
+            List<Candidate> candidates
+        ) throws Exception {
             if (nextWords.size() == 1) {
                 CommandUtils.completeCommand(nextWords.get(0), candidates);
             }
@@ -80,10 +86,15 @@
     }
 
     @Override
-    public void run(Optional<InteractiveShell> shell, PrintWriter writer, MetadataShellState manager) {
+    public void run(
+        Optional<InteractiveShell> shell,
+        PrintWriter writer,
+        MetadataShellState manager
+    ) {
         Commands.Type type = Commands.TYPES.get(cmd);
         if (type == null) {
-            writer.println("man: unknown command " + cmd + ". Type help to get a list of commands.");
+            writer.println("man: unknown command " + cmd +
+                ". Type help to get a list of commands.");
         } else {
             ArgumentParser parser = ArgumentParsers.newArgumentParser(type.name(), false);
             type.addArguments(parser);
@@ -99,16 +110,7 @@
 
     @Override
     public boolean equals(Object other) {
-<<<<<<< HEAD
-        if (!(other instanceof ManCommandHandler))
-            return false;
-        ManCommandHandler o = (ManCommandHandler) other;
-        if (!o.cmd.equals(cmd))
-            return false;
-        return true;
-=======
         if (!(other instanceof ManCommandHandler o)) return false;
         return o.cmd.equals(cmd);
->>>>>>> 9494bebe
     }
 }