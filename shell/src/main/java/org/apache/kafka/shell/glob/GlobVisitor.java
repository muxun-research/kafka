--- conflicted
+++ resolved
@@ -21,7 +21,11 @@
 import org.apache.kafka.shell.command.CommandUtils;
 import org.apache.kafka.shell.state.MetadataShellState;
 
-import java.util.*;
+import java.util.ArrayList;
+import java.util.Arrays;
+import java.util.List;
+import java.util.Objects;
+import java.util.Optional;
 import java.util.function.Consumer;
 
 /**
@@ -31,7 +35,8 @@
     private final String glob;
     private final Consumer<Optional<MetadataNodeInfo>> handler;
 
-    public GlobVisitor(String glob, Consumer<Optional<MetadataNodeInfo>> handler) {
+    public GlobVisitor(String glob,
+                       Consumer<Optional<MetadataNodeInfo>> handler) {
         this.glob = glob;
         this.handler = handler;
     }
@@ -68,20 +73,9 @@
 
         @Override
         public boolean equals(Object o) {
-<<<<<<< HEAD
-            if (!(o instanceof MetadataNodeInfo))
-                return false;
-            MetadataNodeInfo other = (MetadataNodeInfo) o;
-            if (!Arrays.equals(path, other.path))
-                return false;
-            if (!node.equals(other.node))
-                return false;
-            return true;
-=======
             if (!(o instanceof MetadataNodeInfo other)) return false;
             if (!Arrays.equals(path, other.path)) return false;
             return node.equals(other.node);
->>>>>>> 9494bebe
         }
 
         @Override
@@ -98,8 +92,10 @@
 
     @Override
     public void accept(MetadataShellState state) {
-        String fullGlob = glob.startsWith("/") ? glob : state.workingDirectory() + "/" + glob;
-        List<String> globComponents = CommandUtils.stripDotPathComponents(CommandUtils.splitPath(fullGlob));
+        String fullGlob = glob.startsWith("/") ? glob :
+            state.workingDirectory() + "/" + glob;
+        List<String> globComponents =
+            CommandUtils.stripDotPathComponents(CommandUtils.splitPath(fullGlob));
         MetadataNode root = state.root();
         if (root == null) {
             throw new RuntimeException("Invalid null root");
@@ -109,7 +105,12 @@
         }
     }
 
-    private boolean accept(List<String> globComponents, int componentIndex, MetadataNode node, String[] path) {
+    private boolean accept(
+        List<String> globComponents,
+        int componentIndex,
+        MetadataNode node,
+        String[] path
+    ) {
         if (componentIndex >= globComponents.size()) {
             handler.accept(Optional.of(new MetadataNodeInfo(path, node)));
             return true;
@@ -142,7 +143,8 @@
                 newPath[path.length] = nodeName;
                 MetadataNode child = node.child(nodeName);
                 if (child == null) {
-                    throw new RuntimeException("Expected " + nodeName + " to be a valid child of " + node.getClass() + ", but it was not.");
+                    throw new RuntimeException("Expected " + nodeName + " to be a valid child of " +
+                            node.getClass() + ", but it was not.");
                 }
                 if (accept(globComponents, componentIndex + 1, child, newPath)) {
                     matchedAny = true;
