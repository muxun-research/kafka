--- conflicted
+++ resolved
@@ -20,9 +20,6 @@
 import org.apache.kafka.shell.command.CommandUtils;
 import org.apache.kafka.shell.command.Commands;
 import org.apache.kafka.shell.state.MetadataShellState;
-<<<<<<< HEAD
-import org.jline.reader.*;
-=======
 
 import org.jline.reader.Candidate;
 import org.jline.reader.Completer;
@@ -32,15 +29,19 @@
 import org.jline.reader.LineReaderBuilder;
 import org.jline.reader.ParsedLine;
 import org.jline.reader.UserInterruptException;
->>>>>>> 9494bebe
 import org.jline.reader.impl.DefaultParser;
 import org.jline.reader.impl.history.DefaultHistory;
 import org.jline.terminal.Terminal;
 import org.jline.terminal.TerminalBuilder;
 
 import java.io.IOException;
-import java.util.*;
+import java.util.AbstractMap;
+import java.util.ArrayList;
+import java.util.Iterator;
+import java.util.List;
 import java.util.Map.Entry;
+import java.util.NoSuchElementException;
+import java.util.Optional;
 
 /**
  * Handles running the Kafka metadata shell in interactive mode, where we accept input in real time.
@@ -86,13 +87,11 @@
 
     public InteractiveShell(MetadataShellState state) throws IOException {
         this.state = state;
-        TerminalBuilder builder = TerminalBuilder.builder().system(true).nativeSignals(true);
+        TerminalBuilder builder = TerminalBuilder.builder().
+            system(true).
+            nativeSignals(true);
         this.terminal = builder.build();
         this.history = new DefaultHistory();
-<<<<<<< HEAD
-        this.completer = new MetadataShellCompleter(state);
-        this.reader = LineReaderBuilder.builder().terminal(terminal).parser(parser).history(history).completer(completer).option(LineReader.Option.AUTO_FRESH_LINE, false).build();
-=======
         this.reader = LineReaderBuilder.builder().
             terminal(terminal).
             parser(new DefaultParser()).
@@ -100,7 +99,6 @@
             completer(new MetadataShellCompleter(state)).
             option(LineReader.Option.AUTO_FRESH_LINE, false).
             build();
->>>>>>> 9494bebe
     }
 
     public void runMainLoop() throws Exception {
@@ -142,12 +140,8 @@
         return new HistoryIterator(first, last);
     }
 
-<<<<<<< HEAD
-    public class HistoryIterator implements Iterator<Entry<Integer, String>> {
-=======
     public class HistoryIterator implements  Iterator<Entry<Integer, String>> {
         private final int last;
->>>>>>> 9494bebe
         private int index;
 
         HistoryIterator(int index, int last) {
