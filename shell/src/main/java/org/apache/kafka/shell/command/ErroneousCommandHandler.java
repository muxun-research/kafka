--- conflicted
+++ resolved
@@ -35,7 +35,11 @@
     }
 
     @Override
-    public void run(Optional<InteractiveShell> shell, PrintWriter writer, MetadataShellState state) {
+    public void run(
+        Optional<InteractiveShell> shell,
+        PrintWriter writer,
+        MetadataShellState state
+    ) {
         writer.println(message);
     }
 
@@ -46,17 +50,8 @@
 
     @Override
     public boolean equals(Object other) {
-<<<<<<< HEAD
-        if (!(other instanceof ErroneousCommandHandler))
-            return false;
-        ErroneousCommandHandler o = (ErroneousCommandHandler) other;
-        if (!Objects.equals(o.message, message))
-            return false;
-        return true;
-=======
         if (!(other instanceof ErroneousCommandHandler o)) return false;
         return Objects.equals(o.message, message);
->>>>>>> 9494bebe
     }
 
     @Override
