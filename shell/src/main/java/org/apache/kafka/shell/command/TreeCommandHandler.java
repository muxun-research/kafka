--- conflicted
+++ resolved
@@ -64,7 +64,9 @@
 
         @Override
         public void addArguments(ArgumentParser parser) {
-            parser.addArgument("targets").nargs("+").help("The metadata nodes to display.");
+            parser.addArgument("targets").
+                nargs("+").
+                help("The metadata nodes to display.");
         }
 
         @Override
@@ -73,7 +75,11 @@
         }
 
         @Override
-        public void completeNext(MetadataShellState state, List<String> nextWords, List<Candidate> candidates) throws Exception {
+        public void completeNext(
+            MetadataShellState state,
+            List<String> nextWords,
+            List<Candidate> candidates
+        ) throws Exception {
             CommandUtils.completePath(state, nextWords.get(nextWords.size() - 1), candidates);
         }
     }
@@ -85,7 +91,11 @@
     }
 
     @Override
-    public void run(Optional<InteractiveShell> shell, PrintWriter writer, MetadataShellState state) throws Exception {
+    public void run(
+        Optional<InteractiveShell> shell,
+        PrintWriter writer,
+        MetadataShellState state
+    ) throws Exception {
         log.trace("tree " + targets);
         for (String target : targets) {
             state.visit(new GlobVisitor(target, entryOption -> {
@@ -107,16 +117,7 @@
 
     @Override
     public boolean equals(Object other) {
-<<<<<<< HEAD
-        if (!(other instanceof TreeCommandHandler))
-            return false;
-        TreeCommandHandler o = (TreeCommandHandler) other;
-        if (!Objects.equals(o.targets, targets))
-            return false;
-        return true;
-=======
         if (!(other instanceof TreeCommandHandler o)) return false;
         return Objects.equals(o.targets, targets);
->>>>>>> 9494bebe
     }
 }