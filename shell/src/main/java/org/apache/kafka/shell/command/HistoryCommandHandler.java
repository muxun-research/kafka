--- conflicted
+++ resolved
@@ -58,17 +58,25 @@
 
         @Override
         public void addArguments(ArgumentParser parser) {
-            parser.addArgument("numEntriesToShow").nargs("?").type(Integer.class).help("The number of entries to show.");
+            parser.addArgument("numEntriesToShow").
+                nargs("?").
+                type(Integer.class).
+                help("The number of entries to show.");
         }
 
         @Override
         public Commands.Handler createHandler(Namespace namespace) {
             Integer numEntriesToShow = namespace.getInt("numEntriesToShow");
-            return new HistoryCommandHandler(numEntriesToShow == null ? Integer.MAX_VALUE : numEntriesToShow);
+            return new HistoryCommandHandler(numEntriesToShow == null ?
+                Integer.MAX_VALUE : numEntriesToShow);
         }
 
         @Override
-        public void completeNext(MetadataShellState state, List<String> nextWords, List<Candidate> candidates) throws Exception {
+        public void completeNext(
+            MetadataShellState state,
+            List<String> nextWords,
+            List<Candidate> candidates
+        ) throws Exception {
             // nothing to do
         }
     }
@@ -80,17 +88,12 @@
     }
 
     @Override
-<<<<<<< HEAD
-    public void run(Optional<InteractiveShell> shell, PrintWriter writer, MetadataShellState state) throws Exception {
-        if (!shell.isPresent()) {
-=======
     public void run(
         Optional<InteractiveShell> shell,
         PrintWriter writer,
         MetadataShellState state
     ) throws Exception {
         if (shell.isEmpty()) {
->>>>>>> 9494bebe
             throw new RuntimeException("The history command requires a shell.");
         }
         Iterator<Map.Entry<Integer, String>> iter = shell.get().history(numEntriesToShow);
@@ -107,13 +110,7 @@
 
     @Override
     public boolean equals(Object other) {
-<<<<<<< HEAD
-        if (!(other instanceof HistoryCommandHandler))
-            return false;
-        HistoryCommandHandler o = (HistoryCommandHandler) other;
-=======
         if (!(other instanceof HistoryCommandHandler o)) return false;
->>>>>>> 9494bebe
         return o.numEntriesToShow == numEntriesToShow;
     }
 }