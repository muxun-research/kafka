/*
 * Licensed to the Apache Software Foundation (ASF) under one or more
 * contributor license agreements. See the NOTICE file distributed with
 * this work for additional information regarding copyright ownership.
 * The ASF licenses this file to You under the Apache License, Version 2.0
 * (the "License"); you may not use this file except in compliance with
 * the License. You may obtain a copy of the License at
 *
 *    http://www.apache.org/licenses/LICENSE-2.0
 *
 * Unless required by applicable law or agreed to in writing, software
 * distributed under the License is distributed on an "AS IS" BASIS,
 * WITHOUT WARRANTIES OR CONDITIONS OF ANY KIND, either express or implied.
 * See the License for the specific language governing permissions and
 * limitations under the License.
 */

package org.apache.kafka.shell;

import kafka.raft.KafkaRaftManager;
import kafka.tools.TerseFailure;
import net.sourceforge.argparse4j.ArgumentParsers;
import net.sourceforge.argparse4j.inf.ArgumentParser;
import net.sourceforge.argparse4j.inf.Namespace;
import org.apache.kafka.common.utils.Exit;
import org.apache.kafka.common.utils.Utils;
import org.apache.kafka.image.loader.MetadataLoader;
import org.apache.kafka.metadata.util.SnapshotFileReader;
import org.apache.kafka.server.common.ApiMessageAndVersion;
import org.apache.kafka.server.fault.FaultHandler;
import org.apache.kafka.server.fault.LoggingFaultHandler;
import org.apache.kafka.shell.command.Commands;
import org.apache.kafka.shell.state.MetadataShellPublisher;
import org.apache.kafka.shell.state.MetadataShellState;
import org.slf4j.Logger;
import org.slf4j.LoggerFactory;

import java.io.BufferedWriter;
import java.io.OutputStreamWriter;
import java.io.PrintWriter;
import java.nio.charset.StandardCharsets;
import java.nio.file.Files;
import java.nio.file.Path;
import java.util.Collections;
import java.util.List;
import java.util.Optional;
import java.util.concurrent.ExecutionException;
import java.util.concurrent.TimeUnit;


/**
 * The Kafka metadata shell entry point.
 */
public final class MetadataShell {
<<<<<<< HEAD
	private static final Logger log = LoggerFactory.getLogger(MetadataShell.class);

	public static class Builder {
		private String snapshotPath;

		public Builder setSnapshotPath(String snapshotPath) {
			this.snapshotPath = snapshotPath;
			return this;
		}

		public MetadataShell build() throws Exception {
			if (snapshotPath == null) {
				throw new RuntimeException("You must supply the log path via --snapshot");
			}
			MetadataNodeManager nodeManager = null;
			SnapshotFileReader reader = null;
			try {
				nodeManager = new MetadataNodeManager();
				reader = new SnapshotFileReader(snapshotPath, nodeManager.logListener());
				return new MetadataShell(null, reader, nodeManager);
			} catch (Throwable e) {
				log.error("Initialization error", e);
				if (reader != null) {
					reader.close();
				}
				if (nodeManager != null) {
					nodeManager.close();
				}
				throw e;
			}
		}
	}

	private final KafkaRaftManager<ApiMessageAndVersion> raftManager;

	private final SnapshotFileReader snapshotFileReader;

	private final MetadataNodeManager nodeManager;

	public MetadataShell(KafkaRaftManager<ApiMessageAndVersion> raftManager,
						 SnapshotFileReader snapshotFileReader,
						 MetadataNodeManager nodeManager) {
		this.raftManager = raftManager;
		this.snapshotFileReader = snapshotFileReader;
		this.nodeManager = nodeManager;
	}

	public void run(List<String> args) throws Exception {
		nodeManager.setup();
		if (raftManager != null) {
			raftManager.startup();
			raftManager.register(nodeManager.logListener());
		} else if (snapshotFileReader != null) {
			snapshotFileReader.startup();
		} else {
			throw new RuntimeException("Expected either a raft manager or snapshot reader");
		}
		if (args == null || args.isEmpty()) {
			// Interactive mode.
			System.out.println("Loading...");
			waitUntilCaughtUp();
			System.out.println("Starting...");
			try (InteractiveShell shell = new InteractiveShell(nodeManager)) {
				shell.runMainLoop();
			}
		} else {
			// Non-interactive mode.
			waitUntilCaughtUp();
			Commands commands = new Commands(false);
			try (PrintWriter writer = new PrintWriter(new BufferedWriter(
					new OutputStreamWriter(System.out, StandardCharsets.UTF_8)))) {
				Commands.Handler handler = commands.parseCommand(args);
				handler.run(Optional.empty(), writer, nodeManager);
				writer.flush();
			}
		}
	}

	public void close() throws Exception {
		if (raftManager != null) {
			raftManager.shutdown();
		}
		if (snapshotFileReader != null) {
			snapshotFileReader.close();
		}
		nodeManager.close();
	}

	public static void main(String[] args) throws Exception {
		ArgumentParser parser = ArgumentParsers
				.newArgumentParser("metadata-tool")
				.defaultHelp(true)
				.description("The Apache Kafka metadata tool");
		parser.addArgument("--snapshot", "-s")
				.type(String.class)
				.help("The snapshot file to read.");
		parser.addArgument("command")
				.nargs("*")
				.help("The command to run.");
		Namespace res = parser.parseArgsOrFail(args);
		try {
			Builder builder = new Builder();
			builder.setSnapshotPath(res.getString("snapshot"));
			Path tempDir = Files.createTempDirectory("MetadataShell");
			Exit.addShutdownHook("agent-shutdown-hook", () -> {
				log.debug("Removing temporary directory " + tempDir.toAbsolutePath().toString());
				try {
					Utils.delete(tempDir.toFile());
				} catch (Exception e) {
					log.error("Got exception while removing temporary directory " +
							tempDir.toAbsolutePath().toString());
				}
			});
			MetadataShell shell = builder.build();
			try {
				shell.run(res.getList("command"));
			} finally {
				shell.close();
			}
			Exit.exit(0);
		} catch (TerseFailure e) {
			System.err.println("Error: " + e.getMessage());
			Exit.exit(1);
		} catch (Throwable e) {
			System.err.println("Unexpected error: " +
					(e.getMessage() == null ? "" : e.getMessage()));
			e.printStackTrace(System.err);
			Exit.exit(1);
		}
	}

	void waitUntilCaughtUp() throws ExecutionException, InterruptedException {
		snapshotFileReader.caughtUpFuture().get();
	}
=======
    private static final Logger log = LoggerFactory.getLogger(MetadataShell.class);

    public static class Builder {
        private KafkaRaftManager<ApiMessageAndVersion> raftManager = null;
        private String snapshotPath = null;
        private FaultHandler faultHandler = new LoggingFaultHandler("shell", () -> { });

        public Builder setRaftManager(KafkaRaftManager<ApiMessageAndVersion> raftManager) {
            this.raftManager = raftManager;
            return this;
        }

        public Builder setSnapshotPath(String snapshotPath) {
            this.snapshotPath = snapshotPath;
            return this;
        }

        public Builder setFaultHandler(FaultHandler faultHandler) {
            this.faultHandler = faultHandler;
            return this;
        }

        public MetadataShell build() {
            return new MetadataShell(raftManager,
                snapshotPath,
                faultHandler);
        }
    }

    private final MetadataShellState state;

    private final KafkaRaftManager<ApiMessageAndVersion> raftManager;

    private final String snapshotPath;

    private final FaultHandler faultHandler;

    private final MetadataShellPublisher publisher;

    private SnapshotFileReader snapshotFileReader;

    private MetadataLoader loader;

    public MetadataShell(
        KafkaRaftManager<ApiMessageAndVersion> raftManager,
        String snapshotPath,
        FaultHandler faultHandler
    ) {
        this.state = new MetadataShellState();
        this.raftManager = raftManager;
        this.snapshotPath = snapshotPath;
        this.faultHandler = faultHandler;
        this.publisher = new MetadataShellPublisher(state);
        this.snapshotFileReader = null;
    }

    private void initializeWithRaftManager() {
        raftManager.startup();
        this.loader = new MetadataLoader.Builder().
                setFaultHandler(faultHandler).
                setNodeId(-1).
                setHighWaterMarkAccessor(() -> raftManager.client().highWatermark()).
                build();
        raftManager.register(loader);
    }

    private void initializeWithSnapshotFileReader() throws Exception {
        this.loader = new MetadataLoader.Builder().
                setFaultHandler(faultHandler).
                setNodeId(-1).
                setHighWaterMarkAccessor(() -> snapshotFileReader.highWaterMark()).
                build();
        snapshotFileReader = new SnapshotFileReader(snapshotPath, loader);
        snapshotFileReader.startup();
    }

    public void run(List<String> args) throws Exception {
        if (raftManager != null) {
            if (snapshotPath != null) {
                throw new RuntimeException("Can't specify both a raft manager and " +
                        "snapshot file reader.");
            }
            initializeWithRaftManager();
        } else if (snapshotPath != null) {
            initializeWithSnapshotFileReader();
        } else {
            throw new RuntimeException("You must specify either a raft manager or a " +
                    "snapshot file reader.");
        }
        loader.installPublishers(Collections.singletonList(publisher)).get(15, TimeUnit.MINUTES);
        if (args == null || args.isEmpty()) {
            // Interactive mode.
            System.out.println("Loading...");
            waitUntilCaughtUp();
            System.out.println("Starting...");
            try (InteractiveShell shell = new InteractiveShell(state)) {
                shell.runMainLoop();
            }
        } else {
            // Non-interactive mode.
            waitUntilCaughtUp();
            Commands commands = new Commands(false);
            try (PrintWriter writer = new PrintWriter(new BufferedWriter(
                    new OutputStreamWriter(System.out, StandardCharsets.UTF_8)))) {
                Commands.Handler handler = commands.parseCommand(args);
                handler.run(Optional.empty(), writer, state);
                writer.flush();
            }
        }
    }

    public void close() throws Exception {
        Utils.closeQuietly(loader, "loader");
        if (raftManager != null) {
            try {
                raftManager.shutdown();
            } catch (Exception e) {
                log.error("Error shutting down RaftManager", e);
            }
        }
        Utils.closeQuietly(snapshotFileReader, "raftManager");
    }

    public static void main(String[] args) throws Exception {
        ArgumentParser parser = ArgumentParsers
            .newArgumentParser("metadata-tool")
            .defaultHelp(true)
            .description("The Apache Kafka metadata tool");
        parser.addArgument("--snapshot", "-s")
            .type(String.class)
            .help("The snapshot file to read.");
        parser.addArgument("command")
            .nargs("*")
            .help("The command to run.");
        Namespace res = parser.parseArgsOrFail(args);
        try {
            Builder builder = new Builder();
            builder.setSnapshotPath(res.getString("snapshot"));
            Path tempDir = Files.createTempDirectory("MetadataShell");
            Exit.addShutdownHook("agent-shutdown-hook", () -> {
                log.debug("Removing temporary directory " + tempDir.toAbsolutePath());
                try {
                    Utils.delete(tempDir.toFile());
                } catch (Exception e) {
                    log.error("Got exception while removing temporary directory " +
                        tempDir.toAbsolutePath());
                }
            });
            MetadataShell shell = builder.build();
            try {
                shell.run(res.getList("command"));
            } finally {
                shell.close();
            }
            Exit.exit(0);
        } catch (TerseFailure e) {
            System.err.println("Error: " + e.getMessage());
            Exit.exit(1);
        } catch (Throwable e) {
            System.err.println("Unexpected error: " +
                (e.getMessage() == null ? "" : e.getMessage()));
            e.printStackTrace(System.err);
            Exit.exit(1);
        }
    }

    void waitUntilCaughtUp() throws ExecutionException, InterruptedException {
        while (true) {
            if (loader.lastAppliedOffset() > 0) {
                return;
            }
            Thread.sleep(10);
        }
        //snapshotFileReader.caughtUpFuture().get();
    }
>>>>>>> 15418db6
}<|MERGE_RESOLUTION|>--- conflicted
+++ resolved
@@ -52,148 +52,13 @@
  * The Kafka metadata shell entry point.
  */
 public final class MetadataShell {
-<<<<<<< HEAD
-	private static final Logger log = LoggerFactory.getLogger(MetadataShell.class);
-
-	public static class Builder {
-		private String snapshotPath;
-
-		public Builder setSnapshotPath(String snapshotPath) {
-			this.snapshotPath = snapshotPath;
-			return this;
-		}
-
-		public MetadataShell build() throws Exception {
-			if (snapshotPath == null) {
-				throw new RuntimeException("You must supply the log path via --snapshot");
-			}
-			MetadataNodeManager nodeManager = null;
-			SnapshotFileReader reader = null;
-			try {
-				nodeManager = new MetadataNodeManager();
-				reader = new SnapshotFileReader(snapshotPath, nodeManager.logListener());
-				return new MetadataShell(null, reader, nodeManager);
-			} catch (Throwable e) {
-				log.error("Initialization error", e);
-				if (reader != null) {
-					reader.close();
-				}
-				if (nodeManager != null) {
-					nodeManager.close();
-				}
-				throw e;
-			}
-		}
-	}
-
-	private final KafkaRaftManager<ApiMessageAndVersion> raftManager;
-
-	private final SnapshotFileReader snapshotFileReader;
-
-	private final MetadataNodeManager nodeManager;
-
-	public MetadataShell(KafkaRaftManager<ApiMessageAndVersion> raftManager,
-						 SnapshotFileReader snapshotFileReader,
-						 MetadataNodeManager nodeManager) {
-		this.raftManager = raftManager;
-		this.snapshotFileReader = snapshotFileReader;
-		this.nodeManager = nodeManager;
-	}
-
-	public void run(List<String> args) throws Exception {
-		nodeManager.setup();
-		if (raftManager != null) {
-			raftManager.startup();
-			raftManager.register(nodeManager.logListener());
-		} else if (snapshotFileReader != null) {
-			snapshotFileReader.startup();
-		} else {
-			throw new RuntimeException("Expected either a raft manager or snapshot reader");
-		}
-		if (args == null || args.isEmpty()) {
-			// Interactive mode.
-			System.out.println("Loading...");
-			waitUntilCaughtUp();
-			System.out.println("Starting...");
-			try (InteractiveShell shell = new InteractiveShell(nodeManager)) {
-				shell.runMainLoop();
-			}
-		} else {
-			// Non-interactive mode.
-			waitUntilCaughtUp();
-			Commands commands = new Commands(false);
-			try (PrintWriter writer = new PrintWriter(new BufferedWriter(
-					new OutputStreamWriter(System.out, StandardCharsets.UTF_8)))) {
-				Commands.Handler handler = commands.parseCommand(args);
-				handler.run(Optional.empty(), writer, nodeManager);
-				writer.flush();
-			}
-		}
-	}
-
-	public void close() throws Exception {
-		if (raftManager != null) {
-			raftManager.shutdown();
-		}
-		if (snapshotFileReader != null) {
-			snapshotFileReader.close();
-		}
-		nodeManager.close();
-	}
-
-	public static void main(String[] args) throws Exception {
-		ArgumentParser parser = ArgumentParsers
-				.newArgumentParser("metadata-tool")
-				.defaultHelp(true)
-				.description("The Apache Kafka metadata tool");
-		parser.addArgument("--snapshot", "-s")
-				.type(String.class)
-				.help("The snapshot file to read.");
-		parser.addArgument("command")
-				.nargs("*")
-				.help("The command to run.");
-		Namespace res = parser.parseArgsOrFail(args);
-		try {
-			Builder builder = new Builder();
-			builder.setSnapshotPath(res.getString("snapshot"));
-			Path tempDir = Files.createTempDirectory("MetadataShell");
-			Exit.addShutdownHook("agent-shutdown-hook", () -> {
-				log.debug("Removing temporary directory " + tempDir.toAbsolutePath().toString());
-				try {
-					Utils.delete(tempDir.toFile());
-				} catch (Exception e) {
-					log.error("Got exception while removing temporary directory " +
-							tempDir.toAbsolutePath().toString());
-				}
-			});
-			MetadataShell shell = builder.build();
-			try {
-				shell.run(res.getList("command"));
-			} finally {
-				shell.close();
-			}
-			Exit.exit(0);
-		} catch (TerseFailure e) {
-			System.err.println("Error: " + e.getMessage());
-			Exit.exit(1);
-		} catch (Throwable e) {
-			System.err.println("Unexpected error: " +
-					(e.getMessage() == null ? "" : e.getMessage()));
-			e.printStackTrace(System.err);
-			Exit.exit(1);
-		}
-	}
-
-	void waitUntilCaughtUp() throws ExecutionException, InterruptedException {
-		snapshotFileReader.caughtUpFuture().get();
-	}
-=======
     private static final Logger log = LoggerFactory.getLogger(MetadataShell.class);
 
     public static class Builder {
         private KafkaRaftManager<ApiMessageAndVersion> raftManager = null;
         private String snapshotPath = null;
-        private FaultHandler faultHandler = new LoggingFaultHandler("shell", () -> { });
+        private FaultHandler faultHandler = new LoggingFaultHandler("shell", () -> {
+        });
 
         public Builder setRaftManager(KafkaRaftManager<ApiMessageAndVersion> raftManager) {
             this.raftManager = raftManager;
@@ -211,9 +76,7 @@
         }
 
         public MetadataShell build() {
-            return new MetadataShell(raftManager,
-                snapshotPath,
-                faultHandler);
+            return new MetadataShell(raftManager, snapshotPath, faultHandler);
         }
     }
 
@@ -231,11 +94,7 @@
 
     private MetadataLoader loader;
 
-    public MetadataShell(
-        KafkaRaftManager<ApiMessageAndVersion> raftManager,
-        String snapshotPath,
-        FaultHandler faultHandler
-    ) {
+    public MetadataShell(KafkaRaftManager<ApiMessageAndVersion> raftManager, String snapshotPath, FaultHandler faultHandler) {
         this.state = new MetadataShellState();
         this.raftManager = raftManager;
         this.snapshotPath = snapshotPath;
@@ -246,20 +105,12 @@
 
     private void initializeWithRaftManager() {
         raftManager.startup();
-        this.loader = new MetadataLoader.Builder().
-                setFaultHandler(faultHandler).
-                setNodeId(-1).
-                setHighWaterMarkAccessor(() -> raftManager.client().highWatermark()).
-                build();
+        this.loader = new MetadataLoader.Builder().setFaultHandler(faultHandler).setNodeId(-1).setHighWaterMarkAccessor(() -> raftManager.client().highWatermark()).build();
         raftManager.register(loader);
     }
 
     private void initializeWithSnapshotFileReader() throws Exception {
-        this.loader = new MetadataLoader.Builder().
-                setFaultHandler(faultHandler).
-                setNodeId(-1).
-                setHighWaterMarkAccessor(() -> snapshotFileReader.highWaterMark()).
-                build();
+        this.loader = new MetadataLoader.Builder().setFaultHandler(faultHandler).setNodeId(-1).setHighWaterMarkAccessor(() -> snapshotFileReader.highWaterMark()).build();
         snapshotFileReader = new SnapshotFileReader(snapshotPath, loader);
         snapshotFileReader.startup();
     }
@@ -267,15 +118,13 @@
     public void run(List<String> args) throws Exception {
         if (raftManager != null) {
             if (snapshotPath != null) {
-                throw new RuntimeException("Can't specify both a raft manager and " +
-                        "snapshot file reader.");
+                throw new RuntimeException("Can't specify both a raft manager and " + "snapshot file reader.");
             }
             initializeWithRaftManager();
         } else if (snapshotPath != null) {
             initializeWithSnapshotFileReader();
         } else {
-            throw new RuntimeException("You must specify either a raft manager or a " +
-                    "snapshot file reader.");
+            throw new RuntimeException("You must specify either a raft manager or a " + "snapshot file reader.");
         }
         loader.installPublishers(Collections.singletonList(publisher)).get(15, TimeUnit.MINUTES);
         if (args == null || args.isEmpty()) {
@@ -290,8 +139,7 @@
             // Non-interactive mode.
             waitUntilCaughtUp();
             Commands commands = new Commands(false);
-            try (PrintWriter writer = new PrintWriter(new BufferedWriter(
-                    new OutputStreamWriter(System.out, StandardCharsets.UTF_8)))) {
+            try (PrintWriter writer = new PrintWriter(new BufferedWriter(new OutputStreamWriter(System.out, StandardCharsets.UTF_8)))) {
                 Commands.Handler handler = commands.parseCommand(args);
                 handler.run(Optional.empty(), writer, state);
                 writer.flush();
@@ -312,16 +160,9 @@
     }
 
     public static void main(String[] args) throws Exception {
-        ArgumentParser parser = ArgumentParsers
-            .newArgumentParser("metadata-tool")
-            .defaultHelp(true)
-            .description("The Apache Kafka metadata tool");
-        parser.addArgument("--snapshot", "-s")
-            .type(String.class)
-            .help("The snapshot file to read.");
-        parser.addArgument("command")
-            .nargs("*")
-            .help("The command to run.");
+        ArgumentParser parser = ArgumentParsers.newArgumentParser("metadata-tool").defaultHelp(true).description("The Apache Kafka metadata tool");
+        parser.addArgument("--snapshot", "-s").type(String.class).help("The snapshot file to read.");
+        parser.addArgument("command").nargs("*").help("The command to run.");
         Namespace res = parser.parseArgsOrFail(args);
         try {
             Builder builder = new Builder();
@@ -332,8 +173,7 @@
                 try {
                     Utils.delete(tempDir.toFile());
                 } catch (Exception e) {
-                    log.error("Got exception while removing temporary directory " +
-                        tempDir.toAbsolutePath());
+                    log.error("Got exception while removing temporary directory " + tempDir.toAbsolutePath());
                 }
             });
             MetadataShell shell = builder.build();
@@ -347,8 +187,7 @@
             System.err.println("Error: " + e.getMessage());
             Exit.exit(1);
         } catch (Throwable e) {
-            System.err.println("Unexpected error: " +
-                (e.getMessage() == null ? "" : e.getMessage()));
+            System.err.println("Unexpected error: " + (e.getMessage() == null ? "" : e.getMessage()));
             e.printStackTrace(System.err);
             Exit.exit(1);
         }
@@ -363,5 +202,4 @@
         }
         //snapshotFileReader.caughtUpFuture().get();
     }
->>>>>>> 15418db6
 }