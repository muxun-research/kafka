/*
 * Licensed to the Apache Software Foundation (ASF) under one or more
 * contributor license agreements. See the NOTICE file distributed with
 * this work for additional information regarding copyright ownership.
 * The ASF licenses this file to You under the Apache License, Version 2.0
 * (the "License"); you may not use this file except in compliance with
 * the License. You may obtain a copy of the License at
 *
 *    http://www.apache.org/licenses/LICENSE-2.0
 *
 * Unless required by applicable law or agreed to in writing, software
 * distributed under the License is distributed on an "AS IS" BASIS,
 * WITHOUT WARRANTIES OR CONDITIONS OF ANY KIND, either express or implied.
 * See the License for the specific language governing permissions and
 * limitations under the License.
 */

package org.apache.kafka.shell;

import kafka.raft.KafkaRaftManager;
import kafka.tools.TerseFailure;

import org.apache.kafka.common.utils.Exit;
import org.apache.kafka.common.utils.Utils;
import org.apache.kafka.image.loader.MetadataLoader;
import org.apache.kafka.metadata.util.SnapshotFileReader;
import org.apache.kafka.server.common.ApiMessageAndVersion;
import org.apache.kafka.server.fault.FaultHandler;
import org.apache.kafka.server.fault.LoggingFaultHandler;
import org.apache.kafka.server.util.FileLock;
import org.apache.kafka.shell.command.Commands;
import org.apache.kafka.shell.state.MetadataShellPublisher;
import org.apache.kafka.shell.state.MetadataShellState;

import net.sourceforge.argparse4j.ArgumentParsers;
import net.sourceforge.argparse4j.inf.ArgumentParser;
import net.sourceforge.argparse4j.inf.Namespace;

import org.slf4j.Logger;
import org.slf4j.LoggerFactory;

import java.io.BufferedWriter;
import java.io.File;
import java.io.IOException;
import java.io.OutputStreamWriter;
import java.io.PrintWriter;
import java.nio.charset.StandardCharsets;
import java.nio.file.Files;
import java.nio.file.Path;
import java.util.Collections;
import java.util.List;
import java.util.Optional;
import java.util.concurrent.TimeUnit;


/**
 * The Kafka metadata shell entry point.
 */
public final class MetadataShell {
    private static final Logger log = LoggerFactory.getLogger(MetadataShell.class);

    public static class Builder {
        private KafkaRaftManager<ApiMessageAndVersion> raftManager = null;
        private String snapshotPath = null;
        private FaultHandler faultHandler = new LoggingFaultHandler("shell", () -> {
        });

        // Note: we assume that we have already taken the lock on the log directory before calling
        // this method.
        public Builder setRaftManager(KafkaRaftManager<ApiMessageAndVersion> raftManager) {
            this.raftManager = raftManager;
            return this;
        }

        public Builder setSnapshotPath(String snapshotPath) {
            this.snapshotPath = snapshotPath;
            return this;
        }

        public Builder setFaultHandler(FaultHandler faultHandler) {
            this.faultHandler = faultHandler;
            return this;
        }

        public MetadataShell build() {
            return new MetadataShell(raftManager, snapshotPath, faultHandler);
        }
    }

    /**
     * Return the parent directory of a file. This works around Java's quirky API,
     * which does not honor the UNIX convention of the parent of root being root itself.
     */
    static File parent(File file) {
        File parent = file.getParentFile();
        return parent == null ? file : parent;
    }
    
    static File parentParent(File file) {
        return parent(parent(file));
    }

    /**
     * Take the FileLock in the given directory, if it already exists. Technically, there is a
     * TOCTOU bug here where someone could create and lock the lockfile in between our check
     * and our use. However, this is very unlikely to ever be a problem in practice, and closing
     * this hole would require the parent directory to always be writable when loading a
     * snapshot so that we could create our .lock file there.
     */
    static FileLock takeDirectoryLockIfExists(File directory) throws IOException {
        if (new File(directory, ".lock").exists()) {
            return takeDirectoryLock(directory);
        } else {
            return null;
        }
    }

    /**
     * Take the FileLock in the given directory.
     */
    static FileLock takeDirectoryLock(File directory) throws IOException {
        FileLock fileLock = new FileLock(new File(directory, ".lock"));
        try {
            if (!fileLock.tryLock()) {
                throw new RuntimeException("Unable to lock " + directory.getAbsolutePath() +
                    ". Please ensure that no broker or controller process is using this " +
                    "directory before proceeding.");
            }
        } catch (Throwable e) {
            fileLock.destroy();
            throw e;
        }
        return fileLock;
    }

    private final MetadataShellState state;

    private final KafkaRaftManager<ApiMessageAndVersion> raftManager;

    private final String snapshotPath;

    private final FaultHandler faultHandler;

    private final MetadataShellPublisher publisher;

    private FileLock fileLock;

    private SnapshotFileReader snapshotFileReader;

    private MetadataLoader loader;

    public MetadataShell(KafkaRaftManager<ApiMessageAndVersion> raftManager, String snapshotPath, FaultHandler faultHandler) {
        this.state = new MetadataShellState();
        this.raftManager = raftManager;
        this.snapshotPath = snapshotPath;
        this.faultHandler = faultHandler;
        this.publisher = new MetadataShellPublisher(state);
        this.fileLock = null;
        this.snapshotFileReader = null;
    }

    private void initializeWithRaftManager() {
        raftManager.startup();
        this.loader = new MetadataLoader.Builder().setFaultHandler(faultHandler).setNodeId(-1).setHighWaterMarkAccessor(() -> raftManager.client().highWatermark()).build();
        raftManager.register(loader);
    }

    private void initializeWithSnapshotFileReader() throws Exception {
<<<<<<< HEAD
        this.loader = new MetadataLoader.Builder().setFaultHandler(faultHandler).setNodeId(-1).setHighWaterMarkAccessor(() -> snapshotFileReader.highWaterMark()).build();
=======
        this.fileLock = takeDirectoryLockIfExists(parentParent(new File(snapshotPath)));
        this.loader = new MetadataLoader.Builder().
                setFaultHandler(faultHandler).
                setNodeId(-1).
                setHighWaterMarkAccessor(() -> snapshotFileReader.highWaterMark()).
                build();
>>>>>>> 9494bebe
        snapshotFileReader = new SnapshotFileReader(snapshotPath, loader);
        snapshotFileReader.startup();
    }

    public void run(List<String> args) throws Exception {
        if (raftManager != null) {
            if (snapshotPath != null) {
                throw new RuntimeException("Can't specify both a raft manager and " + "snapshot file reader.");
            }
            initializeWithRaftManager();
        } else if (snapshotPath != null) {
            initializeWithSnapshotFileReader();
        } else {
            throw new RuntimeException("You must specify either a raft manager or a " + "snapshot file reader.");
        }
        loader.installPublishers(Collections.singletonList(publisher)).get(15, TimeUnit.MINUTES);
        if (args == null || args.isEmpty()) {
            // Interactive mode.
            System.out.println("Loading...");
            waitUntilCaughtUp();
            System.out.println("Starting...");
            try (InteractiveShell shell = new InteractiveShell(state)) {
                shell.runMainLoop();
            }
        } else {
            // Non-interactive mode.
            waitUntilCaughtUp();
            Commands commands = new Commands(false);
            try (PrintWriter writer = new PrintWriter(new BufferedWriter(new OutputStreamWriter(System.out, StandardCharsets.UTF_8)))) {
                Commands.Handler handler = commands.parseCommand(args);
                handler.run(Optional.empty(), writer, state);
                writer.flush();
            }
        }
    }

    public void close() {
        Utils.closeQuietly(loader, "loader");
        if (raftManager != null) {
            try {
                raftManager.shutdown();
            } catch (Exception e) {
                log.error("Error shutting down RaftManager", e);
            }
        }
        Utils.closeQuietly(snapshotFileReader, "raftManager");
        if (fileLock != null) {
            try {
                fileLock.destroy();
            } catch (Exception e) {
                log.error("Error destroying fileLock", e);
            } finally {
                fileLock = null;
            }
        }
    }

<<<<<<< HEAD
    public static void main(String[] args) throws Exception {
        ArgumentParser parser = ArgumentParsers.newArgumentParser("metadata-tool").defaultHelp(true).description("The Apache Kafka metadata tool");
        parser.addArgument("--snapshot", "-s").type(String.class).help("The snapshot file to read.");
        parser.addArgument("command").nargs("*").help("The command to run.");
=======
    public static void main(String[] args) {
        ArgumentParser parser = ArgumentParsers
            .newArgumentParser("kafka-metadata-shell")
            .defaultHelp(true)
            .description("The Apache Kafka metadata shell");
        parser.addArgument("--snapshot", "-s")
            .type(String.class)
            .help("The snapshot file to read.");
        parser.addArgument("command")
            .nargs("*")
            .help("The command to run.");
>>>>>>> 9494bebe
        Namespace res = parser.parseArgsOrFail(args);
        try {
            Builder builder = new Builder();
            builder.setSnapshotPath(res.getString("snapshot"));
            Path tempDir = Files.createTempDirectory("MetadataShell");
            Exit.addShutdownHook("agent-shutdown-hook", () -> {
                log.debug("Removing temporary directory " + tempDir.toAbsolutePath());
                try {
                    Utils.delete(tempDir.toFile());
                } catch (Exception e) {
                    log.error("Got exception while removing temporary directory " + tempDir.toAbsolutePath());
                }
            });
            MetadataShell shell = builder.build();
            try {
                shell.run(res.getList("command"));
            } finally {
                shell.close();
            }
            Exit.exit(0);
        } catch (TerseFailure e) {
            System.err.println("Error: " + e.getMessage());
            Exit.exit(1);
        } catch (Throwable e) {
            System.err.println("Unexpected error: " + (e.getMessage() == null ? "" : e.getMessage()));
            e.printStackTrace(System.err);
            Exit.exit(1);
        }
    }

    void waitUntilCaughtUp() throws InterruptedException {
        while (true) {
            if (loader.lastAppliedOffset() > 0) {
                return;
            }
            Thread.sleep(10);
        }
    }
}<|MERGE_RESOLUTION|>--- conflicted
+++ resolved
@@ -62,8 +62,7 @@
     public static class Builder {
         private KafkaRaftManager<ApiMessageAndVersion> raftManager = null;
         private String snapshotPath = null;
-        private FaultHandler faultHandler = new LoggingFaultHandler("shell", () -> {
-        });
+        private FaultHandler faultHandler = new LoggingFaultHandler("shell", () -> { });
 
         // Note: we assume that we have already taken the lock on the log directory before calling
         // this method.
@@ -83,7 +82,9 @@
         }
 
         public MetadataShell build() {
-            return new MetadataShell(raftManager, snapshotPath, faultHandler);
+            return new MetadataShell(raftManager,
+                snapshotPath,
+                faultHandler);
         }
     }
 
@@ -149,7 +150,11 @@
 
     private MetadataLoader loader;
 
-    public MetadataShell(KafkaRaftManager<ApiMessageAndVersion> raftManager, String snapshotPath, FaultHandler faultHandler) {
+    public MetadataShell(
+        KafkaRaftManager<ApiMessageAndVersion> raftManager,
+        String snapshotPath,
+        FaultHandler faultHandler
+    ) {
         this.state = new MetadataShellState();
         this.raftManager = raftManager;
         this.snapshotPath = snapshotPath;
@@ -161,21 +166,21 @@
 
     private void initializeWithRaftManager() {
         raftManager.startup();
-        this.loader = new MetadataLoader.Builder().setFaultHandler(faultHandler).setNodeId(-1).setHighWaterMarkAccessor(() -> raftManager.client().highWatermark()).build();
+        this.loader = new MetadataLoader.Builder().
+                setFaultHandler(faultHandler).
+                setNodeId(-1).
+                setHighWaterMarkAccessor(() -> raftManager.client().highWatermark()).
+                build();
         raftManager.register(loader);
     }
 
     private void initializeWithSnapshotFileReader() throws Exception {
-<<<<<<< HEAD
-        this.loader = new MetadataLoader.Builder().setFaultHandler(faultHandler).setNodeId(-1).setHighWaterMarkAccessor(() -> snapshotFileReader.highWaterMark()).build();
-=======
         this.fileLock = takeDirectoryLockIfExists(parentParent(new File(snapshotPath)));
         this.loader = new MetadataLoader.Builder().
                 setFaultHandler(faultHandler).
                 setNodeId(-1).
                 setHighWaterMarkAccessor(() -> snapshotFileReader.highWaterMark()).
                 build();
->>>>>>> 9494bebe
         snapshotFileReader = new SnapshotFileReader(snapshotPath, loader);
         snapshotFileReader.startup();
     }
@@ -183,13 +188,15 @@
     public void run(List<String> args) throws Exception {
         if (raftManager != null) {
             if (snapshotPath != null) {
-                throw new RuntimeException("Can't specify both a raft manager and " + "snapshot file reader.");
+                throw new RuntimeException("Can't specify both a raft manager and " +
+                        "snapshot file reader.");
             }
             initializeWithRaftManager();
         } else if (snapshotPath != null) {
             initializeWithSnapshotFileReader();
         } else {
-            throw new RuntimeException("You must specify either a raft manager or a " + "snapshot file reader.");
+            throw new RuntimeException("You must specify either a raft manager or a " +
+                    "snapshot file reader.");
         }
         loader.installPublishers(Collections.singletonList(publisher)).get(15, TimeUnit.MINUTES);
         if (args == null || args.isEmpty()) {
@@ -204,7 +211,8 @@
             // Non-interactive mode.
             waitUntilCaughtUp();
             Commands commands = new Commands(false);
-            try (PrintWriter writer = new PrintWriter(new BufferedWriter(new OutputStreamWriter(System.out, StandardCharsets.UTF_8)))) {
+            try (PrintWriter writer = new PrintWriter(new BufferedWriter(
+                    new OutputStreamWriter(System.out, StandardCharsets.UTF_8)))) {
                 Commands.Handler handler = commands.parseCommand(args);
                 handler.run(Optional.empty(), writer, state);
                 writer.flush();
@@ -233,12 +241,6 @@
         }
     }
 
-<<<<<<< HEAD
-    public static void main(String[] args) throws Exception {
-        ArgumentParser parser = ArgumentParsers.newArgumentParser("metadata-tool").defaultHelp(true).description("The Apache Kafka metadata tool");
-        parser.addArgument("--snapshot", "-s").type(String.class).help("The snapshot file to read.");
-        parser.addArgument("command").nargs("*").help("The command to run.");
-=======
     public static void main(String[] args) {
         ArgumentParser parser = ArgumentParsers
             .newArgumentParser("kafka-metadata-shell")
@@ -250,7 +252,6 @@
         parser.addArgument("command")
             .nargs("*")
             .help("The command to run.");
->>>>>>> 9494bebe
         Namespace res = parser.parseArgsOrFail(args);
         try {
             Builder builder = new Builder();
@@ -261,7 +262,8 @@
                 try {
                     Utils.delete(tempDir.toFile());
                 } catch (Exception e) {
-                    log.error("Got exception while removing temporary directory " + tempDir.toAbsolutePath());
+                    log.error("Got exception while removing temporary directory " +
+                        tempDir.toAbsolutePath());
                 }
             });
             MetadataShell shell = builder.build();
@@ -275,7 +277,8 @@
             System.err.println("Error: " + e.getMessage());
             Exit.exit(1);
         } catch (Throwable e) {
-            System.err.println("Unexpected error: " + (e.getMessage() == null ? "" : e.getMessage()));
+            System.err.println("Unexpected error: " +
+                (e.getMessage() == null ? "" : e.getMessage()));
             e.printStackTrace(System.err);
             Exit.exit(1);
         }
