--- conflicted
+++ resolved
@@ -28,7 +28,11 @@
  */
 public final class NoOpCommandHandler implements Commands.Handler {
     @Override
-    public void run(Optional<InteractiveShell> shell, PrintWriter writer, MetadataShellState state) {
+    public void run(
+        Optional<InteractiveShell> shell,
+        PrintWriter writer,
+        MetadataShellState state
+    ) {
     }
 
     @Override
@@ -38,12 +42,6 @@
 
     @Override
     public boolean equals(Object other) {
-<<<<<<< HEAD
-        if (!(other instanceof NoOpCommandHandler))
-            return false;
-        return true;
-=======
         return other instanceof NoOpCommandHandler;
->>>>>>> 9494bebe
     }
 }