/*
 * Licensed to the Apache Software Foundation (ASF) under one or more
 * contributor license agreements. See the NOTICE file distributed with
 * this work for additional information regarding copyright ownership.
 * The ASF licenses this file to You under the Apache License, Version 2.0
 * (the "License"); you may not use this file except in compliance with
 * the License. You may obtain a copy of the License at
 *
 *    http://www.apache.org/licenses/LICENSE-2.0
 *
 * Unless required by applicable law or agreed to in writing, software
 * distributed under the License is distributed on an "AS IS" BASIS,
 * WITHOUT WARRANTIES OR CONDITIONS OF ANY KIND, either express or implied.
 * See the License for the specific language governing permissions and
 * limitations under the License.
 */

package org.apache.kafka.shell.command;

import org.apache.kafka.shell.InteractiveShell;
import org.apache.kafka.shell.state.MetadataShellState;

import net.sourceforge.argparse4j.inf.ArgumentParser;
import net.sourceforge.argparse4j.inf.Namespace;

import org.jline.reader.Candidate;

import java.io.PrintWriter;
import java.util.List;
import java.util.Optional;

/**
 * Implements the help command.
 */
public final class HelpCommandHandler implements Commands.Handler {
    public static final Commands.Type TYPE = new HelpCommandType();

    public static class HelpCommandType implements Commands.Type {
        private HelpCommandType() {
        }

        @Override
        public String name() {
            return "help";
        }

        @Override
        public String description() {
            return "Display this help message.";
        }

        @Override
        public boolean shellOnly() {
            return true;
        }

        @Override
        public void addArguments(ArgumentParser parser) {
            // nothing to do
        }

        @Override
        public Commands.Handler createHandler(Namespace namespace) {
            return new HelpCommandHandler();
        }

        @Override
        public void completeNext(MetadataShellState state, List<String> nextWords, List<Candidate> candidates) throws Exception {
            // nothing to do
        }
    }

    @Override
    public void run(Optional<InteractiveShell> shell, PrintWriter writer, MetadataShellState state) {
        writer.printf("Welcome to the Apache Kafka metadata shell.%n%n");
        new Commands(true).parser().printHelp(writer);
    }

    @Override
    public int hashCode() {
        return 0;
    }

    @Override
    public boolean equals(Object other) {
<<<<<<< HEAD
        if (!(other instanceof HelpCommandHandler))
            return false;
        return true;
=======
        return other instanceof HelpCommandHandler;
>>>>>>> 9494bebe
    }
}<|MERGE_RESOLUTION|>--- conflicted
+++ resolved
@@ -65,13 +65,21 @@
         }
 
         @Override
-        public void completeNext(MetadataShellState state, List<String> nextWords, List<Candidate> candidates) throws Exception {
+        public void completeNext(
+            MetadataShellState state,
+            List<String> nextWords,
+            List<Candidate> candidates
+        ) throws Exception {
             // nothing to do
         }
     }
 
     @Override
-    public void run(Optional<InteractiveShell> shell, PrintWriter writer, MetadataShellState state) {
+    public void run(
+        Optional<InteractiveShell> shell,
+        PrintWriter writer,
+        MetadataShellState state
+    ) {
         writer.printf("Welcome to the Apache Kafka metadata shell.%n%n");
         new Commands(true).parser().printHelp(writer);
     }
@@ -83,12 +91,6 @@
 
     @Override
     public boolean equals(Object other) {
-<<<<<<< HEAD
-        if (!(other instanceof HelpCommandHandler))
-            return false;
-        return true;
-=======
         return other instanceof HelpCommandHandler;
->>>>>>> 9494bebe
     }
 }