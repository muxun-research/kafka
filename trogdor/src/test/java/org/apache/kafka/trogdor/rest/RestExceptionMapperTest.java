--- conflicted
+++ resolved
@@ -23,12 +23,6 @@
 import com.fasterxml.jackson.databind.JavaType;
 import com.fasterxml.jackson.databind.JsonMappingException;
 import com.fasterxml.jackson.databind.exc.InvalidTypeIdException;
-<<<<<<< HEAD
-
-import javax.ws.rs.NotFoundException;
-import javax.ws.rs.core.Response;
-=======
->>>>>>> 9494bebe
 
 import org.junit.jupiter.api.Test;
 
@@ -40,82 +34,6 @@
 
 public class RestExceptionMapperTest {
 
-<<<<<<< HEAD
-	@Test
-	public void testToResponseNotFound() {
-		RestExceptionMapper mapper = new RestExceptionMapper();
-		Response resp = mapper.toResponse(new NotFoundException());
-		assertEquals(resp.getStatus(), Response.Status.NOT_FOUND.getStatusCode());
-	}
-
-	@Test
-	public void testToResponseInvalidTypeIdException() {
-		RestExceptionMapper mapper = new RestExceptionMapper();
-		JsonParser parser = null;
-		JavaType type = null;
-		Response resp = mapper.toResponse(InvalidTypeIdException.from(parser, "dummy msg", type, "dummy typeId"));
-		assertEquals(resp.getStatus(), Response.Status.NOT_IMPLEMENTED.getStatusCode());
-	}
-
-	@Test
-	public void testToResponseJsonMappingException() {
-		RestExceptionMapper mapper = new RestExceptionMapper();
-		JsonParser parser = null;
-		Response resp = mapper.toResponse(JsonMappingException.from(parser, "dummy msg"));
-		assertEquals(resp.getStatus(), Response.Status.BAD_REQUEST.getStatusCode());
-	}
-
-	@Test
-	public void testToResponseClassNotFoundException() {
-		RestExceptionMapper mapper = new RestExceptionMapper();
-		Response resp = mapper.toResponse(new ClassNotFoundException());
-		assertEquals(resp.getStatus(), Response.Status.NOT_IMPLEMENTED.getStatusCode());
-	}
-
-	@Test
-	public void testToResponseSerializationException() {
-		RestExceptionMapper mapper = new RestExceptionMapper();
-		Response resp = mapper.toResponse(new SerializationException());
-		assertEquals(resp.getStatus(), Response.Status.BAD_REQUEST.getStatusCode());
-	}
-
-	@Test
-	public void testToResponseInvalidRequestException() {
-		RestExceptionMapper mapper = new RestExceptionMapper();
-		Response resp = mapper.toResponse(new InvalidRequestException("invalid request"));
-		assertEquals(resp.getStatus(), Response.Status.BAD_REQUEST.getStatusCode());
-	}
-
-	@Test
-	public void testToResponseUnknownException() {
-		RestExceptionMapper mapper = new RestExceptionMapper();
-		Response resp = mapper.toResponse(new Exception("Unkown exception"));
-		assertEquals(resp.getStatus(), Response.Status.INTERNAL_SERVER_ERROR.getStatusCode());
-	}
-
-	@Test
-	public void testToExceptionNotFoundException() {
-		assertThrows(NotFoundException.class,
-				() -> RestExceptionMapper.toException(Response.Status.NOT_FOUND.getStatusCode(), "Not Found"));
-	}
-
-	@Test
-	public void testToExceptionClassNotFoundException() {
-		assertThrows(ClassNotFoundException.class,
-				() -> RestExceptionMapper.toException(Response.Status.NOT_IMPLEMENTED.getStatusCode(), "Not Implemented"));
-	}
-
-	@Test
-	public void testToExceptionSerializationException() {
-		assertThrows(InvalidRequestException.class,
-				() -> RestExceptionMapper.toException(Response.Status.BAD_REQUEST.getStatusCode(), "Bad Request"));
-	}
-
-	@Test
-	public void testToExceptionRuntimeException() {
-		assertThrows(RuntimeException.class, () -> RestExceptionMapper.toException(-1, "Unkown status code"));
-	}
-=======
     @Test
     public void testToResponseNotFound() {
         RestExceptionMapper mapper = new RestExceptionMapper();
@@ -190,5 +108,4 @@
     public void testToExceptionRuntimeException() {
         assertThrows(RuntimeException.class, () -> RestExceptionMapper.toException(-1, "Unknown status code"));
     }
->>>>>>> 9494bebe
 }