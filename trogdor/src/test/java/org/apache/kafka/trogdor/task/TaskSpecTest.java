/*
 * Licensed to the Apache Software Foundation (ASF) under one or more
 * contributor license agreements. See the NOTICE file distributed with
 * this work for additional information regarding copyright ownership.
 * The ASF licenses this file to You under the Apache License, Version 2.0
 * (the "License"); you may not use this file except in compliance with
 * the License. You may obtain a copy of the License at
 *
 *    http://www.apache.org/licenses/LICENSE-2.0
 *
 * Unless required by applicable law or agreed to in writing, software
 * distributed under the License is distributed on an "AS IS" BASIS,
 * WITHOUT WARRANTIES OR CONDITIONS OF ANY KIND, either express or implied.
 * See the License for the specific language governing permissions and
 * limitations under the License.
 */

package org.apache.kafka.trogdor.task;

import com.fasterxml.jackson.databind.exc.InvalidTypeIdException;
import org.apache.kafka.trogdor.common.JsonUtil;
import org.junit.jupiter.api.Test;
import org.junit.jupiter.api.Timeout;

import static java.util.concurrent.TimeUnit.MILLISECONDS;
import static org.junit.jupiter.api.Assertions.assertEquals;
import static org.junit.jupiter.api.Assertions.assertThrows;

@Timeout(value = 120000, unit = MILLISECONDS)
public class TaskSpecTest {

<<<<<<< HEAD
	@Test
	public void testTaskSpecSerialization() throws Exception {
		assertThrows(InvalidTypeIdException.class, () ->
				JsonUtil.JSON_SERDE.readValue(
						"{\"startMs\":123,\"durationMs\":456,\"exitMs\":1000,\"error\":\"foo\"}",
						SampleTaskSpec.class), "Missing type id should cause exception to be thrown");
		String inputJson = "{\"class\":\"org.apache.kafka.trogdor.task.SampleTaskSpec\"," +
				"\"startMs\":123,\"durationMs\":456,\"nodeToExitMs\":{\"node01\":1000},\"error\":\"foo\"}";
		SampleTaskSpec spec = JsonUtil.JSON_SERDE.readValue(inputJson, SampleTaskSpec.class);
		assertEquals(123, spec.startMs());
		assertEquals(456, spec.durationMs());
		assertEquals(Long.valueOf(1000), spec.nodeToExitMs().get("node01"));
		assertEquals("foo", spec.error());
		String outputJson = JsonUtil.toJsonString(spec);
		assertEquals(inputJson, outputJson);
	}
};
=======
    @Test
    public void testTaskSpecSerialization() throws Exception {
        assertThrows(InvalidTypeIdException.class, () ->
            JsonUtil.JSON_SERDE.readValue(
                "{\"startMs\":123,\"durationMs\":456,\"exitMs\":1000,\"error\":\"foo\"}",
                SampleTaskSpec.class), "Missing type id should cause exception to be thrown");
        String inputJson = "{\"class\":\"org.apache.kafka.trogdor.task.SampleTaskSpec\"," +
            "\"startMs\":123,\"durationMs\":456,\"nodeToExitMs\":{\"node01\":1000},\"error\":\"foo\"}";
        SampleTaskSpec spec = JsonUtil.JSON_SERDE.readValue(inputJson, SampleTaskSpec.class);
        assertEquals(123, spec.startMs());
        assertEquals(456, spec.durationMs());
        assertEquals(Long.valueOf(1000), spec.nodeToExitMs().get("node01"));
        assertEquals("foo", spec.error());
        String outputJson = JsonUtil.toJsonString(spec);
        assertEquals(inputJson, outputJson);
    }
}
>>>>>>> 15418db6
<|MERGE_RESOLUTION|>--- conflicted
+++ resolved
@@ -29,33 +29,10 @@
 @Timeout(value = 120000, unit = MILLISECONDS)
 public class TaskSpecTest {
 
-<<<<<<< HEAD
-	@Test
-	public void testTaskSpecSerialization() throws Exception {
-		assertThrows(InvalidTypeIdException.class, () ->
-				JsonUtil.JSON_SERDE.readValue(
-						"{\"startMs\":123,\"durationMs\":456,\"exitMs\":1000,\"error\":\"foo\"}",
-						SampleTaskSpec.class), "Missing type id should cause exception to be thrown");
-		String inputJson = "{\"class\":\"org.apache.kafka.trogdor.task.SampleTaskSpec\"," +
-				"\"startMs\":123,\"durationMs\":456,\"nodeToExitMs\":{\"node01\":1000},\"error\":\"foo\"}";
-		SampleTaskSpec spec = JsonUtil.JSON_SERDE.readValue(inputJson, SampleTaskSpec.class);
-		assertEquals(123, spec.startMs());
-		assertEquals(456, spec.durationMs());
-		assertEquals(Long.valueOf(1000), spec.nodeToExitMs().get("node01"));
-		assertEquals("foo", spec.error());
-		String outputJson = JsonUtil.toJsonString(spec);
-		assertEquals(inputJson, outputJson);
-	}
-};
-=======
     @Test
     public void testTaskSpecSerialization() throws Exception {
-        assertThrows(InvalidTypeIdException.class, () ->
-            JsonUtil.JSON_SERDE.readValue(
-                "{\"startMs\":123,\"durationMs\":456,\"exitMs\":1000,\"error\":\"foo\"}",
-                SampleTaskSpec.class), "Missing type id should cause exception to be thrown");
-        String inputJson = "{\"class\":\"org.apache.kafka.trogdor.task.SampleTaskSpec\"," +
-            "\"startMs\":123,\"durationMs\":456,\"nodeToExitMs\":{\"node01\":1000},\"error\":\"foo\"}";
+        assertThrows(InvalidTypeIdException.class, () -> JsonUtil.JSON_SERDE.readValue("{\"startMs\":123,\"durationMs\":456,\"exitMs\":1000,\"error\":\"foo\"}", SampleTaskSpec.class), "Missing type id should cause exception to be thrown");
+        String inputJson = "{\"class\":\"org.apache.kafka.trogdor.task.SampleTaskSpec\"," + "\"startMs\":123,\"durationMs\":456,\"nodeToExitMs\":{\"node01\":1000},\"error\":\"foo\"}";
         SampleTaskSpec spec = JsonUtil.JSON_SERDE.readValue(inputJson, SampleTaskSpec.class);
         assertEquals(123, spec.startMs());
         assertEquals(456, spec.durationMs());
@@ -64,5 +41,4 @@
         String outputJson = JsonUtil.toJsonString(spec);
         assertEquals(inputJson, outputJson);
     }
-}
->>>>>>> 15418db6
+}