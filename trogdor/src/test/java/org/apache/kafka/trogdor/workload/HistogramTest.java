/*
 * Licensed to the Apache Software Foundation (ASF) under one or more
 * contributor license agreements. See the NOTICE file distributed with
 * this work for additional information regarding copyright ownership.
 * The ASF licenses this file to You under the Apache License, Version 2.0
 * (the "License"); you may not use this file except in compliance with
 * the License. You may obtain a copy of the License at
 *
 *    http://www.apache.org/licenses/LICENSE-2.0
 *
 * Unless required by applicable law or agreed to in writing, software
 * distributed under the License is distributed on an "AS IS" BASIS,
 * WITHOUT WARRANTIES OR CONDITIONS OF ANY KIND, either express or implied.
 * See the License for the specific language governing permissions and
 * limitations under the License.
 */

package org.apache.kafka.trogdor.workload;

import static org.junit.jupiter.api.Assertions.assertEquals;

import org.junit.jupiter.api.Test;

public class HistogramTest {
	private static Histogram createHistogram(int maxValue, int... values) {
		Histogram histogram = new Histogram(maxValue);
		for (int value : values) {
			histogram.add(value);
		}
		return histogram;
	}

	@Test
	public void testHistogramAverage() {
		Histogram empty = createHistogram(1);
		assertEquals(0, (int) empty.summarize(new float[0]).average());

		Histogram histogram = createHistogram(70, 1, 2, 3, 4, 5, 6, 1);

		assertEquals(3, (int) histogram.summarize(new float[0]).average());
		histogram.add(60);
		assertEquals(10, (int) histogram.summarize(new float[0]).average());
	}

	@Test
	public void testHistogramSamples() {
		Histogram empty = createHistogram(100);
		assertEquals(0, empty.summarize(new float[0]).numSamples());
		Histogram histogram = createHistogram(100, 4, 8, 2, 4, 1, 100, 150);
		assertEquals(7, histogram.summarize(new float[0]).numSamples());
		histogram.add(60);
		assertEquals(8, histogram.summarize(new float[0]).numSamples());
	}

	@Test
	public void testHistogramPercentiles() {
		Histogram histogram = createHistogram(100, 1, 2, 3, 4, 5, 6, 80, 90);
		float[] percentiles = new float[]{0.5f, 0.90f, 0.99f, 1f};
		Histogram.Summary summary = histogram.summarize(percentiles);
		assertEquals(8, summary.numSamples());
		assertEquals(4, summary.percentiles().get(0).value());
		assertEquals(80, summary.percentiles().get(1).value());
		assertEquals(80, summary.percentiles().get(2).value());
		assertEquals(90, summary.percentiles().get(3).value());
		histogram.add(30);
		histogram.add(30);
		histogram.add(30);

		summary = histogram.summarize(new float[]{0.5f});
		assertEquals(11, summary.numSamples());
		assertEquals(5, summary.percentiles().get(0).value());

		Histogram empty = createHistogram(100);
		summary = empty.summarize(new float[]{0.5f});
		assertEquals(0, summary.percentiles().get(0).value());

<<<<<<< HEAD
		histogram = createHistogram(1000);
		histogram.add(100);
		histogram.add(200);
		summary = histogram.summarize(new float[]{0f, 0.5f, 1.0f});
		assertEquals(0, summary.percentiles().get(0).value());
		assertEquals(100, summary.percentiles().get(1).value());
		assertEquals(200, summary.percentiles().get(2).value());
	}
};
=======
        histogram = createHistogram(1000);
        histogram.add(100);
        histogram.add(200);
        summary = histogram.summarize(new float[] {0f, 0.5f, 1.0f});
        assertEquals(0, summary.percentiles().get(0).value());
        assertEquals(100, summary.percentiles().get(1).value());
        assertEquals(200, summary.percentiles().get(2).value());
    }
}
>>>>>>> 15418db6
<|MERGE_RESOLUTION|>--- conflicted
+++ resolved
@@ -17,81 +17,69 @@
 
 package org.apache.kafka.trogdor.workload;
 
+import org.junit.jupiter.api.Test;
+
 import static org.junit.jupiter.api.Assertions.assertEquals;
 
-import org.junit.jupiter.api.Test;
+public class HistogramTest {
+    private static Histogram createHistogram(int maxValue, int... values) {
+        Histogram histogram = new Histogram(maxValue);
+        for (int value : values) {
+            histogram.add(value);
+        }
+        return histogram;
+    }
 
-public class HistogramTest {
-	private static Histogram createHistogram(int maxValue, int... values) {
-		Histogram histogram = new Histogram(maxValue);
-		for (int value : values) {
-			histogram.add(value);
-		}
-		return histogram;
-	}
+    @Test
+    public void testHistogramAverage() {
+        Histogram empty = createHistogram(1);
+        assertEquals(0, (int) empty.summarize(new float[0]).average());
 
-	@Test
-	public void testHistogramAverage() {
-		Histogram empty = createHistogram(1);
-		assertEquals(0, (int) empty.summarize(new float[0]).average());
+        Histogram histogram = createHistogram(70, 1, 2, 3, 4, 5, 6, 1);
 
-		Histogram histogram = createHistogram(70, 1, 2, 3, 4, 5, 6, 1);
+        assertEquals(3, (int) histogram.summarize(new float[0]).average());
+        histogram.add(60);
+        assertEquals(10, (int) histogram.summarize(new float[0]).average());
+    }
 
-		assertEquals(3, (int) histogram.summarize(new float[0]).average());
-		histogram.add(60);
-		assertEquals(10, (int) histogram.summarize(new float[0]).average());
-	}
+    @Test
+    public void testHistogramSamples() {
+        Histogram empty = createHistogram(100);
+        assertEquals(0, empty.summarize(new float[0]).numSamples());
+        Histogram histogram = createHistogram(100, 4, 8, 2, 4, 1, 100, 150);
+        assertEquals(7, histogram.summarize(new float[0]).numSamples());
+        histogram.add(60);
+        assertEquals(8, histogram.summarize(new float[0]).numSamples());
+    }
 
-	@Test
-	public void testHistogramSamples() {
-		Histogram empty = createHistogram(100);
-		assertEquals(0, empty.summarize(new float[0]).numSamples());
-		Histogram histogram = createHistogram(100, 4, 8, 2, 4, 1, 100, 150);
-		assertEquals(7, histogram.summarize(new float[0]).numSamples());
-		histogram.add(60);
-		assertEquals(8, histogram.summarize(new float[0]).numSamples());
-	}
+    @Test
+    public void testHistogramPercentiles() {
+        Histogram histogram = createHistogram(100, 1, 2, 3, 4, 5, 6, 80, 90);
+        float[] percentiles = new float[]{0.5f, 0.90f, 0.99f, 1f};
+        Histogram.Summary summary = histogram.summarize(percentiles);
+        assertEquals(8, summary.numSamples());
+        assertEquals(4, summary.percentiles().get(0).value());
+        assertEquals(80, summary.percentiles().get(1).value());
+        assertEquals(80, summary.percentiles().get(2).value());
+        assertEquals(90, summary.percentiles().get(3).value());
+        histogram.add(30);
+        histogram.add(30);
+        histogram.add(30);
 
-	@Test
-	public void testHistogramPercentiles() {
-		Histogram histogram = createHistogram(100, 1, 2, 3, 4, 5, 6, 80, 90);
-		float[] percentiles = new float[]{0.5f, 0.90f, 0.99f, 1f};
-		Histogram.Summary summary = histogram.summarize(percentiles);
-		assertEquals(8, summary.numSamples());
-		assertEquals(4, summary.percentiles().get(0).value());
-		assertEquals(80, summary.percentiles().get(1).value());
-		assertEquals(80, summary.percentiles().get(2).value());
-		assertEquals(90, summary.percentiles().get(3).value());
-		histogram.add(30);
-		histogram.add(30);
-		histogram.add(30);
+        summary = histogram.summarize(new float[]{0.5f});
+        assertEquals(11, summary.numSamples());
+        assertEquals(5, summary.percentiles().get(0).value());
 
-		summary = histogram.summarize(new float[]{0.5f});
-		assertEquals(11, summary.numSamples());
-		assertEquals(5, summary.percentiles().get(0).value());
+        Histogram empty = createHistogram(100);
+        summary = empty.summarize(new float[]{0.5f});
+        assertEquals(0, summary.percentiles().get(0).value());
 
-		Histogram empty = createHistogram(100);
-		summary = empty.summarize(new float[]{0.5f});
-		assertEquals(0, summary.percentiles().get(0).value());
-
-<<<<<<< HEAD
-		histogram = createHistogram(1000);
-		histogram.add(100);
-		histogram.add(200);
-		summary = histogram.summarize(new float[]{0f, 0.5f, 1.0f});
-		assertEquals(0, summary.percentiles().get(0).value());
-		assertEquals(100, summary.percentiles().get(1).value());
-		assertEquals(200, summary.percentiles().get(2).value());
-	}
-};
-=======
         histogram = createHistogram(1000);
         histogram.add(100);
         histogram.add(200);
-        summary = histogram.summarize(new float[] {0f, 0.5f, 1.0f});
+        summary = histogram.summarize(new float[]{0f, 0.5f, 1.0f});
         assertEquals(0, summary.percentiles().get(0).value());
         assertEquals(100, summary.percentiles().get(1).value());
         assertEquals(200, summary.percentiles().get(2).value());
     }
 }
->>>>>>> 15418db6
