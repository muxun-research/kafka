--- conflicted
+++ resolved
@@ -17,63 +17,41 @@
 
 package org.apache.kafka.trogdor.common;
 
+import org.junit.jupiter.api.Test;
 import org.junit.jupiter.api.Timeout;
 import org.slf4j.Logger;
 import org.slf4j.LoggerFactory;
-import org.junit.jupiter.api.Test;
 
 import java.time.ZoneOffset;
 import java.util.Arrays;
 
 import static java.util.concurrent.TimeUnit.MILLISECONDS;
+import static org.apache.kafka.trogdor.common.StringFormatter.dateString;
 import static org.apache.kafka.trogdor.common.StringFormatter.durationString;
-import static org.apache.kafka.trogdor.common.StringFormatter.dateString;
 import static org.junit.jupiter.api.Assertions.assertEquals;
 
 @Timeout(value = 120000, unit = MILLISECONDS)
 public class StringFormatterTest {
-	private static final Logger log = LoggerFactory.getLogger(StringFormatterTest.class);
+    private static final Logger log = LoggerFactory.getLogger(StringFormatterTest.class);
 
-	@Test
-	public void testDateString() {
-		assertEquals("2019-01-08T20:59:29.85Z", dateString(1546981169850L, ZoneOffset.UTC));
-	}
+    @Test
+    public void testDateString() {
+        assertEquals("2019-01-08T20:59:29.85Z", dateString(1546981169850L, ZoneOffset.UTC));
+    }
 
-	@Test
-	public void testDurationString() {
-		assertEquals("1m", durationString(60000));
-		assertEquals("1m1s", durationString(61000));
-		assertEquals("1m1s", durationString(61200));
-		assertEquals("5s", durationString(5000));
-		assertEquals("2h", durationString(7200000));
-		assertEquals("2h1s", durationString(7201000));
-		assertEquals("2h5m3s", durationString(7503000));
-	}
+    @Test
+    public void testDurationString() {
+        assertEquals("1m", durationString(60000));
+        assertEquals("1m1s", durationString(61000));
+        assertEquals("1m1s", durationString(61200));
+        assertEquals("5s", durationString(5000));
+        assertEquals("2h", durationString(7200000));
+        assertEquals("2h1s", durationString(7201000));
+        assertEquals("2h5m3s", durationString(7503000));
+    }
 
-<<<<<<< HEAD
-	@Test
-	public void testPrettyPrintGrid() {
-		assertEquals(String.format(
-				"ANIMAL  NUMBER INDEX %n" +
-						"lion    1      12345 %n" +
-						"manatee 50     1     %n"),
-				StringFormatter.prettyPrintGrid(
-						Arrays.asList(Arrays.asList("ANIMAL", "NUMBER", "INDEX"),
-								Arrays.asList("lion", "1", "12345"),
-								Arrays.asList("manatee", "50", "1"))));
-	}
-};
-=======
     @Test
     public void testPrettyPrintGrid() {
-        assertEquals(String.format(
-                "ANIMAL  NUMBER INDEX %n" +
-                "lion    1      12345 %n" +
-                "manatee 50     1     %n"),
-            StringFormatter.prettyPrintGrid(
-                Arrays.asList(Arrays.asList("ANIMAL", "NUMBER", "INDEX"),
-                    Arrays.asList("lion", "1", "12345"),
-                    Arrays.asList("manatee", "50", "1"))));
+        assertEquals(String.format("ANIMAL  NUMBER INDEX %n" + "lion    1      12345 %n" + "manatee 50     1     %n"), StringFormatter.prettyPrintGrid(Arrays.asList(Arrays.asList("ANIMAL", "NUMBER", "INDEX"), Arrays.asList("lion", "1", "12345"), Arrays.asList("manatee", "50", "1"))));
     }
-}
->>>>>>> 15418db6
+}