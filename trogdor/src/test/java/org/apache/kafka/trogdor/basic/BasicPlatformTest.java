--- conflicted
+++ resolved
@@ -17,62 +17,28 @@
 
 package org.apache.kafka.trogdor.basic;
 
-import static java.util.concurrent.TimeUnit.MILLISECONDS;
-import static org.junit.jupiter.api.Assertions.assertEquals;
-
 import org.apache.kafka.common.utils.Utils;
 import org.apache.kafka.test.TestUtils;
 import org.apache.kafka.trogdor.common.Platform;
-
 import org.junit.jupiter.api.Test;
+import org.junit.jupiter.api.Timeout;
 
 import java.io.File;
 import java.io.OutputStreamWriter;
 import java.nio.charset.StandardCharsets;
 import java.nio.file.Files;
 
-import org.junit.jupiter.api.Timeout;
+import static java.util.concurrent.TimeUnit.MILLISECONDS;
+import static org.junit.jupiter.api.Assertions.assertEquals;
 
 @Timeout(value = 120000, unit = MILLISECONDS)
 public class BasicPlatformTest {
 
-<<<<<<< HEAD
-	@Test
-	public void testCreateBasicPlatform() throws Exception {
-		File configFile = TestUtils.tempFile();
-		try {
-			try (OutputStreamWriter writer = new OutputStreamWriter(Files.newOutputStream(configFile.toPath()),
-					StandardCharsets.UTF_8)) {
-				writer.write("{\n");
-				writer.write("  \"platform\": \"org.apache.kafka.trogdor.basic.BasicPlatform\",\n");
-				writer.write("  \"nodes\": {\n");
-				writer.write("    \"bob01\": {\n");
-				writer.write("      \"hostname\": \"localhost\",\n");
-				writer.write("      \"trogdor.agent.port\": 8888\n");
-				writer.write("    },\n");
-				writer.write("    \"bob02\": {\n");
-				writer.write("      \"hostname\": \"localhost\",\n");
-				writer.write("      \"trogdor.agent.port\": 8889\n");
-				writer.write("    }\n");
-				writer.write("  }\n");
-				writer.write("}\n");
-			}
-			Platform platform = Platform.Config.parse("bob01", configFile.getPath());
-			assertEquals("BasicPlatform", platform.name());
-			assertEquals(2, platform.topology().nodes().size());
-			assertEquals("bob01, bob02", Utils.join(platform.topology().nodes().keySet(), ", "));
-		} finally {
-			Files.delete(configFile.toPath());
-		}
-	}
-};
-=======
     @Test
     public void testCreateBasicPlatform() throws Exception {
         File configFile = TestUtils.tempFile();
         try {
-            try (OutputStreamWriter writer = new OutputStreamWriter(Files.newOutputStream(configFile.toPath()),
-                    StandardCharsets.UTF_8)) {
+            try (OutputStreamWriter writer = new OutputStreamWriter(Files.newOutputStream(configFile.toPath()), StandardCharsets.UTF_8)) {
                 writer.write("{\n");
                 writer.write("  \"platform\": \"org.apache.kafka.trogdor.basic.BasicPlatform\",\n");
                 writer.write("  \"nodes\": {\n");
@@ -95,5 +61,4 @@
             Files.delete(configFile.toPath());
         }
     }
-}
->>>>>>> 15418db6
+}