/*
 * Licensed to the Apache Software Foundation (ASF) under one or more
 * contributor license agreements. See the NOTICE file distributed with
 * this work for additional information regarding copyright ownership.
 * The ASF licenses this file to You under the Apache License, Version 2.0
 * (the "License"); you may not use this file except in compliance with
 * the License. You may obtain a copy of the License at
 *
 *    http://www.apache.org/licenses/LICENSE-2.0
 *
 * Unless required by applicable law or agreed to in writing, software
 * distributed under the License is distributed on an "AS IS" BASIS,
 * WITHOUT WARRANTIES OR CONDITIONS OF ANY KIND, either express or implied.
 * See the License for the specific language governing permissions and
 * limitations under the License.
 */

package org.apache.kafka.trogdor.coordinator;

import org.apache.kafka.trogdor.rest.TaskDone;
import org.apache.kafka.trogdor.rest.TaskPending;
import org.apache.kafka.trogdor.rest.TaskRunning;
import org.apache.kafka.trogdor.rest.TaskStopping;
import org.apache.kafka.trogdor.task.NoOpTaskSpec;
<<<<<<< HEAD
=======

import com.fasterxml.jackson.databind.node.JsonNodeFactory;

>>>>>>> 9494bebe
import org.junit.jupiter.api.Test;
import org.junit.jupiter.api.Timeout;

import java.time.ZoneOffset;

<<<<<<< HEAD
import static java.util.concurrent.TimeUnit.MILLISECONDS;
=======
>>>>>>> 9494bebe
import static org.junit.jupiter.api.Assertions.assertEquals;

@Timeout(value = 120)
public class CoordinatorClientTest {

    @Test
    public void testPrettyPrintTaskInfo() {
        assertEquals("Will start at 2019-01-08T07:05:59.85Z", CoordinatorClient.prettyPrintTaskInfo(new TaskPending(new NoOpTaskSpec(1546931159850L, 9000)), ZoneOffset.UTC));
        assertEquals("Started 2009-07-07T01:45:59.85Z; will stop after 9s", CoordinatorClient.prettyPrintTaskInfo(new TaskRunning(new NoOpTaskSpec(1146931159850L, 9000), 1246931159850L, JsonNodeFactory.instance.objectNode()), ZoneOffset.UTC));
        assertEquals("Started 2009-07-07T01:45:59.85Z", CoordinatorClient.prettyPrintTaskInfo(new TaskStopping(new NoOpTaskSpec(1146931159850L, 9000), 1246931159850L, JsonNodeFactory.instance.objectNode()), ZoneOffset.UTC));
        assertEquals("FINISHED at 2019-01-08T20:59:29.85Z after 10s", CoordinatorClient.prettyPrintTaskInfo(new TaskDone(new NoOpTaskSpec(0, 1000), 1546981159850L, 1546981169850L, "", false, JsonNodeFactory.instance.objectNode()), ZoneOffset.UTC));
        assertEquals("CANCELLED at 2019-01-08T20:59:29.85Z after 10s", CoordinatorClient.prettyPrintTaskInfo(new TaskDone(new NoOpTaskSpec(0, 1000), 1546981159850L, 1546981169850L, "", true, JsonNodeFactory.instance.objectNode()), ZoneOffset.UTC));
        assertEquals("FAILED at 2019-01-08T20:59:29.85Z after 10s", CoordinatorClient.prettyPrintTaskInfo(new TaskDone(new NoOpTaskSpec(0, 1000), 1546981159850L, 1546981169850L, "foobar", true, JsonNodeFactory.instance.objectNode()), ZoneOffset.UTC));
    }
}<|MERGE_RESOLUTION|>--- conflicted
+++ resolved
@@ -22,21 +22,14 @@
 import org.apache.kafka.trogdor.rest.TaskRunning;
 import org.apache.kafka.trogdor.rest.TaskStopping;
 import org.apache.kafka.trogdor.task.NoOpTaskSpec;
-<<<<<<< HEAD
-=======
 
 import com.fasterxml.jackson.databind.node.JsonNodeFactory;
 
->>>>>>> 9494bebe
 import org.junit.jupiter.api.Test;
 import org.junit.jupiter.api.Timeout;
 
 import java.time.ZoneOffset;
 
-<<<<<<< HEAD
-import static java.util.concurrent.TimeUnit.MILLISECONDS;
-=======
->>>>>>> 9494bebe
 import static org.junit.jupiter.api.Assertions.assertEquals;
 
 @Timeout(value = 120)
@@ -44,11 +37,43 @@
 
     @Test
     public void testPrettyPrintTaskInfo() {
-        assertEquals("Will start at 2019-01-08T07:05:59.85Z", CoordinatorClient.prettyPrintTaskInfo(new TaskPending(new NoOpTaskSpec(1546931159850L, 9000)), ZoneOffset.UTC));
-        assertEquals("Started 2009-07-07T01:45:59.85Z; will stop after 9s", CoordinatorClient.prettyPrintTaskInfo(new TaskRunning(new NoOpTaskSpec(1146931159850L, 9000), 1246931159850L, JsonNodeFactory.instance.objectNode()), ZoneOffset.UTC));
-        assertEquals("Started 2009-07-07T01:45:59.85Z", CoordinatorClient.prettyPrintTaskInfo(new TaskStopping(new NoOpTaskSpec(1146931159850L, 9000), 1246931159850L, JsonNodeFactory.instance.objectNode()), ZoneOffset.UTC));
-        assertEquals("FINISHED at 2019-01-08T20:59:29.85Z after 10s", CoordinatorClient.prettyPrintTaskInfo(new TaskDone(new NoOpTaskSpec(0, 1000), 1546981159850L, 1546981169850L, "", false, JsonNodeFactory.instance.objectNode()), ZoneOffset.UTC));
-        assertEquals("CANCELLED at 2019-01-08T20:59:29.85Z after 10s", CoordinatorClient.prettyPrintTaskInfo(new TaskDone(new NoOpTaskSpec(0, 1000), 1546981159850L, 1546981169850L, "", true, JsonNodeFactory.instance.objectNode()), ZoneOffset.UTC));
-        assertEquals("FAILED at 2019-01-08T20:59:29.85Z after 10s", CoordinatorClient.prettyPrintTaskInfo(new TaskDone(new NoOpTaskSpec(0, 1000), 1546981159850L, 1546981169850L, "foobar", true, JsonNodeFactory.instance.objectNode()), ZoneOffset.UTC));
+        assertEquals("Will start at 2019-01-08T07:05:59.85Z",
+            CoordinatorClient.prettyPrintTaskInfo(
+                new TaskPending(new NoOpTaskSpec(1546931159850L, 9000)),
+                ZoneOffset.UTC));
+        assertEquals("Started 2009-07-07T01:45:59.85Z; will stop after 9s",
+            CoordinatorClient.prettyPrintTaskInfo(
+                new TaskRunning(new NoOpTaskSpec(1146931159850L, 9000),
+                    1246931159850L,
+                    JsonNodeFactory.instance.objectNode()), ZoneOffset.UTC));
+        assertEquals("Started 2009-07-07T01:45:59.85Z",
+            CoordinatorClient.prettyPrintTaskInfo(
+                new TaskStopping(new NoOpTaskSpec(1146931159850L, 9000),
+                    1246931159850L,
+                    JsonNodeFactory.instance.objectNode()), ZoneOffset.UTC));
+        assertEquals("FINISHED at 2019-01-08T20:59:29.85Z after 10s",
+            CoordinatorClient.prettyPrintTaskInfo(
+                new TaskDone(new NoOpTaskSpec(0, 1000),
+                    1546981159850L,
+                    1546981169850L,
+                    "",
+                    false,
+                    JsonNodeFactory.instance.objectNode()), ZoneOffset.UTC));
+        assertEquals("CANCELLED at 2019-01-08T20:59:29.85Z after 10s",
+            CoordinatorClient.prettyPrintTaskInfo(
+                new TaskDone(new NoOpTaskSpec(0, 1000),
+                    1546981159850L,
+                    1546981169850L,
+                    "",
+                    true,
+                    JsonNodeFactory.instance.objectNode()), ZoneOffset.UTC));
+        assertEquals("FAILED at 2019-01-08T20:59:29.85Z after 10s",
+            CoordinatorClient.prettyPrintTaskInfo(
+                new TaskDone(new NoOpTaskSpec(0, 1000),
+                    1546981159850L,
+                    1546981169850L,
+                    "foobar",
+                    true,
+                    JsonNodeFactory.instance.objectNode()), ZoneOffset.UTC));
     }
 }