/*
 * Licensed to the Apache Software Foundation (ASF) under one or more
 * contributor license agreements. See the NOTICE file distributed with
 * this work for additional information regarding copyright ownership.
 * The ASF licenses this file to You under the Apache License, Version 2.0
 * (the "License"); you may not use this file except in compliance with
 * the License. You may obtain a copy of the License at
 *
 *    http://www.apache.org/licenses/LICENSE-2.0
 *
 * Unless required by applicable law or agreed to in writing, software
 * distributed under the License is distributed on an "AS IS" BASIS,
 * WITHOUT WARRANTIES OR CONDITIONS OF ANY KIND, either express or implied.
 * See the License for the specific language governing permissions and
 * limitations under the License.
 */

package org.apache.kafka.trogdor.common;

import static org.junit.jupiter.api.Assertions.assertEquals;
import static org.junit.jupiter.api.Assertions.assertThrows;

import org.apache.kafka.clients.admin.MockAdminClient;
import org.apache.kafka.clients.admin.NewTopic;
import org.apache.kafka.clients.admin.TopicDescription;
import org.apache.kafka.clients.producer.ProducerConfig;
import org.apache.kafka.common.Node;
import org.apache.kafka.common.TopicPartition;
import org.apache.kafka.common.TopicPartitionInfo;
import org.apache.kafka.common.errors.TopicExistsException;
import org.apache.kafka.common.errors.UnknownTopicOrPartitionException;
import org.apache.kafka.common.utils.Utils;
import org.junit.jupiter.api.BeforeEach;
import org.junit.jupiter.api.Test;
import org.slf4j.Logger;
import org.slf4j.LoggerFactory;

import java.util.ArrayList;
import java.util.Arrays;
import java.util.Collection;
import java.util.Collections;
import java.util.HashMap;
import java.util.HashSet;
import java.util.List;
import java.util.Map;
import java.util.Properties;

public class WorkerUtilsTest {

<<<<<<< HEAD
	private static final Logger log = LoggerFactory.getLogger(WorkerUtilsTest.class);

	private final Node broker1 = new Node(0, "testHost-1", 1234);
	private final Node broker2 = new Node(1, "testHost-2", 1234);
	private final Node broker3 = new Node(1, "testHost-3", 1234);
	private final List<Node> cluster = Arrays.asList(broker1, broker2, broker3);
	private final List<Node> singleReplica = Collections.singletonList(broker1);

	private static final String TEST_TOPIC = "test-topic-1";
	private static final short TEST_REPLICATION_FACTOR = 1;
	private static final int TEST_PARTITIONS = 1;
	private static final NewTopic NEW_TEST_TOPIC =
			new NewTopic(TEST_TOPIC, TEST_PARTITIONS, TEST_REPLICATION_FACTOR);

	private MockAdminClient adminClient;


	@BeforeEach
	public void setUp() {
		adminClient = new MockAdminClient(cluster, broker1);
	}

	@Test
	public void testCreateOneTopic() throws Throwable {
		Map<String, NewTopic> newTopics = Collections.singletonMap(TEST_TOPIC, NEW_TEST_TOPIC);

		WorkerUtils.createTopics(log, adminClient, newTopics, true);
		assertEquals(Collections.singleton(TEST_TOPIC), adminClient.listTopics().names().get());
		assertEquals(
				new TopicDescription(
						TEST_TOPIC, false,
						Collections.singletonList(
								new TopicPartitionInfo(0, broker1, singleReplica, Collections.<Node>emptyList()))),
				adminClient.describeTopics(
						Collections.singleton(TEST_TOPIC)).values().get(TEST_TOPIC).get()
		);
	}

	@Test
	public void testCreateRetriesOnTimeout() throws Throwable {
		adminClient.timeoutNextRequest(1);

		WorkerUtils.createTopics(
				log, adminClient, Collections.singletonMap(TEST_TOPIC, NEW_TEST_TOPIC), true);

		assertEquals(
				new TopicDescription(
						TEST_TOPIC, false,
						Collections.singletonList(
								new TopicPartitionInfo(0, broker1, singleReplica, Collections.<Node>emptyList()))),
				adminClient.describeTopics(
						Collections.singleton(TEST_TOPIC)).values().get(TEST_TOPIC).get()
		);
	}

	@Test
	public void testCreateZeroTopicsDoesNothing() throws Throwable {
		WorkerUtils.createTopics(log, adminClient, Collections.<String, NewTopic>emptyMap(), true);
		assertEquals(0, adminClient.listTopics().names().get().size());
	}

	@Test
	public void testCreateTopicsFailsIfAtLeastOneTopicExists() throws Throwable {
		adminClient.addTopic(
				false,
				TEST_TOPIC,
				Collections.singletonList(new TopicPartitionInfo(0, broker1, singleReplica, Collections.<Node>emptyList())),
				null);

		Map<String, NewTopic> newTopics = new HashMap<>();
		newTopics.put(TEST_TOPIC, NEW_TEST_TOPIC);
		newTopics.put("another-topic",
				new NewTopic("another-topic", TEST_PARTITIONS, TEST_REPLICATION_FACTOR));
		newTopics.put("one-more-topic",
				new NewTopic("one-more-topic", TEST_PARTITIONS, TEST_REPLICATION_FACTOR));

		assertThrows(TopicExistsException.class, () -> WorkerUtils.createTopics(log, adminClient, newTopics, true));
	}

	@Test
	public void testExistingTopicsMustHaveRequestedNumberOfPartitions() throws Throwable {
		List<TopicPartitionInfo> tpInfo = new ArrayList<>();
		tpInfo.add(new TopicPartitionInfo(0, broker1, singleReplica, Collections.<Node>emptyList()));
		tpInfo.add(new TopicPartitionInfo(1, broker2, singleReplica, Collections.<Node>emptyList()));
		adminClient.addTopic(
				false,
				TEST_TOPIC,
				tpInfo,
				null);

		assertThrows(RuntimeException.class, () -> WorkerUtils.createTopics(
				log, adminClient, Collections.singletonMap(TEST_TOPIC, NEW_TEST_TOPIC), false));
	}

	@Test
	public void testExistingTopicsNotCreated() throws Throwable {
		final String existingTopic = "existing-topic";
		List<TopicPartitionInfo> tpInfo = new ArrayList<>();
		tpInfo.add(new TopicPartitionInfo(0, broker1, singleReplica, Collections.<Node>emptyList()));
		tpInfo.add(new TopicPartitionInfo(1, broker2, singleReplica, Collections.<Node>emptyList()));
		tpInfo.add(new TopicPartitionInfo(2, broker3, singleReplica, Collections.<Node>emptyList()));
		adminClient.addTopic(
				false,
				existingTopic,
				tpInfo,
				null);

		WorkerUtils.createTopics(
				log, adminClient,
				Collections.singletonMap(
						existingTopic,
						new NewTopic(existingTopic, tpInfo.size(), TEST_REPLICATION_FACTOR)), false);

		assertEquals(Collections.singleton(existingTopic), adminClient.listTopics().names().get());
	}

	@Test
	public void testCreatesNotExistingTopics() throws Throwable {
		// should be no topics before the call
		assertEquals(0, adminClient.listTopics().names().get().size());

		WorkerUtils.createTopics(
				log, adminClient, Collections.singletonMap(TEST_TOPIC, NEW_TEST_TOPIC), false);

		assertEquals(Collections.singleton(TEST_TOPIC), adminClient.listTopics().names().get());
		assertEquals(
				new TopicDescription(
						TEST_TOPIC, false,
						Collections.singletonList(
								new TopicPartitionInfo(0, broker1, singleReplica, Collections.<Node>emptyList()))),
				adminClient.describeTopics(Collections.singleton(TEST_TOPIC)).values().get(TEST_TOPIC).get()
		);
	}

	@Test
	public void testCreatesOneTopicVerifiesOneTopic() throws Throwable {
		final String existingTopic = "existing-topic";
		List<TopicPartitionInfo> tpInfo = new ArrayList<>();
		tpInfo.add(new TopicPartitionInfo(0, broker1, singleReplica, Collections.<Node>emptyList()));
		tpInfo.add(new TopicPartitionInfo(1, broker2, singleReplica, Collections.<Node>emptyList()));
		adminClient.addTopic(
				false,
				existingTopic,
				tpInfo,
				null);

		Map<String, NewTopic> topics = new HashMap<>();
		topics.put(existingTopic,
				new NewTopic(existingTopic, tpInfo.size(), TEST_REPLICATION_FACTOR));
		topics.put(TEST_TOPIC, NEW_TEST_TOPIC);

		WorkerUtils.createTopics(log, adminClient, topics, false);

		assertEquals(Utils.mkSet(existingTopic, TEST_TOPIC), adminClient.listTopics().names().get());
	}

	@Test
	public void testCreateNonExistingTopicsWithZeroTopicsDoesNothing() throws Throwable {
		WorkerUtils.createTopics(
				log, adminClient, Collections.<String, NewTopic>emptyMap(), false);
		assertEquals(0, adminClient.listTopics().names().get().size());
	}

	@Test
	public void testAddConfigsToPropertiesAddsAllConfigs() {
		Properties props = new Properties();
		props.put(ProducerConfig.BOOTSTRAP_SERVERS_CONFIG, "localhost:9092");
		props.put(ProducerConfig.ACKS_CONFIG, "all");

		Properties resultProps = new Properties();
		resultProps.putAll(props);
		resultProps.put(ProducerConfig.CLIENT_ID_CONFIG, "test-client");
		resultProps.put(ProducerConfig.LINGER_MS_CONFIG, "1000");

		WorkerUtils.addConfigsToProperties(
				props,
				Collections.singletonMap(ProducerConfig.CLIENT_ID_CONFIG, "test-client"),
				Collections.singletonMap(ProducerConfig.LINGER_MS_CONFIG, "1000"));
		assertEquals(resultProps, props);
	}

	@Test
	public void testCommonConfigOverwritesDefaultProps() {
		Properties props = new Properties();
		props.put(ProducerConfig.BOOTSTRAP_SERVERS_CONFIG, "localhost:9092");
		props.put(ProducerConfig.ACKS_CONFIG, "all");

		Properties resultProps = new Properties();
		resultProps.put(ProducerConfig.BOOTSTRAP_SERVERS_CONFIG, "localhost:9092");
		resultProps.put(ProducerConfig.ACKS_CONFIG, "1");
		resultProps.put(ProducerConfig.LINGER_MS_CONFIG, "1000");

		WorkerUtils.addConfigsToProperties(
				props,
				Collections.singletonMap(ProducerConfig.ACKS_CONFIG, "1"),
				Collections.singletonMap(ProducerConfig.LINGER_MS_CONFIG, "1000"));
		assertEquals(resultProps, props);
	}

	@Test
	public void testClientConfigOverwritesBothDefaultAndCommonConfigs() {
		Properties props = new Properties();
		props.put(ProducerConfig.BOOTSTRAP_SERVERS_CONFIG, "localhost:9092");
		props.put(ProducerConfig.ACKS_CONFIG, "all");

		Properties resultProps = new Properties();
		resultProps.put(ProducerConfig.BOOTSTRAP_SERVERS_CONFIG, "localhost:9092");
		resultProps.put(ProducerConfig.ACKS_CONFIG, "0");

		WorkerUtils.addConfigsToProperties(
				props,
				Collections.singletonMap(ProducerConfig.ACKS_CONFIG, "1"),
				Collections.singletonMap(ProducerConfig.ACKS_CONFIG, "0"));
		assertEquals(resultProps, props);
	}

	@Test
	public void testGetMatchingTopicPartitionsCorrectlyMatchesExactTopicName() throws Throwable {
		final String topic1 = "existing-topic";
		final String topic2 = "another-topic";
		makeExistingTopicWithOneReplica(topic1, 10);
		makeExistingTopicWithOneReplica(topic2, 20);

		Collection<TopicPartition> topicPartitions =
				WorkerUtils.getMatchingTopicPartitions(adminClient, topic2, 0, 2);
		assertEquals(
				Utils.mkSet(
						new TopicPartition(topic2, 0), new TopicPartition(topic2, 1),
						new TopicPartition(topic2, 2)
				),
				new HashSet<>(topicPartitions)
		);
	}

	@Test
	public void testGetMatchingTopicPartitionsCorrectlyMatchesTopics() throws Throwable {
		final String topic1 = "test-topic";
		final String topic2 = "another-test-topic";
		final String topic3 = "one-more";
		makeExistingTopicWithOneReplica(topic1, 10);
		makeExistingTopicWithOneReplica(topic2, 20);
		makeExistingTopicWithOneReplica(topic3, 30);

		Collection<TopicPartition> topicPartitions =
				WorkerUtils.getMatchingTopicPartitions(adminClient, ".*-topic$", 0, 1);
		assertEquals(
				Utils.mkSet(
						new TopicPartition(topic1, 0), new TopicPartition(topic1, 1),
						new TopicPartition(topic2, 0), new TopicPartition(topic2, 1)
				),
				new HashSet<>(topicPartitions)
		);
	}

	private void makeExistingTopicWithOneReplica(String topicName, int numPartitions) {
		List<TopicPartitionInfo> tpInfo = new ArrayList<>();
		int brokerIndex = 0;
		for (int i = 0; i < numPartitions; ++i) {
			Node broker = cluster.get(brokerIndex);
			tpInfo.add(new TopicPartitionInfo(
					i, broker, singleReplica, Collections.<Node>emptyList()));
			brokerIndex = (brokerIndex + 1) % cluster.size();
		}
		adminClient.addTopic(
				false,
				topicName,
				tpInfo,
				null);
	}

	@Test
	public void testVerifyTopics() throws Throwable {
		Map<String, NewTopic> newTopics = Collections.singletonMap(TEST_TOPIC, NEW_TEST_TOPIC);
		WorkerUtils.createTopics(log, adminClient, newTopics, true);
		adminClient.setFetchesRemainingUntilVisible(TEST_TOPIC, 2);
		WorkerUtils.verifyTopics(log, adminClient, Collections.singleton(TEST_TOPIC),
				Collections.singletonMap(TEST_TOPIC, NEW_TEST_TOPIC), 3, 1);
		adminClient.setFetchesRemainingUntilVisible(TEST_TOPIC, 100);
		assertThrows(UnknownTopicOrPartitionException.class, () ->
				WorkerUtils.verifyTopics(log, adminClient, Collections.singleton(TEST_TOPIC),
						Collections.singletonMap(TEST_TOPIC, NEW_TEST_TOPIC), 2, 1));
	}
=======
    private static final Logger log = LoggerFactory.getLogger(WorkerUtilsTest.class);

    private final Node broker1 = new Node(0, "testHost-1", 1234);
    private final Node broker2 = new Node(1, "testHost-2", 1234);
    private final Node broker3 = new Node(1, "testHost-3", 1234);
    private final List<Node> cluster = Arrays.asList(broker1, broker2, broker3);
    private final List<Node> singleReplica = Collections.singletonList(broker1);

    private static final String TEST_TOPIC = "test-topic-1";
    private static final short TEST_REPLICATION_FACTOR = 1;
    private static final int TEST_PARTITIONS = 1;
    private static final NewTopic NEW_TEST_TOPIC =
        new NewTopic(TEST_TOPIC, TEST_PARTITIONS, TEST_REPLICATION_FACTOR);

    private MockAdminClient adminClient;


    @BeforeEach
    public void setUp() {
        adminClient = new MockAdminClient(cluster, broker1);
    }

    @Test
    public void testCreateOneTopic() throws Throwable {
        Map<String, NewTopic> newTopics = Collections.singletonMap(TEST_TOPIC, NEW_TEST_TOPIC);

        WorkerUtils.createTopics(log, adminClient, newTopics, true);
        assertEquals(Collections.singleton(TEST_TOPIC), adminClient.listTopics().names().get());
        assertEquals(
            new TopicDescription(
                TEST_TOPIC, false,
                Collections.singletonList(
                    new TopicPartitionInfo(0, broker1, singleReplica, Collections.<Node>emptyList()))),
            adminClient.describeTopics(
                Collections.singleton(TEST_TOPIC)).topicNameValues().get(TEST_TOPIC).get()
        );
    }

    @Test
    public void testCreateRetriesOnTimeout() throws Throwable {
        adminClient.timeoutNextRequest(1);

        WorkerUtils.createTopics(
            log, adminClient, Collections.singletonMap(TEST_TOPIC, NEW_TEST_TOPIC), true);

        assertEquals(
            new TopicDescription(
                TEST_TOPIC, false,
                Collections.singletonList(
                    new TopicPartitionInfo(0, broker1, singleReplica, Collections.<Node>emptyList()))),
            adminClient.describeTopics(
                Collections.singleton(TEST_TOPIC)).topicNameValues().get(TEST_TOPIC).get()
        );
    }

    @Test
    public void testCreateZeroTopicsDoesNothing() throws Throwable {
        WorkerUtils.createTopics(log, adminClient, Collections.<String, NewTopic>emptyMap(), true);
        assertEquals(0, adminClient.listTopics().names().get().size());
    }

    @Test
    public void testCreateTopicsFailsIfAtLeastOneTopicExists() throws Throwable {
        adminClient.addTopic(
            false,
            TEST_TOPIC,
            Collections.singletonList(new TopicPartitionInfo(0, broker1, singleReplica, Collections.<Node>emptyList())),
            null);

        Map<String, NewTopic> newTopics = new HashMap<>();
        newTopics.put(TEST_TOPIC, NEW_TEST_TOPIC);
        newTopics.put("another-topic",
                      new NewTopic("another-topic", TEST_PARTITIONS, TEST_REPLICATION_FACTOR));
        newTopics.put("one-more-topic",
                      new NewTopic("one-more-topic", TEST_PARTITIONS, TEST_REPLICATION_FACTOR));

        assertThrows(TopicExistsException.class, () -> WorkerUtils.createTopics(log, adminClient, newTopics, true));
    }

    @Test
    public void testExistingTopicsMustHaveRequestedNumberOfPartitions() throws Throwable {
        List<TopicPartitionInfo> tpInfo = new ArrayList<>();
        tpInfo.add(new TopicPartitionInfo(0, broker1, singleReplica, Collections.<Node>emptyList()));
        tpInfo.add(new TopicPartitionInfo(1, broker2, singleReplica, Collections.<Node>emptyList()));
        adminClient.addTopic(
            false,
            TEST_TOPIC,
            tpInfo,
            null);

        assertThrows(RuntimeException.class, () -> WorkerUtils.createTopics(
            log, adminClient, Collections.singletonMap(TEST_TOPIC, NEW_TEST_TOPIC), false));
    }

    @Test
    public void testExistingTopicsNotCreated() throws Throwable {
        final String existingTopic = "existing-topic";
        List<TopicPartitionInfo> tpInfo = new ArrayList<>();
        tpInfo.add(new TopicPartitionInfo(0, broker1, singleReplica, Collections.<Node>emptyList()));
        tpInfo.add(new TopicPartitionInfo(1, broker2, singleReplica, Collections.<Node>emptyList()));
        tpInfo.add(new TopicPartitionInfo(2, broker3, singleReplica, Collections.<Node>emptyList()));
        adminClient.addTopic(
            false,
            existingTopic,
            tpInfo,
            null);

        WorkerUtils.createTopics(
            log, adminClient,
            Collections.singletonMap(
                existingTopic,
                new NewTopic(existingTopic, tpInfo.size(), TEST_REPLICATION_FACTOR)), false);

        assertEquals(Collections.singleton(existingTopic), adminClient.listTopics().names().get());
    }

    @Test
    public void testCreatesNotExistingTopics() throws Throwable {
        // should be no topics before the call
        assertEquals(0, adminClient.listTopics().names().get().size());

        WorkerUtils.createTopics(
            log, adminClient, Collections.singletonMap(TEST_TOPIC, NEW_TEST_TOPIC), false);

        assertEquals(Collections.singleton(TEST_TOPIC), adminClient.listTopics().names().get());
        assertEquals(
            new TopicDescription(
                TEST_TOPIC, false,
                Collections.singletonList(
                    new TopicPartitionInfo(0, broker1, singleReplica, Collections.<Node>emptyList()))),
            adminClient.describeTopics(Collections.singleton(TEST_TOPIC)).topicNameValues().get(TEST_TOPIC).get()
        );
    }

    @Test
    public void testCreatesOneTopicVerifiesOneTopic() throws Throwable {
        final String existingTopic = "existing-topic";
        List<TopicPartitionInfo> tpInfo = new ArrayList<>();
        tpInfo.add(new TopicPartitionInfo(0, broker1, singleReplica, Collections.<Node>emptyList()));
        tpInfo.add(new TopicPartitionInfo(1, broker2, singleReplica, Collections.<Node>emptyList()));
        adminClient.addTopic(
            false,
            existingTopic,
            tpInfo,
            null);

        Map<String, NewTopic> topics = new HashMap<>();
        topics.put(existingTopic,
                   new NewTopic(existingTopic, tpInfo.size(), TEST_REPLICATION_FACTOR));
        topics.put(TEST_TOPIC, NEW_TEST_TOPIC);

        WorkerUtils.createTopics(log, adminClient, topics, false);

        assertEquals(Utils.mkSet(existingTopic, TEST_TOPIC), adminClient.listTopics().names().get());
    }

    @Test
    public void testCreateNonExistingTopicsWithZeroTopicsDoesNothing() throws Throwable {
        WorkerUtils.createTopics(
            log, adminClient, Collections.<String, NewTopic>emptyMap(), false);
        assertEquals(0, adminClient.listTopics().names().get().size());
    }

    @Test
    public void testAddConfigsToPropertiesAddsAllConfigs() {
        Properties props = new Properties();
        props.put(ProducerConfig.BOOTSTRAP_SERVERS_CONFIG, "localhost:9092");
        props.put(ProducerConfig.ACKS_CONFIG, "all");

        Properties resultProps = new Properties();
        resultProps.putAll(props);
        resultProps.put(ProducerConfig.CLIENT_ID_CONFIG, "test-client");
        resultProps.put(ProducerConfig.LINGER_MS_CONFIG, "1000");

        WorkerUtils.addConfigsToProperties(
            props,
            Collections.singletonMap(ProducerConfig.CLIENT_ID_CONFIG, "test-client"),
            Collections.singletonMap(ProducerConfig.LINGER_MS_CONFIG, "1000"));
        assertEquals(resultProps, props);
    }

    @Test
    public void testCommonConfigOverwritesDefaultProps() {
        Properties props = new Properties();
        props.put(ProducerConfig.BOOTSTRAP_SERVERS_CONFIG, "localhost:9092");
        props.put(ProducerConfig.ACKS_CONFIG, "all");

        Properties resultProps = new Properties();
        resultProps.put(ProducerConfig.BOOTSTRAP_SERVERS_CONFIG, "localhost:9092");
        resultProps.put(ProducerConfig.ACKS_CONFIG, "1");
        resultProps.put(ProducerConfig.LINGER_MS_CONFIG, "1000");

        WorkerUtils.addConfigsToProperties(
            props,
            Collections.singletonMap(ProducerConfig.ACKS_CONFIG, "1"),
            Collections.singletonMap(ProducerConfig.LINGER_MS_CONFIG, "1000"));
        assertEquals(resultProps, props);
    }

    @Test
    public void testClientConfigOverwritesBothDefaultAndCommonConfigs() {
        Properties props = new Properties();
        props.put(ProducerConfig.BOOTSTRAP_SERVERS_CONFIG, "localhost:9092");
        props.put(ProducerConfig.ACKS_CONFIG, "all");

        Properties resultProps = new Properties();
        resultProps.put(ProducerConfig.BOOTSTRAP_SERVERS_CONFIG, "localhost:9092");
        resultProps.put(ProducerConfig.ACKS_CONFIG, "0");

        WorkerUtils.addConfigsToProperties(
            props,
            Collections.singletonMap(ProducerConfig.ACKS_CONFIG, "1"),
            Collections.singletonMap(ProducerConfig.ACKS_CONFIG, "0"));
        assertEquals(resultProps, props);
    }

    @Test
    public void testGetMatchingTopicPartitionsCorrectlyMatchesExactTopicName() throws Throwable {
        final String topic1 = "existing-topic";
        final String topic2 = "another-topic";
        makeExistingTopicWithOneReplica(topic1, 10);
        makeExistingTopicWithOneReplica(topic2, 20);

        Collection<TopicPartition> topicPartitions =
            WorkerUtils.getMatchingTopicPartitions(adminClient, topic2, 0, 2);
        assertEquals(
            Utils.mkSet(
                new TopicPartition(topic2, 0), new TopicPartition(topic2, 1),
                new TopicPartition(topic2, 2)
            ),
            new HashSet<>(topicPartitions)
        );
    }

    @Test
    public void testGetMatchingTopicPartitionsCorrectlyMatchesTopics() throws Throwable {
        final String topic1 = "test-topic";
        final String topic2 = "another-test-topic";
        final String topic3 = "one-more";
        makeExistingTopicWithOneReplica(topic1, 10);
        makeExistingTopicWithOneReplica(topic2, 20);
        makeExistingTopicWithOneReplica(topic3, 30);

        Collection<TopicPartition> topicPartitions =
            WorkerUtils.getMatchingTopicPartitions(adminClient, ".*-topic$", 0, 1);
        assertEquals(
            Utils.mkSet(
                new TopicPartition(topic1, 0), new TopicPartition(topic1, 1),
                new TopicPartition(topic2, 0), new TopicPartition(topic2, 1)
            ),
            new HashSet<>(topicPartitions)
        );
    }

    private void makeExistingTopicWithOneReplica(String topicName, int numPartitions) {
        List<TopicPartitionInfo> tpInfo = new ArrayList<>();
        int brokerIndex = 0;
        for (int i = 0; i < numPartitions; ++i) {
            Node broker = cluster.get(brokerIndex);
            tpInfo.add(new TopicPartitionInfo(
                i, broker, singleReplica, Collections.<Node>emptyList()));
            brokerIndex = (brokerIndex + 1) % cluster.size();
        }
        adminClient.addTopic(
            false,
            topicName,
            tpInfo,
            null);
    }

    @Test
    public void testVerifyTopics() throws Throwable {
        Map<String, NewTopic> newTopics = Collections.singletonMap(TEST_TOPIC, NEW_TEST_TOPIC);
        WorkerUtils.createTopics(log, adminClient, newTopics, true);
        adminClient.setFetchesRemainingUntilVisible(TEST_TOPIC, 2);
        WorkerUtils.verifyTopics(log, adminClient, Collections.singleton(TEST_TOPIC),
            Collections.singletonMap(TEST_TOPIC, NEW_TEST_TOPIC), 3, 1);
        adminClient.setFetchesRemainingUntilVisible(TEST_TOPIC, 100);
        assertThrows(UnknownTopicOrPartitionException.class, () ->
            WorkerUtils.verifyTopics(log, adminClient, Collections.singleton(TEST_TOPIC),
                Collections.singletonMap(TEST_TOPIC, NEW_TEST_TOPIC), 2, 1));
    }
>>>>>>> 15418db6
}<|MERGE_RESOLUTION|>--- conflicted
+++ resolved
@@ -17,9 +17,6 @@
 
 package org.apache.kafka.trogdor.common;
 
-import static org.junit.jupiter.api.Assertions.assertEquals;
-import static org.junit.jupiter.api.Assertions.assertThrows;
-
 import org.apache.kafka.clients.admin.MockAdminClient;
 import org.apache.kafka.clients.admin.NewTopic;
 import org.apache.kafka.clients.admin.TopicDescription;
@@ -35,302 +32,13 @@
 import org.slf4j.Logger;
 import org.slf4j.LoggerFactory;
 
-import java.util.ArrayList;
-import java.util.Arrays;
-import java.util.Collection;
-import java.util.Collections;
-import java.util.HashMap;
-import java.util.HashSet;
-import java.util.List;
-import java.util.Map;
-import java.util.Properties;
+import java.util.*;
+
+import static org.junit.jupiter.api.Assertions.assertEquals;
+import static org.junit.jupiter.api.Assertions.assertThrows;
 
 public class WorkerUtilsTest {
 
-<<<<<<< HEAD
-	private static final Logger log = LoggerFactory.getLogger(WorkerUtilsTest.class);
-
-	private final Node broker1 = new Node(0, "testHost-1", 1234);
-	private final Node broker2 = new Node(1, "testHost-2", 1234);
-	private final Node broker3 = new Node(1, "testHost-3", 1234);
-	private final List<Node> cluster = Arrays.asList(broker1, broker2, broker3);
-	private final List<Node> singleReplica = Collections.singletonList(broker1);
-
-	private static final String TEST_TOPIC = "test-topic-1";
-	private static final short TEST_REPLICATION_FACTOR = 1;
-	private static final int TEST_PARTITIONS = 1;
-	private static final NewTopic NEW_TEST_TOPIC =
-			new NewTopic(TEST_TOPIC, TEST_PARTITIONS, TEST_REPLICATION_FACTOR);
-
-	private MockAdminClient adminClient;
-
-
-	@BeforeEach
-	public void setUp() {
-		adminClient = new MockAdminClient(cluster, broker1);
-	}
-
-	@Test
-	public void testCreateOneTopic() throws Throwable {
-		Map<String, NewTopic> newTopics = Collections.singletonMap(TEST_TOPIC, NEW_TEST_TOPIC);
-
-		WorkerUtils.createTopics(log, adminClient, newTopics, true);
-		assertEquals(Collections.singleton(TEST_TOPIC), adminClient.listTopics().names().get());
-		assertEquals(
-				new TopicDescription(
-						TEST_TOPIC, false,
-						Collections.singletonList(
-								new TopicPartitionInfo(0, broker1, singleReplica, Collections.<Node>emptyList()))),
-				adminClient.describeTopics(
-						Collections.singleton(TEST_TOPIC)).values().get(TEST_TOPIC).get()
-		);
-	}
-
-	@Test
-	public void testCreateRetriesOnTimeout() throws Throwable {
-		adminClient.timeoutNextRequest(1);
-
-		WorkerUtils.createTopics(
-				log, adminClient, Collections.singletonMap(TEST_TOPIC, NEW_TEST_TOPIC), true);
-
-		assertEquals(
-				new TopicDescription(
-						TEST_TOPIC, false,
-						Collections.singletonList(
-								new TopicPartitionInfo(0, broker1, singleReplica, Collections.<Node>emptyList()))),
-				adminClient.describeTopics(
-						Collections.singleton(TEST_TOPIC)).values().get(TEST_TOPIC).get()
-		);
-	}
-
-	@Test
-	public void testCreateZeroTopicsDoesNothing() throws Throwable {
-		WorkerUtils.createTopics(log, adminClient, Collections.<String, NewTopic>emptyMap(), true);
-		assertEquals(0, adminClient.listTopics().names().get().size());
-	}
-
-	@Test
-	public void testCreateTopicsFailsIfAtLeastOneTopicExists() throws Throwable {
-		adminClient.addTopic(
-				false,
-				TEST_TOPIC,
-				Collections.singletonList(new TopicPartitionInfo(0, broker1, singleReplica, Collections.<Node>emptyList())),
-				null);
-
-		Map<String, NewTopic> newTopics = new HashMap<>();
-		newTopics.put(TEST_TOPIC, NEW_TEST_TOPIC);
-		newTopics.put("another-topic",
-				new NewTopic("another-topic", TEST_PARTITIONS, TEST_REPLICATION_FACTOR));
-		newTopics.put("one-more-topic",
-				new NewTopic("one-more-topic", TEST_PARTITIONS, TEST_REPLICATION_FACTOR));
-
-		assertThrows(TopicExistsException.class, () -> WorkerUtils.createTopics(log, adminClient, newTopics, true));
-	}
-
-	@Test
-	public void testExistingTopicsMustHaveRequestedNumberOfPartitions() throws Throwable {
-		List<TopicPartitionInfo> tpInfo = new ArrayList<>();
-		tpInfo.add(new TopicPartitionInfo(0, broker1, singleReplica, Collections.<Node>emptyList()));
-		tpInfo.add(new TopicPartitionInfo(1, broker2, singleReplica, Collections.<Node>emptyList()));
-		adminClient.addTopic(
-				false,
-				TEST_TOPIC,
-				tpInfo,
-				null);
-
-		assertThrows(RuntimeException.class, () -> WorkerUtils.createTopics(
-				log, adminClient, Collections.singletonMap(TEST_TOPIC, NEW_TEST_TOPIC), false));
-	}
-
-	@Test
-	public void testExistingTopicsNotCreated() throws Throwable {
-		final String existingTopic = "existing-topic";
-		List<TopicPartitionInfo> tpInfo = new ArrayList<>();
-		tpInfo.add(new TopicPartitionInfo(0, broker1, singleReplica, Collections.<Node>emptyList()));
-		tpInfo.add(new TopicPartitionInfo(1, broker2, singleReplica, Collections.<Node>emptyList()));
-		tpInfo.add(new TopicPartitionInfo(2, broker3, singleReplica, Collections.<Node>emptyList()));
-		adminClient.addTopic(
-				false,
-				existingTopic,
-				tpInfo,
-				null);
-
-		WorkerUtils.createTopics(
-				log, adminClient,
-				Collections.singletonMap(
-						existingTopic,
-						new NewTopic(existingTopic, tpInfo.size(), TEST_REPLICATION_FACTOR)), false);
-
-		assertEquals(Collections.singleton(existingTopic), adminClient.listTopics().names().get());
-	}
-
-	@Test
-	public void testCreatesNotExistingTopics() throws Throwable {
-		// should be no topics before the call
-		assertEquals(0, adminClient.listTopics().names().get().size());
-
-		WorkerUtils.createTopics(
-				log, adminClient, Collections.singletonMap(TEST_TOPIC, NEW_TEST_TOPIC), false);
-
-		assertEquals(Collections.singleton(TEST_TOPIC), adminClient.listTopics().names().get());
-		assertEquals(
-				new TopicDescription(
-						TEST_TOPIC, false,
-						Collections.singletonList(
-								new TopicPartitionInfo(0, broker1, singleReplica, Collections.<Node>emptyList()))),
-				adminClient.describeTopics(Collections.singleton(TEST_TOPIC)).values().get(TEST_TOPIC).get()
-		);
-	}
-
-	@Test
-	public void testCreatesOneTopicVerifiesOneTopic() throws Throwable {
-		final String existingTopic = "existing-topic";
-		List<TopicPartitionInfo> tpInfo = new ArrayList<>();
-		tpInfo.add(new TopicPartitionInfo(0, broker1, singleReplica, Collections.<Node>emptyList()));
-		tpInfo.add(new TopicPartitionInfo(1, broker2, singleReplica, Collections.<Node>emptyList()));
-		adminClient.addTopic(
-				false,
-				existingTopic,
-				tpInfo,
-				null);
-
-		Map<String, NewTopic> topics = new HashMap<>();
-		topics.put(existingTopic,
-				new NewTopic(existingTopic, tpInfo.size(), TEST_REPLICATION_FACTOR));
-		topics.put(TEST_TOPIC, NEW_TEST_TOPIC);
-
-		WorkerUtils.createTopics(log, adminClient, topics, false);
-
-		assertEquals(Utils.mkSet(existingTopic, TEST_TOPIC), adminClient.listTopics().names().get());
-	}
-
-	@Test
-	public void testCreateNonExistingTopicsWithZeroTopicsDoesNothing() throws Throwable {
-		WorkerUtils.createTopics(
-				log, adminClient, Collections.<String, NewTopic>emptyMap(), false);
-		assertEquals(0, adminClient.listTopics().names().get().size());
-	}
-
-	@Test
-	public void testAddConfigsToPropertiesAddsAllConfigs() {
-		Properties props = new Properties();
-		props.put(ProducerConfig.BOOTSTRAP_SERVERS_CONFIG, "localhost:9092");
-		props.put(ProducerConfig.ACKS_CONFIG, "all");
-
-		Properties resultProps = new Properties();
-		resultProps.putAll(props);
-		resultProps.put(ProducerConfig.CLIENT_ID_CONFIG, "test-client");
-		resultProps.put(ProducerConfig.LINGER_MS_CONFIG, "1000");
-
-		WorkerUtils.addConfigsToProperties(
-				props,
-				Collections.singletonMap(ProducerConfig.CLIENT_ID_CONFIG, "test-client"),
-				Collections.singletonMap(ProducerConfig.LINGER_MS_CONFIG, "1000"));
-		assertEquals(resultProps, props);
-	}
-
-	@Test
-	public void testCommonConfigOverwritesDefaultProps() {
-		Properties props = new Properties();
-		props.put(ProducerConfig.BOOTSTRAP_SERVERS_CONFIG, "localhost:9092");
-		props.put(ProducerConfig.ACKS_CONFIG, "all");
-
-		Properties resultProps = new Properties();
-		resultProps.put(ProducerConfig.BOOTSTRAP_SERVERS_CONFIG, "localhost:9092");
-		resultProps.put(ProducerConfig.ACKS_CONFIG, "1");
-		resultProps.put(ProducerConfig.LINGER_MS_CONFIG, "1000");
-
-		WorkerUtils.addConfigsToProperties(
-				props,
-				Collections.singletonMap(ProducerConfig.ACKS_CONFIG, "1"),
-				Collections.singletonMap(ProducerConfig.LINGER_MS_CONFIG, "1000"));
-		assertEquals(resultProps, props);
-	}
-
-	@Test
-	public void testClientConfigOverwritesBothDefaultAndCommonConfigs() {
-		Properties props = new Properties();
-		props.put(ProducerConfig.BOOTSTRAP_SERVERS_CONFIG, "localhost:9092");
-		props.put(ProducerConfig.ACKS_CONFIG, "all");
-
-		Properties resultProps = new Properties();
-		resultProps.put(ProducerConfig.BOOTSTRAP_SERVERS_CONFIG, "localhost:9092");
-		resultProps.put(ProducerConfig.ACKS_CONFIG, "0");
-
-		WorkerUtils.addConfigsToProperties(
-				props,
-				Collections.singletonMap(ProducerConfig.ACKS_CONFIG, "1"),
-				Collections.singletonMap(ProducerConfig.ACKS_CONFIG, "0"));
-		assertEquals(resultProps, props);
-	}
-
-	@Test
-	public void testGetMatchingTopicPartitionsCorrectlyMatchesExactTopicName() throws Throwable {
-		final String topic1 = "existing-topic";
-		final String topic2 = "another-topic";
-		makeExistingTopicWithOneReplica(topic1, 10);
-		makeExistingTopicWithOneReplica(topic2, 20);
-
-		Collection<TopicPartition> topicPartitions =
-				WorkerUtils.getMatchingTopicPartitions(adminClient, topic2, 0, 2);
-		assertEquals(
-				Utils.mkSet(
-						new TopicPartition(topic2, 0), new TopicPartition(topic2, 1),
-						new TopicPartition(topic2, 2)
-				),
-				new HashSet<>(topicPartitions)
-		);
-	}
-
-	@Test
-	public void testGetMatchingTopicPartitionsCorrectlyMatchesTopics() throws Throwable {
-		final String topic1 = "test-topic";
-		final String topic2 = "another-test-topic";
-		final String topic3 = "one-more";
-		makeExistingTopicWithOneReplica(topic1, 10);
-		makeExistingTopicWithOneReplica(topic2, 20);
-		makeExistingTopicWithOneReplica(topic3, 30);
-
-		Collection<TopicPartition> topicPartitions =
-				WorkerUtils.getMatchingTopicPartitions(adminClient, ".*-topic$", 0, 1);
-		assertEquals(
-				Utils.mkSet(
-						new TopicPartition(topic1, 0), new TopicPartition(topic1, 1),
-						new TopicPartition(topic2, 0), new TopicPartition(topic2, 1)
-				),
-				new HashSet<>(topicPartitions)
-		);
-	}
-
-	private void makeExistingTopicWithOneReplica(String topicName, int numPartitions) {
-		List<TopicPartitionInfo> tpInfo = new ArrayList<>();
-		int brokerIndex = 0;
-		for (int i = 0; i < numPartitions; ++i) {
-			Node broker = cluster.get(brokerIndex);
-			tpInfo.add(new TopicPartitionInfo(
-					i, broker, singleReplica, Collections.<Node>emptyList()));
-			brokerIndex = (brokerIndex + 1) % cluster.size();
-		}
-		adminClient.addTopic(
-				false,
-				topicName,
-				tpInfo,
-				null);
-	}
-
-	@Test
-	public void testVerifyTopics() throws Throwable {
-		Map<String, NewTopic> newTopics = Collections.singletonMap(TEST_TOPIC, NEW_TEST_TOPIC);
-		WorkerUtils.createTopics(log, adminClient, newTopics, true);
-		adminClient.setFetchesRemainingUntilVisible(TEST_TOPIC, 2);
-		WorkerUtils.verifyTopics(log, adminClient, Collections.singleton(TEST_TOPIC),
-				Collections.singletonMap(TEST_TOPIC, NEW_TEST_TOPIC), 3, 1);
-		adminClient.setFetchesRemainingUntilVisible(TEST_TOPIC, 100);
-		assertThrows(UnknownTopicOrPartitionException.class, () ->
-				WorkerUtils.verifyTopics(log, adminClient, Collections.singleton(TEST_TOPIC),
-						Collections.singletonMap(TEST_TOPIC, NEW_TEST_TOPIC), 2, 1));
-	}
-=======
     private static final Logger log = LoggerFactory.getLogger(WorkerUtilsTest.class);
 
     private final Node broker1 = new Node(0, "testHost-1", 1234);
@@ -342,8 +50,7 @@
     private static final String TEST_TOPIC = "test-topic-1";
     private static final short TEST_REPLICATION_FACTOR = 1;
     private static final int TEST_PARTITIONS = 1;
-    private static final NewTopic NEW_TEST_TOPIC =
-        new NewTopic(TEST_TOPIC, TEST_PARTITIONS, TEST_REPLICATION_FACTOR);
+    private static final NewTopic NEW_TEST_TOPIC = new NewTopic(TEST_TOPIC, TEST_PARTITIONS, TEST_REPLICATION_FACTOR);
 
     private MockAdminClient adminClient;
 
@@ -359,31 +66,16 @@
 
         WorkerUtils.createTopics(log, adminClient, newTopics, true);
         assertEquals(Collections.singleton(TEST_TOPIC), adminClient.listTopics().names().get());
-        assertEquals(
-            new TopicDescription(
-                TEST_TOPIC, false,
-                Collections.singletonList(
-                    new TopicPartitionInfo(0, broker1, singleReplica, Collections.<Node>emptyList()))),
-            adminClient.describeTopics(
-                Collections.singleton(TEST_TOPIC)).topicNameValues().get(TEST_TOPIC).get()
-        );
+        assertEquals(new TopicDescription(TEST_TOPIC, false, Collections.singletonList(new TopicPartitionInfo(0, broker1, singleReplica, Collections.<Node>emptyList()))), adminClient.describeTopics(Collections.singleton(TEST_TOPIC)).topicNameValues().get(TEST_TOPIC).get());
     }
 
     @Test
     public void testCreateRetriesOnTimeout() throws Throwable {
         adminClient.timeoutNextRequest(1);
 
-        WorkerUtils.createTopics(
-            log, adminClient, Collections.singletonMap(TEST_TOPIC, NEW_TEST_TOPIC), true);
-
-        assertEquals(
-            new TopicDescription(
-                TEST_TOPIC, false,
-                Collections.singletonList(
-                    new TopicPartitionInfo(0, broker1, singleReplica, Collections.<Node>emptyList()))),
-            adminClient.describeTopics(
-                Collections.singleton(TEST_TOPIC)).topicNameValues().get(TEST_TOPIC).get()
-        );
+        WorkerUtils.createTopics(log, adminClient, Collections.singletonMap(TEST_TOPIC, NEW_TEST_TOPIC), true);
+
+        assertEquals(new TopicDescription(TEST_TOPIC, false, Collections.singletonList(new TopicPartitionInfo(0, broker1, singleReplica, Collections.<Node>emptyList()))), adminClient.describeTopics(Collections.singleton(TEST_TOPIC)).topicNameValues().get(TEST_TOPIC).get());
     }
 
     @Test
@@ -394,18 +86,12 @@
 
     @Test
     public void testCreateTopicsFailsIfAtLeastOneTopicExists() throws Throwable {
-        adminClient.addTopic(
-            false,
-            TEST_TOPIC,
-            Collections.singletonList(new TopicPartitionInfo(0, broker1, singleReplica, Collections.<Node>emptyList())),
-            null);
+        adminClient.addTopic(false, TEST_TOPIC, Collections.singletonList(new TopicPartitionInfo(0, broker1, singleReplica, Collections.<Node>emptyList())), null);
 
         Map<String, NewTopic> newTopics = new HashMap<>();
         newTopics.put(TEST_TOPIC, NEW_TEST_TOPIC);
-        newTopics.put("another-topic",
-                      new NewTopic("another-topic", TEST_PARTITIONS, TEST_REPLICATION_FACTOR));
-        newTopics.put("one-more-topic",
-                      new NewTopic("one-more-topic", TEST_PARTITIONS, TEST_REPLICATION_FACTOR));
+        newTopics.put("another-topic", new NewTopic("another-topic", TEST_PARTITIONS, TEST_REPLICATION_FACTOR));
+        newTopics.put("one-more-topic", new NewTopic("one-more-topic", TEST_PARTITIONS, TEST_REPLICATION_FACTOR));
 
         assertThrows(TopicExistsException.class, () -> WorkerUtils.createTopics(log, adminClient, newTopics, true));
     }
@@ -415,14 +101,9 @@
         List<TopicPartitionInfo> tpInfo = new ArrayList<>();
         tpInfo.add(new TopicPartitionInfo(0, broker1, singleReplica, Collections.<Node>emptyList()));
         tpInfo.add(new TopicPartitionInfo(1, broker2, singleReplica, Collections.<Node>emptyList()));
-        adminClient.addTopic(
-            false,
-            TEST_TOPIC,
-            tpInfo,
-            null);
-
-        assertThrows(RuntimeException.class, () -> WorkerUtils.createTopics(
-            log, adminClient, Collections.singletonMap(TEST_TOPIC, NEW_TEST_TOPIC), false));
+        adminClient.addTopic(false, TEST_TOPIC, tpInfo, null);
+
+        assertThrows(RuntimeException.class, () -> WorkerUtils.createTopics(log, adminClient, Collections.singletonMap(TEST_TOPIC, NEW_TEST_TOPIC), false));
     }
 
     @Test
@@ -432,17 +113,9 @@
         tpInfo.add(new TopicPartitionInfo(0, broker1, singleReplica, Collections.<Node>emptyList()));
         tpInfo.add(new TopicPartitionInfo(1, broker2, singleReplica, Collections.<Node>emptyList()));
         tpInfo.add(new TopicPartitionInfo(2, broker3, singleReplica, Collections.<Node>emptyList()));
-        adminClient.addTopic(
-            false,
-            existingTopic,
-            tpInfo,
-            null);
-
-        WorkerUtils.createTopics(
-            log, adminClient,
-            Collections.singletonMap(
-                existingTopic,
-                new NewTopic(existingTopic, tpInfo.size(), TEST_REPLICATION_FACTOR)), false);
+        adminClient.addTopic(false, existingTopic, tpInfo, null);
+
+        WorkerUtils.createTopics(log, adminClient, Collections.singletonMap(existingTopic, new NewTopic(existingTopic, tpInfo.size(), TEST_REPLICATION_FACTOR)), false);
 
         assertEquals(Collections.singleton(existingTopic), adminClient.listTopics().names().get());
     }
@@ -452,17 +125,10 @@
         // should be no topics before the call
         assertEquals(0, adminClient.listTopics().names().get().size());
 
-        WorkerUtils.createTopics(
-            log, adminClient, Collections.singletonMap(TEST_TOPIC, NEW_TEST_TOPIC), false);
+        WorkerUtils.createTopics(log, adminClient, Collections.singletonMap(TEST_TOPIC, NEW_TEST_TOPIC), false);
 
         assertEquals(Collections.singleton(TEST_TOPIC), adminClient.listTopics().names().get());
-        assertEquals(
-            new TopicDescription(
-                TEST_TOPIC, false,
-                Collections.singletonList(
-                    new TopicPartitionInfo(0, broker1, singleReplica, Collections.<Node>emptyList()))),
-            adminClient.describeTopics(Collections.singleton(TEST_TOPIC)).topicNameValues().get(TEST_TOPIC).get()
-        );
+        assertEquals(new TopicDescription(TEST_TOPIC, false, Collections.singletonList(new TopicPartitionInfo(0, broker1, singleReplica, Collections.<Node>emptyList()))), adminClient.describeTopics(Collections.singleton(TEST_TOPIC)).topicNameValues().get(TEST_TOPIC).get());
     }
 
     @Test
@@ -471,15 +137,10 @@
         List<TopicPartitionInfo> tpInfo = new ArrayList<>();
         tpInfo.add(new TopicPartitionInfo(0, broker1, singleReplica, Collections.<Node>emptyList()));
         tpInfo.add(new TopicPartitionInfo(1, broker2, singleReplica, Collections.<Node>emptyList()));
-        adminClient.addTopic(
-            false,
-            existingTopic,
-            tpInfo,
-            null);
+        adminClient.addTopic(false, existingTopic, tpInfo, null);
 
         Map<String, NewTopic> topics = new HashMap<>();
-        topics.put(existingTopic,
-                   new NewTopic(existingTopic, tpInfo.size(), TEST_REPLICATION_FACTOR));
+        topics.put(existingTopic, new NewTopic(existingTopic, tpInfo.size(), TEST_REPLICATION_FACTOR));
         topics.put(TEST_TOPIC, NEW_TEST_TOPIC);
 
         WorkerUtils.createTopics(log, adminClient, topics, false);
@@ -489,8 +150,7 @@
 
     @Test
     public void testCreateNonExistingTopicsWithZeroTopicsDoesNothing() throws Throwable {
-        WorkerUtils.createTopics(
-            log, adminClient, Collections.<String, NewTopic>emptyMap(), false);
+        WorkerUtils.createTopics(log, adminClient, Collections.<String, NewTopic>emptyMap(), false);
         assertEquals(0, adminClient.listTopics().names().get().size());
     }
 
@@ -505,10 +165,7 @@
         resultProps.put(ProducerConfig.CLIENT_ID_CONFIG, "test-client");
         resultProps.put(ProducerConfig.LINGER_MS_CONFIG, "1000");
 
-        WorkerUtils.addConfigsToProperties(
-            props,
-            Collections.singletonMap(ProducerConfig.CLIENT_ID_CONFIG, "test-client"),
-            Collections.singletonMap(ProducerConfig.LINGER_MS_CONFIG, "1000"));
+        WorkerUtils.addConfigsToProperties(props, Collections.singletonMap(ProducerConfig.CLIENT_ID_CONFIG, "test-client"), Collections.singletonMap(ProducerConfig.LINGER_MS_CONFIG, "1000"));
         assertEquals(resultProps, props);
     }
 
@@ -523,10 +180,7 @@
         resultProps.put(ProducerConfig.ACKS_CONFIG, "1");
         resultProps.put(ProducerConfig.LINGER_MS_CONFIG, "1000");
 
-        WorkerUtils.addConfigsToProperties(
-            props,
-            Collections.singletonMap(ProducerConfig.ACKS_CONFIG, "1"),
-            Collections.singletonMap(ProducerConfig.LINGER_MS_CONFIG, "1000"));
+        WorkerUtils.addConfigsToProperties(props, Collections.singletonMap(ProducerConfig.ACKS_CONFIG, "1"), Collections.singletonMap(ProducerConfig.LINGER_MS_CONFIG, "1000"));
         assertEquals(resultProps, props);
     }
 
@@ -540,10 +194,7 @@
         resultProps.put(ProducerConfig.BOOTSTRAP_SERVERS_CONFIG, "localhost:9092");
         resultProps.put(ProducerConfig.ACKS_CONFIG, "0");
 
-        WorkerUtils.addConfigsToProperties(
-            props,
-            Collections.singletonMap(ProducerConfig.ACKS_CONFIG, "1"),
-            Collections.singletonMap(ProducerConfig.ACKS_CONFIG, "0"));
+        WorkerUtils.addConfigsToProperties(props, Collections.singletonMap(ProducerConfig.ACKS_CONFIG, "1"), Collections.singletonMap(ProducerConfig.ACKS_CONFIG, "0"));
         assertEquals(resultProps, props);
     }
 
@@ -554,15 +205,8 @@
         makeExistingTopicWithOneReplica(topic1, 10);
         makeExistingTopicWithOneReplica(topic2, 20);
 
-        Collection<TopicPartition> topicPartitions =
-            WorkerUtils.getMatchingTopicPartitions(adminClient, topic2, 0, 2);
-        assertEquals(
-            Utils.mkSet(
-                new TopicPartition(topic2, 0), new TopicPartition(topic2, 1),
-                new TopicPartition(topic2, 2)
-            ),
-            new HashSet<>(topicPartitions)
-        );
+        Collection<TopicPartition> topicPartitions = WorkerUtils.getMatchingTopicPartitions(adminClient, topic2, 0, 2);
+        assertEquals(Utils.mkSet(new TopicPartition(topic2, 0), new TopicPartition(topic2, 1), new TopicPartition(topic2, 2)), new HashSet<>(topicPartitions));
     }
 
     @Test
@@ -574,15 +218,8 @@
         makeExistingTopicWithOneReplica(topic2, 20);
         makeExistingTopicWithOneReplica(topic3, 30);
 
-        Collection<TopicPartition> topicPartitions =
-            WorkerUtils.getMatchingTopicPartitions(adminClient, ".*-topic$", 0, 1);
-        assertEquals(
-            Utils.mkSet(
-                new TopicPartition(topic1, 0), new TopicPartition(topic1, 1),
-                new TopicPartition(topic2, 0), new TopicPartition(topic2, 1)
-            ),
-            new HashSet<>(topicPartitions)
-        );
+        Collection<TopicPartition> topicPartitions = WorkerUtils.getMatchingTopicPartitions(adminClient, ".*-topic$", 0, 1);
+        assertEquals(Utils.mkSet(new TopicPartition(topic1, 0), new TopicPartition(topic1, 1), new TopicPartition(topic2, 0), new TopicPartition(topic2, 1)), new HashSet<>(topicPartitions));
     }
 
     private void makeExistingTopicWithOneReplica(String topicName, int numPartitions) {
@@ -590,15 +227,10 @@
         int brokerIndex = 0;
         for (int i = 0; i < numPartitions; ++i) {
             Node broker = cluster.get(brokerIndex);
-            tpInfo.add(new TopicPartitionInfo(
-                i, broker, singleReplica, Collections.<Node>emptyList()));
+            tpInfo.add(new TopicPartitionInfo(i, broker, singleReplica, Collections.<Node>emptyList()));
             brokerIndex = (brokerIndex + 1) % cluster.size();
         }
-        adminClient.addTopic(
-            false,
-            topicName,
-            tpInfo,
-            null);
+        adminClient.addTopic(false, topicName, tpInfo, null);
     }
 
     @Test
@@ -606,12 +238,8 @@
         Map<String, NewTopic> newTopics = Collections.singletonMap(TEST_TOPIC, NEW_TEST_TOPIC);
         WorkerUtils.createTopics(log, adminClient, newTopics, true);
         adminClient.setFetchesRemainingUntilVisible(TEST_TOPIC, 2);
-        WorkerUtils.verifyTopics(log, adminClient, Collections.singleton(TEST_TOPIC),
-            Collections.singletonMap(TEST_TOPIC, NEW_TEST_TOPIC), 3, 1);
+        WorkerUtils.verifyTopics(log, adminClient, Collections.singleton(TEST_TOPIC), Collections.singletonMap(TEST_TOPIC, NEW_TEST_TOPIC), 3, 1);
         adminClient.setFetchesRemainingUntilVisible(TEST_TOPIC, 100);
-        assertThrows(UnknownTopicOrPartitionException.class, () ->
-            WorkerUtils.verifyTopics(log, adminClient, Collections.singleton(TEST_TOPIC),
-                Collections.singletonMap(TEST_TOPIC, NEW_TEST_TOPIC), 2, 1));
-    }
->>>>>>> 15418db6
+        assertThrows(UnknownTopicOrPartitionException.class, () -> WorkerUtils.verifyTopics(log, adminClient, Collections.singleton(TEST_TOPIC), Collections.singletonMap(TEST_TOPIC, NEW_TEST_TOPIC), 2, 1));
+    }
 }