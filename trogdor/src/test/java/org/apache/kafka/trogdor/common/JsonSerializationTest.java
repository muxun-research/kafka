--- conflicted
+++ resolved
@@ -17,76 +17,48 @@
 
 package org.apache.kafka.trogdor.common;
 
-import static org.junit.jupiter.api.Assertions.assertNotNull;
-
 import org.apache.kafka.trogdor.fault.FilesUnreadableFaultSpec;
 import org.apache.kafka.trogdor.fault.Kibosh;
 import org.apache.kafka.trogdor.fault.NetworkPartitionFaultSpec;
 import org.apache.kafka.trogdor.fault.ProcessStopFaultSpec;
-import org.apache.kafka.trogdor.rest.AgentStatusResponse;
-import org.apache.kafka.trogdor.rest.TasksResponse;
-import org.apache.kafka.trogdor.rest.WorkerDone;
-import org.apache.kafka.trogdor.rest.WorkerRunning;
-import org.apache.kafka.trogdor.rest.WorkerStopping;
+import org.apache.kafka.trogdor.rest.*;
 import org.apache.kafka.trogdor.workload.PartitionsSpec;
 import org.apache.kafka.trogdor.workload.ProduceBenchSpec;
 import org.apache.kafka.trogdor.workload.RoundTripWorkloadSpec;
 import org.apache.kafka.trogdor.workload.TopicsSpec;
+import org.junit.jupiter.api.Test;
 
 import java.lang.reflect.Field;
-import java.util.Arrays;
-import java.util.HashMap;
-import java.util.List;
-import java.util.Map;
-import java.util.Optional;
+import java.util.*;
 
-import org.junit.jupiter.api.Test;
+import static org.junit.jupiter.api.Assertions.assertNotNull;
 
 public class JsonSerializationTest {
-	@Test
-	public void testDeserializationDoesNotProduceNulls() throws Exception {
-		verify(new FilesUnreadableFaultSpec(0, 0, null,
-				null, null, 0));
-		verify(new Kibosh.KiboshControlFile(null));
-		verify(new NetworkPartitionFaultSpec(0, 0, null));
-		verify(new ProcessStopFaultSpec(0, 0, null, null));
-		verify(new AgentStatusResponse(0, null));
-		verify(new TasksResponse(null));
-		verify(new WorkerDone(null, null, 0, 0, null, null));
-		verify(new WorkerRunning(null, null, 0, null));
-		verify(new WorkerStopping(null, null, 0, null));
-		verify(new ProduceBenchSpec(0, 0, null, null,
-				0, 0, null, null, Optional.empty(), null, null, null, null, null, false, false));
-		verify(new RoundTripWorkloadSpec(0, 0, null, null, null, null, null, null,
-				0, null, null, 0));
-		verify(new TopicsSpec());
-		verify(new PartitionsSpec(0, (short) 0, null, null));
-		Map<Integer, List<Integer>> partitionAssignments = new HashMap<Integer, List<Integer>>();
-		partitionAssignments.put(0, Arrays.asList(1, 2, 3));
-		partitionAssignments.put(1, Arrays.asList(1, 2, 3));
-		verify(new PartitionsSpec(0, (short) 0, partitionAssignments, null));
-		verify(new PartitionsSpec(0, (short) 0, null, null));
-	}
+    @Test
+    public void testDeserializationDoesNotProduceNulls() throws Exception {
+        verify(new FilesUnreadableFaultSpec(0, 0, null, null, null, 0));
+        verify(new Kibosh.KiboshControlFile(null));
+        verify(new NetworkPartitionFaultSpec(0, 0, null));
+        verify(new ProcessStopFaultSpec(0, 0, null, null));
+        verify(new AgentStatusResponse(0, null));
+        verify(new TasksResponse(null));
+        verify(new WorkerDone(null, null, 0, 0, null, null));
+        verify(new WorkerRunning(null, null, 0, null));
+        verify(new WorkerStopping(null, null, 0, null));
+        verify(new ProduceBenchSpec(0, 0, null, null, 0, 0, null, null, Optional.empty(), null, null, null, null, null, false, false));
+        verify(new RoundTripWorkloadSpec(0, 0, null, null, null, null, null, null, 0, null, null, 0));
+        verify(new TopicsSpec());
+        verify(new PartitionsSpec(0, (short) 0, null, null));
+        Map<Integer, List<Integer>> partitionAssignments = new HashMap<Integer, List<Integer>>();
+        partitionAssignments.put(0, Arrays.asList(1, 2, 3));
+        partitionAssignments.put(1, Arrays.asList(1, 2, 3));
+        verify(new PartitionsSpec(0, (short) 0, partitionAssignments, null));
+        verify(new PartitionsSpec(0, (short) 0, null, null));
+    }
 
-<<<<<<< HEAD
-	private <T> void verify(T val1) throws Exception {
-		byte[] bytes = JsonUtil.JSON_SERDE.writeValueAsBytes(val1);
-		@SuppressWarnings("unchecked")
-		Class<T> clazz = (Class<T>) val1.getClass();
-		T val2 = JsonUtil.JSON_SERDE.readValue(bytes, clazz);
-		for (Field field : clazz.getDeclaredFields()) {
-			boolean wasAccessible = field.isAccessible();
-			field.setAccessible(true);
-			assertNotNull(field.get(val2), "Field " + field + " was null.");
-			field.setAccessible(wasAccessible);
-		}
-	}
-};
-=======
     private <T> void verify(T val1) throws Exception {
         byte[] bytes = JsonUtil.JSON_SERDE.writeValueAsBytes(val1);
-        @SuppressWarnings("unchecked")
-        Class<T> clazz = (Class<T>) val1.getClass();
+        @SuppressWarnings("unchecked") Class<T> clazz = (Class<T>) val1.getClass();
         T val2 = JsonUtil.JSON_SERDE.readValue(bytes, clazz);
         for (Field field : clazz.getDeclaredFields()) {
             boolean wasAccessible = field.isAccessible();
@@ -95,5 +67,4 @@
             field.setAccessible(wasAccessible);
         }
     }
-}
->>>>>>> 15418db6
+}