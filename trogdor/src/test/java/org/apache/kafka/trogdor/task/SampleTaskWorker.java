/*
 * Licensed to the Apache Software Foundation (ASF) under one or more
 * contributor license agreements. See the NOTICE file distributed with
 * this work for additional information regarding copyright ownership.
 * The ASF licenses this file to You under the Apache License, Version 2.0
 * (the "License"); you may not use this file except in compliance with
 * the License. You may obtain a copy of the License at
 *
 *    http://www.apache.org/licenses/LICENSE-2.0
 *
 * Unless required by applicable law or agreed to in writing, software
 * distributed under the License is distributed on an "AS IS" BASIS,
 * WITHOUT WARRANTIES OR CONDITIONS OF ANY KIND, either express or implied.
 * See the License for the specific language governing permissions and
 * limitations under the License.
 */

package org.apache.kafka.trogdor.task;

import org.apache.kafka.common.internals.KafkaFutureImpl;
import org.apache.kafka.common.utils.ThreadUtils;
import org.apache.kafka.trogdor.common.Platform;

import com.fasterxml.jackson.databind.node.TextNode;

import java.util.concurrent.Executors;
import java.util.concurrent.Future;
import java.util.concurrent.ScheduledExecutorService;
import java.util.concurrent.TimeUnit;

public class SampleTaskWorker implements TaskWorker {
    private final SampleTaskSpec spec;
    private final ScheduledExecutorService executor;
    private Future<Void> future;
    private WorkerStatusTracker status;

    SampleTaskWorker(SampleTaskSpec spec) {
        this.spec = spec;
        this.executor = Executors.newSingleThreadScheduledExecutor(ThreadUtils.createThreadFactory("SampleTaskWorker", false));
        this.future = null;
    }

    @Override
<<<<<<< HEAD
    public synchronized void start(Platform platform, WorkerStatusTracker status, final KafkaFutureImpl<String> haltFuture) throws Exception {
=======
    public synchronized void start(Platform platform, WorkerStatusTracker status,
                      final KafkaFutureImpl<String> haltFuture) {
>>>>>>> 9494bebe
        if (this.future != null)
            return;
        this.status = status;
        this.status.update(new TextNode("active"));

        Long exitMs = spec.nodeToExitMs().get(platform.curNode().name());
        if (exitMs == null) {
            exitMs = Long.MAX_VALUE;
        }
        this.future = platform.scheduler().schedule(executor, () -> {
            haltFuture.complete(spec.error());
            return null;
        }, exitMs);
    }

    @Override
    public void stop(Platform platform) throws Exception {
        this.future.cancel(false);
        this.executor.shutdown();
        this.executor.awaitTermination(1, TimeUnit.DAYS);
        this.status.update(new TextNode("halted"));
    }
}<|MERGE_RESOLUTION|>--- conflicted
+++ resolved
@@ -36,17 +36,14 @@
 
     SampleTaskWorker(SampleTaskSpec spec) {
         this.spec = spec;
-        this.executor = Executors.newSingleThreadScheduledExecutor(ThreadUtils.createThreadFactory("SampleTaskWorker", false));
+        this.executor = Executors.newSingleThreadScheduledExecutor(
+            ThreadUtils.createThreadFactory("SampleTaskWorker", false));
         this.future = null;
     }
 
     @Override
-<<<<<<< HEAD
-    public synchronized void start(Platform platform, WorkerStatusTracker status, final KafkaFutureImpl<String> haltFuture) throws Exception {
-=======
     public synchronized void start(Platform platform, WorkerStatusTracker status,
                       final KafkaFutureImpl<String> haltFuture) {
->>>>>>> 9494bebe
         if (this.future != null)
             return;
         this.status = status;
