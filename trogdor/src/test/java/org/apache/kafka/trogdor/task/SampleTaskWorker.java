--- conflicted
+++ resolved
@@ -28,46 +28,34 @@
 import java.util.concurrent.TimeUnit;
 
 public class SampleTaskWorker implements TaskWorker {
-	private final SampleTaskSpec spec;
-	private final ScheduledExecutorService executor;
-	private Future<Void> future;
-	private WorkerStatusTracker status;
+    private final SampleTaskSpec spec;
+    private final ScheduledExecutorService executor;
+    private Future<Void> future;
+    private WorkerStatusTracker status;
 
-	SampleTaskWorker(SampleTaskSpec spec) {
-		this.spec = spec;
-		this.executor = Executors.newSingleThreadScheduledExecutor(
-				ThreadUtils.createThreadFactory("SampleTaskWorker", false));
-		this.future = null;
-	}
+    SampleTaskWorker(SampleTaskSpec spec) {
+        this.spec = spec;
+        this.executor = Executors.newSingleThreadScheduledExecutor(ThreadUtils.createThreadFactory("SampleTaskWorker", false));
+        this.future = null;
+    }
 
-	@Override
-	public synchronized void start(Platform platform, WorkerStatusTracker status,
-								   final KafkaFutureImpl<String> haltFuture) throws Exception {
-		if (this.future != null)
-			return;
-		this.status = status;
-		this.status.update(new TextNode("active"));
+    @Override
+    public synchronized void start(Platform platform, WorkerStatusTracker status, final KafkaFutureImpl<String> haltFuture) throws Exception {
+        if (this.future != null)
+            return;
+        this.status = status;
+        this.status.update(new TextNode("active"));
 
-		Long exitMs = spec.nodeToExitMs().get(platform.curNode().name());
-		if (exitMs == null) {
-			exitMs = Long.MAX_VALUE;
-		}
-		this.future = platform.scheduler().schedule(executor, () -> {
-			haltFuture.complete(spec.error());
-			return null;
-		}, exitMs);
-	}
+        Long exitMs = spec.nodeToExitMs().get(platform.curNode().name());
+        if (exitMs == null) {
+            exitMs = Long.MAX_VALUE;
+        }
+        this.future = platform.scheduler().schedule(executor, () -> {
+            haltFuture.complete(spec.error());
+            return null;
+        }, exitMs);
+    }
 
-<<<<<<< HEAD
-	@Override
-	public void stop(Platform platform) throws Exception {
-		this.future.cancel(false);
-		this.executor.shutdown();
-		this.executor.awaitTermination(1, TimeUnit.DAYS);
-		this.status.update(new TextNode("halted"));
-	}
-};
-=======
     @Override
     public void stop(Platform platform) throws Exception {
         this.future.cancel(false);
@@ -75,5 +63,4 @@
         this.executor.awaitTermination(1, TimeUnit.DAYS);
         this.status.update(new TextNode("halted"));
     }
-}
->>>>>>> 15418db6
+}