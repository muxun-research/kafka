/*
 * Licensed to the Apache Software Foundation (ASF) under one or more
 * contributor license agreements. See the NOTICE file distributed with
 * this work for additional information regarding copyright ownership.
 * The ASF licenses this file to You under the Apache License, Version 2.0
 * (the "License"); you may not use this file except in compliance with
 * the License. You may obtain a copy of the License at
 *
 *    http://www.apache.org/licenses/LICENSE-2.0
 *
 * Unless required by applicable law or agreed to in writing, software
 * distributed under the License is distributed on an "AS IS" BASIS,
 * WITHOUT WARRANTIES OR CONDITIONS OF ANY KIND, either express or implied.
 * See the License for the specific language governing permissions and
 * limitations under the License.
 */

package org.apache.kafka.trogdor.coordinator;

import org.apache.kafka.common.utils.MockScheduler;
import org.apache.kafka.common.utils.MockTime;
import org.apache.kafka.common.utils.Scheduler;
import org.apache.kafka.test.TestUtils;
import org.apache.kafka.trogdor.agent.AgentClient;
import org.apache.kafka.trogdor.common.CapturingCommandRunner;
import org.apache.kafka.trogdor.common.ExpectedTasks;
import org.apache.kafka.trogdor.common.ExpectedTasks.ExpectedTaskBuilder;
import org.apache.kafka.trogdor.common.MiniTrogdorCluster;
import org.apache.kafka.trogdor.fault.NetworkPartitionFaultSpec;
import org.apache.kafka.trogdor.rest.*;
import org.apache.kafka.trogdor.task.NoOpTaskSpec;
import org.apache.kafka.trogdor.task.SampleTaskSpec;

import com.fasterxml.jackson.databind.node.JsonNodeFactory;
import com.fasterxml.jackson.databind.node.ObjectNode;
import com.fasterxml.jackson.databind.node.TextNode;

import org.junit.jupiter.api.Tag;
import org.junit.jupiter.api.Test;
import org.junit.jupiter.api.Timeout;
import org.slf4j.Logger;
import org.slf4j.LoggerFactory;

<<<<<<< HEAD
import javax.ws.rs.NotFoundException;
import java.util.*;

import static java.util.concurrent.TimeUnit.MILLISECONDS;
import static org.junit.jupiter.api.Assertions.*;
=======
import java.util.ArrayList;
import java.util.Arrays;
import java.util.HashMap;
import java.util.List;
import java.util.Optional;

import jakarta.ws.rs.NotFoundException;

import static org.junit.jupiter.api.Assertions.assertEquals;
import static org.junit.jupiter.api.Assertions.assertFalse;
import static org.junit.jupiter.api.Assertions.assertNotEquals;
import static org.junit.jupiter.api.Assertions.assertThrows;
import static org.junit.jupiter.api.Assertions.assertTrue;
>>>>>>> 9494bebe

@Tag("integration")
@Timeout(value = 240)
public class CoordinatorTest {

    private static final Logger log = LoggerFactory.getLogger(CoordinatorTest.class);

    @Test
    public void testCoordinatorStatus() throws Exception {
        try (MiniTrogdorCluster cluster = new MiniTrogdorCluster.Builder().addCoordinator("node01").build()) {
            CoordinatorStatusResponse status = cluster.coordinatorClient().status();
            assertEquals(cluster.coordinator().status(), status);
        }
    }

    @Test
    public void testCoordinatorUptime() throws Exception {
        MockTime time = new MockTime(0, 200, 0);
        Scheduler scheduler = new MockScheduler(time);
        try (MiniTrogdorCluster cluster = new MiniTrogdorCluster.Builder().addCoordinator("node01").scheduler(scheduler).build()) {
            UptimeResponse uptime = cluster.coordinatorClient().uptime();
            assertEquals(cluster.coordinator().uptime(), uptime);

            time.setCurrentTimeMs(250);
            assertNotEquals(cluster.coordinator().uptime(), uptime);
        }
    }

    @Test
    public void testCreateTask() throws Exception {
        MockTime time = new MockTime(0, 0, 0);
        Scheduler scheduler = new MockScheduler(time);
        try (MiniTrogdorCluster cluster = new MiniTrogdorCluster.Builder().addCoordinator("node01").addAgent("node02").scheduler(scheduler).build()) {
            new ExpectedTasks().waitFor(cluster.coordinatorClient());

            NoOpTaskSpec fooSpec = new NoOpTaskSpec(1, 2);
            cluster.coordinatorClient().createTask(new CreateTaskRequest("foo", fooSpec));
            new ExpectedTasks().addTask(new ExpectedTaskBuilder("foo").taskState(new TaskPending(fooSpec)).build()).waitFor(cluster.coordinatorClient());

            // Re-creating a task with the same arguments is not an error.
            cluster.coordinatorClient().createTask(new CreateTaskRequest("foo", fooSpec));

            // Re-creating a task with different arguments gives a RequestConflictException.
            NoOpTaskSpec barSpec = new NoOpTaskSpec(1000, 2000);
            assertThrows(RequestConflictException.class, () -> cluster.coordinatorClient().createTask(new CreateTaskRequest("foo", barSpec)), "Recreating task with different task spec is not allowed");

            time.sleep(2);
            new ExpectedTasks().addTask(new ExpectedTaskBuilder("foo").taskState(new TaskRunning(fooSpec, 2, new TextNode("active"))).workerState(new WorkerRunning("foo", fooSpec, 2, new TextNode("active"))).build()).waitFor(cluster.coordinatorClient()).waitFor(cluster.agentClient("node02"));

            time.sleep(3);
            new ExpectedTasks().addTask(new ExpectedTaskBuilder("foo").taskState(new TaskDone(fooSpec, 2, 5, "", false, new TextNode("done"))).build()).waitFor(cluster.coordinatorClient());
        }
    }

    @Test
    public void testTaskDistribution() throws Exception {
        MockTime time = new MockTime(0, 0, 0);
        Scheduler scheduler = new MockScheduler(time);
        try (MiniTrogdorCluster cluster = new MiniTrogdorCluster.Builder().addCoordinator("node01").addAgent("node01").addAgent("node02").scheduler(scheduler).build()) {
            CoordinatorClient coordinatorClient = cluster.coordinatorClient();
            AgentClient agentClient1 = cluster.agentClient("node01");
            AgentClient agentClient2 = cluster.agentClient("node02");

            new ExpectedTasks().waitFor(coordinatorClient).waitFor(agentClient1).waitFor(agentClient2);

            NoOpTaskSpec fooSpec = new NoOpTaskSpec(5, 7);
            coordinatorClient.createTask(new CreateTaskRequest("foo", fooSpec));
            new ExpectedTasks().addTask(new ExpectedTaskBuilder("foo").taskState(new TaskPending(fooSpec)).build()).waitFor(coordinatorClient).waitFor(agentClient1).waitFor(agentClient2);

            time.sleep(11);
            ObjectNode status1 = new ObjectNode(JsonNodeFactory.instance);
            status1.set("node01", new TextNode("active"));
            status1.set("node02", new TextNode("active"));
            new ExpectedTasks().addTask(new ExpectedTaskBuilder("foo").taskState(new TaskRunning(fooSpec, 11, status1)).workerState(new WorkerRunning("foo", fooSpec, 11, new TextNode("active"))).build()).waitFor(coordinatorClient).waitFor(agentClient1).waitFor(agentClient2);

            time.sleep(7);
            ObjectNode status2 = new ObjectNode(JsonNodeFactory.instance);
            status2.set("node01", new TextNode("done"));
            status2.set("node02", new TextNode("done"));
            new ExpectedTasks().addTask(new ExpectedTaskBuilder("foo").taskState(new TaskDone(fooSpec, 11, 18, "", false, status2)).workerState(new WorkerDone("foo", fooSpec, 11, 18, new TextNode("done"), "")).build()).waitFor(coordinatorClient).waitFor(agentClient1).waitFor(agentClient2);
        }
    }

    @Test
    public void testTaskCancellation() throws Exception {
        MockTime time = new MockTime(0, 0, 0);
        Scheduler scheduler = new MockScheduler(time);
        try (MiniTrogdorCluster cluster = new MiniTrogdorCluster.Builder().addCoordinator("node01").addAgent("node01").addAgent("node02").scheduler(scheduler).build()) {
            CoordinatorClient coordinatorClient = cluster.coordinatorClient();
            AgentClient agentClient1 = cluster.agentClient("node01");
            AgentClient agentClient2 = cluster.agentClient("node02");

            new ExpectedTasks().waitFor(coordinatorClient).waitFor(agentClient1).waitFor(agentClient2);

            NoOpTaskSpec fooSpec = new NoOpTaskSpec(5, 7);
            coordinatorClient.createTask(new CreateTaskRequest("foo", fooSpec));
            new ExpectedTasks().addTask(new ExpectedTaskBuilder("foo").taskState(new TaskPending(fooSpec)).build()).waitFor(coordinatorClient).waitFor(agentClient1).waitFor(agentClient2);

            time.sleep(11);

            ObjectNode status1 = new ObjectNode(JsonNodeFactory.instance);
            status1.set("node01", new TextNode("active"));
            status1.set("node02", new TextNode("active"));
            new ExpectedTasks().addTask(new ExpectedTaskBuilder("foo").taskState(new TaskRunning(fooSpec, 11, status1)).workerState(new WorkerRunning("foo", fooSpec, 11, new TextNode("active"))).build()).waitFor(coordinatorClient).waitFor(agentClient1).waitFor(agentClient2);

            ObjectNode status2 = new ObjectNode(JsonNodeFactory.instance);
            status2.set("node01", new TextNode("done"));
            status2.set("node02", new TextNode("done"));
            time.sleep(7);
            coordinatorClient.stopTask(new StopTaskRequest("foo"));
            new ExpectedTasks().addTask(new ExpectedTaskBuilder("foo").taskState(new TaskDone(fooSpec, 11, 18, "", true, status2)).workerState(new WorkerDone("foo", fooSpec, 11, 18, new TextNode("done"), "")).build()).waitFor(coordinatorClient).waitFor(agentClient1).waitFor(agentClient2);

            coordinatorClient.destroyTask(new DestroyTaskRequest("foo"));
            new ExpectedTasks().waitFor(coordinatorClient).waitFor(agentClient1).waitFor(agentClient2);
        }
    }

    @Test
    public void testTaskDestruction() throws Exception {
        MockTime time = new MockTime(0, 0, 0);
        Scheduler scheduler = new MockScheduler(time);
        try (MiniTrogdorCluster cluster = new MiniTrogdorCluster.Builder().addCoordinator("node01").addAgent("node01").addAgent("node02").scheduler(scheduler).build()) {
            CoordinatorClient coordinatorClient = cluster.coordinatorClient();
            AgentClient agentClient1 = cluster.agentClient("node01");
            AgentClient agentClient2 = cluster.agentClient("node02");

            new ExpectedTasks().waitFor(coordinatorClient).waitFor(agentClient1).waitFor(agentClient2);

            NoOpTaskSpec fooSpec = new NoOpTaskSpec(2, 12);
            coordinatorClient.destroyTask(new DestroyTaskRequest("foo"));
            coordinatorClient.createTask(new CreateTaskRequest("foo", fooSpec));
            NoOpTaskSpec barSpec = new NoOpTaskSpec(20, 20);
            coordinatorClient.createTask(new CreateTaskRequest("bar", barSpec));
            coordinatorClient.destroyTask(new DestroyTaskRequest("bar"));
            new ExpectedTasks().addTask(new ExpectedTaskBuilder("foo").taskState(new TaskPending(fooSpec)).build()).waitFor(coordinatorClient).waitFor(agentClient1).waitFor(agentClient2);
            time.sleep(10);

            ObjectNode status1 = new ObjectNode(JsonNodeFactory.instance);
            status1.set("node01", new TextNode("active"));
            status1.set("node02", new TextNode("active"));
            new ExpectedTasks().addTask(new ExpectedTaskBuilder("foo").taskState(new TaskRunning(fooSpec, 10, status1)).build()).waitFor(coordinatorClient).waitFor(agentClient1).waitFor(agentClient2);

            coordinatorClient.destroyTask(new DestroyTaskRequest("foo"));
            new ExpectedTasks().waitFor(coordinatorClient).waitFor(agentClient1).waitFor(agentClient2);
        }
    }

    public static class ExpectedLines {
        List<String> expectedLines = new ArrayList<>();

        public ExpectedLines addLine(String line) {
            expectedLines.add(line);
            return this;
        }

        public ExpectedLines waitFor(final String nodeName, final CapturingCommandRunner runner) throws InterruptedException {
            TestUtils.waitForCondition(() -> linesMatch(nodeName, runner.lines(nodeName)), "failed to find the expected lines " + this);
            return this;
        }

        private boolean linesMatch(final String nodeName, List<String> actualLines) {
            int matchIdx = 0, i = 0;
            while (true) {
                if (matchIdx == expectedLines.size()) {
                    log.debug("Got expected lines for {}", nodeName);
                    return true;
                }
                if (i == actualLines.size()) {
                    log.info("Failed to find the expected lines for {}.  First " + "missing line on index {}: {}", nodeName, matchIdx, expectedLines.get(matchIdx));
                    return false;
                }
                String actualLine = actualLines.get(i++);
                String expectedLine = expectedLines.get(matchIdx);
                if (expectedLine.equals(actualLine)) {
                    matchIdx++;
                } else {
                    log.trace("Expected:\n'{}', Got:\n'{}'", expectedLine, actualLine);
                    matchIdx = 0;
                }
            }
        }

        @Override
        public String toString() {
            return String.join(", ", expectedLines);
        }
    }

    private static List<List<String>> createPartitionLists(String[][] array) {
        List<List<String>> list = new ArrayList<>();
        for (String[] a : array) {
            list.add(Arrays.asList(a));
        }
        return list;
    }

    @Test
    public void testNetworkPartitionFault() throws Exception {
        CapturingCommandRunner runner = new CapturingCommandRunner();
        MockTime time = new MockTime(0, 0, 0);
        Scheduler scheduler = new MockScheduler(time);
        try (MiniTrogdorCluster cluster = new MiniTrogdorCluster.Builder().addCoordinator("node01").addAgent("node01").addAgent("node02").addAgent("node03").commandRunner(runner).scheduler(scheduler).build()) {
            CoordinatorClient coordinatorClient = cluster.coordinatorClient();
            NetworkPartitionFaultSpec spec = new NetworkPartitionFaultSpec(0, Long.MAX_VALUE, createPartitionLists(new String[][]{new String[]{"node01", "node02"}, new String[]{"node03"},}));
            coordinatorClient.createTask(new CreateTaskRequest("netpart", spec));
            new ExpectedTasks().addTask(new ExpectedTaskBuilder("netpart").taskSpec(spec).build()).waitFor(coordinatorClient);
            checkLines("-A", runner);
        }
        checkLines("-D", runner);
    }

    private void checkLines(String prefix, CapturingCommandRunner runner) throws InterruptedException {
        new ExpectedLines().addLine("sudo iptables " + prefix + " INPUT -p tcp -s 127.0.0.1 -j DROP " + "-m comment --comment node03").waitFor("node01", runner);
        new ExpectedLines().addLine("sudo iptables " + prefix + " INPUT -p tcp -s 127.0.0.1 -j DROP " + "-m comment --comment node03").waitFor("node02", runner);
        new ExpectedLines().addLine("sudo iptables " + prefix + " INPUT -p tcp -s 127.0.0.1 -j DROP " + "-m comment --comment node01").addLine("sudo iptables " + prefix + " INPUT -p tcp -s 127.0.0.1 -j DROP " + "-m comment --comment node02").waitFor("node03", runner);
    }

    @Test
    public void testTasksRequestMatches() {
        TasksRequest req1 = new TasksRequest(null, 0, 0, 0, 0, Optional.empty());
        assertTrue(req1.matches("foo1", -1, -1, TaskStateType.PENDING));
        assertTrue(req1.matches("bar1", 100, 200, TaskStateType.DONE));
        assertTrue(req1.matches("baz1", 100, -1, TaskStateType.RUNNING));

        TasksRequest req2 = new TasksRequest(null, 100, 0, 0, 0, Optional.empty());
        assertFalse(req2.matches("foo1", -1, -1, TaskStateType.PENDING));
        assertTrue(req2.matches("bar1", 100, 200, TaskStateType.DONE));
        assertFalse(req2.matches("bar1", 99, 200, TaskStateType.DONE));
        assertFalse(req2.matches("baz1", 99, -1, TaskStateType.RUNNING));

        TasksRequest req3 = new TasksRequest(null, 200, 900, 200, 900, Optional.empty());
        assertFalse(req3.matches("foo1", -1, -1, TaskStateType.PENDING));
        assertFalse(req3.matches("bar1", 100, 200, TaskStateType.DONE));
        assertFalse(req3.matches("bar1", 200, 1000, TaskStateType.DONE));
        assertTrue(req3.matches("bar1", 200, 700, TaskStateType.DONE));
        assertFalse(req3.matches("baz1", 101, -1, TaskStateType.RUNNING));

        List<String> taskIds = new ArrayList<>();
        taskIds.add("foo1");
        taskIds.add("bar1");
        taskIds.add("baz1");
        TasksRequest req4 = new TasksRequest(taskIds, 1000, -1, -1, -1, Optional.empty());
        assertFalse(req4.matches("foo1", -1, -1, TaskStateType.PENDING));
        assertTrue(req4.matches("foo1", 1000, -1, TaskStateType.RUNNING));
        assertFalse(req4.matches("foo1", 900, -1, TaskStateType.RUNNING));
        assertFalse(req4.matches("baz2", 2000, -1, TaskStateType.RUNNING));
        assertFalse(req4.matches("baz2", -1, -1, TaskStateType.PENDING));

        TasksRequest req5 = new TasksRequest(null, 0, 0, 0, 0, Optional.of(TaskStateType.RUNNING));
        assertTrue(req5.matches("foo1", -1, -1, TaskStateType.RUNNING));
        assertFalse(req5.matches("bar1", -1, -1, TaskStateType.DONE));
        assertFalse(req5.matches("baz1", -1, -1, TaskStateType.STOPPING));
        assertFalse(req5.matches("baz1", -1, -1, TaskStateType.PENDING));
    }

    @Test
    public void testTasksRequest() throws Exception {
        MockTime time = new MockTime(0, 0, 0);
        Scheduler scheduler = new MockScheduler(time);
        try (MiniTrogdorCluster cluster = new MiniTrogdorCluster.Builder().addCoordinator("node01").addAgent("node02").scheduler(scheduler).build()) {
            CoordinatorClient coordinatorClient = cluster.coordinatorClient();
            new ExpectedTasks().waitFor(coordinatorClient);

            NoOpTaskSpec fooSpec = new NoOpTaskSpec(1, 10);
            NoOpTaskSpec barSpec = new NoOpTaskSpec(3, 1);
            coordinatorClient.createTask(new CreateTaskRequest("foo", fooSpec));
            coordinatorClient.createTask(new CreateTaskRequest("bar", barSpec));
            new ExpectedTasks().addTask(new ExpectedTaskBuilder("foo").taskState(new TaskPending(fooSpec)).build()).addTask(new ExpectedTaskBuilder("bar").taskState(new TaskPending(barSpec)).build()).waitFor(coordinatorClient);

            assertEquals(0, coordinatorClient.tasks(new TasksRequest(null, 10, 0, 10, 0, Optional.empty())).tasks().size());
            TasksResponse resp1 = coordinatorClient.tasks(new TasksRequest(Arrays.asList("foo", "baz"), 0, 0, 0, 0, Optional.empty()));
            assertTrue(resp1.tasks().containsKey("foo"));
            assertFalse(resp1.tasks().containsKey("bar"));
            assertEquals(1, resp1.tasks().size());

            time.sleep(2);
            new ExpectedTasks().addTask(new ExpectedTaskBuilder("foo").taskState(new TaskRunning(fooSpec, 2, new TextNode("active"))).workerState(new WorkerRunning("foo", fooSpec, 2, new TextNode("active"))).build()).addTask(new ExpectedTaskBuilder("bar").taskState(new TaskPending(barSpec)).build()).waitFor(coordinatorClient).waitFor(cluster.agentClient("node02"));

            TasksResponse resp2 = coordinatorClient.tasks(new TasksRequest(null, 1, 0, 0, 0, Optional.empty()));
            assertTrue(resp2.tasks().containsKey("foo"));
            assertFalse(resp2.tasks().containsKey("bar"));
            assertEquals(1, resp2.tasks().size());

            assertEquals(0, coordinatorClient.tasks(new TasksRequest(null, 3, 0, 0, 0, Optional.empty())).tasks().size());
        }
    }

    /**
     * If an agent fails in the middle of a task and comes back up when the task is considered expired,
     * we want the task to be marked as DONE and not re-sent should a second failure happen.
     */
    @Test
    public void testAgentFailureAndTaskExpiry() throws Exception {
        MockTime time = new MockTime(0, 0, 0);
        Scheduler scheduler = new MockScheduler(time);
        try (MiniTrogdorCluster cluster = new MiniTrogdorCluster.Builder().addCoordinator("node01").addAgent("node02").scheduler(scheduler).build()) {
            CoordinatorClient coordinatorClient = cluster.coordinatorClient();

            NoOpTaskSpec fooSpec = new NoOpTaskSpec(1, 500);
            coordinatorClient.createTask(new CreateTaskRequest("foo", fooSpec));
            TaskState expectedState = new ExpectedTaskBuilder("foo").taskState(new TaskPending(fooSpec)).build().taskState();

            TaskState resp = coordinatorClient.task(new TaskRequest("foo"));
            assertEquals(expectedState, resp);


            time.sleep(2);
            new ExpectedTasks().addTask(new ExpectedTaskBuilder("foo").taskState(new TaskRunning(fooSpec, 2, new TextNode("active"))).workerState(new WorkerRunning("foo", fooSpec, 2, new TextNode("active"))).build()).waitFor(coordinatorClient).waitFor(cluster.agentClient("node02"));

            cluster.restartAgent("node02");
            time.sleep(550);
            // coordinator heartbeat sees that the agent is back up, re-schedules the task but the agent expires it
            new ExpectedTasks().addTask(new ExpectedTaskBuilder("foo").taskState(new TaskDone(fooSpec, 2, 552, "worker expired", false, null)).workerState(new WorkerDone("foo", fooSpec, 552, 552, null, "worker expired")).build()).waitFor(coordinatorClient).waitFor(cluster.agentClient("node02"));

            cluster.restartAgent("node02");
            // coordinator heartbeat sees that the agent is back up but does not re-schedule the task as it is DONE
            new ExpectedTasks().addTask(new ExpectedTaskBuilder("foo").taskState(new TaskDone(fooSpec, 2, 552, "worker expired", false, null)).
                    // no worker states
                            build()).waitFor(coordinatorClient).waitFor(cluster.agentClient("node02"));
        }
    }

    @Test
    public void testTaskRequestWithOldStartMsGetsUpdated() throws Exception {
        MockTime time = new MockTime(0, 0, 0);
        Scheduler scheduler = new MockScheduler(time);
        try (MiniTrogdorCluster cluster = new MiniTrogdorCluster.Builder().addCoordinator("node01").addAgent("node02").scheduler(scheduler).build()) {

            NoOpTaskSpec fooSpec = new NoOpTaskSpec(1, 500);
            time.sleep(552);

            CoordinatorClient coordinatorClient = cluster.coordinatorClient();
            NoOpTaskSpec updatedSpec = new NoOpTaskSpec(552, 500);
            coordinatorClient.createTask(new CreateTaskRequest("fooSpec", fooSpec));
            TaskState expectedState = new ExpectedTaskBuilder("fooSpec").taskState(new TaskRunning(updatedSpec, 552, new TextNode("receiving"))).build().taskState();

            TaskState resp = coordinatorClient.task(new TaskRequest("fooSpec"));
            assertEquals(expectedState, resp);
        }
    }

    @Test
    public void testTaskRequestWithFutureStartMsDoesNotGetRun() throws Exception {
        MockTime time = new MockTime(0, 0, 0);
        Scheduler scheduler = new MockScheduler(time);
        try (MiniTrogdorCluster cluster = new MiniTrogdorCluster.Builder().addCoordinator("node01").addAgent("node02").scheduler(scheduler).build()) {

            NoOpTaskSpec fooSpec = new NoOpTaskSpec(1000, 500);
            time.sleep(999);

            CoordinatorClient coordinatorClient = cluster.coordinatorClient();
            coordinatorClient.createTask(new CreateTaskRequest("fooSpec", fooSpec));
            TaskState expectedState = new ExpectedTaskBuilder("fooSpec").taskState(new TaskPending(fooSpec)).build().taskState();

            TaskState resp = coordinatorClient.task(new TaskRequest("fooSpec"));
            assertEquals(expectedState, resp);
        }
    }

    @Test
    public void testTaskRequest() throws Exception {
        MockTime time = new MockTime(0, 0, 0);
        Scheduler scheduler = new MockScheduler(time);
        try (MiniTrogdorCluster cluster = new MiniTrogdorCluster.Builder().addCoordinator("node01").addAgent("node02").scheduler(scheduler).build()) {
            CoordinatorClient coordinatorClient = cluster.coordinatorClient();

            NoOpTaskSpec fooSpec = new NoOpTaskSpec(1, 10);
            coordinatorClient.createTask(new CreateTaskRequest("foo", fooSpec));
            TaskState expectedState = new ExpectedTaskBuilder("foo").taskState(new TaskPending(fooSpec)).build().taskState();

            TaskState resp = coordinatorClient.task(new TaskRequest("foo"));
            assertEquals(expectedState, resp);

            time.sleep(2);
            new ExpectedTasks().addTask(new ExpectedTaskBuilder("foo").taskState(new TaskRunning(fooSpec, 2, new TextNode("active"))).workerState(new WorkerRunning("foo", fooSpec, 2, new TextNode("active"))).build()).waitFor(coordinatorClient).waitFor(cluster.agentClient("node02"));

            assertThrows(NotFoundException.class, () -> coordinatorClient.task(new TaskRequest("non-existent-foo")));
        }
    }

    @Test
    public void testWorkersExitingAtDifferentTimes() throws Exception {
        MockTime time = new MockTime(0, 0, 0);
        Scheduler scheduler = new MockScheduler(time);
        try (MiniTrogdorCluster cluster = new MiniTrogdorCluster.Builder().addCoordinator("node01").addAgent("node02").addAgent("node03").scheduler(scheduler).build()) {
            CoordinatorClient coordinatorClient = cluster.coordinatorClient();
            new ExpectedTasks().waitFor(coordinatorClient);

            HashMap<String, Long> nodeToExitMs = new HashMap<>();
            nodeToExitMs.put("node02", 10L);
            nodeToExitMs.put("node03", 20L);
            SampleTaskSpec fooSpec = new SampleTaskSpec(2, 100, nodeToExitMs, "");
            coordinatorClient.createTask(new CreateTaskRequest("foo", fooSpec));
            new ExpectedTasks().addTask(new ExpectedTaskBuilder("foo").taskState(new TaskPending(fooSpec)).build()).waitFor(coordinatorClient);

            time.sleep(2);
            ObjectNode status1 = new ObjectNode(JsonNodeFactory.instance);
            status1.set("node02", new TextNode("active"));
            status1.set("node03", new TextNode("active"));
            new ExpectedTasks().addTask(new ExpectedTaskBuilder("foo").taskState(new TaskRunning(fooSpec, 2, status1)).workerState(new WorkerRunning("foo", fooSpec, 2, new TextNode("active"))).build()).waitFor(coordinatorClient).waitFor(cluster.agentClient("node02")).waitFor(cluster.agentClient("node03"));

            time.sleep(10);
            ObjectNode status2 = new ObjectNode(JsonNodeFactory.instance);
            status2.set("node02", new TextNode("halted"));
            status2.set("node03", new TextNode("active"));
            new ExpectedTasks().addTask(new ExpectedTaskBuilder("foo").taskState(new TaskRunning(fooSpec, 2, status2)).workerState(new WorkerRunning("foo", fooSpec, 2, new TextNode("active"))).build()).waitFor(coordinatorClient).waitFor(cluster.agentClient("node03"));
            new ExpectedTasks().addTask(new ExpectedTaskBuilder("foo").taskState(new TaskRunning(fooSpec, 2, status2)).workerState(new WorkerDone("foo", fooSpec, 2, 12, new TextNode("halted"), "")).build()).waitFor(cluster.agentClient("node02"));

            time.sleep(10);
            ObjectNode status3 = new ObjectNode(JsonNodeFactory.instance);
            status3.set("node02", new TextNode("halted"));
            status3.set("node03", new TextNode("halted"));
            new ExpectedTasks().addTask(new ExpectedTaskBuilder("foo").taskState(new TaskDone(fooSpec, 2, 22, "", false, status3)).build()).waitFor(coordinatorClient);
        }
    }
}<|MERGE_RESOLUTION|>--- conflicted
+++ resolved
@@ -27,7 +27,22 @@
 import org.apache.kafka.trogdor.common.ExpectedTasks.ExpectedTaskBuilder;
 import org.apache.kafka.trogdor.common.MiniTrogdorCluster;
 import org.apache.kafka.trogdor.fault.NetworkPartitionFaultSpec;
-import org.apache.kafka.trogdor.rest.*;
+import org.apache.kafka.trogdor.rest.CoordinatorStatusResponse;
+import org.apache.kafka.trogdor.rest.CreateTaskRequest;
+import org.apache.kafka.trogdor.rest.DestroyTaskRequest;
+import org.apache.kafka.trogdor.rest.RequestConflictException;
+import org.apache.kafka.trogdor.rest.StopTaskRequest;
+import org.apache.kafka.trogdor.rest.TaskDone;
+import org.apache.kafka.trogdor.rest.TaskPending;
+import org.apache.kafka.trogdor.rest.TaskRequest;
+import org.apache.kafka.trogdor.rest.TaskRunning;
+import org.apache.kafka.trogdor.rest.TaskState;
+import org.apache.kafka.trogdor.rest.TaskStateType;
+import org.apache.kafka.trogdor.rest.TasksRequest;
+import org.apache.kafka.trogdor.rest.TasksResponse;
+import org.apache.kafka.trogdor.rest.UptimeResponse;
+import org.apache.kafka.trogdor.rest.WorkerDone;
+import org.apache.kafka.trogdor.rest.WorkerRunning;
 import org.apache.kafka.trogdor.task.NoOpTaskSpec;
 import org.apache.kafka.trogdor.task.SampleTaskSpec;
 
@@ -41,13 +56,6 @@
 import org.slf4j.Logger;
 import org.slf4j.LoggerFactory;
 
-<<<<<<< HEAD
-import javax.ws.rs.NotFoundException;
-import java.util.*;
-
-import static java.util.concurrent.TimeUnit.MILLISECONDS;
-import static org.junit.jupiter.api.Assertions.*;
-=======
 import java.util.ArrayList;
 import java.util.Arrays;
 import java.util.HashMap;
@@ -61,7 +69,6 @@
 import static org.junit.jupiter.api.Assertions.assertNotEquals;
 import static org.junit.jupiter.api.Assertions.assertThrows;
 import static org.junit.jupiter.api.Assertions.assertTrue;
->>>>>>> 9494bebe
 
 @Tag("integration")
 @Timeout(value = 240)
@@ -71,7 +78,9 @@
 
     @Test
     public void testCoordinatorStatus() throws Exception {
-        try (MiniTrogdorCluster cluster = new MiniTrogdorCluster.Builder().addCoordinator("node01").build()) {
+        try (MiniTrogdorCluster cluster = new MiniTrogdorCluster.Builder().
+                addCoordinator("node01").
+                build()) {
             CoordinatorStatusResponse status = cluster.coordinatorClient().status();
             assertEquals(cluster.coordinator().status(), status);
         }
@@ -81,7 +90,10 @@
     public void testCoordinatorUptime() throws Exception {
         MockTime time = new MockTime(0, 200, 0);
         Scheduler scheduler = new MockScheduler(time);
-        try (MiniTrogdorCluster cluster = new MiniTrogdorCluster.Builder().addCoordinator("node01").scheduler(scheduler).build()) {
+        try (MiniTrogdorCluster cluster = new MiniTrogdorCluster.Builder().
+            addCoordinator("node01").
+            scheduler(scheduler).
+            build()) {
             UptimeResponse uptime = cluster.coordinatorClient().uptime();
             assertEquals(cluster.coordinator().uptime(), uptime);
 
@@ -94,25 +106,47 @@
     public void testCreateTask() throws Exception {
         MockTime time = new MockTime(0, 0, 0);
         Scheduler scheduler = new MockScheduler(time);
-        try (MiniTrogdorCluster cluster = new MiniTrogdorCluster.Builder().addCoordinator("node01").addAgent("node02").scheduler(scheduler).build()) {
+        try (MiniTrogdorCluster cluster = new MiniTrogdorCluster.Builder().
+                addCoordinator("node01").
+                addAgent("node02").
+                scheduler(scheduler).
+                build()) {
             new ExpectedTasks().waitFor(cluster.coordinatorClient());
 
             NoOpTaskSpec fooSpec = new NoOpTaskSpec(1, 2);
-            cluster.coordinatorClient().createTask(new CreateTaskRequest("foo", fooSpec));
-            new ExpectedTasks().addTask(new ExpectedTaskBuilder("foo").taskState(new TaskPending(fooSpec)).build()).waitFor(cluster.coordinatorClient());
+            cluster.coordinatorClient().createTask(
+                new CreateTaskRequest("foo", fooSpec));
+            new ExpectedTasks().
+                addTask(new ExpectedTaskBuilder("foo").
+                    taskState(new TaskPending(fooSpec)).
+                    build()).
+                waitFor(cluster.coordinatorClient());
 
             // Re-creating a task with the same arguments is not an error.
-            cluster.coordinatorClient().createTask(new CreateTaskRequest("foo", fooSpec));
+            cluster.coordinatorClient().createTask(
+                new CreateTaskRequest("foo", fooSpec));
 
             // Re-creating a task with different arguments gives a RequestConflictException.
             NoOpTaskSpec barSpec = new NoOpTaskSpec(1000, 2000);
-            assertThrows(RequestConflictException.class, () -> cluster.coordinatorClient().createTask(new CreateTaskRequest("foo", barSpec)), "Recreating task with different task spec is not allowed");
+            assertThrows(RequestConflictException.class, () -> cluster.coordinatorClient().createTask(
+                new CreateTaskRequest("foo", barSpec)),
+                "Recreating task with different task spec is not allowed");
 
             time.sleep(2);
-            new ExpectedTasks().addTask(new ExpectedTaskBuilder("foo").taskState(new TaskRunning(fooSpec, 2, new TextNode("active"))).workerState(new WorkerRunning("foo", fooSpec, 2, new TextNode("active"))).build()).waitFor(cluster.coordinatorClient()).waitFor(cluster.agentClient("node02"));
+            new ExpectedTasks().
+                addTask(new ExpectedTaskBuilder("foo").
+                    taskState(new TaskRunning(fooSpec, 2, new TextNode("active"))).
+                    workerState(new WorkerRunning("foo", fooSpec, 2, new TextNode("active"))).
+                    build()).
+                waitFor(cluster.coordinatorClient()).
+                waitFor(cluster.agentClient("node02"));
 
             time.sleep(3);
-            new ExpectedTasks().addTask(new ExpectedTaskBuilder("foo").taskState(new TaskDone(fooSpec, 2, 5, "", false, new TextNode("done"))).build()).waitFor(cluster.coordinatorClient());
+            new ExpectedTasks().
+                addTask(new ExpectedTaskBuilder("foo").
+                    taskState(new TaskDone(fooSpec, 2, 5, "", false, new TextNode("done"))).
+                    build()).
+                waitFor(cluster.coordinatorClient());
         }
     }
 
@@ -120,28 +154,56 @@
     public void testTaskDistribution() throws Exception {
         MockTime time = new MockTime(0, 0, 0);
         Scheduler scheduler = new MockScheduler(time);
-        try (MiniTrogdorCluster cluster = new MiniTrogdorCluster.Builder().addCoordinator("node01").addAgent("node01").addAgent("node02").scheduler(scheduler).build()) {
+        try (MiniTrogdorCluster cluster = new MiniTrogdorCluster.Builder().
+                addCoordinator("node01").
+                addAgent("node01").
+                addAgent("node02").
+                scheduler(scheduler).
+                build()) {
             CoordinatorClient coordinatorClient = cluster.coordinatorClient();
             AgentClient agentClient1 = cluster.agentClient("node01");
             AgentClient agentClient2 = cluster.agentClient("node02");
 
-            new ExpectedTasks().waitFor(coordinatorClient).waitFor(agentClient1).waitFor(agentClient2);
+            new ExpectedTasks().
+                waitFor(coordinatorClient).
+                waitFor(agentClient1).
+                waitFor(agentClient2);
 
             NoOpTaskSpec fooSpec = new NoOpTaskSpec(5, 7);
             coordinatorClient.createTask(new CreateTaskRequest("foo", fooSpec));
-            new ExpectedTasks().addTask(new ExpectedTaskBuilder("foo").taskState(new TaskPending(fooSpec)).build()).waitFor(coordinatorClient).waitFor(agentClient1).waitFor(agentClient2);
+            new ExpectedTasks().
+                addTask(new ExpectedTaskBuilder("foo").taskState(
+                    new TaskPending(fooSpec)).build()).
+                waitFor(coordinatorClient).
+                waitFor(agentClient1).
+                waitFor(agentClient2);
 
             time.sleep(11);
             ObjectNode status1 = new ObjectNode(JsonNodeFactory.instance);
             status1.set("node01", new TextNode("active"));
             status1.set("node02", new TextNode("active"));
-            new ExpectedTasks().addTask(new ExpectedTaskBuilder("foo").taskState(new TaskRunning(fooSpec, 11, status1)).workerState(new WorkerRunning("foo", fooSpec, 11, new TextNode("active"))).build()).waitFor(coordinatorClient).waitFor(agentClient1).waitFor(agentClient2);
+            new ExpectedTasks().
+                addTask(new ExpectedTaskBuilder("foo").
+                    taskState(new TaskRunning(fooSpec, 11, status1)).
+                    workerState(new WorkerRunning("foo", fooSpec, 11,  new TextNode("active"))).
+                    build()).
+                waitFor(coordinatorClient).
+                waitFor(agentClient1).
+                waitFor(agentClient2);
 
             time.sleep(7);
             ObjectNode status2 = new ObjectNode(JsonNodeFactory.instance);
             status2.set("node01", new TextNode("done"));
             status2.set("node02", new TextNode("done"));
-            new ExpectedTasks().addTask(new ExpectedTaskBuilder("foo").taskState(new TaskDone(fooSpec, 11, 18, "", false, status2)).workerState(new WorkerDone("foo", fooSpec, 11, 18, new TextNode("done"), "")).build()).waitFor(coordinatorClient).waitFor(agentClient1).waitFor(agentClient2);
+            new ExpectedTasks().
+                addTask(new ExpectedTaskBuilder("foo").
+                    taskState(new TaskDone(fooSpec, 11, 18,
+                        "", false, status2)).
+                    workerState(new WorkerDone("foo", fooSpec, 11, 18, new TextNode("done"), "")).
+                    build()).
+                waitFor(coordinatorClient).
+                waitFor(agentClient1).
+                waitFor(agentClient2);
         }
     }
 
@@ -149,33 +211,63 @@
     public void testTaskCancellation() throws Exception {
         MockTime time = new MockTime(0, 0, 0);
         Scheduler scheduler = new MockScheduler(time);
-        try (MiniTrogdorCluster cluster = new MiniTrogdorCluster.Builder().addCoordinator("node01").addAgent("node01").addAgent("node02").scheduler(scheduler).build()) {
+        try (MiniTrogdorCluster cluster = new MiniTrogdorCluster.Builder().
+            addCoordinator("node01").
+            addAgent("node01").
+            addAgent("node02").
+            scheduler(scheduler).
+            build()) {
             CoordinatorClient coordinatorClient = cluster.coordinatorClient();
             AgentClient agentClient1 = cluster.agentClient("node01");
             AgentClient agentClient2 = cluster.agentClient("node02");
 
-            new ExpectedTasks().waitFor(coordinatorClient).waitFor(agentClient1).waitFor(agentClient2);
+            new ExpectedTasks().
+                waitFor(coordinatorClient).
+                waitFor(agentClient1).
+                waitFor(agentClient2);
 
             NoOpTaskSpec fooSpec = new NoOpTaskSpec(5, 7);
             coordinatorClient.createTask(new CreateTaskRequest("foo", fooSpec));
-            new ExpectedTasks().addTask(new ExpectedTaskBuilder("foo").taskState(new TaskPending(fooSpec)).build()).waitFor(coordinatorClient).waitFor(agentClient1).waitFor(agentClient2);
+            new ExpectedTasks().
+                addTask(new ExpectedTaskBuilder("foo").taskState(new TaskPending(fooSpec)).build()).
+                waitFor(coordinatorClient).
+                waitFor(agentClient1).
+                waitFor(agentClient2);
 
             time.sleep(11);
 
             ObjectNode status1 = new ObjectNode(JsonNodeFactory.instance);
             status1.set("node01", new TextNode("active"));
             status1.set("node02", new TextNode("active"));
-            new ExpectedTasks().addTask(new ExpectedTaskBuilder("foo").taskState(new TaskRunning(fooSpec, 11, status1)).workerState(new WorkerRunning("foo", fooSpec, 11, new TextNode("active"))).build()).waitFor(coordinatorClient).waitFor(agentClient1).waitFor(agentClient2);
+            new ExpectedTasks().
+                addTask(new ExpectedTaskBuilder("foo").
+                    taskState(new TaskRunning(fooSpec, 11, status1)).
+                    workerState(new WorkerRunning("foo", fooSpec, 11, new TextNode("active"))).
+                    build()).
+                waitFor(coordinatorClient).
+                waitFor(agentClient1).
+                waitFor(agentClient2);
 
             ObjectNode status2 = new ObjectNode(JsonNodeFactory.instance);
             status2.set("node01", new TextNode("done"));
             status2.set("node02", new TextNode("done"));
             time.sleep(7);
             coordinatorClient.stopTask(new StopTaskRequest("foo"));
-            new ExpectedTasks().addTask(new ExpectedTaskBuilder("foo").taskState(new TaskDone(fooSpec, 11, 18, "", true, status2)).workerState(new WorkerDone("foo", fooSpec, 11, 18, new TextNode("done"), "")).build()).waitFor(coordinatorClient).waitFor(agentClient1).waitFor(agentClient2);
+            new ExpectedTasks().
+                addTask(new ExpectedTaskBuilder("foo").
+                    taskState(new TaskDone(fooSpec, 11, 18, "",
+                        true, status2)).
+                    workerState(new WorkerDone("foo", fooSpec, 11, 18, new TextNode("done"), "")).
+                    build()).
+                waitFor(coordinatorClient).
+                waitFor(agentClient1).
+                waitFor(agentClient2);
 
             coordinatorClient.destroyTask(new DestroyTaskRequest("foo"));
-            new ExpectedTasks().waitFor(coordinatorClient).waitFor(agentClient1).waitFor(agentClient2);
+            new ExpectedTasks().
+                waitFor(coordinatorClient).
+                waitFor(agentClient1).
+                waitFor(agentClient2);
         }
     }
 
@@ -183,12 +275,20 @@
     public void testTaskDestruction() throws Exception {
         MockTime time = new MockTime(0, 0, 0);
         Scheduler scheduler = new MockScheduler(time);
-        try (MiniTrogdorCluster cluster = new MiniTrogdorCluster.Builder().addCoordinator("node01").addAgent("node01").addAgent("node02").scheduler(scheduler).build()) {
+        try (MiniTrogdorCluster cluster = new MiniTrogdorCluster.Builder().
+            addCoordinator("node01").
+            addAgent("node01").
+            addAgent("node02").
+            scheduler(scheduler).
+            build()) {
             CoordinatorClient coordinatorClient = cluster.coordinatorClient();
             AgentClient agentClient1 = cluster.agentClient("node01");
             AgentClient agentClient2 = cluster.agentClient("node02");
 
-            new ExpectedTasks().waitFor(coordinatorClient).waitFor(agentClient1).waitFor(agentClient2);
+            new ExpectedTasks().
+                waitFor(coordinatorClient).
+                waitFor(agentClient1).
+                waitFor(agentClient2);
 
             NoOpTaskSpec fooSpec = new NoOpTaskSpec(2, 12);
             coordinatorClient.destroyTask(new DestroyTaskRequest("foo"));
@@ -196,16 +296,29 @@
             NoOpTaskSpec barSpec = new NoOpTaskSpec(20, 20);
             coordinatorClient.createTask(new CreateTaskRequest("bar", barSpec));
             coordinatorClient.destroyTask(new DestroyTaskRequest("bar"));
-            new ExpectedTasks().addTask(new ExpectedTaskBuilder("foo").taskState(new TaskPending(fooSpec)).build()).waitFor(coordinatorClient).waitFor(agentClient1).waitFor(agentClient2);
+            new ExpectedTasks().
+                addTask(new ExpectedTaskBuilder("foo").taskState(new TaskPending(fooSpec)).build()).
+                waitFor(coordinatorClient).
+                waitFor(agentClient1).
+                waitFor(agentClient2);
             time.sleep(10);
 
             ObjectNode status1 = new ObjectNode(JsonNodeFactory.instance);
             status1.set("node01", new TextNode("active"));
             status1.set("node02", new TextNode("active"));
-            new ExpectedTasks().addTask(new ExpectedTaskBuilder("foo").taskState(new TaskRunning(fooSpec, 10, status1)).build()).waitFor(coordinatorClient).waitFor(agentClient1).waitFor(agentClient2);
+            new ExpectedTasks().
+                addTask(new ExpectedTaskBuilder("foo").
+                    taskState(new TaskRunning(fooSpec, 10, status1)).
+                    build()).
+                waitFor(coordinatorClient).
+                waitFor(agentClient1).
+                waitFor(agentClient2);
 
             coordinatorClient.destroyTask(new DestroyTaskRequest("foo"));
-            new ExpectedTasks().waitFor(coordinatorClient).waitFor(agentClient1).waitFor(agentClient2);
+            new ExpectedTasks().
+                waitFor(coordinatorClient).
+                waitFor(agentClient1).
+                waitFor(agentClient2);
         }
     }
 
@@ -217,8 +330,10 @@
             return this;
         }
 
-        public ExpectedLines waitFor(final String nodeName, final CapturingCommandRunner runner) throws InterruptedException {
-            TestUtils.waitForCondition(() -> linesMatch(nodeName, runner.lines(nodeName)), "failed to find the expected lines " + this);
+        public ExpectedLines waitFor(final String nodeName,
+                final CapturingCommandRunner runner) throws InterruptedException {
+            TestUtils.waitForCondition(() -> linesMatch(nodeName, runner.lines(nodeName)),
+                "failed to find the expected lines " + this);
             return this;
         }
 
@@ -230,7 +345,9 @@
                     return true;
                 }
                 if (i == actualLines.size()) {
-                    log.info("Failed to find the expected lines for {}.  First " + "missing line on index {}: {}", nodeName, matchIdx, expectedLines.get(matchIdx));
+                    log.info("Failed to find the expected lines for {}.  First " +
+                        "missing line on index {}: {}",
+                        nodeName, matchIdx, expectedLines.get(matchIdx));
                     return false;
                 }
                 String actualLine = actualLines.get(i++);
@@ -263,20 +380,44 @@
         CapturingCommandRunner runner = new CapturingCommandRunner();
         MockTime time = new MockTime(0, 0, 0);
         Scheduler scheduler = new MockScheduler(time);
-        try (MiniTrogdorCluster cluster = new MiniTrogdorCluster.Builder().addCoordinator("node01").addAgent("node01").addAgent("node02").addAgent("node03").commandRunner(runner).scheduler(scheduler).build()) {
-            CoordinatorClient coordinatorClient = cluster.coordinatorClient();
-            NetworkPartitionFaultSpec spec = new NetworkPartitionFaultSpec(0, Long.MAX_VALUE, createPartitionLists(new String[][]{new String[]{"node01", "node02"}, new String[]{"node03"},}));
+        try (MiniTrogdorCluster cluster = new MiniTrogdorCluster.Builder().
+                addCoordinator("node01").
+                addAgent("node01").
+                addAgent("node02").
+                addAgent("node03").
+                commandRunner(runner).
+                scheduler(scheduler).
+                build()) {
+            CoordinatorClient coordinatorClient = cluster.coordinatorClient();
+            NetworkPartitionFaultSpec spec = new NetworkPartitionFaultSpec(0, Long.MAX_VALUE,
+                createPartitionLists(new String[][] {
+                    new String[] {"node01", "node02"},
+                    new String[] {"node03"},
+                }));
             coordinatorClient.createTask(new CreateTaskRequest("netpart", spec));
-            new ExpectedTasks().addTask(new ExpectedTaskBuilder("netpart").taskSpec(spec).build()).waitFor(coordinatorClient);
+            new ExpectedTasks().
+                addTask(new ExpectedTaskBuilder("netpart").taskSpec(spec).build()).
+                waitFor(coordinatorClient);
             checkLines("-A", runner);
         }
         checkLines("-D", runner);
     }
 
     private void checkLines(String prefix, CapturingCommandRunner runner) throws InterruptedException {
-        new ExpectedLines().addLine("sudo iptables " + prefix + " INPUT -p tcp -s 127.0.0.1 -j DROP " + "-m comment --comment node03").waitFor("node01", runner);
-        new ExpectedLines().addLine("sudo iptables " + prefix + " INPUT -p tcp -s 127.0.0.1 -j DROP " + "-m comment --comment node03").waitFor("node02", runner);
-        new ExpectedLines().addLine("sudo iptables " + prefix + " INPUT -p tcp -s 127.0.0.1 -j DROP " + "-m comment --comment node01").addLine("sudo iptables " + prefix + " INPUT -p tcp -s 127.0.0.1 -j DROP " + "-m comment --comment node02").waitFor("node03", runner);
+        new ExpectedLines().
+            addLine("sudo iptables " + prefix + " INPUT -p tcp -s 127.0.0.1 -j DROP " +
+                "-m comment --comment node03").
+            waitFor("node01", runner);
+        new ExpectedLines().
+            addLine("sudo iptables " + prefix + " INPUT -p tcp -s 127.0.0.1 -j DROP " +
+                "-m comment --comment node03").
+            waitFor("node02", runner);
+        new ExpectedLines().
+            addLine("sudo iptables " + prefix + " INPUT -p tcp -s 127.0.0.1 -j DROP " +
+                "-m comment --comment node01").
+            addLine("sudo iptables " + prefix + " INPUT -p tcp -s 127.0.0.1 -j DROP " +
+                "-m comment --comment node02").
+            waitFor("node03", runner);
     }
 
     @Test
@@ -321,7 +462,11 @@
     public void testTasksRequest() throws Exception {
         MockTime time = new MockTime(0, 0, 0);
         Scheduler scheduler = new MockScheduler(time);
-        try (MiniTrogdorCluster cluster = new MiniTrogdorCluster.Builder().addCoordinator("node01").addAgent("node02").scheduler(scheduler).build()) {
+        try (MiniTrogdorCluster cluster = new MiniTrogdorCluster.Builder().
+            addCoordinator("node01").
+            addAgent("node02").
+            scheduler(scheduler).
+            build()) {
             CoordinatorClient coordinatorClient = cluster.coordinatorClient();
             new ExpectedTasks().waitFor(coordinatorClient);
 
@@ -329,23 +474,43 @@
             NoOpTaskSpec barSpec = new NoOpTaskSpec(3, 1);
             coordinatorClient.createTask(new CreateTaskRequest("foo", fooSpec));
             coordinatorClient.createTask(new CreateTaskRequest("bar", barSpec));
-            new ExpectedTasks().addTask(new ExpectedTaskBuilder("foo").taskState(new TaskPending(fooSpec)).build()).addTask(new ExpectedTaskBuilder("bar").taskState(new TaskPending(barSpec)).build()).waitFor(coordinatorClient);
-
-            assertEquals(0, coordinatorClient.tasks(new TasksRequest(null, 10, 0, 10, 0, Optional.empty())).tasks().size());
-            TasksResponse resp1 = coordinatorClient.tasks(new TasksRequest(Arrays.asList("foo", "baz"), 0, 0, 0, 0, Optional.empty()));
+            new ExpectedTasks().
+                addTask(new ExpectedTaskBuilder("foo").
+                    taskState(new TaskPending(fooSpec)).
+                    build()).
+                addTask(new ExpectedTaskBuilder("bar").
+                    taskState(new TaskPending(barSpec)).
+                    build()).
+                waitFor(coordinatorClient);
+
+            assertEquals(0, coordinatorClient.tasks(
+                new TasksRequest(null, 10, 0, 10, 0, Optional.empty())).tasks().size());
+            TasksResponse resp1 = coordinatorClient.tasks(
+                new TasksRequest(Arrays.asList("foo", "baz"), 0, 0, 0, 0, Optional.empty()));
             assertTrue(resp1.tasks().containsKey("foo"));
             assertFalse(resp1.tasks().containsKey("bar"));
             assertEquals(1, resp1.tasks().size());
 
             time.sleep(2);
-            new ExpectedTasks().addTask(new ExpectedTaskBuilder("foo").taskState(new TaskRunning(fooSpec, 2, new TextNode("active"))).workerState(new WorkerRunning("foo", fooSpec, 2, new TextNode("active"))).build()).addTask(new ExpectedTaskBuilder("bar").taskState(new TaskPending(barSpec)).build()).waitFor(coordinatorClient).waitFor(cluster.agentClient("node02"));
-
-            TasksResponse resp2 = coordinatorClient.tasks(new TasksRequest(null, 1, 0, 0, 0, Optional.empty()));
+            new ExpectedTasks().
+                addTask(new ExpectedTaskBuilder("foo").
+                    taskState(new TaskRunning(fooSpec, 2, new TextNode("active"))).
+                    workerState(new WorkerRunning("foo", fooSpec, 2, new TextNode("active"))).
+                    build()).
+                addTask(new ExpectedTaskBuilder("bar").
+                    taskState(new TaskPending(barSpec)).
+                    build()).
+                waitFor(coordinatorClient).
+                waitFor(cluster.agentClient("node02"));
+
+            TasksResponse resp2 = coordinatorClient.tasks(
+                new TasksRequest(null, 1, 0, 0, 0, Optional.empty()));
             assertTrue(resp2.tasks().containsKey("foo"));
             assertFalse(resp2.tasks().containsKey("bar"));
             assertEquals(1, resp2.tasks().size());
 
-            assertEquals(0, coordinatorClient.tasks(new TasksRequest(null, 3, 0, 0, 0, Optional.empty())).tasks().size());
+            assertEquals(0, coordinatorClient.tasks(
+                new TasksRequest(null, 3, 0, 0, 0, Optional.empty())).tasks().size());
         }
     }
 
@@ -357,7 +522,11 @@
     public void testAgentFailureAndTaskExpiry() throws Exception {
         MockTime time = new MockTime(0, 0, 0);
         Scheduler scheduler = new MockScheduler(time);
-        try (MiniTrogdorCluster cluster = new MiniTrogdorCluster.Builder().addCoordinator("node01").addAgent("node02").scheduler(scheduler).build()) {
+        try (MiniTrogdorCluster cluster = new MiniTrogdorCluster.Builder().
+            addCoordinator("node01").
+            addAgent("node02").
+            scheduler(scheduler).
+            build()) {
             CoordinatorClient coordinatorClient = cluster.coordinatorClient();
 
             NoOpTaskSpec fooSpec = new NoOpTaskSpec(1, 500);
@@ -369,18 +538,34 @@
 
 
             time.sleep(2);
-            new ExpectedTasks().addTask(new ExpectedTaskBuilder("foo").taskState(new TaskRunning(fooSpec, 2, new TextNode("active"))).workerState(new WorkerRunning("foo", fooSpec, 2, new TextNode("active"))).build()).waitFor(coordinatorClient).waitFor(cluster.agentClient("node02"));
+            new ExpectedTasks().
+                addTask(new ExpectedTaskBuilder("foo").
+                    taskState(new TaskRunning(fooSpec, 2, new TextNode("active"))).
+                    workerState(new WorkerRunning("foo", fooSpec, 2, new TextNode("active"))).
+                    build()).
+                waitFor(coordinatorClient).
+                waitFor(cluster.agentClient("node02"));
 
             cluster.restartAgent("node02");
             time.sleep(550);
             // coordinator heartbeat sees that the agent is back up, re-schedules the task but the agent expires it
-            new ExpectedTasks().addTask(new ExpectedTaskBuilder("foo").taskState(new TaskDone(fooSpec, 2, 552, "worker expired", false, null)).workerState(new WorkerDone("foo", fooSpec, 552, 552, null, "worker expired")).build()).waitFor(coordinatorClient).waitFor(cluster.agentClient("node02"));
+            new ExpectedTasks().
+                addTask(new ExpectedTaskBuilder("foo").
+                    taskState(new TaskDone(fooSpec, 2, 552, "worker expired", false, null)).
+                    workerState(new WorkerDone("foo", fooSpec, 552, 552, null, "worker expired")).
+                    build()).
+                waitFor(coordinatorClient).
+                waitFor(cluster.agentClient("node02"));
 
             cluster.restartAgent("node02");
             // coordinator heartbeat sees that the agent is back up but does not re-schedule the task as it is DONE
-            new ExpectedTasks().addTask(new ExpectedTaskBuilder("foo").taskState(new TaskDone(fooSpec, 2, 552, "worker expired", false, null)).
+            new ExpectedTasks().
+                addTask(new ExpectedTaskBuilder("foo").
+                    taskState(new TaskDone(fooSpec, 2, 552, "worker expired", false, null)).
                     // no worker states
-                            build()).waitFor(coordinatorClient).waitFor(cluster.agentClient("node02"));
+                    build()).
+                waitFor(coordinatorClient).
+                waitFor(cluster.agentClient("node02"));
         }
     }
 
@@ -388,7 +573,11 @@
     public void testTaskRequestWithOldStartMsGetsUpdated() throws Exception {
         MockTime time = new MockTime(0, 0, 0);
         Scheduler scheduler = new MockScheduler(time);
-        try (MiniTrogdorCluster cluster = new MiniTrogdorCluster.Builder().addCoordinator("node01").addAgent("node02").scheduler(scheduler).build()) {
+        try (MiniTrogdorCluster cluster = new MiniTrogdorCluster.Builder().
+            addCoordinator("node01").
+            addAgent("node02").
+            scheduler(scheduler).
+            build()) {
 
             NoOpTaskSpec fooSpec = new NoOpTaskSpec(1, 500);
             time.sleep(552);
@@ -396,7 +585,9 @@
             CoordinatorClient coordinatorClient = cluster.coordinatorClient();
             NoOpTaskSpec updatedSpec = new NoOpTaskSpec(552, 500);
             coordinatorClient.createTask(new CreateTaskRequest("fooSpec", fooSpec));
-            TaskState expectedState = new ExpectedTaskBuilder("fooSpec").taskState(new TaskRunning(updatedSpec, 552, new TextNode("receiving"))).build().taskState();
+            TaskState expectedState = new ExpectedTaskBuilder("fooSpec").taskState(
+                new TaskRunning(updatedSpec, 552, new TextNode("receiving"))
+            ).build().taskState();
 
             TaskState resp = coordinatorClient.task(new TaskRequest("fooSpec"));
             assertEquals(expectedState, resp);
@@ -407,14 +598,20 @@
     public void testTaskRequestWithFutureStartMsDoesNotGetRun() throws Exception {
         MockTime time = new MockTime(0, 0, 0);
         Scheduler scheduler = new MockScheduler(time);
-        try (MiniTrogdorCluster cluster = new MiniTrogdorCluster.Builder().addCoordinator("node01").addAgent("node02").scheduler(scheduler).build()) {
+        try (MiniTrogdorCluster cluster = new MiniTrogdorCluster.Builder().
+            addCoordinator("node01").
+            addAgent("node02").
+            scheduler(scheduler).
+            build()) {
 
             NoOpTaskSpec fooSpec = new NoOpTaskSpec(1000, 500);
             time.sleep(999);
 
             CoordinatorClient coordinatorClient = cluster.coordinatorClient();
             coordinatorClient.createTask(new CreateTaskRequest("fooSpec", fooSpec));
-            TaskState expectedState = new ExpectedTaskBuilder("fooSpec").taskState(new TaskPending(fooSpec)).build().taskState();
+            TaskState expectedState = new ExpectedTaskBuilder("fooSpec").taskState(
+                new TaskPending(fooSpec)
+            ).build().taskState();
 
             TaskState resp = coordinatorClient.task(new TaskRequest("fooSpec"));
             assertEquals(expectedState, resp);
@@ -425,7 +622,11 @@
     public void testTaskRequest() throws Exception {
         MockTime time = new MockTime(0, 0, 0);
         Scheduler scheduler = new MockScheduler(time);
-        try (MiniTrogdorCluster cluster = new MiniTrogdorCluster.Builder().addCoordinator("node01").addAgent("node02").scheduler(scheduler).build()) {
+        try (MiniTrogdorCluster cluster = new MiniTrogdorCluster.Builder().
+            addCoordinator("node01").
+            addAgent("node02").
+            scheduler(scheduler).
+            build()) {
             CoordinatorClient coordinatorClient = cluster.coordinatorClient();
 
             NoOpTaskSpec fooSpec = new NoOpTaskSpec(1, 10);
@@ -436,7 +637,13 @@
             assertEquals(expectedState, resp);
 
             time.sleep(2);
-            new ExpectedTasks().addTask(new ExpectedTaskBuilder("foo").taskState(new TaskRunning(fooSpec, 2, new TextNode("active"))).workerState(new WorkerRunning("foo", fooSpec, 2, new TextNode("active"))).build()).waitFor(coordinatorClient).waitFor(cluster.agentClient("node02"));
+            new ExpectedTasks().
+                addTask(new ExpectedTaskBuilder("foo").
+                    taskState(new TaskRunning(fooSpec, 2, new TextNode("active"))).
+                    workerState(new WorkerRunning("foo", fooSpec, 2, new TextNode("active"))).
+                    build()).
+                waitFor(coordinatorClient).
+                waitFor(cluster.agentClient("node02"));
 
             assertThrows(NotFoundException.class, () -> coordinatorClient.task(new TaskRequest("non-existent-foo")));
         }
@@ -446,35 +653,68 @@
     public void testWorkersExitingAtDifferentTimes() throws Exception {
         MockTime time = new MockTime(0, 0, 0);
         Scheduler scheduler = new MockScheduler(time);
-        try (MiniTrogdorCluster cluster = new MiniTrogdorCluster.Builder().addCoordinator("node01").addAgent("node02").addAgent("node03").scheduler(scheduler).build()) {
+        try (MiniTrogdorCluster cluster = new MiniTrogdorCluster.Builder().
+            addCoordinator("node01").
+            addAgent("node02").
+            addAgent("node03").
+            scheduler(scheduler).
+            build()) {
             CoordinatorClient coordinatorClient = cluster.coordinatorClient();
             new ExpectedTasks().waitFor(coordinatorClient);
 
             HashMap<String, Long> nodeToExitMs = new HashMap<>();
             nodeToExitMs.put("node02", 10L);
             nodeToExitMs.put("node03", 20L);
-            SampleTaskSpec fooSpec = new SampleTaskSpec(2, 100, nodeToExitMs, "");
+            SampleTaskSpec fooSpec =
+                new SampleTaskSpec(2, 100, nodeToExitMs, "");
             coordinatorClient.createTask(new CreateTaskRequest("foo", fooSpec));
-            new ExpectedTasks().addTask(new ExpectedTaskBuilder("foo").taskState(new TaskPending(fooSpec)).build()).waitFor(coordinatorClient);
+            new ExpectedTasks().
+                addTask(new ExpectedTaskBuilder("foo").
+                    taskState(new TaskPending(fooSpec)).
+                    build()).
+                waitFor(coordinatorClient);
 
             time.sleep(2);
             ObjectNode status1 = new ObjectNode(JsonNodeFactory.instance);
             status1.set("node02", new TextNode("active"));
             status1.set("node03", new TextNode("active"));
-            new ExpectedTasks().addTask(new ExpectedTaskBuilder("foo").taskState(new TaskRunning(fooSpec, 2, status1)).workerState(new WorkerRunning("foo", fooSpec, 2, new TextNode("active"))).build()).waitFor(coordinatorClient).waitFor(cluster.agentClient("node02")).waitFor(cluster.agentClient("node03"));
+            new ExpectedTasks().
+                addTask(new ExpectedTaskBuilder("foo").
+                    taskState(new TaskRunning(fooSpec, 2, status1)).
+                    workerState(new WorkerRunning("foo", fooSpec, 2, new TextNode("active"))).
+                    build()).
+                waitFor(coordinatorClient).
+                waitFor(cluster.agentClient("node02")).
+                waitFor(cluster.agentClient("node03"));
 
             time.sleep(10);
             ObjectNode status2 = new ObjectNode(JsonNodeFactory.instance);
             status2.set("node02", new TextNode("halted"));
             status2.set("node03", new TextNode("active"));
-            new ExpectedTasks().addTask(new ExpectedTaskBuilder("foo").taskState(new TaskRunning(fooSpec, 2, status2)).workerState(new WorkerRunning("foo", fooSpec, 2, new TextNode("active"))).build()).waitFor(coordinatorClient).waitFor(cluster.agentClient("node03"));
-            new ExpectedTasks().addTask(new ExpectedTaskBuilder("foo").taskState(new TaskRunning(fooSpec, 2, status2)).workerState(new WorkerDone("foo", fooSpec, 2, 12, new TextNode("halted"), "")).build()).waitFor(cluster.agentClient("node02"));
+            new ExpectedTasks().
+                addTask(new ExpectedTaskBuilder("foo").
+                    taskState(new TaskRunning(fooSpec, 2, status2)).
+                    workerState(new WorkerRunning("foo", fooSpec, 2, new TextNode("active"))).
+                    build()).
+                waitFor(coordinatorClient).
+                waitFor(cluster.agentClient("node03"));
+            new ExpectedTasks().
+                addTask(new ExpectedTaskBuilder("foo").
+                    taskState(new TaskRunning(fooSpec, 2, status2)).
+                    workerState(new WorkerDone("foo", fooSpec, 2, 12, new TextNode("halted"), "")).
+                    build()).
+                waitFor(cluster.agentClient("node02"));
 
             time.sleep(10);
             ObjectNode status3 = new ObjectNode(JsonNodeFactory.instance);
             status3.set("node02", new TextNode("halted"));
             status3.set("node03", new TextNode("halted"));
-            new ExpectedTasks().addTask(new ExpectedTaskBuilder("foo").taskState(new TaskDone(fooSpec, 2, 22, "", false, status3)).build()).waitFor(coordinatorClient);
+            new ExpectedTasks().
+                addTask(new ExpectedTaskBuilder("foo").
+                    taskState(new TaskDone(fooSpec, 2, 22, "",
+                        false, status3)).
+                    build()).
+                waitFor(coordinatorClient);
         }
     }
 }