--- conflicted
+++ resolved
@@ -17,10 +17,6 @@
 
 package org.apache.kafka.trogdor.agent;
 
-<<<<<<< HEAD
-import com.fasterxml.jackson.databind.node.TextNode;
-=======
->>>>>>> 9494bebe
 import org.apache.kafka.common.utils.MockScheduler;
 import org.apache.kafka.common.utils.MockTime;
 import org.apache.kafka.common.utils.Scheduler;
@@ -38,7 +34,16 @@
 import org.apache.kafka.trogdor.fault.Kibosh;
 import org.apache.kafka.trogdor.fault.Kibosh.KiboshControlFile;
 import org.apache.kafka.trogdor.fault.Kibosh.KiboshFilesUnreadableFaultSpec;
-import org.apache.kafka.trogdor.rest.*;
+import org.apache.kafka.trogdor.rest.AgentStatusResponse;
+import org.apache.kafka.trogdor.rest.CreateWorkerRequest;
+import org.apache.kafka.trogdor.rest.DestroyWorkerRequest;
+import org.apache.kafka.trogdor.rest.JsonRestServer;
+import org.apache.kafka.trogdor.rest.RequestConflictException;
+import org.apache.kafka.trogdor.rest.StopWorkerRequest;
+import org.apache.kafka.trogdor.rest.TaskDone;
+import org.apache.kafka.trogdor.rest.UptimeResponse;
+import org.apache.kafka.trogdor.rest.WorkerDone;
+import org.apache.kafka.trogdor.rest.WorkerRunning;
 import org.apache.kafka.trogdor.task.NoOpTaskSpec;
 import org.apache.kafka.trogdor.task.SampleTaskSpec;
 import org.apache.kafka.trogdor.task.TaskSpec;
@@ -59,13 +64,6 @@
 import java.util.Collections;
 import java.util.HashMap;
 import java.util.TreeMap;
-<<<<<<< HEAD
-
-import static java.util.Arrays.asList;
-import static java.util.concurrent.TimeUnit.MILLISECONDS;
-import static org.junit.jupiter.api.Assertions.*;
-=======
->>>>>>> 9494bebe
 
 import static java.util.Arrays.asList;
 import static org.junit.jupiter.api.Assertions.assertEquals;
@@ -75,423 +73,6 @@
 @Timeout(value = 120)
 public class AgentTest {
 
-<<<<<<< HEAD
-	private static BasicPlatform createBasicPlatform(Scheduler scheduler) {
-		TreeMap<String, Node> nodes = new TreeMap<>();
-		HashMap<String, String> config = new HashMap<>();
-		config.put(Platform.Config.TROGDOR_AGENT_PORT, Integer.toString(Agent.DEFAULT_PORT));
-		nodes.put("node01", new BasicNode("node01", "localhost",
-				config, Collections.emptySet()));
-		BasicTopology topology = new BasicTopology(nodes);
-		return new BasicPlatform("node01", topology,
-				scheduler, new BasicPlatform.ShellCommandRunner());
-	}
-
-	private Agent createAgent(Scheduler scheduler) {
-		JsonRestServer restServer = new JsonRestServer(0);
-		AgentRestResource resource = new AgentRestResource();
-		restServer.start(resource);
-		return new Agent(createBasicPlatform(scheduler), scheduler,
-				restServer, resource);
-	}
-
-	@Test
-	public void testAgentStartShutdown() throws Exception {
-		Agent agent = createAgent(Scheduler.SYSTEM);
-		agent.beginShutdown();
-		agent.waitForShutdown();
-	}
-
-	@Test
-	public void testAgentProgrammaticShutdown() throws Exception {
-		Agent agent = createAgent(Scheduler.SYSTEM);
-		AgentClient client = new AgentClient.Builder().
-				maxTries(10).target("localhost", agent.port()).build();
-		client.invokeShutdown();
-		agent.waitForShutdown();
-	}
-
-	@Test
-	public void testAgentGetStatus() throws Exception {
-		Agent agent = createAgent(Scheduler.SYSTEM);
-		AgentClient client = new AgentClient.Builder().
-				maxTries(10).target("localhost", agent.port()).build();
-		AgentStatusResponse status = client.status();
-		assertEquals(agent.status(), status);
-		agent.beginShutdown();
-		agent.waitForShutdown();
-	}
-
-	@Test
-	public void testCreateExpiredWorkerIsNotScheduled() throws Exception {
-		long initialTimeMs = 100;
-		long tickMs = 15;
-		final boolean[] toSleep = {true};
-		MockTime time = new MockTime(tickMs, initialTimeMs, 0) {
-			/**
-			 * Modify sleep() to call super.sleep() every second call
-			 * in order to avoid the endless loop in the tick() calls to the MockScheduler listener
-			 */
-			@Override
-			public void sleep(long ms) {
-				toSleep[0] = !toSleep[0];
-				if (toSleep[0])
-					super.sleep(ms);
-			}
-		};
-		MockScheduler scheduler = new MockScheduler(time);
-		Agent agent = createAgent(scheduler);
-		AgentClient client = new AgentClient.Builder().
-				maxTries(10).target("localhost", agent.port()).build();
-		AgentStatusResponse status = client.status();
-
-		assertEquals(Collections.emptyMap(), status.workers());
-		new ExpectedTasks().waitFor(client);
-
-		final NoOpTaskSpec fooSpec = new NoOpTaskSpec(10, 10);
-		client.createWorker(new CreateWorkerRequest(0, "foo", fooSpec));
-		long actualStartTimeMs = initialTimeMs + tickMs;
-		long doneMs = actualStartTimeMs + 2 * tickMs;
-		new ExpectedTasks().addTask(new ExpectedTaskBuilder("foo").
-				workerState(new WorkerDone("foo", fooSpec, actualStartTimeMs,
-						doneMs, null, "worker expired")).
-				taskState(new TaskDone(fooSpec, actualStartTimeMs, doneMs, "worker expired", false, null)).
-				build()).
-				waitFor(client);
-	}
-
-	@Test
-	public void testAgentGetUptime() throws Exception {
-		MockTime time = new MockTime(0, 111, 0);
-		MockScheduler scheduler = new MockScheduler(time);
-		Agent agent = createAgent(scheduler);
-		AgentClient client = new AgentClient.Builder().
-				maxTries(10).target("localhost", agent.port()).build();
-
-		UptimeResponse uptime = client.uptime();
-		assertEquals(agent.uptime(), uptime);
-
-		time.setCurrentTimeMs(150);
-		assertNotEquals(agent.uptime(), uptime);
-		agent.beginShutdown();
-		agent.waitForShutdown();
-	}
-
-	@Test
-	public void testAgentCreateWorkers() throws Exception {
-		MockTime time = new MockTime(0, 0, 0);
-		MockScheduler scheduler = new MockScheduler(time);
-		Agent agent = createAgent(scheduler);
-		AgentClient client = new AgentClient.Builder().
-				maxTries(10).target("localhost", agent.port()).build();
-		AgentStatusResponse status = client.status();
-		assertEquals(Collections.emptyMap(), status.workers());
-		new ExpectedTasks().waitFor(client);
-
-		final NoOpTaskSpec fooSpec = new NoOpTaskSpec(1000, 600000);
-		client.createWorker(new CreateWorkerRequest(0, "foo", fooSpec));
-		new ExpectedTasks().addTask(new ExpectedTaskBuilder("foo").
-				workerState(new WorkerRunning("foo", fooSpec, 0, new TextNode("active"))).
-				build()).
-				waitFor(client);
-
-		final NoOpTaskSpec barSpec = new NoOpTaskSpec(2000, 900000);
-		client.createWorker(new CreateWorkerRequest(1, "bar", barSpec));
-		client.createWorker(new CreateWorkerRequest(1, "bar", barSpec));
-
-		assertThrows(RequestConflictException.class,
-				() -> client.createWorker(new CreateWorkerRequest(1, "foo", barSpec)),
-				"Recreating a request with a different taskId is not allowed");
-		assertThrows(RequestConflictException.class,
-				() -> client.createWorker(new CreateWorkerRequest(1, "bar", fooSpec)),
-				"Recreating a request with a different spec is not allowed");
-
-		new ExpectedTasks().
-				addTask(new ExpectedTaskBuilder("foo").
-						workerState(new WorkerRunning("foo", fooSpec, 0, new TextNode("active"))).
-						build()).
-				addTask(new ExpectedTaskBuilder("bar").
-						workerState(new WorkerRunning("bar", barSpec, 0, new TextNode("active"))).
-						build()).
-				waitFor(client);
-
-		final NoOpTaskSpec bazSpec = new NoOpTaskSpec(1, 450000);
-		client.createWorker(new CreateWorkerRequest(2, "baz", bazSpec));
-		new ExpectedTasks().
-				addTask(new ExpectedTaskBuilder("foo").
-						workerState(new WorkerRunning("foo", fooSpec, 0, new TextNode("active"))).
-						build()).
-				addTask(new ExpectedTaskBuilder("bar").
-						workerState(new WorkerRunning("bar", barSpec, 0, new TextNode("active"))).
-						build()).
-				addTask(new ExpectedTaskBuilder("baz").
-						workerState(new WorkerRunning("baz", bazSpec, 0, new TextNode("active"))).
-						build()).
-				waitFor(client);
-
-		agent.beginShutdown();
-		agent.waitForShutdown();
-	}
-
-	@Test
-	public void testAgentFinishesTasks() throws Exception {
-		long startTimeMs = 2000;
-		MockTime time = new MockTime(0, startTimeMs, 0);
-		MockScheduler scheduler = new MockScheduler(time);
-		Agent agent = createAgent(scheduler);
-		AgentClient client = new AgentClient.Builder().
-				maxTries(10).target("localhost", agent.port()).build();
-		new ExpectedTasks().waitFor(client);
-
-		final NoOpTaskSpec fooSpec = new NoOpTaskSpec(startTimeMs, 2);
-		long fooSpecStartTimeMs = startTimeMs;
-		client.createWorker(new CreateWorkerRequest(0, "foo", fooSpec));
-		new ExpectedTasks().
-				addTask(new ExpectedTaskBuilder("foo").
-						workerState(new WorkerRunning("foo", fooSpec, startTimeMs, new TextNode("active"))).
-						build()).
-				waitFor(client);
-
-		time.sleep(1);
-
-		long barSpecWorkerId = 1;
-		long barSpecStartTimeMs = startTimeMs + 1;
-		final NoOpTaskSpec barSpec = new NoOpTaskSpec(startTimeMs, 900000);
-		client.createWorker(new CreateWorkerRequest(barSpecWorkerId, "bar", barSpec));
-		new ExpectedTasks().
-				addTask(new ExpectedTaskBuilder("foo").
-						workerState(new WorkerRunning("foo", fooSpec, fooSpecStartTimeMs, new TextNode("active"))).
-						build()).
-				addTask(new ExpectedTaskBuilder("bar").
-						workerState(new WorkerRunning("bar", barSpec, barSpecStartTimeMs, new TextNode("active"))).
-						build()).
-				waitFor(client);
-
-		time.sleep(1);
-
-		// foo task expired
-		new ExpectedTasks().
-				addTask(new ExpectedTaskBuilder("foo").
-						workerState(new WorkerDone("foo", fooSpec, fooSpecStartTimeMs, fooSpecStartTimeMs + 2, new TextNode("done"), "")).
-						build()).
-				addTask(new ExpectedTaskBuilder("bar").
-						workerState(new WorkerRunning("bar", barSpec, barSpecStartTimeMs, new TextNode("active"))).
-						build()).
-				waitFor(client);
-
-		time.sleep(5);
-		client.stopWorker(new StopWorkerRequest(barSpecWorkerId));
-		new ExpectedTasks().
-				addTask(new ExpectedTaskBuilder("foo").
-						workerState(new WorkerDone("foo", fooSpec, fooSpecStartTimeMs, fooSpecStartTimeMs + 2, new TextNode("done"), "")).
-						build()).
-				addTask(new ExpectedTaskBuilder("bar").
-						workerState(new WorkerDone("bar", barSpec, barSpecStartTimeMs, startTimeMs + 7, new TextNode("done"), "")).
-						build()).
-				waitFor(client);
-
-		agent.beginShutdown();
-		agent.waitForShutdown();
-	}
-
-	@Test
-	public void testWorkerCompletions() throws Exception {
-		MockTime time = new MockTime(0, 0, 0);
-		MockScheduler scheduler = new MockScheduler(time);
-		Agent agent = createAgent(scheduler);
-		AgentClient client = new AgentClient.Builder().
-				maxTries(10).target("localhost", agent.port()).build();
-		new ExpectedTasks().waitFor(client);
-
-		SampleTaskSpec fooSpec = new SampleTaskSpec(0, 900000,
-				Collections.singletonMap("node01", 1L), "");
-		client.createWorker(new CreateWorkerRequest(0, "foo", fooSpec));
-		new ExpectedTasks().
-				addTask(new ExpectedTaskBuilder("foo").
-						workerState(new WorkerRunning("foo", fooSpec, 0, new TextNode("active"))).
-						build()).
-				waitFor(client);
-
-		SampleTaskSpec barSpec = new SampleTaskSpec(0, 900000,
-				Collections.singletonMap("node01", 2L), "baz");
-		client.createWorker(new CreateWorkerRequest(1, "bar", barSpec));
-
-		time.sleep(1);
-		new ExpectedTasks().
-				addTask(new ExpectedTaskBuilder("foo").
-						workerState(new WorkerDone("foo", fooSpec, 0, 1,
-								new TextNode("halted"), "")).
-						build()).
-				addTask(new ExpectedTaskBuilder("bar").
-						workerState(new WorkerRunning("bar", barSpec, 0,
-								new TextNode("active"))).
-						build()).
-				waitFor(client);
-
-		time.sleep(1);
-		new ExpectedTasks().
-				addTask(new ExpectedTaskBuilder("foo").
-						workerState(new WorkerDone("foo", fooSpec, 0, 1,
-								new TextNode("halted"), "")).
-						build()).
-				addTask(new ExpectedTaskBuilder("bar").
-						workerState(new WorkerDone("bar", barSpec, 0, 2,
-								new TextNode("halted"), "baz")).
-						build()).
-				waitFor(client);
-	}
-
-	private static class MockKibosh implements AutoCloseable {
-		private final File tempDir;
-		private final Path controlFile;
-
-		MockKibosh() throws IOException {
-			tempDir = TestUtils.tempDirectory();
-			controlFile = Paths.get(tempDir.toPath().toString(), Kibosh.KIBOSH_CONTROL);
-			KiboshControlFile.EMPTY.write(controlFile);
-		}
-
-		KiboshControlFile read() throws IOException {
-			return KiboshControlFile.read(controlFile);
-		}
-
-		@Override
-		public void close() throws Exception {
-			Utils.delete(tempDir);
-		}
-	}
-
-	@Test
-	public void testKiboshFaults() throws Exception {
-		MockTime time = new MockTime(0, 0, 0);
-		MockScheduler scheduler = new MockScheduler(time);
-		Agent agent = createAgent(scheduler);
-		AgentClient client = new AgentClient.Builder().
-				maxTries(10).target("localhost", agent.port()).build();
-		new ExpectedTasks().waitFor(client);
-
-		try (MockKibosh mockKibosh = new MockKibosh()) {
-			assertEquals(KiboshControlFile.EMPTY, mockKibosh.read());
-			FilesUnreadableFaultSpec fooSpec = new FilesUnreadableFaultSpec(0, 900000,
-					Collections.singleton("myAgent"), mockKibosh.tempDir.getPath(), "/foo", 123);
-			client.createWorker(new CreateWorkerRequest(0, "foo", fooSpec));
-			new ExpectedTasks().
-					addTask(new ExpectedTaskBuilder("foo").
-							workerState(new WorkerRunning("foo", fooSpec, 0, new TextNode("Added fault foo"))).
-							build()).
-					waitFor(client);
-			assertEquals(new KiboshControlFile(Collections.singletonList(
-					new KiboshFilesUnreadableFaultSpec("/foo", 123))), mockKibosh.read());
-			FilesUnreadableFaultSpec barSpec = new FilesUnreadableFaultSpec(0, 900000,
-					Collections.singleton("myAgent"), mockKibosh.tempDir.getPath(), "/bar", 456);
-			client.createWorker(new CreateWorkerRequest(1, "bar", barSpec));
-			new ExpectedTasks().
-					addTask(new ExpectedTaskBuilder("foo").
-							workerState(new WorkerRunning("foo", fooSpec, 0, new TextNode("Added fault foo"))).build()).
-					addTask(new ExpectedTaskBuilder("bar").
-							workerState(new WorkerRunning("bar", barSpec, 0, new TextNode("Added fault bar"))).build()).
-					waitFor(client);
-			assertEquals(new KiboshControlFile(asList(
-					new KiboshFilesUnreadableFaultSpec("/foo", 123),
-					new KiboshFilesUnreadableFaultSpec("/bar", 456))
-			), mockKibosh.read());
-			time.sleep(1);
-			client.stopWorker(new StopWorkerRequest(0));
-			new ExpectedTasks().
-					addTask(new ExpectedTaskBuilder("foo").
-							workerState(new WorkerDone("foo", fooSpec, 0, 1, new TextNode("Removed fault foo"), "")).build()).
-					addTask(new ExpectedTaskBuilder("bar").
-							workerState(new WorkerRunning("bar", barSpec, 0, new TextNode("Added fault bar"))).build()).
-					waitFor(client);
-			assertEquals(new KiboshControlFile(Collections.singletonList(
-					new KiboshFilesUnreadableFaultSpec("/bar", 456))), mockKibosh.read());
-		}
-	}
-
-	@Test
-	public void testDestroyWorkers() throws Exception {
-		MockTime time = new MockTime(0, 0, 0);
-		MockScheduler scheduler = new MockScheduler(time);
-		Agent agent = createAgent(scheduler);
-		AgentClient client = new AgentClient.Builder().
-				maxTries(10).target("localhost", agent.port()).build();
-		new ExpectedTasks().waitFor(client);
-
-		final NoOpTaskSpec fooSpec = new NoOpTaskSpec(0, 5);
-		client.createWorker(new CreateWorkerRequest(0, "foo", fooSpec));
-		new ExpectedTasks().
-				addTask(new ExpectedTaskBuilder("foo").
-						workerState(new WorkerRunning("foo", fooSpec, 0, new TextNode("active"))).
-						build()).
-				waitFor(client);
-		time.sleep(1);
-
-		client.destroyWorker(new DestroyWorkerRequest(0));
-		client.destroyWorker(new DestroyWorkerRequest(0));
-		client.destroyWorker(new DestroyWorkerRequest(1));
-		new ExpectedTasks().waitFor(client);
-		time.sleep(1);
-
-		final NoOpTaskSpec fooSpec2 = new NoOpTaskSpec(2, 1);
-		client.createWorker(new CreateWorkerRequest(1, "foo", fooSpec2));
-		new ExpectedTasks().
-				addTask(new ExpectedTaskBuilder("foo").
-						workerState(new WorkerRunning("foo", fooSpec2, 2, new TextNode("active"))).
-						build()).
-				waitFor(client);
-
-		time.sleep(2);
-		new ExpectedTasks().
-				addTask(new ExpectedTaskBuilder("foo").
-						workerState(new WorkerDone("foo", fooSpec2, 2, 4, new TextNode("done"), "")).
-						build()).
-				waitFor(client);
-
-		time.sleep(1);
-		client.destroyWorker(new DestroyWorkerRequest(1));
-		new ExpectedTasks().waitFor(client);
-
-		agent.beginShutdown();
-		agent.waitForShutdown();
-	}
-
-	static void testExec(Agent agent, String expected, boolean expectedReturn, TaskSpec spec) throws Exception {
-		ByteArrayOutputStream b = new ByteArrayOutputStream();
-		PrintStream p = new PrintStream(b, true, StandardCharsets.UTF_8.toString());
-		boolean actualReturn = agent.exec(spec, p);
-		assertEquals(expected, b.toString());
-		assertEquals(expectedReturn, actualReturn);
-	}
-
-	@Test
-	public void testAgentExecWithTimeout() throws Exception {
-		Agent agent = createAgent(Scheduler.SYSTEM);
-		NoOpTaskSpec spec = new NoOpTaskSpec(0, 1);
-		TaskSpec rebasedSpec = agent.rebaseTaskSpecTime(spec);
-		testExec(agent,
-				String.format("Waiting for completion of task:%s%n",
-						JsonUtil.toPrettyJsonString(rebasedSpec)) +
-						String.format("Task failed with status null and error worker expired%n"),
-				false, rebasedSpec);
-		agent.beginShutdown();
-		agent.waitForShutdown();
-	}
-
-	@Test
-	public void testAgentExecWithNormalExit() throws Exception {
-		Agent agent = createAgent(Scheduler.SYSTEM);
-		SampleTaskSpec spec = new SampleTaskSpec(0, 120000,
-				Collections.singletonMap("node01", 1L), "");
-		TaskSpec rebasedSpec = agent.rebaseTaskSpecTime(spec);
-		testExec(agent,
-				String.format("Waiting for completion of task:%s%n",
-						JsonUtil.toPrettyJsonString(rebasedSpec)) +
-						String.format("Task succeeded with status \"halted\"%n"),
-				true, rebasedSpec);
-		agent.beginShutdown();
-		agent.waitForShutdown();
-	}
-=======
     private Agent agent;
 
     private static BasicPlatform createBasicPlatform(Scheduler scheduler) {
@@ -903,6 +484,5 @@
                 String.format("Task succeeded with status \"halted\"%n"),
             true, rebasedSpec);
     }
->>>>>>> 9494bebe
 
 }