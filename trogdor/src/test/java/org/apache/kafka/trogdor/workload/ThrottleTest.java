--- conflicted
+++ resolved
@@ -17,61 +17,36 @@
 
 package org.apache.kafka.trogdor.workload;
 
-import static org.junit.jupiter.api.Assertions.assertEquals;
-import static org.junit.jupiter.api.Assertions.assertFalse;
-import static org.junit.jupiter.api.Assertions.assertTrue;
-
 import org.apache.kafka.common.utils.MockTime;
 import org.apache.kafka.common.utils.Time;
 import org.junit.jupiter.api.Test;
 
+import static org.junit.jupiter.api.Assertions.*;
+
 public class ThrottleTest {
-	/**
-	 * ThrottleMock is a subclass of Throttle that uses a MockTime object.  It calls
-	 * MockTime#sleep instead of Object#wait.
-	 */
-	private static class ThrottleMock extends Throttle {
-		final MockTime time;
+    /**
+     * ThrottleMock is a subclass of Throttle that uses a MockTime object.  It calls
+     * MockTime#sleep instead of Object#wait.
+     */
+    private static class ThrottleMock extends Throttle {
+        final MockTime time;
 
-		ThrottleMock(MockTime time, int maxPerSec) {
-			super(maxPerSec, 100);
-			this.time = time;
-		}
+        ThrottleMock(MockTime time, int maxPerSec) {
+            super(maxPerSec, 100);
+            this.time = time;
+        }
 
-		@Override
-		protected Time time() {
-			return time;
-		}
+        @Override
+        protected Time time() {
+            return time;
+        }
 
-		@Override
-		protected synchronized void delay(long amount) throws InterruptedException {
-			time.sleep(amount);
-		}
-	}
+        @Override
+        protected synchronized void delay(long amount) throws InterruptedException {
+            time.sleep(amount);
+        }
+    }
 
-<<<<<<< HEAD
-	@Test
-	public void testThrottle() throws Exception {
-		MockTime time = new MockTime(0, 0, 0);
-		ThrottleMock throttle = new ThrottleMock(time, 3);
-		assertFalse(throttle.increment());
-		assertEquals(0, time.milliseconds());
-		assertFalse(throttle.increment());
-		assertEquals(0, time.milliseconds());
-		assertFalse(throttle.increment());
-		assertEquals(0, time.milliseconds());
-		assertTrue(throttle.increment());
-		assertEquals(100, time.milliseconds());
-		time.sleep(50);
-		assertFalse(throttle.increment());
-		assertEquals(150, time.milliseconds());
-		assertFalse(throttle.increment());
-		assertEquals(150, time.milliseconds());
-		assertTrue(throttle.increment());
-		assertEquals(200, time.milliseconds());
-	}
-};
-=======
     @Test
     public void testThrottle() throws Exception {
         MockTime time = new MockTime(0, 0, 0);
@@ -93,4 +68,3 @@
         assertEquals(200, time.milliseconds());
     }
 }
->>>>>>> 15418db6
