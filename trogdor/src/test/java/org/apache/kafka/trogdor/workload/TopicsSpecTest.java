/*
 * Licensed to the Apache Software Foundation (ASF) under one or more
 * contributor license agreements. See the NOTICE file distributed with
 * this work for additional information regarding copyright ownership.
 * The ASF licenses this file to You under the Apache License, Version 2.0
 * (the "License"); you may not use this file except in compliance with
 * the License. You may obtain a copy of the License at
 *
 *    http://www.apache.org/licenses/LICENSE-2.0
 *
 * Unless required by applicable law or agreed to in writing, software
 * distributed under the License is distributed on an "AS IS" BASIS,
 * WITHOUT WARRANTIES OR CONDITIONS OF ANY KIND, either express or implied.
 * See the License for the specific language governing permissions and
 * limitations under the License.
 */

package org.apache.kafka.trogdor.workload;

import org.apache.kafka.trogdor.common.JsonUtil;

import org.junit.jupiter.api.Test;
import org.junit.jupiter.api.Timeout;

import java.util.Arrays;
import java.util.HashMap;
import java.util.List;
import java.util.Map;

import static org.junit.jupiter.api.Assertions.assertEquals;
import static org.junit.jupiter.api.Assertions.assertTrue;

@Timeout(value = 120)
public class TopicsSpecTest {

<<<<<<< HEAD
	private final static TopicsSpec FOO;
	private final static PartitionsSpec PARTSA;
	private final static PartitionsSpec PARTSB;
=======
    private static final TopicsSpec FOO;
    private static final PartitionsSpec PARTSA;
    private static final PartitionsSpec PARTSB;
>>>>>>> 9494bebe

	static {
		FOO = new TopicsSpec();

		PARTSA = new PartitionsSpec(3, (short) 3, null, null);
		FOO.set("topicA[0-2]", PARTSA);

		Map<Integer, List<Integer>> assignmentsB = new HashMap<>();
		assignmentsB.put(0, Arrays.asList(0, 1, 2));
		assignmentsB.put(1, Arrays.asList(2, 3, 4));
		PARTSB = new PartitionsSpec(0, (short) 0, assignmentsB, null);
		FOO.set("topicB", PARTSB);
	}

	@Test
	public void testMaterialize() {
		Map<String, PartitionsSpec> parts = FOO.materialize();
		assertTrue(parts.containsKey("topicA0"));
		assertTrue(parts.containsKey("topicA1"));
		assertTrue(parts.containsKey("topicA2"));
		assertTrue(parts.containsKey("topicB"));
		assertEquals(4, parts.keySet().size());
		assertEquals(PARTSA, parts.get("topicA0"));
		assertEquals(PARTSA, parts.get("topicA1"));
		assertEquals(PARTSA, parts.get("topicA2"));
		assertEquals(PARTSB, parts.get("topicB"));
	}

	@Test
	public void testPartitionNumbers() {
		List<Integer> partsANumbers = PARTSA.partitionNumbers();
		assertEquals(Integer.valueOf(0), partsANumbers.get(0));
		assertEquals(Integer.valueOf(1), partsANumbers.get(1));
		assertEquals(Integer.valueOf(2), partsANumbers.get(2));
		assertEquals(3, partsANumbers.size());

		List<Integer> partsBNumbers = PARTSB.partitionNumbers();
		assertEquals(Integer.valueOf(0), partsBNumbers.get(0));
		assertEquals(Integer.valueOf(1), partsBNumbers.get(1));
		assertEquals(2, partsBNumbers.size());
	}

	@Test
	public void testPartitionsSpec() throws Exception {
		String text = "{\"numPartitions\": 5, \"configs\": {\"foo\": \"bar\"}}";
		PartitionsSpec spec = JsonUtil.JSON_SERDE.readValue(text, PartitionsSpec.class);
		assertEquals(5, spec.numPartitions());
		assertEquals("bar", spec.configs().get("foo"));
		assertEquals(1, spec.configs().size());
	}
}<|MERGE_RESOLUTION|>--- conflicted
+++ resolved
@@ -33,63 +33,57 @@
 @Timeout(value = 120)
 public class TopicsSpecTest {
 
-<<<<<<< HEAD
-	private final static TopicsSpec FOO;
-	private final static PartitionsSpec PARTSA;
-	private final static PartitionsSpec PARTSB;
-=======
     private static final TopicsSpec FOO;
     private static final PartitionsSpec PARTSA;
     private static final PartitionsSpec PARTSB;
->>>>>>> 9494bebe
 
-	static {
-		FOO = new TopicsSpec();
+    static {
+        FOO = new TopicsSpec();
 
-		PARTSA = new PartitionsSpec(3, (short) 3, null, null);
-		FOO.set("topicA[0-2]", PARTSA);
+        PARTSA = new PartitionsSpec(3, (short) 3, null, null);
+        FOO.set("topicA[0-2]", PARTSA);
 
-		Map<Integer, List<Integer>> assignmentsB = new HashMap<>();
-		assignmentsB.put(0, Arrays.asList(0, 1, 2));
-		assignmentsB.put(1, Arrays.asList(2, 3, 4));
-		PARTSB = new PartitionsSpec(0, (short) 0, assignmentsB, null);
-		FOO.set("topicB", PARTSB);
-	}
+        Map<Integer, List<Integer>> assignmentsB = new HashMap<>();
+        assignmentsB.put(0, Arrays.asList(0, 1, 2));
+        assignmentsB.put(1, Arrays.asList(2, 3, 4));
+        PARTSB = new PartitionsSpec(0, (short) 0, assignmentsB, null);
+        FOO.set("topicB", PARTSB);
+    }
 
-	@Test
-	public void testMaterialize() {
-		Map<String, PartitionsSpec> parts = FOO.materialize();
-		assertTrue(parts.containsKey("topicA0"));
-		assertTrue(parts.containsKey("topicA1"));
-		assertTrue(parts.containsKey("topicA2"));
-		assertTrue(parts.containsKey("topicB"));
-		assertEquals(4, parts.keySet().size());
-		assertEquals(PARTSA, parts.get("topicA0"));
-		assertEquals(PARTSA, parts.get("topicA1"));
-		assertEquals(PARTSA, parts.get("topicA2"));
-		assertEquals(PARTSB, parts.get("topicB"));
-	}
+    @Test
+    public void testMaterialize() {
+        Map<String, PartitionsSpec> parts = FOO.materialize();
+        assertTrue(parts.containsKey("topicA0"));
+        assertTrue(parts.containsKey("topicA1"));
+        assertTrue(parts.containsKey("topicA2"));
+        assertTrue(parts.containsKey("topicB"));
+        assertEquals(4, parts.keySet().size());
+        assertEquals(PARTSA, parts.get("topicA0"));
+        assertEquals(PARTSA, parts.get("topicA1"));
+        assertEquals(PARTSA, parts.get("topicA2"));
+        assertEquals(PARTSB, parts.get("topicB"));
+    }
 
-	@Test
-	public void testPartitionNumbers() {
-		List<Integer> partsANumbers = PARTSA.partitionNumbers();
-		assertEquals(Integer.valueOf(0), partsANumbers.get(0));
-		assertEquals(Integer.valueOf(1), partsANumbers.get(1));
-		assertEquals(Integer.valueOf(2), partsANumbers.get(2));
-		assertEquals(3, partsANumbers.size());
+    @Test
+    public void testPartitionNumbers() {
+        List<Integer> partsANumbers = PARTSA.partitionNumbers();
+        assertEquals(Integer.valueOf(0), partsANumbers.get(0));
+        assertEquals(Integer.valueOf(1), partsANumbers.get(1));
+        assertEquals(Integer.valueOf(2), partsANumbers.get(2));
+        assertEquals(3, partsANumbers.size());
 
-		List<Integer> partsBNumbers = PARTSB.partitionNumbers();
-		assertEquals(Integer.valueOf(0), partsBNumbers.get(0));
-		assertEquals(Integer.valueOf(1), partsBNumbers.get(1));
-		assertEquals(2, partsBNumbers.size());
-	}
+        List<Integer> partsBNumbers = PARTSB.partitionNumbers();
+        assertEquals(Integer.valueOf(0), partsBNumbers.get(0));
+        assertEquals(Integer.valueOf(1), partsBNumbers.get(1));
+        assertEquals(2, partsBNumbers.size());
+    }
 
-	@Test
-	public void testPartitionsSpec() throws Exception {
-		String text = "{\"numPartitions\": 5, \"configs\": {\"foo\": \"bar\"}}";
-		PartitionsSpec spec = JsonUtil.JSON_SERDE.readValue(text, PartitionsSpec.class);
-		assertEquals(5, spec.numPartitions());
-		assertEquals("bar", spec.configs().get("foo"));
-		assertEquals(1, spec.configs().size());
-	}
+    @Test
+    public void testPartitionsSpec() throws Exception {
+        String text = "{\"numPartitions\": 5, \"configs\": {\"foo\": \"bar\"}}";
+        PartitionsSpec spec = JsonUtil.JSON_SERDE.readValue(text, PartitionsSpec.class);
+        assertEquals(5, spec.numPartitions());
+        assertEquals("bar", spec.configs().get("foo"));
+        assertEquals(1, spec.configs().size());
+    }
 }