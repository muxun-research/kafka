/*
 * Licensed to the Apache Software Foundation (ASF) under one or more
 * contributor license agreements. See the NOTICE file distributed with
 * this work for additional information regarding copyright ownership.
 * The ASF licenses this file to You under the Apache License, Version 2.0
 * (the "License"); you may not use this file except in compliance with
 * the License. You may obtain a copy of the License at
 *
 *    http://www.apache.org/licenses/LICENSE-2.0
 *
 * Unless required by applicable law or agreed to in writing, software
 * distributed under the License is distributed on an "AS IS" BASIS,
 * WITHOUT WARRANTIES OR CONDITIONS OF ANY KIND, either express or implied.
 * See the License for the specific language governing permissions and
 * limitations under the License.
 */
package org.apache.kafka.trogdor.workload;

import org.apache.kafka.clients.consumer.ConsumerConfig;
import org.apache.kafka.clients.consumer.ConsumerRecords;
import org.apache.kafka.clients.consumer.KafkaConsumer;
import org.apache.kafka.common.TopicPartition;
import org.apache.kafka.common.serialization.ByteArrayDeserializer;
import org.apache.kafka.common.utils.Utils;
import org.apache.kafka.trogdor.common.WorkerUtils;

import java.time.Duration;
import java.util.HashSet;
import java.util.Properties;
<<<<<<< HEAD
import java.util.TreeSet;
import java.util.concurrent.Executors;
import java.util.concurrent.ScheduledExecutorService;
import java.util.concurrent.TimeUnit;
import java.util.concurrent.atomic.AtomicBoolean;
import java.util.concurrent.locks.Condition;
import java.util.concurrent.locks.Lock;
import java.util.concurrent.locks.ReentrantLock;

public class RoundTripWorker implements TaskWorker {
	private static final int THROTTLE_PERIOD_MS = 100;

	private static final int LOG_INTERVAL_MS = 5000;

	private static final int LOG_NUM_MESSAGES = 10;

	private static final Logger log = LoggerFactory.getLogger(RoundTripWorker.class);

	private static final PayloadGenerator KEY_GENERATOR = new SequentialPayloadGenerator(4, 0);

	private ToReceiveTracker toReceiveTracker;

	private final String id;

	private final RoundTripWorkloadSpec spec;

	private final AtomicBoolean running = new AtomicBoolean(false);

	private final Lock lock = new ReentrantLock();

	private final Condition unackedSendsAreZero = lock.newCondition();

	private ScheduledExecutorService executor;

	private WorkerStatusTracker status;

	private KafkaFutureImpl<String> doneFuture;

	private KafkaProducer<byte[], byte[]> producer;

	private KafkaConsumer<byte[], byte[]> consumer;

	private Long unackedSends;

	private ToSendTracker toSendTracker;

	public RoundTripWorker(String id, RoundTripWorkloadSpec spec) {
		this.id = id;
		this.spec = spec;
	}

	@Override
	public void start(Platform platform, WorkerStatusTracker status,
					  KafkaFutureImpl<String> doneFuture) throws Exception {
		if (!running.compareAndSet(false, true)) {
			throw new IllegalStateException("RoundTripWorker is already running.");
		}
		log.info("{}: Activating RoundTripWorker.", id);
		this.executor = Executors.newScheduledThreadPool(3,
				ThreadUtils.createThreadFactory("RoundTripWorker%d", false));
		this.status = status;
		this.doneFuture = doneFuture;
		this.producer = null;
		this.consumer = null;
		this.unackedSends = spec.maxMessages();
		executor.submit(new Prepare());
	}

	class Prepare implements Runnable {
		@Override
		public void run() {
			try {
				if (spec.targetMessagesPerSec() <= 0) {
					throw new ConfigException("Can't have targetMessagesPerSec <= 0.");
				}
				Map<String, NewTopic> newTopics = new HashMap<>();
				HashSet<TopicPartition> active = new HashSet<>();
				for (Map.Entry<String, PartitionsSpec> entry :
						spec.activeTopics().materialize().entrySet()) {
					String topicName = entry.getKey();
					PartitionsSpec partSpec = entry.getValue();
					newTopics.put(topicName, partSpec.newTopic(topicName));
					for (Integer partitionNumber : partSpec.partitionNumbers()) {
						active.add(new TopicPartition(topicName, partitionNumber));
					}
				}
				if (active.isEmpty()) {
					throw new RuntimeException("You must specify at least one active topic.");
				}
				status.update(new TextNode("Creating " + newTopics.keySet().size() + " topic(s)"));
				WorkerUtils.createTopics(log, spec.bootstrapServers(), spec.commonClientConf(),
						spec.adminClientConf(), newTopics, false);
				status.update(new TextNode("Created " + newTopics.keySet().size() + " topic(s)"));
				toSendTracker = new ToSendTracker(spec.maxMessages());
				toReceiveTracker = new ToReceiveTracker();
				executor.submit(new ProducerRunnable(active));
				executor.submit(new ConsumerRunnable(active));
				executor.submit(new StatusUpdater());
				executor.scheduleWithFixedDelay(
						new StatusUpdater(), 30, 30, TimeUnit.SECONDS);
			} catch (Throwable e) {
				WorkerUtils.abort(log, "Prepare", e, doneFuture);
			}
		}
	}

	private static class ToSendTrackerResult {
		final long index;
		final boolean firstSend;

		ToSendTrackerResult(long index, boolean firstSend) {
			this.index = index;
			this.firstSend = firstSend;
		}
	}

	private static class ToSendTracker {
		private final long maxMessages;
		private final List<Long> failed = new ArrayList<>();
		private long frontier = 0;

		ToSendTracker(long maxMessages) {
			this.maxMessages = maxMessages;
		}

		synchronized void addFailed(long index) {
			failed.add(index);
		}

		synchronized long frontier() {
			return frontier;
		}

		synchronized ToSendTrackerResult next() {
			if (failed.isEmpty()) {
				if (frontier >= maxMessages) {
					return null;
				} else {
					return new ToSendTrackerResult(frontier++, true);
				}
			} else {
				return new ToSendTrackerResult(failed.remove(0), false);
			}
		}
	}

	class ProducerRunnable implements Runnable {
		private final HashSet<TopicPartition> partitions;
		private final Throttle throttle;

		ProducerRunnable(HashSet<TopicPartition> partitions) {
			this.partitions = partitions;
			Properties props = new Properties();
			props.put(ProducerConfig.BOOTSTRAP_SERVERS_CONFIG, spec.bootstrapServers());
			props.put(ProducerConfig.BATCH_SIZE_CONFIG, 16 * 1024);
			props.put(ProducerConfig.BUFFER_MEMORY_CONFIG, 4 * 16 * 1024L);
			props.put(ProducerConfig.MAX_BLOCK_MS_CONFIG, 1000L);
			props.put(ProducerConfig.CLIENT_ID_CONFIG, "producer." + id);
			props.put(ProducerConfig.ACKS_CONFIG, "all");
			props.put(ProducerConfig.REQUEST_TIMEOUT_MS_CONFIG, 105000);
			// user may over-write the defaults with common client config and producer config
			WorkerUtils.addConfigsToProperties(props, spec.commonClientConf(), spec.producerConf());
			producer = new KafkaProducer<>(props, new ByteArraySerializer(),
					new ByteArraySerializer());
			int perPeriod = WorkerUtils.
					perSecToPerPeriod(spec.targetMessagesPerSec(), THROTTLE_PERIOD_MS);
			this.throttle = new Throttle(perPeriod, THROTTLE_PERIOD_MS);
		}

		@Override
		public void run() {
			long messagesSent = 0;
			long uniqueMessagesSent = 0;
			log.debug("{}: Starting RoundTripWorker#ProducerRunnable.", id);
			try {
				Iterator<TopicPartition> iter = partitions.iterator();
				while (true) {
					final ToSendTrackerResult result = toSendTracker.next();
					if (result == null) {
						break;
					}
					throttle.increment();
					final long messageIndex = result.index;
					if (result.firstSend) {
						toReceiveTracker.addPending(messageIndex);
						uniqueMessagesSent++;
					}
					messagesSent++;
					if (!iter.hasNext()) {
						iter = partitions.iterator();
					}
					TopicPartition partition = iter.next();
					// we explicitly specify generator position based on message index
					ProducerRecord<byte[], byte[]> record = new ProducerRecord<>(partition.topic(),
							partition.partition(), KEY_GENERATOR.generate(messageIndex),
							spec.valueGenerator().generate(messageIndex));
					producer.send(record, (metadata, exception) -> {
						if (exception == null) {
							lock.lock();
							try {
								unackedSends -= 1;
								if (unackedSends <= 0)
									unackedSendsAreZero.signalAll();
							} finally {
								lock.unlock();
							}
						} else {
							log.info("{}: Got exception when sending message {}: {}",
									id, messageIndex, exception.getMessage());
							toSendTracker.addFailed(messageIndex);
						}
					});
				}
			} catch (Throwable e) {
				WorkerUtils.abort(log, "ProducerRunnable", e, doneFuture);
			} finally {
				lock.lock();
				try {
					log.info("{}: ProducerRunnable is exiting.  messagesSent={}; uniqueMessagesSent={}; " +
									"ackedSends={}/{}.", id, messagesSent, uniqueMessagesSent,
							spec.maxMessages() - unackedSends, spec.maxMessages());
				} finally {
					lock.unlock();
				}
			}
		}
	}

	private class ToReceiveTracker {
		private final TreeSet<Long> pending = new TreeSet<>();

		private long totalReceived = 0;

		synchronized void addPending(long messageIndex) {
			pending.add(messageIndex);
		}

		synchronized boolean removePending(long messageIndex) {
			if (pending.remove(messageIndex)) {
				totalReceived++;
				return true;
			} else {
				return false;
			}
		}

		synchronized long totalReceived() {
			return totalReceived;
		}

		void log() {
			long numToReceive;
			List<Long> list = new ArrayList<>(LOG_NUM_MESSAGES);
			synchronized (this) {
				numToReceive = pending.size();
				for (Iterator<Long> iter = pending.iterator();
					 iter.hasNext() && (list.size() < LOG_NUM_MESSAGES); ) {
					Long i = iter.next();
					list.add(i);
				}
			}
			log.info("{}: consumer waiting for {} message(s), starting with: {}",
					id, numToReceive, Utils.join(list, ", "));
		}
	}

	class ConsumerRunnable implements Runnable {
		private final Properties props;

		ConsumerRunnable(HashSet<TopicPartition> partitions) {
			this.props = new Properties();
			props.put(ConsumerConfig.BOOTSTRAP_SERVERS_CONFIG, spec.bootstrapServers());
			props.put(ConsumerConfig.CLIENT_ID_CONFIG, "consumer." + id);
			props.put(ConsumerConfig.GROUP_ID_CONFIG, "round-trip-consumer-group-" + id);
			props.put(ConsumerConfig.AUTO_OFFSET_RESET_CONFIG, "earliest");
			props.put(ConsumerConfig.REQUEST_TIMEOUT_MS_CONFIG, 105000);
			props.put(ConsumerConfig.MAX_POLL_INTERVAL_MS_CONFIG, 100000);
			// user may over-write the defaults with common client config and consumer config
			WorkerUtils.addConfigsToProperties(props, spec.commonClientConf(), spec.consumerConf());
			consumer = new KafkaConsumer<>(props, new ByteArrayDeserializer(),
					new ByteArrayDeserializer());
			consumer.assign(partitions);
		}

		@Override
		public void run() {
			long uniqueMessagesReceived = 0;
			long messagesReceived = 0;
			long pollInvoked = 0;
			log.debug("{}: Starting RoundTripWorker#ConsumerRunnable.", id);
			try {
				long lastLogTimeMs = Time.SYSTEM.milliseconds();
				while (true) {
					try {
						pollInvoked++;
						ConsumerRecords<byte[], byte[]> records = consumer.poll(Duration.ofMillis(50));
						for (Iterator<ConsumerRecord<byte[], byte[]>> iter = records.iterator(); iter.hasNext(); ) {
							ConsumerRecord<byte[], byte[]> record = iter.next();
							int messageIndex = ByteBuffer.wrap(record.key()).order(ByteOrder.LITTLE_ENDIAN).getInt();
							messagesReceived++;
							if (toReceiveTracker.removePending(messageIndex)) {
								uniqueMessagesReceived++;
								if (uniqueMessagesReceived >= spec.maxMessages()) {
									lock.lock();
									try {
										log.info("{}: Consumer received the full count of {} unique messages.  " +
												"Waiting for all {} sends to be acked...", id, spec.maxMessages(), unackedSends);
										while (unackedSends > 0)
											unackedSendsAreZero.await();
									} finally {
										lock.unlock();
									}

									log.info("{}: all sends have been acked.", id);
									new StatusUpdater().update();
									doneFuture.complete("");
									return;
								}
							}
						}
						long curTimeMs = Time.SYSTEM.milliseconds();
						if (curTimeMs > lastLogTimeMs + LOG_INTERVAL_MS) {
							toReceiveTracker.log();
							lastLogTimeMs = curTimeMs;
						}
					} catch (WakeupException e) {
						log.debug("{}: Consumer got WakeupException", id, e);
					} catch (TimeoutException e) {
						log.debug("{}: Consumer got TimeoutException", id, e);
					}
				}
			} catch (Throwable e) {
				WorkerUtils.abort(log, "ConsumerRunnable", e, doneFuture);
			} finally {
				log.info("{}: ConsumerRunnable is exiting.  Invoked poll {} time(s).  " +
								"messagesReceived = {}; uniqueMessagesReceived = {}.",
						id, pollInvoked, messagesReceived, uniqueMessagesReceived);
			}
		}
	}

	public class StatusUpdater implements Runnable {
		@Override
		public void run() {
			try {
				update();
			} catch (Exception e) {
				WorkerUtils.abort(log, "StatusUpdater", e, doneFuture);
			}
		}

		StatusData update() {
			StatusData statusData =
					new StatusData(toSendTracker.frontier(), toReceiveTracker.totalReceived());
			status.update(JsonUtil.JSON_SERDE.valueToTree(statusData));
			return statusData;
		}
	}

	public static class StatusData {
		private final long totalUniqueSent;
		private final long totalReceived;

		@JsonCreator
		public StatusData(@JsonProperty("totalUniqueSent") long totalUniqueSent,
						  @JsonProperty("totalReceived") long totalReceived) {
			this.totalUniqueSent = totalUniqueSent;
			this.totalReceived = totalReceived;
		}

		@JsonProperty
		public long totalUniqueSent() {
			return totalUniqueSent;
		}

		@JsonProperty
		public long totalReceived() {
			return totalReceived;
		}
	}

	@Override
	public void stop(Platform platform) throws Exception {
		if (!running.compareAndSet(true, false)) {
			throw new IllegalStateException("RoundTripWorker is not running.");
		}
		log.info("{}: Deactivating RoundTripWorker.", id);
		doneFuture.complete("");
		executor.shutdownNow();
		executor.awaitTermination(1, TimeUnit.DAYS);
		Utils.closeQuietly(consumer, "consumer");
		Utils.closeQuietly(producer, "producer");
		this.consumer = null;
		this.producer = null;
		this.unackedSends = null;
		this.executor = null;
		this.doneFuture = null;
		log.info("{}: Deactivated RoundTripWorker.", id);
	}
=======

public class RoundTripWorker extends RoundTripWorkerBase {

    KafkaConsumer<byte[], byte[]> consumer;

    RoundTripWorker(String id, RoundTripWorkloadSpec spec) {
        this.id = id;
        this.spec = spec;
    }

    @Override
    public void initializeConsumer(HashSet<TopicPartition> partitions) {
        Properties props = new Properties();
        props.put(ConsumerConfig.BOOTSTRAP_SERVERS_CONFIG, spec.bootstrapServers());
        props.put(ConsumerConfig.CLIENT_ID_CONFIG, "consumer." + id);
        props.put(ConsumerConfig.AUTO_OFFSET_RESET_CONFIG, "earliest");
        props.put(ConsumerConfig.REQUEST_TIMEOUT_MS_CONFIG, 105000);
        props.put(ConsumerConfig.MAX_POLL_INTERVAL_MS_CONFIG, 100000);
        // user may over-write the defaults with common client config and consumer config
        WorkerUtils.addConfigsToProperties(props, spec.commonClientConf(), spec.consumerConf());

        props.put(ConsumerConfig.GROUP_ID_CONFIG, "round-trip-consumer-group-" + id);
        consumer = new KafkaConsumer<>(props, new ByteArrayDeserializer(),
                new ByteArrayDeserializer());
        consumer.assign(partitions);
    }

    @Override
    protected ConsumerRecords<byte[], byte[]> fetchRecords(Duration duration) {
        return consumer.poll(duration);
    }

    @Override
    protected void shutdownConsumer() {
        Utils.closeQuietly(consumer, "consumer");
        consumer = null;
    }
>>>>>>> 9494bebe
}<|MERGE_RESOLUTION|>--- conflicted
+++ resolved
@@ -27,407 +27,6 @@
 import java.time.Duration;
 import java.util.HashSet;
 import java.util.Properties;
-<<<<<<< HEAD
-import java.util.TreeSet;
-import java.util.concurrent.Executors;
-import java.util.concurrent.ScheduledExecutorService;
-import java.util.concurrent.TimeUnit;
-import java.util.concurrent.atomic.AtomicBoolean;
-import java.util.concurrent.locks.Condition;
-import java.util.concurrent.locks.Lock;
-import java.util.concurrent.locks.ReentrantLock;
-
-public class RoundTripWorker implements TaskWorker {
-	private static final int THROTTLE_PERIOD_MS = 100;
-
-	private static final int LOG_INTERVAL_MS = 5000;
-
-	private static final int LOG_NUM_MESSAGES = 10;
-
-	private static final Logger log = LoggerFactory.getLogger(RoundTripWorker.class);
-
-	private static final PayloadGenerator KEY_GENERATOR = new SequentialPayloadGenerator(4, 0);
-
-	private ToReceiveTracker toReceiveTracker;
-
-	private final String id;
-
-	private final RoundTripWorkloadSpec spec;
-
-	private final AtomicBoolean running = new AtomicBoolean(false);
-
-	private final Lock lock = new ReentrantLock();
-
-	private final Condition unackedSendsAreZero = lock.newCondition();
-
-	private ScheduledExecutorService executor;
-
-	private WorkerStatusTracker status;
-
-	private KafkaFutureImpl<String> doneFuture;
-
-	private KafkaProducer<byte[], byte[]> producer;
-
-	private KafkaConsumer<byte[], byte[]> consumer;
-
-	private Long unackedSends;
-
-	private ToSendTracker toSendTracker;
-
-	public RoundTripWorker(String id, RoundTripWorkloadSpec spec) {
-		this.id = id;
-		this.spec = spec;
-	}
-
-	@Override
-	public void start(Platform platform, WorkerStatusTracker status,
-					  KafkaFutureImpl<String> doneFuture) throws Exception {
-		if (!running.compareAndSet(false, true)) {
-			throw new IllegalStateException("RoundTripWorker is already running.");
-		}
-		log.info("{}: Activating RoundTripWorker.", id);
-		this.executor = Executors.newScheduledThreadPool(3,
-				ThreadUtils.createThreadFactory("RoundTripWorker%d", false));
-		this.status = status;
-		this.doneFuture = doneFuture;
-		this.producer = null;
-		this.consumer = null;
-		this.unackedSends = spec.maxMessages();
-		executor.submit(new Prepare());
-	}
-
-	class Prepare implements Runnable {
-		@Override
-		public void run() {
-			try {
-				if (spec.targetMessagesPerSec() <= 0) {
-					throw new ConfigException("Can't have targetMessagesPerSec <= 0.");
-				}
-				Map<String, NewTopic> newTopics = new HashMap<>();
-				HashSet<TopicPartition> active = new HashSet<>();
-				for (Map.Entry<String, PartitionsSpec> entry :
-						spec.activeTopics().materialize().entrySet()) {
-					String topicName = entry.getKey();
-					PartitionsSpec partSpec = entry.getValue();
-					newTopics.put(topicName, partSpec.newTopic(topicName));
-					for (Integer partitionNumber : partSpec.partitionNumbers()) {
-						active.add(new TopicPartition(topicName, partitionNumber));
-					}
-				}
-				if (active.isEmpty()) {
-					throw new RuntimeException("You must specify at least one active topic.");
-				}
-				status.update(new TextNode("Creating " + newTopics.keySet().size() + " topic(s)"));
-				WorkerUtils.createTopics(log, spec.bootstrapServers(), spec.commonClientConf(),
-						spec.adminClientConf(), newTopics, false);
-				status.update(new TextNode("Created " + newTopics.keySet().size() + " topic(s)"));
-				toSendTracker = new ToSendTracker(spec.maxMessages());
-				toReceiveTracker = new ToReceiveTracker();
-				executor.submit(new ProducerRunnable(active));
-				executor.submit(new ConsumerRunnable(active));
-				executor.submit(new StatusUpdater());
-				executor.scheduleWithFixedDelay(
-						new StatusUpdater(), 30, 30, TimeUnit.SECONDS);
-			} catch (Throwable e) {
-				WorkerUtils.abort(log, "Prepare", e, doneFuture);
-			}
-		}
-	}
-
-	private static class ToSendTrackerResult {
-		final long index;
-		final boolean firstSend;
-
-		ToSendTrackerResult(long index, boolean firstSend) {
-			this.index = index;
-			this.firstSend = firstSend;
-		}
-	}
-
-	private static class ToSendTracker {
-		private final long maxMessages;
-		private final List<Long> failed = new ArrayList<>();
-		private long frontier = 0;
-
-		ToSendTracker(long maxMessages) {
-			this.maxMessages = maxMessages;
-		}
-
-		synchronized void addFailed(long index) {
-			failed.add(index);
-		}
-
-		synchronized long frontier() {
-			return frontier;
-		}
-
-		synchronized ToSendTrackerResult next() {
-			if (failed.isEmpty()) {
-				if (frontier >= maxMessages) {
-					return null;
-				} else {
-					return new ToSendTrackerResult(frontier++, true);
-				}
-			} else {
-				return new ToSendTrackerResult(failed.remove(0), false);
-			}
-		}
-	}
-
-	class ProducerRunnable implements Runnable {
-		private final HashSet<TopicPartition> partitions;
-		private final Throttle throttle;
-
-		ProducerRunnable(HashSet<TopicPartition> partitions) {
-			this.partitions = partitions;
-			Properties props = new Properties();
-			props.put(ProducerConfig.BOOTSTRAP_SERVERS_CONFIG, spec.bootstrapServers());
-			props.put(ProducerConfig.BATCH_SIZE_CONFIG, 16 * 1024);
-			props.put(ProducerConfig.BUFFER_MEMORY_CONFIG, 4 * 16 * 1024L);
-			props.put(ProducerConfig.MAX_BLOCK_MS_CONFIG, 1000L);
-			props.put(ProducerConfig.CLIENT_ID_CONFIG, "producer." + id);
-			props.put(ProducerConfig.ACKS_CONFIG, "all");
-			props.put(ProducerConfig.REQUEST_TIMEOUT_MS_CONFIG, 105000);
-			// user may over-write the defaults with common client config and producer config
-			WorkerUtils.addConfigsToProperties(props, spec.commonClientConf(), spec.producerConf());
-			producer = new KafkaProducer<>(props, new ByteArraySerializer(),
-					new ByteArraySerializer());
-			int perPeriod = WorkerUtils.
-					perSecToPerPeriod(spec.targetMessagesPerSec(), THROTTLE_PERIOD_MS);
-			this.throttle = new Throttle(perPeriod, THROTTLE_PERIOD_MS);
-		}
-
-		@Override
-		public void run() {
-			long messagesSent = 0;
-			long uniqueMessagesSent = 0;
-			log.debug("{}: Starting RoundTripWorker#ProducerRunnable.", id);
-			try {
-				Iterator<TopicPartition> iter = partitions.iterator();
-				while (true) {
-					final ToSendTrackerResult result = toSendTracker.next();
-					if (result == null) {
-						break;
-					}
-					throttle.increment();
-					final long messageIndex = result.index;
-					if (result.firstSend) {
-						toReceiveTracker.addPending(messageIndex);
-						uniqueMessagesSent++;
-					}
-					messagesSent++;
-					if (!iter.hasNext()) {
-						iter = partitions.iterator();
-					}
-					TopicPartition partition = iter.next();
-					// we explicitly specify generator position based on message index
-					ProducerRecord<byte[], byte[]> record = new ProducerRecord<>(partition.topic(),
-							partition.partition(), KEY_GENERATOR.generate(messageIndex),
-							spec.valueGenerator().generate(messageIndex));
-					producer.send(record, (metadata, exception) -> {
-						if (exception == null) {
-							lock.lock();
-							try {
-								unackedSends -= 1;
-								if (unackedSends <= 0)
-									unackedSendsAreZero.signalAll();
-							} finally {
-								lock.unlock();
-							}
-						} else {
-							log.info("{}: Got exception when sending message {}: {}",
-									id, messageIndex, exception.getMessage());
-							toSendTracker.addFailed(messageIndex);
-						}
-					});
-				}
-			} catch (Throwable e) {
-				WorkerUtils.abort(log, "ProducerRunnable", e, doneFuture);
-			} finally {
-				lock.lock();
-				try {
-					log.info("{}: ProducerRunnable is exiting.  messagesSent={}; uniqueMessagesSent={}; " +
-									"ackedSends={}/{}.", id, messagesSent, uniqueMessagesSent,
-							spec.maxMessages() - unackedSends, spec.maxMessages());
-				} finally {
-					lock.unlock();
-				}
-			}
-		}
-	}
-
-	private class ToReceiveTracker {
-		private final TreeSet<Long> pending = new TreeSet<>();
-
-		private long totalReceived = 0;
-
-		synchronized void addPending(long messageIndex) {
-			pending.add(messageIndex);
-		}
-
-		synchronized boolean removePending(long messageIndex) {
-			if (pending.remove(messageIndex)) {
-				totalReceived++;
-				return true;
-			} else {
-				return false;
-			}
-		}
-
-		synchronized long totalReceived() {
-			return totalReceived;
-		}
-
-		void log() {
-			long numToReceive;
-			List<Long> list = new ArrayList<>(LOG_NUM_MESSAGES);
-			synchronized (this) {
-				numToReceive = pending.size();
-				for (Iterator<Long> iter = pending.iterator();
-					 iter.hasNext() && (list.size() < LOG_NUM_MESSAGES); ) {
-					Long i = iter.next();
-					list.add(i);
-				}
-			}
-			log.info("{}: consumer waiting for {} message(s), starting with: {}",
-					id, numToReceive, Utils.join(list, ", "));
-		}
-	}
-
-	class ConsumerRunnable implements Runnable {
-		private final Properties props;
-
-		ConsumerRunnable(HashSet<TopicPartition> partitions) {
-			this.props = new Properties();
-			props.put(ConsumerConfig.BOOTSTRAP_SERVERS_CONFIG, spec.bootstrapServers());
-			props.put(ConsumerConfig.CLIENT_ID_CONFIG, "consumer." + id);
-			props.put(ConsumerConfig.GROUP_ID_CONFIG, "round-trip-consumer-group-" + id);
-			props.put(ConsumerConfig.AUTO_OFFSET_RESET_CONFIG, "earliest");
-			props.put(ConsumerConfig.REQUEST_TIMEOUT_MS_CONFIG, 105000);
-			props.put(ConsumerConfig.MAX_POLL_INTERVAL_MS_CONFIG, 100000);
-			// user may over-write the defaults with common client config and consumer config
-			WorkerUtils.addConfigsToProperties(props, spec.commonClientConf(), spec.consumerConf());
-			consumer = new KafkaConsumer<>(props, new ByteArrayDeserializer(),
-					new ByteArrayDeserializer());
-			consumer.assign(partitions);
-		}
-
-		@Override
-		public void run() {
-			long uniqueMessagesReceived = 0;
-			long messagesReceived = 0;
-			long pollInvoked = 0;
-			log.debug("{}: Starting RoundTripWorker#ConsumerRunnable.", id);
-			try {
-				long lastLogTimeMs = Time.SYSTEM.milliseconds();
-				while (true) {
-					try {
-						pollInvoked++;
-						ConsumerRecords<byte[], byte[]> records = consumer.poll(Duration.ofMillis(50));
-						for (Iterator<ConsumerRecord<byte[], byte[]>> iter = records.iterator(); iter.hasNext(); ) {
-							ConsumerRecord<byte[], byte[]> record = iter.next();
-							int messageIndex = ByteBuffer.wrap(record.key()).order(ByteOrder.LITTLE_ENDIAN).getInt();
-							messagesReceived++;
-							if (toReceiveTracker.removePending(messageIndex)) {
-								uniqueMessagesReceived++;
-								if (uniqueMessagesReceived >= spec.maxMessages()) {
-									lock.lock();
-									try {
-										log.info("{}: Consumer received the full count of {} unique messages.  " +
-												"Waiting for all {} sends to be acked...", id, spec.maxMessages(), unackedSends);
-										while (unackedSends > 0)
-											unackedSendsAreZero.await();
-									} finally {
-										lock.unlock();
-									}
-
-									log.info("{}: all sends have been acked.", id);
-									new StatusUpdater().update();
-									doneFuture.complete("");
-									return;
-								}
-							}
-						}
-						long curTimeMs = Time.SYSTEM.milliseconds();
-						if (curTimeMs > lastLogTimeMs + LOG_INTERVAL_MS) {
-							toReceiveTracker.log();
-							lastLogTimeMs = curTimeMs;
-						}
-					} catch (WakeupException e) {
-						log.debug("{}: Consumer got WakeupException", id, e);
-					} catch (TimeoutException e) {
-						log.debug("{}: Consumer got TimeoutException", id, e);
-					}
-				}
-			} catch (Throwable e) {
-				WorkerUtils.abort(log, "ConsumerRunnable", e, doneFuture);
-			} finally {
-				log.info("{}: ConsumerRunnable is exiting.  Invoked poll {} time(s).  " +
-								"messagesReceived = {}; uniqueMessagesReceived = {}.",
-						id, pollInvoked, messagesReceived, uniqueMessagesReceived);
-			}
-		}
-	}
-
-	public class StatusUpdater implements Runnable {
-		@Override
-		public void run() {
-			try {
-				update();
-			} catch (Exception e) {
-				WorkerUtils.abort(log, "StatusUpdater", e, doneFuture);
-			}
-		}
-
-		StatusData update() {
-			StatusData statusData =
-					new StatusData(toSendTracker.frontier(), toReceiveTracker.totalReceived());
-			status.update(JsonUtil.JSON_SERDE.valueToTree(statusData));
-			return statusData;
-		}
-	}
-
-	public static class StatusData {
-		private final long totalUniqueSent;
-		private final long totalReceived;
-
-		@JsonCreator
-		public StatusData(@JsonProperty("totalUniqueSent") long totalUniqueSent,
-						  @JsonProperty("totalReceived") long totalReceived) {
-			this.totalUniqueSent = totalUniqueSent;
-			this.totalReceived = totalReceived;
-		}
-
-		@JsonProperty
-		public long totalUniqueSent() {
-			return totalUniqueSent;
-		}
-
-		@JsonProperty
-		public long totalReceived() {
-			return totalReceived;
-		}
-	}
-
-	@Override
-	public void stop(Platform platform) throws Exception {
-		if (!running.compareAndSet(true, false)) {
-			throw new IllegalStateException("RoundTripWorker is not running.");
-		}
-		log.info("{}: Deactivating RoundTripWorker.", id);
-		doneFuture.complete("");
-		executor.shutdownNow();
-		executor.awaitTermination(1, TimeUnit.DAYS);
-		Utils.closeQuietly(consumer, "consumer");
-		Utils.closeQuietly(producer, "producer");
-		this.consumer = null;
-		this.producer = null;
-		this.unackedSends = null;
-		this.executor = null;
-		this.doneFuture = null;
-		log.info("{}: Deactivated RoundTripWorker.", id);
-	}
-=======
 
 public class RoundTripWorker extends RoundTripWorkerBase {
 
@@ -465,5 +64,4 @@
         Utils.closeQuietly(consumer, "consumer");
         consumer = null;
     }
->>>>>>> 9494bebe
 }