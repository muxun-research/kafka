--- conflicted
+++ resolved
@@ -20,12 +20,9 @@
 import org.apache.kafka.clients.producer.KafkaProducer;
 import org.apache.kafka.common.errors.InterruptException;
 
-<<<<<<< HEAD
-=======
 import com.fasterxml.jackson.annotation.JsonCreator;
 import com.fasterxml.jackson.annotation.JsonProperty;
 
->>>>>>> 9494bebe
 import java.util.Random;
 
 /**
@@ -65,7 +62,8 @@
     private int flushSize = 0;
 
     @JsonCreator
-    public GaussianFlushGenerator(@JsonProperty("messagesPerFlushAverage") int messagesPerFlushAverage, @JsonProperty("messagesPerFlushDeviation") double messagesPerFlushDeviation) {
+    public GaussianFlushGenerator(@JsonProperty("messagesPerFlushAverage") int messagesPerFlushAverage,
+                                  @JsonProperty("messagesPerFlushDeviation") double messagesPerFlushDeviation) {
         this.messagesPerFlushAverage = messagesPerFlushAverage;
         this.messagesPerFlushDeviation = messagesPerFlushDeviation;
         calculateFlushSize();
