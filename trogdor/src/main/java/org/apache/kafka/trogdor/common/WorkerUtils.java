--- conflicted
+++ resolved
@@ -17,7 +17,15 @@
 
 package org.apache.kafka.trogdor.common;
 
-import org.apache.kafka.clients.admin.*;
+import org.apache.kafka.clients.admin.Admin;
+import org.apache.kafka.clients.admin.AdminClientConfig;
+import org.apache.kafka.clients.admin.DescribeTopicsOptions;
+import org.apache.kafka.clients.admin.DescribeTopicsResult;
+import org.apache.kafka.clients.admin.ListTopicsOptions;
+import org.apache.kafka.clients.admin.ListTopicsResult;
+import org.apache.kafka.clients.admin.NewTopic;
+import org.apache.kafka.clients.admin.TopicDescription;
+import org.apache.kafka.clients.admin.TopicListing;
 import org.apache.kafka.common.KafkaException;
 import org.apache.kafka.common.TopicPartition;
 import org.apache.kafka.common.TopicPartitionInfo;
@@ -31,7 +39,12 @@
 
 import org.slf4j.Logger;
 
-import java.util.*;
+import java.util.ArrayList;
+import java.util.Collection;
+import java.util.HashMap;
+import java.util.List;
+import java.util.Map;
+import java.util.Properties;
 import java.util.concurrent.ExecutionException;
 import java.util.concurrent.Future;
 import java.util.regex.Pattern;
@@ -42,13 +55,15 @@
 public final class WorkerUtils {
     /**
      * Handle an exception in a TaskWorker.
-     * @param log        The logger to use.
-     * @param what       The component that had the exception.
-     * @param exception  The exception.
-     * @param doneFuture The TaskWorker's doneFuture
-     * @throws KafkaException A wrapped version of the exception.
-     */
-    public static void abort(Logger log, String what, Throwable exception, KafkaFutureImpl<String> doneFuture) throws KafkaException {
+     *
+     * @param log               The logger to use.
+     * @param what              The component that had the exception.
+     * @param exception         The exception.
+     * @param doneFuture        The TaskWorker's doneFuture
+     * @throws KafkaException   A wrapped version of the exception.
+     */
+    public static void abort(Logger log, String what, Throwable exception,
+            KafkaFutureImpl<String> doneFuture) throws KafkaException {
         log.warn("{} caught an exception", what, exception);
         if (exception.getMessage() == null || exception.getMessage().isEmpty()) {
             doneFuture.complete(exception.getClass().getCanonicalName());
@@ -60,9 +75,10 @@
 
     /**
      * Convert a rate expressed per second to a rate expressed per the given period.
-     * @param perSec   The per-second rate.
-     * @param periodMs The new period to use.
-     * @return The rate per period.  This will never be less than 1.
+     *
+     * @param perSec            The per-second rate.
+     * @param periodMs          The new period to use.
+     * @return                  The rate per period.  This will never be less than 1.
      */
     public static int perSecToPerPeriod(float perSec, long periodMs) {
         float period = ((float) periodMs) / 1000.0f;
@@ -74,11 +90,12 @@
     /**
      * Adds all properties from commonConf and then from clientConf to given 'props' (in
      * that order, over-writing properties with the same keys).
-     * @param props      Properties object that may contain zero or more properties
-     * @param commonConf Map with common client properties
-     * @param clientConf Map with client properties
-     */
-    public static void addConfigsToProperties(Properties props, Map<String, String> commonConf, Map<String, String> clientConf) {
+     * @param props              Properties object that may contain zero or more properties
+     * @param commonConf         Map with common client properties
+     * @param clientConf         Map with client properties
+     */
+    public static void addConfigsToProperties(
+        Properties props, Map<String, String> commonConf, Map<String, String> clientConf) {
         for (Map.Entry<String, String> commonEntry : commonConf.entrySet()) {
             props.setProperty(commonEntry.getKey(), commonEntry.getValue());
         }
@@ -91,27 +108,32 @@
     private static final int CREATE_TOPICS_CALL_TIMEOUT = 180000;
     private static final int MAX_CREATE_TOPICS_BATCH_SIZE = 10;
 
-    //Map<String, Map<Integer, List<Integer>>> topics) throws Throwable {
+            //Map<String, Map<Integer, List<Integer>>> topics) throws Throwable {
 
     /**
      * Create some Kafka topics.
-     * @param log              The logger to use.
-     * @param bootstrapServers The bootstrap server list.
-     * @param commonClientConf Common client config
-     * @param adminClientConf  AdminClient config. This config has precedence over fields in
-     *                         common client config.
-     * @param topics           Maps topic names to partition assignments.
-     * @param failOnExisting   If true, the method will throw TopicExistsException if one or
-     *                         more topics already exist. Otherwise, the existing topics are
-     *                         verified for number of partitions. In this case, if number of
-     *                         partitions of an existing topic does not match the requested
-     *                         number of partitions, the method throws RuntimeException.
-     */
-    public static void createTopics(Logger log, String bootstrapServers, Map<String, String> commonClientConf, Map<String, String> adminClientConf, Map<String, NewTopic> topics, boolean failOnExisting) throws Throwable {
+     *
+     * @param log               The logger to use.
+     * @param bootstrapServers  The bootstrap server list.
+     * @param commonClientConf  Common client config
+     * @param adminClientConf   AdminClient config. This config has precedence over fields in
+     *                          common client config.
+     * @param topics            Maps topic names to partition assignments.
+     * @param failOnExisting    If true, the method will throw TopicExistsException if one or
+     *                          more topics already exist. Otherwise, the existing topics are
+     *                          verified for number of partitions. In this case, if number of
+     *                          partitions of an existing topic does not match the requested
+     *                          number of partitions, the method throws RuntimeException.
+     */
+    public static void createTopics(
+        Logger log, String bootstrapServers, Map<String, String> commonClientConf,
+        Map<String, String> adminClientConf,
+        Map<String, NewTopic> topics, boolean failOnExisting) throws Throwable {
         // this method wraps the call to createTopics() that takes admin client, so that we can
         // unit test the functionality with MockAdminClient. The exception is caught and
         // re-thrown so that admin client is closed when the method returns.
-        try (Admin adminClient = createAdminClient(bootstrapServers, commonClientConf, adminClientConf)) {
+        try (Admin adminClient
+                 = createAdminClient(bootstrapServers, commonClientConf, adminClientConf)) {
             createTopics(log, adminClient, topics, failOnExisting);
         } catch (Exception e) {
             log.warn("Failed to create or verify topics {}", topics, e);
@@ -122,11 +144,13 @@
     /**
      * The actual create topics functionality is separated into this method and called from the
      * above method to be able to unit test with mock adminClient.
-     * @throws TopicExistsException             if the specified topic already exists.
+     * @throws TopicExistsException if the specified topic already exists.
      * @throws UnknownTopicOrPartitionException if topic creation was issued but failed to verify if it was created.
-     * @throws Throwable                        if creation of one or more topics fails (except for the cases above).
-     */
-    static void createTopics(Logger log, Admin adminClient, Map<String, NewTopic> topics, boolean failOnExisting) throws Throwable {
+     * @throws Throwable if creation of one or more topics fails (except for the cases above).
+     */
+    static void createTopics(
+        Logger log, Admin adminClient,
+        Map<String, NewTopic> topics, boolean failOnExisting) throws Throwable {
         if (topics.isEmpty()) {
             log.warn("Request to create topics has an empty topic list.");
             return;
@@ -145,13 +169,14 @@
 
     /**
      * Creates Kafka topics and returns a list of topics that already exist
-     * @param log         The logger to use
-     * @param adminClient AdminClient
-     * @param topics      List of topics to create
-     * @return Collection of topics names that already exist.
+     * @param log             The logger to use
+     * @param adminClient     AdminClient
+     * @param topics          List of topics to create
+     * @return                Collection of topics names that already exist.
      * @throws Throwable if creation of one or more topics fails (except for topic exists case).
      */
-    private static Collection<String> createTopics(Logger log, Admin adminClient, Collection<NewTopic> topics) throws Throwable {
+    private static Collection<String> createTopics(Logger log, Admin adminClient,
+                                                   Collection<NewTopic> topics) throws Throwable {
         long startMs = Time.SYSTEM.milliseconds();
         int tries = 0;
         List<String> existingTopics = new ArrayList<>();
@@ -166,7 +191,8 @@
             Map<String, Future<Void>> creations = new HashMap<>();
             while (!topicsToCreate.isEmpty()) {
                 List<NewTopic> newTopicsBatch = new ArrayList<>();
-                for (int i = 0; (i < MAX_CREATE_TOPICS_BATCH_SIZE) && !topicsToCreate.isEmpty(); i++) {
+                for (int i = 0; (i < MAX_CREATE_TOPICS_BATCH_SIZE) &&
+                                !topicsToCreate.isEmpty(); i++) {
                     String topicName = topicsToCreate.remove(0);
                     newTopicsBatch.add(newTopics.get(topicName));
                 }
@@ -181,8 +207,10 @@
                     future.get();
                     log.debug("Successfully created {}.", topicName);
                 } catch (Exception e) {
-                    if ((e.getCause() instanceof TimeoutException) || (e.getCause() instanceof NotEnoughReplicasException)) {
-                        log.warn("Attempt to create topic `{}` failed: {}", topicName, e.getCause().getMessage());
+                    if ((e.getCause() instanceof TimeoutException)
+                        || (e.getCause() instanceof NotEnoughReplicasException)) {
+                        log.warn("Attempt to create topic `{}` failed: {}", topicName,
+                                 e.getCause().getMessage());
                         topicsToCreate.add(topicName);
                     } else if (e.getCause() instanceof TopicExistsException) {
                         log.info("Topic {} already exists.", topicName);
@@ -197,12 +225,8 @@
                 break;
             }
             if (Time.SYSTEM.milliseconds() > startMs + CREATE_TOPICS_CALL_TIMEOUT) {
-<<<<<<< HEAD
-                String str = "Unable to create topic(s): " + Utils.join(topicsToCreate, ", ") + "after " + tries + " attempt(s)";
-=======
                 String str = "Unable to create topic(s): " +
                              String.join(", ", topicsToCreate) + "after " + tries + " attempt(s)";
->>>>>>> 9494bebe
                 log.warn(str);
                 throw new TimeoutException(str);
             }
@@ -213,39 +237,48 @@
     /**
      * Verifies that topics in 'topicsToVerify' list have the same number of partitions as
      * described in 'topicsInfo'
-     * @param log            The logger to use
-     * @param adminClient    AdminClient
-     * @param topicsToVerify List of topics to verify
-     * @param topicsInfo     Map of topic name to topic description, which includes topics in
-     *                       'topicsToVerify' list.
-     * @param retryCount     The number of times to retry the fetching of the topics
-     * @param retryBackoffMs The amount of time, in milliseconds, to wait in between retries
+     * @param log                The logger to use
+     * @param adminClient        AdminClient
+     * @param topicsToVerify     List of topics to verify
+     * @param topicsInfo         Map of topic name to topic description, which includes topics in
+     *                           'topicsToVerify' list.
+     * @param retryCount         The number of times to retry the fetching of the topics
+     * @param retryBackoffMs     The amount of time, in milliseconds, to wait in between retries
      * @throws UnknownTopicOrPartitionException If at least one topic contained in 'topicsInfo'
-     *                                          does not exist after retrying.
-     * @throws RuntimeException                 If one or more topics have different number of partitions than
-     *                                          described in 'topicsInfo'
-     */
-    static void verifyTopics(Logger log, Admin adminClient, Collection<String> topicsToVerify, Map<String, NewTopic> topicsInfo, int retryCount, long retryBackoffMs) throws Throwable {
-
-        Map<String, TopicDescription> topicDescriptionMap = topicDescriptions(topicsToVerify, adminClient, retryCount, retryBackoffMs);
-
-        for (TopicDescription desc : topicDescriptionMap.values()) {
+     * does not exist after retrying.
+     * @throws RuntimeException  If one or more topics have different number of partitions than
+     * described in 'topicsInfo'
+     */
+    static void verifyTopics(
+        Logger log, Admin adminClient,
+        Collection<String> topicsToVerify, Map<String, NewTopic> topicsInfo, int retryCount, long retryBackoffMs) throws Throwable {
+
+        Map<String, TopicDescription> topicDescriptionMap = topicDescriptions(topicsToVerify, adminClient,
+                retryCount, retryBackoffMs);
+
+        for (TopicDescription desc: topicDescriptionMap.values()) {
             // map will always contain the topic since all topics in 'topicsExists' are in given
             // 'topics' map
             int partitions = topicsInfo.get(desc.name()).numPartitions();
             if (partitions != CreateTopicsRequest.NO_NUM_PARTITIONS && desc.partitions().size() != partitions) {
-                String str = "Topic '" + desc.name() + "' exists, but has " + desc.partitions().size() + " partitions, while requested " + " number of partitions is " + partitions;
+                String str = "Topic '" + desc.name() + "' exists, but has "
+                             + desc.partitions().size() + " partitions, while requested "
+                             + " number of partitions is " + partitions;
                 log.warn(str);
                 throw new RuntimeException(str);
             }
         }
     }
 
-    private static Map<String, TopicDescription> topicDescriptions(Collection<String> topicsToVerify, Admin adminClient, int retryCount, long retryBackoffMs) throws ExecutionException, InterruptedException {
+    private static Map<String, TopicDescription> topicDescriptions(Collection<String> topicsToVerify,
+                                                                   Admin adminClient,
+                                                                   int retryCount, long retryBackoffMs)
+            throws ExecutionException, InterruptedException {
         UnknownTopicOrPartitionException lastException = null;
         for (int i = 0; i < retryCount; i++) {
             try {
-                DescribeTopicsResult topicsResult = adminClient.describeTopics(topicsToVerify, new DescribeTopicsOptions().timeoutMs(ADMIN_REQUEST_TIMEOUT));
+                DescribeTopicsResult topicsResult = adminClient.describeTopics(
+                        topicsToVerify, new DescribeTopicsOptions().timeoutMs(ADMIN_REQUEST_TIMEOUT));
                 return topicsResult.allTopicNames().get();
             } catch (ExecutionException exception) {
                 if (exception.getCause() instanceof UnknownTopicOrPartitionException) {
@@ -262,31 +295,36 @@
     /**
      * Returns list of existing, not internal, topics/partitions that match given pattern and
      * where partitions are in range [startPartition, endPartition]
-     * @param adminClient AdminClient
-     * @param topicRegex  Topic regular expression to match
-     * @return List of topic names
-     * @throws Throwable If failed to get list of existing topics
-     */
-    static Collection<TopicPartition> getMatchingTopicPartitions(Admin adminClient, String topicRegex, int startPartition, int endPartition) throws Throwable {
+     * @param adminClient     AdminClient
+     * @param topicRegex      Topic regular expression to match
+     * @return                List of topic names
+     * @throws Throwable      If failed to get list of existing topics
+     */
+    static Collection<TopicPartition> getMatchingTopicPartitions(
+        Admin adminClient, String topicRegex, int startPartition, int endPartition)
+        throws Throwable {
         final Pattern topicNamePattern = Pattern.compile(topicRegex);
 
         // first get list of matching topics
         List<String> matchedTopics = new ArrayList<>();
-        ListTopicsResult res = adminClient.listTopics(new ListTopicsOptions().timeoutMs(ADMIN_REQUEST_TIMEOUT));
+        ListTopicsResult res = adminClient.listTopics(
+            new ListTopicsOptions().timeoutMs(ADMIN_REQUEST_TIMEOUT));
         Map<String, TopicListing> topicListingMap = res.namesToListings().get();
-        for (Map.Entry<String, TopicListing> topicListingEntry : topicListingMap.entrySet()) {
-            if (!topicListingEntry.getValue().isInternal() && topicNamePattern.matcher(topicListingEntry.getKey()).matches()) {
+        for (Map.Entry<String, TopicListing> topicListingEntry: topicListingMap.entrySet()) {
+            if (!topicListingEntry.getValue().isInternal()
+                && topicNamePattern.matcher(topicListingEntry.getKey()).matches()) {
                 matchedTopics.add(topicListingEntry.getKey());
             }
         }
 
         // create a list of topic/partitions
         List<TopicPartition> out = new ArrayList<>();
-        DescribeTopicsResult topicsResult = adminClient.describeTopics(matchedTopics, new DescribeTopicsOptions().timeoutMs(ADMIN_REQUEST_TIMEOUT));
+        DescribeTopicsResult topicsResult = adminClient.describeTopics(
+            matchedTopics, new DescribeTopicsOptions().timeoutMs(ADMIN_REQUEST_TIMEOUT));
         Map<String, TopicDescription> topicDescriptionMap = topicsResult.allTopicNames().get();
-        for (TopicDescription desc : topicDescriptionMap.values()) {
+        for (TopicDescription desc: topicDescriptionMap.values()) {
             List<TopicPartitionInfo> partitions = desc.partitions();
-            for (TopicPartitionInfo info : partitions) {
+            for (TopicPartitionInfo info: partitions) {
                 if ((info.partition() >= startPartition) && (info.partition() <= endPartition)) {
                     out.add(new TopicPartition(desc.name(), info.partition()));
                 }
@@ -295,13 +333,9 @@
         return out;
     }
 
-<<<<<<< HEAD
-    private static Admin createAdminClient(String bootstrapServers, Map<String, String> commonClientConf, Map<String, String> adminClientConf) {
-=======
     public static Admin createAdminClient(
         String bootstrapServers,
         Map<String, String> commonClientConf, Map<String, String> adminClientConf) {
->>>>>>> 9494bebe
         Properties props = new Properties();
         props.put(AdminClientConfig.BOOTSTRAP_SERVERS_CONFIG, bootstrapServers);
         props.put(AdminClientConfig.REQUEST_TIMEOUT_MS_CONFIG, ADMIN_REQUEST_TIMEOUT);
