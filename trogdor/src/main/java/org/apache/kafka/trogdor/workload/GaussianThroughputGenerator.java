--- conflicted
+++ resolved
@@ -53,101 +53,6 @@
  */
 
 public class GaussianThroughputGenerator implements ThroughputGenerator {
-<<<<<<< HEAD
-	private final int messagesPerSecondAverage;
-	private final int messagesPerSecondDeviation;
-	private final int messagesPerWindowAverage;
-	private final int messagesPerWindowDeviation;
-	private final int windowsUntilRateChange;
-	private final long windowSizeMs;
-
-	private final Random random = new Random();
-
-	private long nextWindowStarts = 0;
-	private int messageTracker = 0;
-	private int windowTracker = 0;
-	private int throttleMessages = 0;
-
-	@JsonCreator
-	public GaussianThroughputGenerator(@JsonProperty("messagesPerSecondAverage") int messagesPerSecondAverage,
-									   @JsonProperty("messagesPerSecondDeviation") int messagesPerSecondDeviation,
-									   @JsonProperty("windowsUntilRateChange") int windowsUntilRateChange,
-									   @JsonProperty("windowSizeMs") long windowSizeMs) {
-		// Calcualte the default values.
-		if (windowSizeMs <= 0) {
-			windowSizeMs = 100;
-		}
-		this.windowSizeMs = windowSizeMs;
-		this.messagesPerSecondAverage = messagesPerSecondAverage;
-		this.messagesPerSecondDeviation = messagesPerSecondDeviation;
-		this.windowsUntilRateChange = windowsUntilRateChange;
-
-		// Take per-second calculations and convert them to per-window calculations.
-		messagesPerWindowAverage = (int) (messagesPerSecondAverage * windowSizeMs / 1000);
-		messagesPerWindowDeviation = (int) (messagesPerSecondDeviation * windowSizeMs / 1000);
-
-		// Calcualte the first window.
-		calculateNextWindow(true);
-	}
-
-	@JsonProperty
-	public int messagesPerSecondAverage() {
-		return messagesPerSecondAverage;
-	}
-
-	@JsonProperty
-	public long messagesPerSecondDeviation() {
-		return messagesPerSecondDeviation;
-	}
-
-	@JsonProperty
-	public long windowsUntilRateChange() {
-		return windowsUntilRateChange;
-	}
-
-	private synchronized void calculateNextWindow(boolean force) {
-		// Reset the message count.
-		messageTracker = 0;
-
-		// Calculate the next window start time.
-		long now = Time.SYSTEM.milliseconds();
-		if (nextWindowStarts > 0) {
-			while (nextWindowStarts < now) {
-				nextWindowStarts += windowSizeMs;
-			}
-		} else {
-			nextWindowStarts = now + windowSizeMs;
-		}
-
-		// Check the windows between rate changes.
-		if ((windowTracker > windowsUntilRateChange) || force) {
-			windowTracker = 0;
-
-			// Calculate the number of messages allowed in this window using a normal distribution.
-			// The formula is: Messages = Gaussian * Deviation + Average
-			throttleMessages = Math.max((int) (random.nextGaussian() * (double) messagesPerWindowDeviation) + messagesPerWindowAverage, 1);
-		}
-		windowTracker += 1;
-	}
-
-	@Override
-	public synchronized void throttle() throws InterruptedException {
-		// Calculate the next window if we've moved beyond the current one.
-		if (Time.SYSTEM.milliseconds() >= nextWindowStarts) {
-			calculateNextWindow(false);
-		}
-
-		// Increment the message tracker.
-		messageTracker += 1;
-
-		// Compare the tracked message count with the throttle limits.
-		if (messageTracker >= throttleMessages) {
-
-			// Wait the difference in time between now and when the next window starts.
-			wait(nextWindowStarts - Time.SYSTEM.milliseconds());
-		}
-	}
-=======
     private final int messagesPerWindowAverage;
     private final double messagesPerWindowDeviation;
     private final int windowsUntilRateChange;
@@ -161,10 +66,7 @@
     private int throttleMessages = 0;
 
     @JsonCreator
-    public GaussianThroughputGenerator(@JsonProperty("messagesPerWindowAverage") int messagesPerWindowAverage,
-                                       @JsonProperty("messagesPerWindowDeviation") double messagesPerWindowDeviation,
-                                       @JsonProperty("windowsUntilRateChange") int windowsUntilRateChange,
-                                       @JsonProperty("windowSizeMs") long windowSizeMs) {
+    public GaussianThroughputGenerator(@JsonProperty("messagesPerWindowAverage") int messagesPerWindowAverage, @JsonProperty("messagesPerWindowDeviation") double messagesPerWindowDeviation, @JsonProperty("windowsUntilRateChange") int windowsUntilRateChange, @JsonProperty("windowSizeMs") long windowSizeMs) {
         // Calculate the default values.
         if (windowSizeMs <= 0) {
             windowSizeMs = 100;
@@ -242,5 +144,4 @@
             }
         }
     }
->>>>>>> 15418db6
 }