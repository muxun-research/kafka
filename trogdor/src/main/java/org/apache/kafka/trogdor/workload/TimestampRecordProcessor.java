/*
 * Licensed to the Apache Software Foundation (ASF) under one or more
 * contributor license agreements. See the NOTICE file distributed with
 * this work for additional information regarding copyright ownership.
 * The ASF licenses this file to You under the Apache License, Version 2.0
 * (the "License"); you may not use this file except in compliance with
 * the License. You may obtain a copy of the License at
 *
 *    http://www.apache.org/licenses/LICENSE-2.0
 *
 * Unless required by applicable law or agreed to in writing, software
 * distributed under the License is distributed on an "AS IS" BASIS,
 * WITHOUT WARRANTIES OR CONDITIONS OF ANY KIND, either express or implied.
 * See the License for the specific language governing permissions and
 * limitations under the License.
 */

package org.apache.kafka.trogdor.workload;

import org.apache.kafka.clients.consumer.ConsumerRecord;
import org.apache.kafka.clients.consumer.ConsumerRecords;
import org.apache.kafka.common.utils.Time;
import org.apache.kafka.trogdor.common.JsonUtil;
<<<<<<< HEAD
=======

import com.fasterxml.jackson.annotation.JsonCreator;
import com.fasterxml.jackson.annotation.JsonProperty;
import com.fasterxml.jackson.databind.JsonNode;

>>>>>>> 9494bebe
import org.slf4j.Logger;
import org.slf4j.LoggerFactory;

import java.nio.ByteBuffer;
import java.nio.ByteOrder;

/**
 * This class will process records containing timestamps and generate a histogram based on the data.  It will then be
 * present in the status from the `ConsumeBenchWorker` class.  This must be used with a timestamped PayloadGenerator
 * implementation.
 * <p>
 * Example spec:
 * {
 * "type": "timestamp",
 * "histogramMaxMs": 10000,
 * "histogramMinMs": 0,
 * "histogramStepMs": 1
 * }
 * <p>
 * This will track total E2E latency up to 10 seconds, using 1ms resolution and a timestamp size of 8 bytes.
 */

public class TimestampRecordProcessor implements RecordProcessor {
    private final int histogramMaxMs;
    private final int histogramMinMs;
    private final int histogramStepMs;
    private final ByteBuffer buffer;
    private final Histogram histogram;

    private static final Logger log = LoggerFactory.getLogger(TimestampRecordProcessor.class);

    static final float[] PERCENTILES = {0.5f, 0.95f, 0.99f};

    @JsonCreator
    public TimestampRecordProcessor(@JsonProperty("histogramMaxMs") int histogramMaxMs, @JsonProperty("histogramMinMs") int histogramMinMs, @JsonProperty("histogramStepMs") int histogramStepMs) {
        this.histogramMaxMs = histogramMaxMs;
        this.histogramMinMs = histogramMinMs;
        this.histogramStepMs = histogramStepMs;
        this.histogram = new Histogram((histogramMaxMs - histogramMinMs) / histogramStepMs);
        buffer = ByteBuffer.allocate(Long.BYTES);
        buffer.order(ByteOrder.LITTLE_ENDIAN);
    }

    @JsonProperty
    public int histogramMaxMs() {
        return histogramMaxMs;
    }

    @JsonProperty
    public int histogramMinMs() {
        return histogramMinMs;
    }

    @JsonProperty
    public int histogramStepMs() {
        return histogramStepMs;
    }

    private void putHistogram(long latency) {
        histogram.add(Long.max(0L, (latency - histogramMinMs) / histogramStepMs));
    }

    @Override
    public synchronized void processRecords(ConsumerRecords<byte[], byte[]> consumerRecords) {
        // Save the current time to prevent skew by processing time.
        long curTime = Time.SYSTEM.milliseconds();
        for (ConsumerRecord<byte[], byte[]> record : consumerRecords) {
            try {
                buffer.clear();
                buffer.put(record.value(), 0, Long.BYTES);
                buffer.rewind();
                putHistogram(curTime - buffer.getLong());
            } catch (RuntimeException e) {
                log.error("Error in processRecords:", e);
            }
        }
    }

    @Override
    public JsonNode processorStatus() {
        Histogram.Summary summary = histogram.summarize(PERCENTILES);
        StatusData statusData = new StatusData(summary.average() * histogramStepMs + histogramMinMs, summary.percentiles().get(0).value() * histogramStepMs + histogramMinMs, summary.percentiles().get(1).value() * histogramStepMs + histogramMinMs, summary.percentiles().get(2).value() * histogramStepMs + histogramMinMs);
        return JsonUtil.JSON_SERDE.valueToTree(statusData);
    }

    private static class StatusData {
        private final float averageLatencyMs;
        private final int p50LatencyMs;
        private final int p95LatencyMs;
        private final int p99LatencyMs;

        /**
         * The percentiles to use when calculating the histogram data.
         * These should match up with the p50LatencyMs, p95LatencyMs, etc. fields.
         */
        static final float[] PERCENTILES = {0.5f, 0.95f, 0.99f};

        @JsonCreator
        StatusData(@JsonProperty("averageLatencyMs") float averageLatencyMs, @JsonProperty("p50LatencyMs") int p50latencyMs, @JsonProperty("p95LatencyMs") int p95latencyMs, @JsonProperty("p99LatencyMs") int p99latencyMs) {
            this.averageLatencyMs = averageLatencyMs;
            this.p50LatencyMs = p50latencyMs;
            this.p95LatencyMs = p95latencyMs;
            this.p99LatencyMs = p99latencyMs;
        }

        @JsonProperty
        public float averageLatencyMs() {
            return averageLatencyMs;
        }

        @JsonProperty
        public int p50LatencyMs() {
            return p50LatencyMs;
        }

        @JsonProperty
        public int p95LatencyMs() {
            return p95LatencyMs;
        }

        @JsonProperty
        public int p99LatencyMs() {
            return p99LatencyMs;
        }
    }
}<|MERGE_RESOLUTION|>--- conflicted
+++ resolved
@@ -21,14 +21,11 @@
 import org.apache.kafka.clients.consumer.ConsumerRecords;
 import org.apache.kafka.common.utils.Time;
 import org.apache.kafka.trogdor.common.JsonUtil;
-<<<<<<< HEAD
-=======
 
 import com.fasterxml.jackson.annotation.JsonCreator;
 import com.fasterxml.jackson.annotation.JsonProperty;
 import com.fasterxml.jackson.databind.JsonNode;
 
->>>>>>> 9494bebe
 import org.slf4j.Logger;
 import org.slf4j.LoggerFactory;
 
@@ -39,15 +36,15 @@
  * This class will process records containing timestamps and generate a histogram based on the data.  It will then be
  * present in the status from the `ConsumeBenchWorker` class.  This must be used with a timestamped PayloadGenerator
  * implementation.
- * <p>
+ *
  * Example spec:
  * {
- * "type": "timestamp",
- * "histogramMaxMs": 10000,
- * "histogramMinMs": 0,
- * "histogramStepMs": 1
+ *    "type": "timestamp",
+ *    "histogramMaxMs": 10000,
+ *    "histogramMinMs": 0,
+ *    "histogramStepMs": 1
  * }
- * <p>
+ *
  * This will track total E2E latency up to 10 seconds, using 1ms resolution and a timestamp size of 8 bytes.
  */
 
@@ -63,7 +60,9 @@
     static final float[] PERCENTILES = {0.5f, 0.95f, 0.99f};
 
     @JsonCreator
-    public TimestampRecordProcessor(@JsonProperty("histogramMaxMs") int histogramMaxMs, @JsonProperty("histogramMinMs") int histogramMinMs, @JsonProperty("histogramStepMs") int histogramStepMs) {
+    public TimestampRecordProcessor(@JsonProperty("histogramMaxMs") int histogramMaxMs,
+                                    @JsonProperty("histogramMinMs") int histogramMinMs,
+                                    @JsonProperty("histogramStepMs") int histogramStepMs) {
         this.histogramMaxMs = histogramMaxMs;
         this.histogramMinMs = histogramMinMs;
         this.histogramStepMs = histogramStepMs;
@@ -110,7 +109,11 @@
     @Override
     public JsonNode processorStatus() {
         Histogram.Summary summary = histogram.summarize(PERCENTILES);
-        StatusData statusData = new StatusData(summary.average() * histogramStepMs + histogramMinMs, summary.percentiles().get(0).value() * histogramStepMs + histogramMinMs, summary.percentiles().get(1).value() * histogramStepMs + histogramMinMs, summary.percentiles().get(2).value() * histogramStepMs + histogramMinMs);
+        StatusData statusData = new StatusData(
+                summary.average() * histogramStepMs + histogramMinMs,
+                summary.percentiles().get(0).value() * histogramStepMs + histogramMinMs,
+                summary.percentiles().get(1).value() * histogramStepMs + histogramMinMs,
+                summary.percentiles().get(2).value() * histogramStepMs + histogramMinMs);
         return JsonUtil.JSON_SERDE.valueToTree(statusData);
     }
 
@@ -127,7 +130,10 @@
         static final float[] PERCENTILES = {0.5f, 0.95f, 0.99f};
 
         @JsonCreator
-        StatusData(@JsonProperty("averageLatencyMs") float averageLatencyMs, @JsonProperty("p50LatencyMs") int p50latencyMs, @JsonProperty("p95LatencyMs") int p95latencyMs, @JsonProperty("p99LatencyMs") int p99latencyMs) {
+        StatusData(@JsonProperty("averageLatencyMs") float averageLatencyMs,
+                   @JsonProperty("p50LatencyMs") int p50latencyMs,
+                   @JsonProperty("p95LatencyMs") int p95latencyMs,
+                   @JsonProperty("p99LatencyMs") int p99latencyMs) {
             this.averageLatencyMs = averageLatencyMs;
             this.p50LatencyMs = p50latencyMs;
             this.p95LatencyMs = p95latencyMs;
