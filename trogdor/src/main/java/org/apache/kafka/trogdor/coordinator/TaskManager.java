--- conflicted
+++ resolved
@@ -26,7 +26,19 @@
 import org.apache.kafka.trogdor.common.JsonUtil;
 import org.apache.kafka.trogdor.common.Node;
 import org.apache.kafka.trogdor.common.Platform;
-import org.apache.kafka.trogdor.rest.*;
+import org.apache.kafka.trogdor.rest.RequestConflictException;
+import org.apache.kafka.trogdor.rest.TaskDone;
+import org.apache.kafka.trogdor.rest.TaskPending;
+import org.apache.kafka.trogdor.rest.TaskRequest;
+import org.apache.kafka.trogdor.rest.TaskRunning;
+import org.apache.kafka.trogdor.rest.TaskState;
+import org.apache.kafka.trogdor.rest.TaskStateType;
+import org.apache.kafka.trogdor.rest.TaskStopping;
+import org.apache.kafka.trogdor.rest.TasksRequest;
+import org.apache.kafka.trogdor.rest.TasksResponse;
+import org.apache.kafka.trogdor.rest.WorkerDone;
+import org.apache.kafka.trogdor.rest.WorkerReceiving;
+import org.apache.kafka.trogdor.rest.WorkerState;
 import org.apache.kafka.trogdor.task.TaskController;
 import org.apache.kafka.trogdor.task.TaskSpec;
 
@@ -39,8 +51,17 @@
 import org.slf4j.Logger;
 import org.slf4j.LoggerFactory;
 
-import java.util.*;
-import java.util.concurrent.*;
+import java.util.HashMap;
+import java.util.Map;
+import java.util.Set;
+import java.util.TreeMap;
+import java.util.TreeSet;
+import java.util.concurrent.Callable;
+import java.util.concurrent.ExecutionException;
+import java.util.concurrent.Executors;
+import java.util.concurrent.Future;
+import java.util.concurrent.ScheduledExecutorService;
+import java.util.concurrent.TimeUnit;
 import java.util.concurrent.atomic.AtomicBoolean;
 
 /**
@@ -113,7 +134,8 @@
         this.scheduler = scheduler;
         this.time = scheduler.time();
         this.tasks = new HashMap<>();
-        this.executor = Executors.newSingleThreadScheduledExecutor(ThreadUtils.createThreadFactory("TaskManagerStateThread", false));
+        this.executor = Executors.newSingleThreadScheduledExecutor(
+            ThreadUtils.createThreadFactory("TaskManagerStateThread", false));
         this.nodeManagers = new HashMap<>();
         this.nextWorkerId = firstWorkerId;
         for (Node node : platform.topology().nodes().values()) {
@@ -121,12 +143,8 @@
                 this.nodeManagers.put(node.name(), new NodeManager(node, this));
             }
         }
-<<<<<<< HEAD
-        log.info("Created TaskManager for agent(s) on: {}", Utils.join(nodeManagers.keySet(), ", "));
-=======
         log.info("Created TaskManager for agent(s) on: {}",
             String.join(", ", nodeManagers.keySet()));
->>>>>>> 9494bebe
     }
 
     class ManagedTask {
@@ -187,7 +205,8 @@
          */
         private String error = "";
 
-        ManagedTask(String id, TaskSpec originalSpec, TaskSpec spec, TaskController controller, TaskStateType state) {
+        ManagedTask(String id, TaskSpec originalSpec, TaskSpec spec,
+                    TaskController controller, TaskStateType state) {
             this.id = id;
             this.originalSpec = originalSpec;
             this.spec = spec;
@@ -221,12 +240,8 @@
                 }
             }
             if (!nonExistentNodeNames.isEmpty()) {
-<<<<<<< HEAD
-                throw new KafkaException("Unknown node names: " + Utils.join(nonExistentNodeNames, ", "));
-=======
                 throw new KafkaException("Unknown node names: " +
                         String.join(", ", nonExistentNodeNames));
->>>>>>> 9494bebe
             }
             if (validNodeNames.isEmpty()) {
                 throw new KafkaException("No node names specified.");
@@ -286,11 +301,13 @@
 
     /**
      * Create a task.
-     * @param id   The ID of the task to create.
-     * @param spec The specification of the task to create.
+     *
+     * @param id                    The ID of the task to create.
+     * @param spec                  The specification of the task to create.
      * @throws RequestConflictException - if a task with the same ID but different spec exists
      */
-    public void createTask(final String id, TaskSpec spec) throws Throwable {
+    public void createTask(final String id, TaskSpec spec)
+            throws Throwable {
         try {
             executor.submit(new CreateTask(id, spec)).get();
         } catch (ExecutionException | JsonProcessingException e) {
@@ -323,7 +340,8 @@
             ManagedTask task = tasks.get(id);
             if (task != null) {
                 if (!task.originalSpec.equals(originalSpec)) {
-                    throw new RequestConflictException("Task ID " + id + " already " + "exists, and has a different spec " + task.originalSpec);
+                    throw new RequestConflictException("Task ID " + id + " already " +
+                        "exists, and has a different spec " + task.originalSpec);
                 }
                 log.info("Task {} already exists with spec {}", id, originalSpec);
                 return null;
@@ -336,7 +354,8 @@
                 failure = "Failed to create TaskController: " + t.getMessage();
             }
             if (failure != null) {
-                log.info("Failed to create a new task {} with spec {}: {}", id, spec, failure);
+                log.info("Failed to create a new task {} with spec {}: {}",
+                    id, spec, failure);
                 task = new ManagedTask(id, originalSpec, spec, null, TaskStateType.DONE);
                 task.doneMs = time.milliseconds();
                 task.maybeSetError(failure);
@@ -347,7 +366,8 @@
             tasks.put(id, task);
             long delayMs = task.startDelayMs(time.milliseconds());
             task.startFuture = scheduler.schedule(executor, new RunTask(task), delayMs);
-            log.info("Created a new task {} with spec {}, scheduled to start {} ms from now.", id, spec, delayMs);
+            log.info("Created a new task {} with spec {}, scheduled to start {} ms from now.",
+                    id, spec, delayMs);
             return null;
         }
     }
@@ -366,7 +386,8 @@
         public Void call() throws Exception {
             task.clearStartFuture();
             if (task.state != TaskStateType.PENDING) {
-                log.info("Can't start task {}, because it is already in state {}.", task.id, task.state);
+                log.info("Can't start task {}, because it is already in state {}.",
+                    task.id, task.state);
                 return null;
             }
             TreeSet<String> nodeNames;
@@ -394,7 +415,8 @@
 
     /**
      * Stop a task.
-     * @param id The ID of the task to stop.
+     *
+     * @param id                    The ID of the task to stop.
      */
     public void stopTask(final String id) throws Throwable {
         try {
@@ -448,7 +470,8 @@
                         for (Map.Entry<String, Long> entry : activeWorkerIds.entrySet()) {
                             nodeManagers.get(entry.getKey()).stopWorker(entry.getValue());
                         }
-                        log.info("Cancelling task {} with worker(s) {}", id, Utils.mkString(activeWorkerIds, "", "", " = ", ", "));
+                        log.info("Cancelling task {} with worker(s) {}",
+                            id, Utils.mkString(activeWorkerIds, "", "", " = ", ", "));
                         task.state = TaskStateType.STOPPING;
                     }
                     break;
@@ -506,9 +529,10 @@
 
     /**
      * Update the state of a particular agent's worker.
-     * @param nodeName The node where the agent is running.
-     * @param workerId The worker ID.
-     * @param state    The worker state.
+     *
+     * @param nodeName      The node where the agent is running.
+     * @param workerId      The worker ID.
+     * @param state         The worker state.
      */
     public void updateWorkerState(String nodeName, long workerId, WorkerState state) {
         executor.submit(new UpdateWorkerState(nodeName, workerId, state));
@@ -539,13 +563,15 @@
                 if (task == null) {
                     throw new RuntimeException("Unable to find taskId " + prevState.taskId());
                 }
-                log.debug("Task {}: Updating worker state for {} on {} from {} to {}.", task.id, workerId, nodeName, prevState, nextState);
+                log.debug("Task {}: Updating worker state for {} on {} from {} to {}.",
+                    task.id, workerId, nodeName, prevState, nextState);
                 workerStates.put(workerId, nextState);
                 if (nextState.done() && (!prevState.done())) {
                     handleWorkerCompletion(task, nodeName, (WorkerDone) nextState);
                 }
             } catch (Exception e) {
-                log.error("Error updating worker state for {} on {}.  Stopping worker.", workerId, nodeName, e);
+                log.error("Error updating worker state for {} on {}.  Stopping worker.",
+                    workerId, nodeName, e);
                 nodeManagers.get(nodeName).stopWorker(workerId);
             }
             return null;
@@ -554,30 +580,30 @@
 
     /**
      * Handle a worker being completed.
-     * @param task     The task that owns the worker.
-     * @param nodeName The name of the node on which the worker is running.
-     * @param state    The worker state.
+     *
+     * @param task      The task that owns the worker.
+     * @param nodeName  The name of the node on which the worker is running.
+     * @param state     The worker state.
      */
     private void handleWorkerCompletion(ManagedTask task, String nodeName, WorkerDone state) {
         if (state.error().isEmpty()) {
-            log.info("{}: Worker {} finished with status '{}'", nodeName, task.id, JsonUtil.toJsonString(state.status()));
+            log.info("{}: Worker {} finished with status '{}'",
+                nodeName, task.id, JsonUtil.toJsonString(state.status()));
         } else {
-            log.warn("{}: Worker {} finished with error '{}' and status '{}'", nodeName, task.id, state.error(), JsonUtil.toJsonString(state.status()));
+            log.warn("{}: Worker {} finished with error '{}' and status '{}'",
+                nodeName, task.id, state.error(), JsonUtil.toJsonString(state.status()));
             task.maybeSetError(state.error());
         }
         TreeMap<String, Long> activeWorkerIds = task.activeWorkerIds();
         if (activeWorkerIds.isEmpty()) {
             task.doneMs = time.milliseconds();
             task.state = TaskStateType.DONE;
-<<<<<<< HEAD
-            log.info("{}: Task {} is now complete on {} with error: {}", nodeName, task.id, Utils.join(task.workerIds.keySet(), ", "), task.error.isEmpty() ? "(none)" : task.error);
-=======
             log.info("{}: Task {} is now complete on {} with error: {}",
                 nodeName, task.id, String.join(", ", task.workerIds.keySet()),
                 task.error.isEmpty() ? "(none)" : task.error);
->>>>>>> 9494bebe
         } else if ((task.state == TaskStateType.RUNNING) && (!task.error.isEmpty())) {
-            log.info("{}: task {} stopped with error {}.  Stopping worker(s): {}", nodeName, task.id, task.error, Utils.mkString(activeWorkerIds, "{", "}", ": ", ", "));
+            log.info("{}: task {} stopped with error {}.  Stopping worker(s): {}",
+                nodeName, task.id, task.error, Utils.mkString(activeWorkerIds, "{", "}", ": ", ", "));
             task.state = TaskStateType.STOPPING;
             for (Map.Entry<String, Long> entry : activeWorkerIds.entrySet()) {
                 nodeManagers.get(entry.getKey()).stopWorker(entry.getValue());
@@ -616,7 +642,7 @@
 
     /**
      * Get information about a single task being managed.
-     * <p>
+     *
      * Returns #{@code null} if the task does not exist
      */
     public TaskState task(TaskRequest request) throws ExecutionException, InterruptedException {
@@ -657,8 +683,7 @@
      * Wait for shutdown to complete.  May be called prior to beginShutdown.
      */
     public void waitForShutdown() throws InterruptedException {
-        while (!executor.awaitTermination(1, TimeUnit.DAYS)) {
-        }
+        while (!executor.awaitTermination(1, TimeUnit.DAYS)) { }
     }
 
     class Shutdown implements Callable<Void> {
