--- conflicted
+++ resolved
@@ -32,64 +32,37 @@
 import java.util.stream.Collectors;
 
 public class ProcessStopFaultWorker implements TaskWorker {
-	private static final Logger log = LoggerFactory.getLogger(ProcessStopFaultWorker.class);
+    private static final Logger log = LoggerFactory.getLogger(ProcessStopFaultWorker.class);
 
-	private final String id;
+    private final String id;
 
-	private final String javaProcessName;
+    private final String javaProcessName;
 
-	private WorkerStatusTracker status;
+    private WorkerStatusTracker status;
 
-	public ProcessStopFaultWorker(String id, String javaProcessName) {
-		this.id = id;
-		this.javaProcessName = javaProcessName;
-	}
+    public ProcessStopFaultWorker(String id, String javaProcessName) {
+        this.id = id;
+        this.javaProcessName = javaProcessName;
+    }
 
-	@Override
-	public void start(Platform platform, WorkerStatusTracker status,
-					  KafkaFutureImpl<String> errorFuture) throws Exception {
-		this.status = status;
-		log.info("Activating ProcessStopFault {}.", id);
-		this.status.update(new TextNode("stopping " + javaProcessName));
-		sendSignals(platform, "SIGSTOP");
-		this.status.update(new TextNode("stopped " + javaProcessName));
-	}
+    @Override
+    public void start(Platform platform, WorkerStatusTracker status,
+                      KafkaFutureImpl<String> errorFuture) throws Exception {
+        this.status = status;
+        log.info("Activating ProcessStopFault {}.", id);
+        this.status.update(new TextNode("stopping " + javaProcessName));
+        sendSignals(platform, "SIGSTOP");
+        this.status.update(new TextNode("stopped " + javaProcessName));
+    }
 
-	@Override
-	public void stop(Platform platform) throws Exception {
-		log.info("Deactivating ProcessStopFault {}.", id);
-		this.status.update(new TextNode("resuming " + javaProcessName));
-		sendSignals(platform, "SIGCONT");
-		this.status.update(new TextNode("resumed " + javaProcessName));
-	}
+    @Override
+    public void stop(Platform platform) throws Exception {
+        log.info("Deactivating ProcessStopFault {}.", id);
+        this.status.update(new TextNode("resuming " + javaProcessName));
+        sendSignals(platform, "SIGCONT");
+        this.status.update(new TextNode("resumed " + javaProcessName));
+    }
 
-<<<<<<< HEAD
-	private void sendSignals(Platform platform, String signalName) throws Exception {
-		String jcmdOutput = platform.runCommand(new String[]{"jcmd"});
-		String[] lines = jcmdOutput.split("\n");
-		List<Integer> pids = new ArrayList<>();
-		for (String line : lines) {
-			if (line.contains(javaProcessName)) {
-				String[] components = line.split(" ");
-				try {
-					pids.add(Integer.parseInt(components[0]));
-				} catch (NumberFormatException e) {
-					log.error("Failed to parse process ID from line", e);
-				}
-			}
-		}
-		if (pids.isEmpty()) {
-			log.error("{}: no processes containing {} found to send {} to.",
-					id, javaProcessName, signalName);
-		} else {
-			log.info("{}: sending {} to {} pid(s) {}",
-					id, signalName, javaProcessName, Utils.join(pids, ", "));
-			for (Integer pid : pids) {
-				platform.runCommand(new String[]{"kill", "-" + signalName, pid.toString()});
-			}
-		}
-	}
-=======
     private void sendSignals(Platform platform, String signalName) throws Exception {
         String jcmdOutput = platform.runCommand(new String[] {"jcmd"});
         String[] lines = jcmdOutput.split("\n");
@@ -115,5 +88,4 @@
             }
         }
     }
->>>>>>> 9494bebe
 }