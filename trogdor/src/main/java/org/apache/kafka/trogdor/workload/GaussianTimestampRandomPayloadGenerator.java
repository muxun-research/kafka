--- conflicted
+++ resolved
@@ -28,72 +28,48 @@
 /**
  * This class behaves identically to TimestampRandomPayloadGenerator, except the message size follows a gaussian
  * distribution.
- * <p>
+ *
  * This should be used in conjunction with TimestampRecordProcessor in the Consumer to measure true end-to-end latency
  * of a system.
- * <p>
+ *
  * `messageSizeAverage` - The average size in bytes of each message.
  * `messageSizeDeviation` - The standard deviation to use when calculating message size.
  * `messagesUntilSizeChange` - The number of messages to keep at the same size.
  * `seed` - Used to initialize Random() to remove some non-determinism.
- * <p>
+ *
  * Here is an example spec:
- * <p>
+ *
  * {
- * "type": "gaussianTimestampRandom",
- * "messageSizeAverage": 512,
- * "messageSizeDeviation": 100,
- * "messagesUntilSizeChange": 100
+ *    "type": "gaussianTimestampRandom",
+ *    "messageSizeAverage": 512,
+ *    "messageSizeDeviation": 100,
+ *    "messagesUntilSizeChange": 100
  * }
- * <p>
+ *
  * This will generate messages on a gaussian distribution with an average size each 512-bytes. The message sizes will
  * have a standard deviation of 100 bytes, and the size will only change every 100 messages.  The distribution of
  * messages will be as follows:
- * <p>
- * The average size of the messages are 512 bytes.
- * ~68% of the messages are between 412 and 612 bytes
- * ~95% of the messages are between 312 and 712 bytes
- * ~99% of the messages are between 212 and 812 bytes
+ *
+ *    The average size of the messages are 512 bytes.
+ *    ~68% of the messages are between 412 and 612 bytes
+ *    ~95% of the messages are between 312 and 712 bytes
+ *    ~99% of the messages are between 212 and 812 bytes
  */
 
 public class GaussianTimestampRandomPayloadGenerator implements PayloadGenerator {
-<<<<<<< HEAD
-	private final int messageSizeAverage;
-	private final int messageSizeDeviation;
-	private final int messagesUntilSizeChange;
-	private final long seed;
-=======
     private final int messageSizeAverage;
     private final double messageSizeDeviation;
     private final int messagesUntilSizeChange;
     private final long seed;
->>>>>>> 15418db6
 
-	private final Random random = new Random();
-	private final ByteBuffer buffer;
+    private final Random random = new Random();
+    private final ByteBuffer buffer;
 
-	private int messageTracker = 0;
-	private int messageSize = 0;
+    private int messageTracker = 0;
+    private int messageSize = 0;
 
-<<<<<<< HEAD
-	@JsonCreator
-	public GaussianTimestampRandomPayloadGenerator(@JsonProperty("messageSizeAverage") int messageSizeAverage,
-												   @JsonProperty("messageSizeDeviation") int messageSizeDeviation,
-												   @JsonProperty("messagesUntilSizeChange") int messagesUntilSizeChange,
-												   @JsonProperty("seed") long seed) {
-		this.messageSizeAverage = messageSizeAverage;
-		this.messageSizeDeviation = messageSizeDeviation;
-		this.seed = seed;
-		this.messagesUntilSizeChange = messagesUntilSizeChange;
-		buffer = ByteBuffer.allocate(Long.BYTES);
-		buffer.order(ByteOrder.LITTLE_ENDIAN);
-	}
-=======
     @JsonCreator
-    public GaussianTimestampRandomPayloadGenerator(@JsonProperty("messageSizeAverage") int messageSizeAverage,
-                                                   @JsonProperty("messageSizeDeviation") double messageSizeDeviation,
-                                                   @JsonProperty("messagesUntilSizeChange") int messagesUntilSizeChange,
-                                                   @JsonProperty("seed") long seed) {
+    public GaussianTimestampRandomPayloadGenerator(@JsonProperty("messageSizeAverage") int messageSizeAverage, @JsonProperty("messageSizeDeviation") double messageSizeDeviation, @JsonProperty("messagesUntilSizeChange") int messagesUntilSizeChange, @JsonProperty("seed") long seed) {
         this.messageSizeAverage = messageSizeAverage;
         this.messageSizeDeviation = messageSizeDeviation;
         this.seed = seed;
@@ -101,24 +77,12 @@
         buffer = ByteBuffer.allocate(Long.BYTES);
         buffer.order(ByteOrder.LITTLE_ENDIAN);
     }
->>>>>>> 15418db6
 
-	@JsonProperty
-	public int messageSizeAverage() {
-		return messageSizeAverage;
-	}
+    @JsonProperty
+    public int messageSizeAverage() {
+        return messageSizeAverage;
+    }
 
-<<<<<<< HEAD
-	@JsonProperty
-	public long messageSizeDeviation() {
-		return messageSizeDeviation;
-	}
-
-	@JsonProperty
-	public long seed() {
-		return seed;
-	}
-=======
     @JsonProperty
     public double messageSizeDeviation() {
         return messageSizeDeviation;
@@ -133,29 +97,28 @@
     public long seed() {
         return seed;
     }
->>>>>>> 15418db6
 
-	@Override
-	public synchronized byte[] generate(long position) {
-		// Make the random number generator deterministic for unit tests.
-		random.setSeed(seed + position);
+    @Override
+    public synchronized byte[] generate(long position) {
+        // Make the random number generator deterministic for unit tests.
+        random.setSeed(seed + position);
 
-		// Calculate the next message size based on a gaussian distribution.
-		if ((messageSize == 0) || (messageTracker >= messagesUntilSizeChange)) {
-			messageTracker = 0;
-			messageSize = Math.max((int) (random.nextGaussian() * messageSizeDeviation) + messageSizeAverage, Long.BYTES);
-		}
-		messageTracker += 1;
+        // Calculate the next message size based on a gaussian distribution.
+        if ((messageSize == 0) || (messageTracker >= messagesUntilSizeChange)) {
+            messageTracker = 0;
+            messageSize = Math.max((int) (random.nextGaussian() * messageSizeDeviation) + messageSizeAverage, Long.BYTES);
+        }
+        messageTracker += 1;
 
-		// Generate out of order to prevent inclusion of random number generation in latency numbers.
-		byte[] result = new byte[messageSize];
-		random.nextBytes(result);
+        // Generate out of order to prevent inclusion of random number generation in latency numbers.
+        byte[] result = new byte[messageSize];
+        random.nextBytes(result);
 
-		// Do the timestamp generation as the very last task.
-		buffer.clear();
-		buffer.putLong(Time.SYSTEM.milliseconds());
-		buffer.rewind();
-		System.arraycopy(buffer.array(), 0, result, 0, Long.BYTES);
-		return result;
-	}
+        // Do the timestamp generation as the very last task.
+        buffer.clear();
+        buffer.putLong(Time.SYSTEM.milliseconds());
+        buffer.rewind();
+        System.arraycopy(buffer.array(), 0, result, 0, Long.BYTES);
+        return result;
+    }
 }