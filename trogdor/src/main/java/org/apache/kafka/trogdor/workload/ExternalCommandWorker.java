--- conflicted
+++ resolved
@@ -48,356 +48,36 @@
 
 /**
  * ExternalCommandWorker starts an external process to run a Trogdor command.
- * <p>
+ *
  * The worker communicates with the external process over the standard input and output streams.
- * <p>
+ *
  * When the process is first launched, ExternalCommandWorker will send a message on standard
  * input describing the task ID and the workload.  This message will not contain line breaks.
  * It will have this JSON format:
  * {"id":<task ID string>, "workload":<configured workload JSON object>}
- * <p>
+ *
  * ExternalCommandWorker will log anything that the process writes to stderr, but will take
  * no other action with it.
- * <p>
+ *
  * If the process sends a single-line JSON object to stdout, ExternalCommandWorker will parse it.
  * The JSON object can contain the following fields:
  * - status: If the object contains this field, the status will be set to the given value.
  * - error: If the object contains this field, the error will be set to the given value.
- * Once an error occurs, we will try to terminate the process.
+ *   Once an error occurs, we will try to terminate the process.
  * - log: If the object contains this field, a log message will be issued with this text.
- * <p>
+ *
  * Note that standard output is buffered by default.  The subprocess may wish
  * to flush it after writing its status JSON.  This will ensure that the status
  * is seen in a timely fashion.
- * <p>
+ *
  * If the process sends a non-JSON line to stdout, the worker will log it.
- * <p>
+ *
  * If the process exits, ExternalCommandWorker will finish.  If the process exits unsuccessfully,
  * this is considered an error.  If the worker needs to stop the process, it will start by sending
  * a SIGTERM.  If this does not have the required effect, it will send a SIGKILL, once the shutdown
  * grace period has elapsed.
  */
 public class ExternalCommandWorker implements TaskWorker {
-<<<<<<< HEAD
-	private static final Logger log = LoggerFactory.getLogger(ExternalCommandWorker.class);
-
-	private static final int DEFAULT_SHUTDOWN_GRACE_PERIOD_MS = 5000;
-
-	/**
-	 * True only if the worker is running.
-	 */
-	private final AtomicBoolean running = new AtomicBoolean(false);
-
-	enum TerminatorAction {
-		DESTROY,
-		DESTROY_FORCIBLY,
-		CLOSE
-	}
-
-	/**
-	 * A queue used to communicate with the signal sender thread.
-	 */
-	private final LinkedBlockingQueue<TerminatorAction> terminatorActionQueue = new LinkedBlockingQueue<>();
-
-	/**
-	 * The queue of objects to write to the process stdin.
-	 */
-	private final LinkedBlockingQueue<Optional<JsonNode>> stdinQueue = new LinkedBlockingQueue<>();
-
-	/**
-	 * The task ID.
-	 */
-	private final String id;
-
-	/**
-	 * The command specification.
-	 */
-	private final ExternalCommandSpec spec;
-
-	/**
-	 * Tracks the worker status.
-	 */
-	private WorkerStatusTracker status;
-
-	/**
-	 * A future which should be completed when this worker is done.
-	 */
-	private KafkaFutureImpl<String> doneFuture;
-
-	/**
-	 * The executor service for this worker.
-	 */
-	private ExecutorService executor;
-
-	public ExternalCommandWorker(String id, ExternalCommandSpec spec) {
-		this.id = id;
-		this.spec = spec;
-	}
-
-	@Override
-	public void start(Platform platform, WorkerStatusTracker status,
-					  KafkaFutureImpl<String> doneFuture) throws Exception {
-		if (!running.compareAndSet(false, true)) {
-			throw new IllegalStateException("ConsumeBenchWorker is already running.");
-		}
-		log.info("{}: Activating ExternalCommandWorker with {}", id, spec);
-		this.status = status;
-		this.doneFuture = doneFuture;
-		this.executor = Executors.newCachedThreadPool(
-				ThreadUtils.createThreadFactory("ExternalCommandWorkerThread%d", false));
-		Process process = null;
-		try {
-			process = startProcess();
-		} catch (Throwable t) {
-			log.error("{}: Unable to start process", id, t);
-			executor.shutdown();
-			doneFuture.complete("Unable to start process: " + t.getMessage());
-			return;
-		}
-		Future<?> stdoutFuture = executor.submit(new StdoutMonitor(process));
-		Future<?> stderrFuture = executor.submit(new StderrMonitor(process));
-		executor.submit(new StdinWriter(process));
-		Future<?> terminatorFuture = executor.submit(new Terminator(process));
-		executor.submit(new ExitMonitor(process, stdoutFuture, stderrFuture, terminatorFuture));
-		ObjectNode startMessage = new ObjectNode(JsonNodeFactory.instance);
-		startMessage.set("id", new TextNode(id));
-		startMessage.set("workload", spec.workload());
-		stdinQueue.add(Optional.of(startMessage));
-	}
-
-	private Process startProcess() throws Exception {
-		if (spec.command().isEmpty()) {
-			throw new RuntimeException("No command specified");
-		}
-		ProcessBuilder bld = new ProcessBuilder(spec.command());
-		Process process = bld.start();
-		return process;
-	}
-
-	private static JsonNode readObject(String line) {
-		JsonNode resp;
-		try {
-			resp = JsonUtil.JSON_SERDE.readTree(line);
-		} catch (IOException e) {
-			return NullNode.instance;
-		}
-		return resp;
-	}
-
-	class StdoutMonitor implements Runnable {
-		private final Process process;
-
-		StdoutMonitor(Process process) {
-			this.process = process;
-		}
-
-		@Override
-		public void run() {
-			log.trace("{}: starting stdout monitor.", id);
-			try (BufferedReader br = new BufferedReader(
-					new InputStreamReader(process.getInputStream(), StandardCharsets.UTF_8))) {
-				String line;
-				while (true) {
-					try {
-						line = br.readLine();
-						if (line == null) {
-							throw new IOException("EOF");
-						}
-					} catch (IOException e) {
-						log.info("{}: can't read any more from stdout: {}", id, e.getMessage());
-						return;
-					}
-					log.trace("{}: read line from stdin: {}", id, line);
-					JsonNode resp = readObject(line);
-					if (resp.has("status")) {
-						log.info("{}: New status: {}", id, resp.get("status").toString());
-						status.update(resp.get("status"));
-					}
-					if (resp.has("log")) {
-						log.info("{}: (stdout): {}", id, resp.get("log").asText());
-					}
-					if (resp.has("error")) {
-						String error = resp.get("error").asText();
-						log.error("{}: error: {}", id, error);
-						doneFuture.complete(error);
-					}
-				}
-			} catch (Throwable e) {
-				log.info("{}: error reading from stdout.", id, e);
-			}
-		}
-	}
-
-	class StderrMonitor implements Runnable {
-		private final Process process;
-
-		StderrMonitor(Process process) {
-			this.process = process;
-		}
-
-		@Override
-		public void run() {
-			log.trace("{}: starting stderr monitor.", id);
-			try (BufferedReader br = new BufferedReader(
-					new InputStreamReader(process.getErrorStream(), StandardCharsets.UTF_8))) {
-				String line;
-				while (true) {
-					try {
-						line = br.readLine();
-						if (line == null) {
-							throw new IOException("EOF");
-						}
-					} catch (IOException e) {
-						log.info("{}: can't read any more from stderr: {}", id, e.getMessage());
-						return;
-					}
-					log.error("{}: (stderr):{}", id, line);
-				}
-			} catch (Throwable e) {
-				log.info("{}: error reading from stderr.", id, e);
-			}
-		}
-	}
-
-	class StdinWriter implements Runnable {
-		private final Process process;
-
-		StdinWriter(Process process) {
-			this.process = process;
-		}
-
-		@Override
-		public void run() {
-			OutputStreamWriter stdinWriter = new OutputStreamWriter(
-					process.getOutputStream(), StandardCharsets.UTF_8);
-			try {
-				while (true) {
-					log.info("{}: stdin writer ready.", id);
-					Optional<JsonNode> node = stdinQueue.take();
-					if (!node.isPresent()) {
-						log.trace("{}: StdinWriter terminating.", id);
-						return;
-					}
-					String inputString = JsonUtil.toJsonString(node.get());
-					log.info("{}: writing to stdin: {}", id, inputString);
-					stdinWriter.write(inputString + "\n");
-					stdinWriter.flush();
-				}
-			} catch (IOException e) {
-				log.info("{}: can't write any more to stdin: {}", id, e.getMessage());
-			} catch (Throwable e) {
-				log.info("{}: error writing to stdin.", id, e);
-			} finally {
-				try {
-					stdinWriter.close();
-				} catch (IOException e) {
-					log.debug("{}: error closing stdinWriter: {}", id, e.getMessage());
-				}
-			}
-		}
-	}
-
-	class ExitMonitor implements Runnable {
-		private final Process process;
-		private final Future<?> stdoutFuture;
-		private final Future<?> stderrFuture;
-		private final Future<?> terminatorFuture;
-
-		ExitMonitor(Process process, Future<?> stdoutFuture, Future<?> stderrFuture,
-					Future<?> terminatorFuture) {
-			this.process = process;
-			this.stdoutFuture = stdoutFuture;
-			this.stderrFuture = stderrFuture;
-			this.terminatorFuture = terminatorFuture;
-		}
-
-		@Override
-		public void run() {
-			try {
-				int exitStatus = process.waitFor();
-				log.info("{}: process exited with return code {}", id, exitStatus);
-				// Wait for the stdout and stderr monitors to exit.  It's particularly important
-				// to wait for the stdout monitor to exit since there may be an error or status
-				// there that we haven't seen yet.
-				stdoutFuture.get();
-				stderrFuture.get();
-				// Try to complete doneFuture with an error status based on the exit code.  Note
-				// that if doneFuture was already completed previously, this will have no effect.
-				if (exitStatus == 0) {
-					doneFuture.complete("");
-				} else {
-					doneFuture.complete("exited with return code " + exitStatus);
-				}
-				// Tell the StdinWriter thread to exit.
-				stdinQueue.add(Optional.empty());
-				// Tell the shutdown manager thread to exit.
-				terminatorActionQueue.add(TerminatorAction.CLOSE);
-				terminatorFuture.get();
-				executor.shutdown();
-			} catch (Throwable e) {
-				log.error("{}: ExitMonitor error", id, e);
-				doneFuture.complete("ExitMonitor error: " + e.getMessage());
-			}
-		}
-	}
-
-	/**
-	 * The thread which manages terminating the child process.
-	 */
-	class Terminator implements Runnable {
-		private final Process process;
-
-		Terminator(Process process) {
-			this.process = process;
-		}
-
-		@Override
-		public void run() {
-			try {
-				while (true) {
-					switch (terminatorActionQueue.take()) {
-						case DESTROY:
-							log.info("{}: destroying process", id);
-							process.getInputStream().close();
-							process.getErrorStream().close();
-							process.destroy();
-							break;
-						case DESTROY_FORCIBLY:
-							log.info("{}: forcibly destroying process", id);
-							process.getInputStream().close();
-							process.getErrorStream().close();
-							process.destroyForcibly();
-							break;
-						case CLOSE:
-							log.trace("{}: closing Terminator thread.", id);
-							return;
-					}
-				}
-			} catch (Throwable e) {
-				log.error("{}: Terminator error", id, e);
-				doneFuture.complete("Terminator error: " + e.getMessage());
-			}
-		}
-	}
-
-	@Override
-	public void stop(Platform platform) throws Exception {
-		if (!running.compareAndSet(true, false)) {
-			throw new IllegalStateException("ExternalCommandWorker is not running.");
-		}
-		log.info("{}: Deactivating ExternalCommandWorker.", id);
-		terminatorActionQueue.add(TerminatorAction.DESTROY);
-		int shutdownGracePeriodMs = spec.shutdownGracePeriodMs().isPresent() ?
-				spec.shutdownGracePeriodMs().get() : DEFAULT_SHUTDOWN_GRACE_PERIOD_MS;
-		if (!executor.awaitTermination(shutdownGracePeriodMs, TimeUnit.MILLISECONDS)) {
-			terminatorActionQueue.add(TerminatorAction.DESTROY_FORCIBLY);
-			executor.awaitTermination(1, TimeUnit.DAYS);
-		}
-		this.status = null;
-		this.doneFuture = null;
-		this.executor = null;
-	}
-=======
     private static final Logger log = LoggerFactory.getLogger(ExternalCommandWorker.class);
 
     private static final int DEFAULT_SHUTDOWN_GRACE_PERIOD_MS = 5000;
@@ -715,5 +395,4 @@
         this.doneFuture = null;
         this.executor = null;
     }
->>>>>>> 9494bebe
 }