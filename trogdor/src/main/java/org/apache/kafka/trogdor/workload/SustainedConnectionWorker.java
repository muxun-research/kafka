/*
 * Licensed to the Apache Software Foundation (ASF) under one or more
 * contributor license agreements. See the NOTICE file distributed with
 * this work for additional information regarding copyright ownership.
 * The ASF licenses this file to You under the Apache License, Version 2.0
 * (the "License"); you may not use this file except in compliance with
 * the License. You may obtain a copy of the License at
 *
 *    http://www.apache.org/licenses/LICENSE-2.0
 *
 * Unless required by applicable law or agreed to in writing, software
 * distributed under the License is distributed on an "AS IS" BASIS,
 * WITHOUT WARRANTIES OR CONDITIONS OF ANY KIND, either express or implied.
 * See the License for the specific language governing permissions and
 * limitations under the License.
 */

package org.apache.kafka.trogdor.workload;

import org.apache.kafka.clients.admin.Admin;
import org.apache.kafka.clients.consumer.ConsumerConfig;
import org.apache.kafka.clients.consumer.KafkaConsumer;
import org.apache.kafka.clients.producer.KafkaProducer;
import org.apache.kafka.clients.producer.ProducerConfig;
import org.apache.kafka.clients.producer.ProducerRecord;
import org.apache.kafka.common.TopicPartition;
import org.apache.kafka.common.internals.KafkaFutureImpl;
import org.apache.kafka.common.serialization.ByteArrayDeserializer;
import org.apache.kafka.common.serialization.ByteArraySerializer;
import org.apache.kafka.common.utils.ThreadUtils;
import org.apache.kafka.common.utils.Time;
import org.apache.kafka.common.utils.Utils;
import org.apache.kafka.trogdor.common.JsonUtil;
import org.apache.kafka.trogdor.common.Platform;
import org.apache.kafka.trogdor.common.WorkerUtils;
import org.apache.kafka.trogdor.task.TaskWorker;
import org.apache.kafka.trogdor.task.WorkerStatusTracker;

import com.fasterxml.jackson.annotation.JsonCreator;
import com.fasterxml.jackson.annotation.JsonProperty;
import com.fasterxml.jackson.databind.JsonNode;

import org.slf4j.Logger;
import org.slf4j.LoggerFactory;

import java.time.Duration;
import java.util.ArrayList;
import java.util.Collections;
import java.util.Iterator;
import java.util.List;
import java.util.Optional;
import java.util.Properties;
import java.util.Random;
import java.util.concurrent.ExecutorService;
import java.util.concurrent.Executors;
import java.util.concurrent.Future;
import java.util.concurrent.ScheduledExecutorService;
import java.util.concurrent.TimeUnit;
import java.util.concurrent.atomic.AtomicBoolean;
import java.util.concurrent.atomic.AtomicLong;
import java.util.stream.Collectors;

public class SustainedConnectionWorker implements TaskWorker {
<<<<<<< HEAD
	private static final Logger log = LoggerFactory.getLogger(SustainedConnectionWorker.class);
	private static final SystemTime SYSTEM_TIME = new SystemTime();

	// This is the metadata for the test itself.
	private final String id;
	private final SustainedConnectionSpec spec;

	// These variables are used to maintain the connections.
	private static final int BACKOFF_PERIOD_MS = 10;
	private ExecutorService workerExecutor;
	private final AtomicBoolean running = new AtomicBoolean(false);
	private KafkaFutureImpl<String> doneFuture;
	private ArrayList<SustainedConnection> connections;

	// These variables are used when tracking the reported status of the worker.
	private static final int REPORT_INTERVAL_MS = 5000;
	private WorkerStatusTracker status;
	private AtomicLong totalProducerConnections;
	private AtomicLong totalProducerFailedConnections;
	private AtomicLong totalConsumerConnections;
	private AtomicLong totalConsumerFailedConnections;
	private AtomicLong totalMetadataConnections;
	private AtomicLong totalMetadataFailedConnections;
	private AtomicLong totalAbortedThreads;
	private Future<?> statusUpdaterFuture;
	private ScheduledExecutorService statusUpdaterExecutor;

	public SustainedConnectionWorker(String id, SustainedConnectionSpec spec) {
		this.id = id;
		this.spec = spec;
	}

	@Override
	public void start(Platform platform, WorkerStatusTracker status,
					  KafkaFutureImpl<String> doneFuture) throws Exception {
		if (!running.compareAndSet(false, true)) {
			throw new IllegalStateException("SustainedConnectionWorker is already running.");
		}
		log.info("{}: Activating SustainedConnectionWorker with {}", this.id, this.spec);
		this.doneFuture = doneFuture;
		this.status = status;
		this.connections = new ArrayList<>();

		// Initialize all status reporting metrics to 0.
		this.totalProducerConnections = new AtomicLong(0);
		this.totalProducerFailedConnections = new AtomicLong(0);
		this.totalConsumerConnections = new AtomicLong(0);
		this.totalConsumerFailedConnections = new AtomicLong(0);
		this.totalMetadataConnections = new AtomicLong(0);
		this.totalMetadataFailedConnections = new AtomicLong(0);
		this.totalAbortedThreads = new AtomicLong(0);

		// Create the worker classes and add them to the list of items to act on.
		for (int i = 0; i < this.spec.producerConnectionCount(); i++) {
			this.connections.add(new ProducerSustainedConnection());
		}
		for (int i = 0; i < this.spec.consumerConnectionCount(); i++) {
			this.connections.add(new ConsumerSustainedConnection());
		}
		for (int i = 0; i < this.spec.metadataConnectionCount(); i++) {
			this.connections.add(new MetadataSustainedConnection());
		}

		// Create the status reporter thread and schedule it.
		this.statusUpdaterExecutor = Executors.newScheduledThreadPool(1,
				ThreadUtils.createThreadFactory("StatusUpdaterWorkerThread%d", false));
		this.statusUpdaterFuture = this.statusUpdaterExecutor.scheduleAtFixedRate(
				new StatusUpdater(), 0, REPORT_INTERVAL_MS, TimeUnit.MILLISECONDS);

		// Create the maintainer pool, add all the maintainer threads, then start it.
		this.workerExecutor = Executors.newFixedThreadPool(spec.numThreads(),
				ThreadUtils.createThreadFactory("SustainedConnectionWorkerThread%d", false));
		for (int i = 0; i < this.spec.numThreads(); i++) {
			this.workerExecutor.submit(new MaintainLoop());
		}
	}

	private interface SustainedConnection extends AutoCloseable {
		boolean needsRefresh(long milliseconds);

		void refresh();

		void claim();
	}

	private abstract class ClaimableConnection implements SustainedConnection {

		protected long nextUpdate = 0;
		protected boolean inUse = false;
		protected long refreshRate;

		@Override
		public boolean needsRefresh(long milliseconds) {
			return !this.inUse && (milliseconds > this.nextUpdate);
		}

		@Override
		public void claim() {
			this.inUse = true;
		}

		@Override
		public void close() throws Exception {
			this.closeQuietly();
		}

		protected void completeRefresh() {
			this.nextUpdate = SustainedConnectionWorker.SYSTEM_TIME.milliseconds() + this.refreshRate;
			this.inUse = false;
		}

		protected abstract void closeQuietly();

	}

	private class MetadataSustainedConnection extends ClaimableConnection {

		private Admin client;
		private final Properties props;

		MetadataSustainedConnection() {

			// These variables are used to maintain the connection itself.
			this.client = null;
			this.refreshRate = SustainedConnectionWorker.this.spec.refreshRateMs();

			// This variable is used to maintain the connection properties.
			this.props = new Properties();
			this.props.put(ProducerConfig.BOOTSTRAP_SERVERS_CONFIG, SustainedConnectionWorker.this.spec.bootstrapServers());
			WorkerUtils.addConfigsToProperties(
					this.props, SustainedConnectionWorker.this.spec.commonClientConf(), SustainedConnectionWorker.this.spec.commonClientConf());
		}

		@Override
		public void refresh() {
			try {
				if (this.client == null) {
					// Housekeeping to track the number of opened connections.
					SustainedConnectionWorker.this.totalMetadataConnections.incrementAndGet();

					// Create the admin client connection.
					this.client = Admin.create(this.props);
				}

				// Fetch some metadata to keep the connection alive.
				this.client.describeCluster().nodes().get();

			} catch (Throwable e) {
				// Set the admin client to be recreated on the next cycle.
				this.closeQuietly();

				// Housekeeping to track the number of opened connections and failed connection attempts.
				SustainedConnectionWorker.this.totalMetadataConnections.decrementAndGet();
				SustainedConnectionWorker.this.totalMetadataFailedConnections.incrementAndGet();
				SustainedConnectionWorker.log.error("Error while refreshing sustained AdminClient connection", e);
			}

			// Schedule this again and set to not in use.
			this.completeRefresh();
		}

		@Override
		protected void closeQuietly() {
			Utils.closeQuietly(this.client, "AdminClient");
			this.client = null;
		}
	}

	private class ProducerSustainedConnection extends ClaimableConnection {

		private KafkaProducer<byte[], byte[]> producer;
		private List<TopicPartition> partitions;
		private Iterator<TopicPartition> partitionsIterator;
		private final String topicName;
		private final PayloadIterator keys;
		private final PayloadIterator values;
		private final Properties props;

		ProducerSustainedConnection() {

			// These variables are used to maintain the connection itself.
			this.producer = null;
			this.partitions = null;
			this.topicName = SustainedConnectionWorker.this.spec.topicName();
			this.partitionsIterator = null;
			this.keys = new PayloadIterator(SustainedConnectionWorker.this.spec.keyGenerator());
			this.values = new PayloadIterator(SustainedConnectionWorker.this.spec.valueGenerator());
			this.refreshRate = SustainedConnectionWorker.this.spec.refreshRateMs();

			// This variable is used to maintain the connection properties.
			this.props = new Properties();
			this.props.put(ProducerConfig.BOOTSTRAP_SERVERS_CONFIG, SustainedConnectionWorker.this.spec.bootstrapServers());
			WorkerUtils.addConfigsToProperties(
					this.props, SustainedConnectionWorker.this.spec.commonClientConf(), SustainedConnectionWorker.this.spec.producerConf());
		}

		@Override
		public void refresh() {
			try {
				if (this.producer == null) {
					// Housekeeping to track the number of opened connections.
					SustainedConnectionWorker.this.totalProducerConnections.incrementAndGet();

					// Create the producer, fetch the specified topic's partitions and randomize them.
					this.producer = new KafkaProducer<>(this.props, new ByteArraySerializer(), new ByteArraySerializer());
					this.partitions = this.producer.partitionsFor(this.topicName).stream()
							.map(partitionInfo -> new TopicPartition(partitionInfo.topic(), partitionInfo.partition()))
							.collect(Collectors.toList());
					Collections.shuffle(this.partitions);
				}

				// Create a new iterator over the partitions if the current one doesn't exist or is exhausted.
				if (this.partitionsIterator == null || !this.partitionsIterator.hasNext()) {
					this.partitionsIterator = this.partitions.iterator();
				}

				// Produce a single record and send it synchronously.
				TopicPartition partition = this.partitionsIterator.next();
				ProducerRecord<byte[], byte[]> record = new ProducerRecord<>(
						partition.topic(), partition.partition(), keys.next(), values.next());
				producer.send(record).get();

			} catch (Throwable e) {
				// Set the producer to be recreated on the next cycle.
				this.closeQuietly();

				// Housekeeping to track the number of opened connections and failed connection attempts.
				SustainedConnectionWorker.this.totalProducerConnections.decrementAndGet();
				SustainedConnectionWorker.this.totalProducerFailedConnections.incrementAndGet();
				SustainedConnectionWorker.log.error("Error while refreshing sustained KafkaProducer connection", e);

			}

			// Schedule this again and set to not in use.
			this.completeRefresh();
		}

		@Override
		protected void closeQuietly() {
			Utils.closeQuietly(this.producer, "KafkaProducer");
			this.producer = null;
			this.partitions = null;
			this.partitionsIterator = null;
		}
	}

	private class ConsumerSustainedConnection extends ClaimableConnection {

		private KafkaConsumer<byte[], byte[]> consumer;
		private TopicPartition activePartition;
		private final String topicName;
		private final Random rand;
		private final Properties props;

		ConsumerSustainedConnection() {
			// These variables are used to maintain the connection itself.
			this.topicName = SustainedConnectionWorker.this.spec.topicName();
			this.consumer = null;
			this.activePartition = null;
			this.rand = new Random();
			this.refreshRate = SustainedConnectionWorker.this.spec.refreshRateMs();

			// This variable is used to maintain the connection properties.
			this.props = new Properties();
			this.props.put(ConsumerConfig.BOOTSTRAP_SERVERS_CONFIG, SustainedConnectionWorker.this.spec.bootstrapServers());
			this.props.put(ConsumerConfig.AUTO_OFFSET_RESET_CONFIG, "latest");
			this.props.put(ConsumerConfig.MAX_POLL_RECORDS_CONFIG, 1);
			this.props.put(ConsumerConfig.FETCH_MAX_BYTES_CONFIG, 1024);
			WorkerUtils.addConfigsToProperties(
					this.props, SustainedConnectionWorker.this.spec.commonClientConf(), SustainedConnectionWorker.this.spec.consumerConf());
		}

		@Override
		public void refresh() {
			try {

				if (this.consumer == null) {

					// Housekeeping to track the number of opened connections.
					SustainedConnectionWorker.this.totalConsumerConnections.incrementAndGet();

					// Create the consumer and fetch the partitions for the specified topic.
					this.consumer = new KafkaConsumer<>(this.props, new ByteArrayDeserializer(), new ByteArrayDeserializer());
					List<TopicPartition> partitions = this.consumer.partitionsFor(this.topicName).stream()
							.map(partitionInfo -> new TopicPartition(partitionInfo.topic(), partitionInfo.partition()))
							.collect(Collectors.toList());

					// Select a random partition and assign it.
					this.activePartition = partitions.get(this.rand.nextInt(partitions.size()));
					this.consumer.assign(Collections.singletonList(this.activePartition));
				}

				// The behavior when passing in an empty list is to seek to the end of all subscribed partitions.
				this.consumer.seekToEnd(Collections.emptyList());

				// Poll to keep the connection alive, ignoring any records returned.
				this.consumer.poll(Duration.ofMillis(50));

			} catch (Throwable e) {

				// Set the consumer to be recreated on the next cycle.
				this.closeQuietly();

				// Housekeeping to track the number of opened connections and failed connection attempts.
				SustainedConnectionWorker.this.totalConsumerConnections.decrementAndGet();
				SustainedConnectionWorker.this.totalConsumerFailedConnections.incrementAndGet();
				SustainedConnectionWorker.log.error("Error while refreshing sustained KafkaConsumer connection", e);

			}

			// Schedule this again and set to not in use.
			this.completeRefresh();
		}

		@Override
		protected void closeQuietly() {
			Utils.closeQuietly(this.consumer, "KafkaConsumer");
			this.consumer = null;
			this.activePartition = null;
		}
	}

	public class MaintainLoop implements Runnable {
		@Override
		public void run() {
			try {
				while (!doneFuture.isDone()) {
					Optional<SustainedConnection> currentConnection = SustainedConnectionWorker.this.findConnectionToMaintain();
					if (currentConnection.isPresent()) {
						currentConnection.get().refresh();
					} else {
						SustainedConnectionWorker.SYSTEM_TIME.sleep(SustainedConnectionWorker.BACKOFF_PERIOD_MS);
					}
				}
			} catch (Exception e) {
				SustainedConnectionWorker.this.totalAbortedThreads.incrementAndGet();
				SustainedConnectionWorker.log.error("Aborted thread while maintaining sustained connections", e);
			}
		}
	}

	private synchronized Optional<SustainedConnection> findConnectionToMaintain() {
		final long milliseconds = SustainedConnectionWorker.SYSTEM_TIME.milliseconds();
		for (SustainedConnection connection : this.connections) {
			if (connection.needsRefresh(milliseconds)) {
				connection.claim();
				return Optional.of(connection);
			}
		}
		return Optional.empty();
	}

	private class StatusUpdater implements Runnable {
		@Override
		public void run() {
			try {
				JsonNode node = JsonUtil.JSON_SERDE.valueToTree(
						new StatusData(
								SustainedConnectionWorker.this.totalProducerConnections.get(),
								SustainedConnectionWorker.this.totalProducerFailedConnections.get(),
								SustainedConnectionWorker.this.totalConsumerConnections.get(),
								SustainedConnectionWorker.this.totalConsumerFailedConnections.get(),
								SustainedConnectionWorker.this.totalMetadataConnections.get(),
								SustainedConnectionWorker.this.totalMetadataFailedConnections.get(),
								SustainedConnectionWorker.this.totalAbortedThreads.get(),
								SustainedConnectionWorker.SYSTEM_TIME.milliseconds()));
				status.update(node);
			} catch (Exception e) {
				SustainedConnectionWorker.log.error("Aborted test while running StatusUpdater", e);
				WorkerUtils.abort(log, "StatusUpdater", e, doneFuture);
			}
		}
	}

	public static class StatusData {
		private final long totalProducerConnections;
		private final long totalProducerFailedConnections;
		private final long totalConsumerConnections;
		private final long totalConsumerFailedConnections;
		private final long totalMetadataConnections;
		private final long totalMetadataFailedConnections;
		private final long totalAbortedThreads;
		private final long updatedMs;

		@JsonCreator
		StatusData(@JsonProperty("totalProducerConnections") long totalProducerConnections,
				   @JsonProperty("totalProducerFailedConnections") long totalProducerFailedConnections,
				   @JsonProperty("totalConsumerConnections") long totalConsumerConnections,
				   @JsonProperty("totalConsumerFailedConnections") long totalConsumerFailedConnections,
				   @JsonProperty("totalMetadataConnections") long totalMetadataConnections,
				   @JsonProperty("totalMetadataFailedConnections") long totalMetadataFailedConnections,
				   @JsonProperty("totalAbortedThreads") long totalAbortedThreads,
				   @JsonProperty("updatedMs") long updatedMs) {
			this.totalProducerConnections = totalProducerConnections;
			this.totalProducerFailedConnections = totalProducerFailedConnections;
			this.totalConsumerConnections = totalConsumerConnections;
			this.totalConsumerFailedConnections = totalConsumerFailedConnections;
			this.totalMetadataConnections = totalMetadataConnections;
			this.totalMetadataFailedConnections = totalMetadataFailedConnections;
			this.totalAbortedThreads = totalAbortedThreads;
			this.updatedMs = updatedMs;
		}

		@JsonProperty
		public long totalProducerConnections() {
			return totalProducerConnections;
		}

		@JsonProperty
		public long totalProducerFailedConnections() {
			return totalProducerFailedConnections;
		}

		@JsonProperty
		public long totalConsumerConnections() {
			return totalConsumerConnections;
		}

		@JsonProperty
		public long totalConsumerFailedConnections() {
			return totalConsumerFailedConnections;
		}

		@JsonProperty
		public long totalMetadataConnections() {
			return totalMetadataConnections;
		}

		@JsonProperty
		public long totalMetadataFailedConnections() {
			return totalMetadataFailedConnections;
		}

		@JsonProperty
		public long totalAbortedThreads() {
			return totalAbortedThreads;
		}

		@JsonProperty
		public long updatedMs() {
			return updatedMs;
		}
	}

	@Override
	public void stop(Platform platform) throws Exception {
		if (!running.compareAndSet(true, false)) {
			throw new IllegalStateException("SustainedConnectionWorker is not running.");
		}
		log.info("{}: Deactivating SustainedConnectionWorker.", this.id);

		// Shut down the periodic status updater and perform a final update on the
		// statistics.  We want to do this first, before deactivating any threads.
		// Otherwise, if some threads take a while to terminate, this could lead
		// to a misleading rate getting reported.
		this.statusUpdaterFuture.cancel(false);
		this.statusUpdaterExecutor.shutdown();
		this.statusUpdaterExecutor.awaitTermination(1, TimeUnit.HOURS);
		this.statusUpdaterExecutor = null;
		new StatusUpdater().run();

		doneFuture.complete("");
		for (SustainedConnection connection : this.connections) {
			connection.close();
		}
		workerExecutor.shutdownNow();
		workerExecutor.awaitTermination(1, TimeUnit.HOURS);
		this.workerExecutor = null;
		this.status = null;
		this.connections = null;
	}
=======
    private static final Logger log = LoggerFactory.getLogger(SustainedConnectionWorker.class);

    // This is the metadata for the test itself.
    private final String id;
    private final SustainedConnectionSpec spec;

    // These variables are used to maintain the connections.
    private static final int BACKOFF_PERIOD_MS = 10;
    private ExecutorService workerExecutor;
    private final AtomicBoolean running = new AtomicBoolean(false);
    private KafkaFutureImpl<String> doneFuture;
    private ArrayList<SustainedConnection> connections;

    // These variables are used when tracking the reported status of the worker.
    private static final int REPORT_INTERVAL_MS = 5000;
    private WorkerStatusTracker status;
    private AtomicLong totalProducerConnections;
    private AtomicLong totalProducerFailedConnections;
    private AtomicLong totalConsumerConnections;
    private AtomicLong totalConsumerFailedConnections;
    private AtomicLong totalMetadataConnections;
    private AtomicLong totalMetadataFailedConnections;
    private AtomicLong totalAbortedThreads;
    private Future<?> statusUpdaterFuture;
    private ScheduledExecutorService statusUpdaterExecutor;

    public SustainedConnectionWorker(String id, SustainedConnectionSpec spec) {
        this.id = id;
        this.spec = spec;
    }

    @Override
    public void start(Platform platform, WorkerStatusTracker status,
                      KafkaFutureImpl<String> doneFuture) throws Exception {
        if (!running.compareAndSet(false, true)) {
            throw new IllegalStateException("SustainedConnectionWorker is already running.");
        }
        log.info("{}: Activating SustainedConnectionWorker with {}", this.id, this.spec);
        this.doneFuture = doneFuture;
        this.status = status;
        this.connections = new ArrayList<>();

        // Initialize all status reporting metrics to 0.
        this.totalProducerConnections = new AtomicLong(0);
        this.totalProducerFailedConnections = new AtomicLong(0);
        this.totalConsumerConnections = new AtomicLong(0);
        this.totalConsumerFailedConnections = new AtomicLong(0);
        this.totalMetadataConnections = new AtomicLong(0);
        this.totalMetadataFailedConnections = new AtomicLong(0);
        this.totalAbortedThreads = new AtomicLong(0);

        // Create the worker classes and add them to the list of items to act on.
        for (int i = 0; i < this.spec.producerConnectionCount(); i++) {
            this.connections.add(new ProducerSustainedConnection());
        }
        for (int i = 0; i < this.spec.consumerConnectionCount(); i++) {
            this.connections.add(new ConsumerSustainedConnection());
        }
        for (int i = 0; i < this.spec.metadataConnectionCount(); i++) {
            this.connections.add(new MetadataSustainedConnection());
        }

        // Create the status reporter thread and schedule it.
        this.statusUpdaterExecutor = Executors.newScheduledThreadPool(1,
            ThreadUtils.createThreadFactory("StatusUpdaterWorkerThread%d", false));
        this.statusUpdaterFuture = this.statusUpdaterExecutor.scheduleAtFixedRate(
            new StatusUpdater(), 0, REPORT_INTERVAL_MS, TimeUnit.MILLISECONDS);

        // Create the maintainer pool, add all the maintainer threads, then start it.
        this.workerExecutor = Executors.newFixedThreadPool(spec.numThreads(),
            ThreadUtils.createThreadFactory("SustainedConnectionWorkerThread%d", false));
        for (int i = 0; i < this.spec.numThreads(); i++) {
            this.workerExecutor.submit(new MaintainLoop());
        }
    }

    private interface SustainedConnection extends AutoCloseable {
        boolean needsRefresh(long milliseconds);
        void refresh();
        void claim();
    }

    private abstract static class ClaimableConnection implements SustainedConnection {

        protected long nextUpdate = 0;
        protected boolean inUse = false;
        protected long refreshRate;

        @Override
        public boolean needsRefresh(long milliseconds) {
            return !this.inUse && (milliseconds > this.nextUpdate);
        }

        @Override
        public void claim() {
            this.inUse = true;
        }

        @Override
        public void close() {
            this.closeQuietly();
        }

        protected void completeRefresh() {
            this.nextUpdate = Time.SYSTEM.milliseconds() + this.refreshRate;
            this.inUse = false;
        }

        protected abstract void closeQuietly();

    }

    private class MetadataSustainedConnection extends ClaimableConnection {

        private Admin client;
        private final Properties props;

        MetadataSustainedConnection() {

            // These variables are used to maintain the connection itself.
            this.client = null;
            this.refreshRate = SustainedConnectionWorker.this.spec.refreshRateMs();

            // This variable is used to maintain the connection properties.
            this.props = new Properties();
            this.props.put(ProducerConfig.BOOTSTRAP_SERVERS_CONFIG, SustainedConnectionWorker.this.spec.bootstrapServers());
            WorkerUtils.addConfigsToProperties(
                    this.props, SustainedConnectionWorker.this.spec.commonClientConf(), SustainedConnectionWorker.this.spec.commonClientConf());
        }

        @Override
        public void refresh() {
            try {
                if (this.client == null) {
                    // Housekeeping to track the number of opened connections.
                    SustainedConnectionWorker.this.totalMetadataConnections.incrementAndGet();

                    // Create the admin client connection.
                    this.client = Admin.create(this.props);
                }

                // Fetch some metadata to keep the connection alive.
                this.client.describeCluster().nodes().get();

            } catch (Throwable e) {
                // Set the admin client to be recreated on the next cycle.
                this.closeQuietly();

                // Housekeeping to track the number of opened connections and failed connection attempts.
                SustainedConnectionWorker.this.totalMetadataConnections.decrementAndGet();
                SustainedConnectionWorker.this.totalMetadataFailedConnections.incrementAndGet();
                SustainedConnectionWorker.log.error("Error while refreshing sustained AdminClient connection", e);
            }

            // Schedule this again and set to not in use.
            this.completeRefresh();
        }

        @Override
        protected void closeQuietly() {
            Utils.closeQuietly(this.client, "AdminClient");
            this.client = null;
        }
    }

    private class ProducerSustainedConnection extends ClaimableConnection {

        private KafkaProducer<byte[], byte[]> producer;
        private List<TopicPartition> partitions;
        private Iterator<TopicPartition> partitionsIterator;
        private final String topicName;
        private final PayloadIterator keys;
        private final PayloadIterator values;
        private final Properties props;

        ProducerSustainedConnection() {

            // These variables are used to maintain the connection itself.
            this.producer = null;
            this.partitions = null;
            this.topicName = SustainedConnectionWorker.this.spec.topicName();
            this.partitionsIterator = null;
            this.keys = new PayloadIterator(SustainedConnectionWorker.this.spec.keyGenerator());
            this.values = new PayloadIterator(SustainedConnectionWorker.this.spec.valueGenerator());
            this.refreshRate = SustainedConnectionWorker.this.spec.refreshRateMs();

            // This variable is used to maintain the connection properties.
            this.props = new Properties();
            this.props.put(ProducerConfig.BOOTSTRAP_SERVERS_CONFIG, SustainedConnectionWorker.this.spec.bootstrapServers());
            WorkerUtils.addConfigsToProperties(
                    this.props, SustainedConnectionWorker.this.spec.commonClientConf(), SustainedConnectionWorker.this.spec.producerConf());
        }

        @Override
        public void refresh() {
            try {
                if (this.producer == null) {
                    // Housekeeping to track the number of opened connections.
                    SustainedConnectionWorker.this.totalProducerConnections.incrementAndGet();

                    // Create the producer, fetch the specified topic's partitions and randomize them.
                    this.producer = new KafkaProducer<>(this.props, new ByteArraySerializer(), new ByteArraySerializer());
                    this.partitions = this.producer.partitionsFor(this.topicName).stream()
                             .map(partitionInfo -> new TopicPartition(partitionInfo.topic(), partitionInfo.partition()))
                             .collect(Collectors.toList());
                    Collections.shuffle(this.partitions);
                }

                // Create a new iterator over the partitions if the current one doesn't exist or is exhausted.
                if (this.partitionsIterator == null || !this.partitionsIterator.hasNext()) {
                    this.partitionsIterator = this.partitions.iterator();
                }

                // Produce a single record and send it synchronously.
                TopicPartition partition = this.partitionsIterator.next();
                ProducerRecord<byte[], byte[]> record = new ProducerRecord<>(
                        partition.topic(), partition.partition(), keys.next(), values.next());
                producer.send(record).get();

            } catch (Throwable e) {
                // Set the producer to be recreated on the next cycle.
                this.closeQuietly();

                // Housekeeping to track the number of opened connections and failed connection attempts.
                SustainedConnectionWorker.this.totalProducerConnections.decrementAndGet();
                SustainedConnectionWorker.this.totalProducerFailedConnections.incrementAndGet();
                SustainedConnectionWorker.log.error("Error while refreshing sustained KafkaProducer connection", e);

            }

            // Schedule this again and set to not in use.
            this.completeRefresh();
        }

        @Override
        protected void closeQuietly() {
            Utils.closeQuietly(this.producer, "KafkaProducer");
            this.producer = null;
            this.partitions = null;
            this.partitionsIterator = null;
        }
    }

    private class ConsumerSustainedConnection extends ClaimableConnection {

        private KafkaConsumer<byte[], byte[]> consumer;
        private TopicPartition activePartition;
        private final String topicName;
        private final Random rand;
        private final Properties props;

        ConsumerSustainedConnection() {
            // These variables are used to maintain the connection itself.
            this.topicName = SustainedConnectionWorker.this.spec.topicName();
            this.consumer = null;
            this.activePartition = null;
            this.rand = new Random();
            this.refreshRate = SustainedConnectionWorker.this.spec.refreshRateMs();

            // This variable is used to maintain the connection properties.
            this.props = new Properties();
            this.props.put(ConsumerConfig.BOOTSTRAP_SERVERS_CONFIG, SustainedConnectionWorker.this.spec.bootstrapServers());
            this.props.put(ConsumerConfig.AUTO_OFFSET_RESET_CONFIG, "latest");
            this.props.put(ConsumerConfig.MAX_POLL_RECORDS_CONFIG, 1);
            this.props.put(ConsumerConfig.FETCH_MAX_BYTES_CONFIG, 1024);
            WorkerUtils.addConfigsToProperties(
                    this.props, SustainedConnectionWorker.this.spec.commonClientConf(), SustainedConnectionWorker.this.spec.consumerConf());
        }

        @Override
        public void refresh() {
            try {

                if (this.consumer == null) {

                    // Housekeeping to track the number of opened connections.
                    SustainedConnectionWorker.this.totalConsumerConnections.incrementAndGet();

                    // Create the consumer and fetch the partitions for the specified topic.
                    this.consumer = new KafkaConsumer<>(this.props, new ByteArrayDeserializer(), new ByteArrayDeserializer());
                    List<TopicPartition> partitions = this.consumer.partitionsFor(this.topicName).stream()
                            .map(partitionInfo -> new TopicPartition(partitionInfo.topic(), partitionInfo.partition()))
                            .collect(Collectors.toList());

                    // Select a random partition and assign it.
                    this.activePartition = partitions.get(this.rand.nextInt(partitions.size()));
                    this.consumer.assign(Collections.singletonList(this.activePartition));
                }

                // The behavior when passing in an empty list is to seek to the end of all subscribed partitions.
                this.consumer.seekToEnd(Collections.emptyList());

                // Poll to keep the connection alive, ignoring any records returned.
                this.consumer.poll(Duration.ofMillis(50));

            } catch (Throwable e) {

                // Set the consumer to be recreated on the next cycle.
                this.closeQuietly();

                // Housekeeping to track the number of opened connections and failed connection attempts.
                SustainedConnectionWorker.this.totalConsumerConnections.decrementAndGet();
                SustainedConnectionWorker.this.totalConsumerFailedConnections.incrementAndGet();
                SustainedConnectionWorker.log.error("Error while refreshing sustained KafkaConsumer connection", e);

            }

            // Schedule this again and set to not in use.
            this.completeRefresh();
        }

        @Override
        protected void closeQuietly() {
            Utils.closeQuietly(this.consumer, "KafkaConsumer");
            this.consumer = null;
            this.activePartition = null;
        }
    }

    public class MaintainLoop implements Runnable {
        @Override
        public void run() {
            try {
                while (!doneFuture.isDone()) {
                    Optional<SustainedConnection> currentConnection = SustainedConnectionWorker.this.findConnectionToMaintain();
                    if (currentConnection.isPresent()) {
                        currentConnection.get().refresh();
                    } else {
                        Time.SYSTEM.sleep(SustainedConnectionWorker.BACKOFF_PERIOD_MS);
                    }
                }
            } catch (Exception e) {
                SustainedConnectionWorker.this.totalAbortedThreads.incrementAndGet();
                SustainedConnectionWorker.log.error("Aborted thread while maintaining sustained connections", e);
            }
        }
    }

    private synchronized Optional<SustainedConnection> findConnectionToMaintain() {
        final long milliseconds = Time.SYSTEM.milliseconds();
        for (SustainedConnection connection : this.connections) {
            if (connection.needsRefresh(milliseconds)) {
                connection.claim();
                return Optional.of(connection);
            }
        }
        return Optional.empty();
    }

    private class StatusUpdater implements Runnable {
        @Override
        public void run() {
            try {
                JsonNode node = JsonUtil.JSON_SERDE.valueToTree(
                    new StatusData(
                            SustainedConnectionWorker.this.totalProducerConnections.get(),
                            SustainedConnectionWorker.this.totalProducerFailedConnections.get(),
                            SustainedConnectionWorker.this.totalConsumerConnections.get(),
                            SustainedConnectionWorker.this.totalConsumerFailedConnections.get(),
                            SustainedConnectionWorker.this.totalMetadataConnections.get(),
                            SustainedConnectionWorker.this.totalMetadataFailedConnections.get(),
                            SustainedConnectionWorker.this.totalAbortedThreads.get(),
                            Time.SYSTEM.milliseconds()));
                status.update(node);
            } catch (Exception e) {
                SustainedConnectionWorker.log.error("Aborted test while running StatusUpdater", e);
                WorkerUtils.abort(log, "StatusUpdater", e, doneFuture);
            }
        }
    }

    public static class StatusData {
        private final long totalProducerConnections;
        private final long totalProducerFailedConnections;
        private final long totalConsumerConnections;
        private final long totalConsumerFailedConnections;
        private final long totalMetadataConnections;
        private final long totalMetadataFailedConnections;
        private final long totalAbortedThreads;
        private final long updatedMs;

        @JsonCreator
        StatusData(@JsonProperty("totalProducerConnections") long totalProducerConnections,
                   @JsonProperty("totalProducerFailedConnections") long totalProducerFailedConnections,
                   @JsonProperty("totalConsumerConnections") long totalConsumerConnections,
                   @JsonProperty("totalConsumerFailedConnections") long totalConsumerFailedConnections,
                   @JsonProperty("totalMetadataConnections") long totalMetadataConnections,
                   @JsonProperty("totalMetadataFailedConnections") long totalMetadataFailedConnections,
                   @JsonProperty("totalAbortedThreads") long totalAbortedThreads,
                   @JsonProperty("updatedMs") long updatedMs) {
            this.totalProducerConnections = totalProducerConnections;
            this.totalProducerFailedConnections = totalProducerFailedConnections;
            this.totalConsumerConnections = totalConsumerConnections;
            this.totalConsumerFailedConnections = totalConsumerFailedConnections;
            this.totalMetadataConnections = totalMetadataConnections;
            this.totalMetadataFailedConnections = totalMetadataFailedConnections;
            this.totalAbortedThreads = totalAbortedThreads;
            this.updatedMs = updatedMs;
        }

        @JsonProperty
        public long totalProducerConnections() {
            return totalProducerConnections;
        }

        @JsonProperty
        public long totalProducerFailedConnections() {
            return totalProducerFailedConnections;
        }

        @JsonProperty
        public long totalConsumerConnections() {
            return totalConsumerConnections;
        }

        @JsonProperty
        public long totalConsumerFailedConnections() {
            return totalConsumerFailedConnections;
        }

        @JsonProperty
        public long totalMetadataConnections() {
            return totalMetadataConnections;
        }

        @JsonProperty
        public long totalMetadataFailedConnections() {
            return totalMetadataFailedConnections;
        }

        @JsonProperty
        public long totalAbortedThreads() {
            return totalAbortedThreads;
        }

        @JsonProperty
        public long updatedMs() {
            return updatedMs;
        }
    }

    @Override
    public void stop(Platform platform) throws Exception {
        if (!running.compareAndSet(true, false)) {
            throw new IllegalStateException("SustainedConnectionWorker is not running.");
        }
        log.info("{}: Deactivating SustainedConnectionWorker.", this.id);

        // Shut down the periodic status updater and perform a final update on the
        // statistics.  We want to do this first, before deactivating any threads.
        // Otherwise, if some threads take a while to terminate, this could lead
        // to a misleading rate getting reported.
        this.statusUpdaterFuture.cancel(false);
        this.statusUpdaterExecutor.shutdown();
        this.statusUpdaterExecutor.awaitTermination(1, TimeUnit.HOURS);
        this.statusUpdaterExecutor = null;
        new StatusUpdater().run();

        doneFuture.complete("");
        for (SustainedConnection connection : this.connections) {
            connection.close();
        }
        workerExecutor.shutdownNow();
        workerExecutor.awaitTermination(1, TimeUnit.HOURS);
        this.workerExecutor = null;
        this.status = null;
        this.connections = null;
    }
>>>>>>> 9494bebe
}<|MERGE_RESOLUTION|>--- conflicted
+++ resolved
@@ -61,479 +61,6 @@
 import java.util.stream.Collectors;
 
 public class SustainedConnectionWorker implements TaskWorker {
-<<<<<<< HEAD
-	private static final Logger log = LoggerFactory.getLogger(SustainedConnectionWorker.class);
-	private static final SystemTime SYSTEM_TIME = new SystemTime();
-
-	// This is the metadata for the test itself.
-	private final String id;
-	private final SustainedConnectionSpec spec;
-
-	// These variables are used to maintain the connections.
-	private static final int BACKOFF_PERIOD_MS = 10;
-	private ExecutorService workerExecutor;
-	private final AtomicBoolean running = new AtomicBoolean(false);
-	private KafkaFutureImpl<String> doneFuture;
-	private ArrayList<SustainedConnection> connections;
-
-	// These variables are used when tracking the reported status of the worker.
-	private static final int REPORT_INTERVAL_MS = 5000;
-	private WorkerStatusTracker status;
-	private AtomicLong totalProducerConnections;
-	private AtomicLong totalProducerFailedConnections;
-	private AtomicLong totalConsumerConnections;
-	private AtomicLong totalConsumerFailedConnections;
-	private AtomicLong totalMetadataConnections;
-	private AtomicLong totalMetadataFailedConnections;
-	private AtomicLong totalAbortedThreads;
-	private Future<?> statusUpdaterFuture;
-	private ScheduledExecutorService statusUpdaterExecutor;
-
-	public SustainedConnectionWorker(String id, SustainedConnectionSpec spec) {
-		this.id = id;
-		this.spec = spec;
-	}
-
-	@Override
-	public void start(Platform platform, WorkerStatusTracker status,
-					  KafkaFutureImpl<String> doneFuture) throws Exception {
-		if (!running.compareAndSet(false, true)) {
-			throw new IllegalStateException("SustainedConnectionWorker is already running.");
-		}
-		log.info("{}: Activating SustainedConnectionWorker with {}", this.id, this.spec);
-		this.doneFuture = doneFuture;
-		this.status = status;
-		this.connections = new ArrayList<>();
-
-		// Initialize all status reporting metrics to 0.
-		this.totalProducerConnections = new AtomicLong(0);
-		this.totalProducerFailedConnections = new AtomicLong(0);
-		this.totalConsumerConnections = new AtomicLong(0);
-		this.totalConsumerFailedConnections = new AtomicLong(0);
-		this.totalMetadataConnections = new AtomicLong(0);
-		this.totalMetadataFailedConnections = new AtomicLong(0);
-		this.totalAbortedThreads = new AtomicLong(0);
-
-		// Create the worker classes and add them to the list of items to act on.
-		for (int i = 0; i < this.spec.producerConnectionCount(); i++) {
-			this.connections.add(new ProducerSustainedConnection());
-		}
-		for (int i = 0; i < this.spec.consumerConnectionCount(); i++) {
-			this.connections.add(new ConsumerSustainedConnection());
-		}
-		for (int i = 0; i < this.spec.metadataConnectionCount(); i++) {
-			this.connections.add(new MetadataSustainedConnection());
-		}
-
-		// Create the status reporter thread and schedule it.
-		this.statusUpdaterExecutor = Executors.newScheduledThreadPool(1,
-				ThreadUtils.createThreadFactory("StatusUpdaterWorkerThread%d", false));
-		this.statusUpdaterFuture = this.statusUpdaterExecutor.scheduleAtFixedRate(
-				new StatusUpdater(), 0, REPORT_INTERVAL_MS, TimeUnit.MILLISECONDS);
-
-		// Create the maintainer pool, add all the maintainer threads, then start it.
-		this.workerExecutor = Executors.newFixedThreadPool(spec.numThreads(),
-				ThreadUtils.createThreadFactory("SustainedConnectionWorkerThread%d", false));
-		for (int i = 0; i < this.spec.numThreads(); i++) {
-			this.workerExecutor.submit(new MaintainLoop());
-		}
-	}
-
-	private interface SustainedConnection extends AutoCloseable {
-		boolean needsRefresh(long milliseconds);
-
-		void refresh();
-
-		void claim();
-	}
-
-	private abstract class ClaimableConnection implements SustainedConnection {
-
-		protected long nextUpdate = 0;
-		protected boolean inUse = false;
-		protected long refreshRate;
-
-		@Override
-		public boolean needsRefresh(long milliseconds) {
-			return !this.inUse && (milliseconds > this.nextUpdate);
-		}
-
-		@Override
-		public void claim() {
-			this.inUse = true;
-		}
-
-		@Override
-		public void close() throws Exception {
-			this.closeQuietly();
-		}
-
-		protected void completeRefresh() {
-			this.nextUpdate = SustainedConnectionWorker.SYSTEM_TIME.milliseconds() + this.refreshRate;
-			this.inUse = false;
-		}
-
-		protected abstract void closeQuietly();
-
-	}
-
-	private class MetadataSustainedConnection extends ClaimableConnection {
-
-		private Admin client;
-		private final Properties props;
-
-		MetadataSustainedConnection() {
-
-			// These variables are used to maintain the connection itself.
-			this.client = null;
-			this.refreshRate = SustainedConnectionWorker.this.spec.refreshRateMs();
-
-			// This variable is used to maintain the connection properties.
-			this.props = new Properties();
-			this.props.put(ProducerConfig.BOOTSTRAP_SERVERS_CONFIG, SustainedConnectionWorker.this.spec.bootstrapServers());
-			WorkerUtils.addConfigsToProperties(
-					this.props, SustainedConnectionWorker.this.spec.commonClientConf(), SustainedConnectionWorker.this.spec.commonClientConf());
-		}
-
-		@Override
-		public void refresh() {
-			try {
-				if (this.client == null) {
-					// Housekeeping to track the number of opened connections.
-					SustainedConnectionWorker.this.totalMetadataConnections.incrementAndGet();
-
-					// Create the admin client connection.
-					this.client = Admin.create(this.props);
-				}
-
-				// Fetch some metadata to keep the connection alive.
-				this.client.describeCluster().nodes().get();
-
-			} catch (Throwable e) {
-				// Set the admin client to be recreated on the next cycle.
-				this.closeQuietly();
-
-				// Housekeeping to track the number of opened connections and failed connection attempts.
-				SustainedConnectionWorker.this.totalMetadataConnections.decrementAndGet();
-				SustainedConnectionWorker.this.totalMetadataFailedConnections.incrementAndGet();
-				SustainedConnectionWorker.log.error("Error while refreshing sustained AdminClient connection", e);
-			}
-
-			// Schedule this again and set to not in use.
-			this.completeRefresh();
-		}
-
-		@Override
-		protected void closeQuietly() {
-			Utils.closeQuietly(this.client, "AdminClient");
-			this.client = null;
-		}
-	}
-
-	private class ProducerSustainedConnection extends ClaimableConnection {
-
-		private KafkaProducer<byte[], byte[]> producer;
-		private List<TopicPartition> partitions;
-		private Iterator<TopicPartition> partitionsIterator;
-		private final String topicName;
-		private final PayloadIterator keys;
-		private final PayloadIterator values;
-		private final Properties props;
-
-		ProducerSustainedConnection() {
-
-			// These variables are used to maintain the connection itself.
-			this.producer = null;
-			this.partitions = null;
-			this.topicName = SustainedConnectionWorker.this.spec.topicName();
-			this.partitionsIterator = null;
-			this.keys = new PayloadIterator(SustainedConnectionWorker.this.spec.keyGenerator());
-			this.values = new PayloadIterator(SustainedConnectionWorker.this.spec.valueGenerator());
-			this.refreshRate = SustainedConnectionWorker.this.spec.refreshRateMs();
-
-			// This variable is used to maintain the connection properties.
-			this.props = new Properties();
-			this.props.put(ProducerConfig.BOOTSTRAP_SERVERS_CONFIG, SustainedConnectionWorker.this.spec.bootstrapServers());
-			WorkerUtils.addConfigsToProperties(
-					this.props, SustainedConnectionWorker.this.spec.commonClientConf(), SustainedConnectionWorker.this.spec.producerConf());
-		}
-
-		@Override
-		public void refresh() {
-			try {
-				if (this.producer == null) {
-					// Housekeeping to track the number of opened connections.
-					SustainedConnectionWorker.this.totalProducerConnections.incrementAndGet();
-
-					// Create the producer, fetch the specified topic's partitions and randomize them.
-					this.producer = new KafkaProducer<>(this.props, new ByteArraySerializer(), new ByteArraySerializer());
-					this.partitions = this.producer.partitionsFor(this.topicName).stream()
-							.map(partitionInfo -> new TopicPartition(partitionInfo.topic(), partitionInfo.partition()))
-							.collect(Collectors.toList());
-					Collections.shuffle(this.partitions);
-				}
-
-				// Create a new iterator over the partitions if the current one doesn't exist or is exhausted.
-				if (this.partitionsIterator == null || !this.partitionsIterator.hasNext()) {
-					this.partitionsIterator = this.partitions.iterator();
-				}
-
-				// Produce a single record and send it synchronously.
-				TopicPartition partition = this.partitionsIterator.next();
-				ProducerRecord<byte[], byte[]> record = new ProducerRecord<>(
-						partition.topic(), partition.partition(), keys.next(), values.next());
-				producer.send(record).get();
-
-			} catch (Throwable e) {
-				// Set the producer to be recreated on the next cycle.
-				this.closeQuietly();
-
-				// Housekeeping to track the number of opened connections and failed connection attempts.
-				SustainedConnectionWorker.this.totalProducerConnections.decrementAndGet();
-				SustainedConnectionWorker.this.totalProducerFailedConnections.incrementAndGet();
-				SustainedConnectionWorker.log.error("Error while refreshing sustained KafkaProducer connection", e);
-
-			}
-
-			// Schedule this again and set to not in use.
-			this.completeRefresh();
-		}
-
-		@Override
-		protected void closeQuietly() {
-			Utils.closeQuietly(this.producer, "KafkaProducer");
-			this.producer = null;
-			this.partitions = null;
-			this.partitionsIterator = null;
-		}
-	}
-
-	private class ConsumerSustainedConnection extends ClaimableConnection {
-
-		private KafkaConsumer<byte[], byte[]> consumer;
-		private TopicPartition activePartition;
-		private final String topicName;
-		private final Random rand;
-		private final Properties props;
-
-		ConsumerSustainedConnection() {
-			// These variables are used to maintain the connection itself.
-			this.topicName = SustainedConnectionWorker.this.spec.topicName();
-			this.consumer = null;
-			this.activePartition = null;
-			this.rand = new Random();
-			this.refreshRate = SustainedConnectionWorker.this.spec.refreshRateMs();
-
-			// This variable is used to maintain the connection properties.
-			this.props = new Properties();
-			this.props.put(ConsumerConfig.BOOTSTRAP_SERVERS_CONFIG, SustainedConnectionWorker.this.spec.bootstrapServers());
-			this.props.put(ConsumerConfig.AUTO_OFFSET_RESET_CONFIG, "latest");
-			this.props.put(ConsumerConfig.MAX_POLL_RECORDS_CONFIG, 1);
-			this.props.put(ConsumerConfig.FETCH_MAX_BYTES_CONFIG, 1024);
-			WorkerUtils.addConfigsToProperties(
-					this.props, SustainedConnectionWorker.this.spec.commonClientConf(), SustainedConnectionWorker.this.spec.consumerConf());
-		}
-
-		@Override
-		public void refresh() {
-			try {
-
-				if (this.consumer == null) {
-
-					// Housekeeping to track the number of opened connections.
-					SustainedConnectionWorker.this.totalConsumerConnections.incrementAndGet();
-
-					// Create the consumer and fetch the partitions for the specified topic.
-					this.consumer = new KafkaConsumer<>(this.props, new ByteArrayDeserializer(), new ByteArrayDeserializer());
-					List<TopicPartition> partitions = this.consumer.partitionsFor(this.topicName).stream()
-							.map(partitionInfo -> new TopicPartition(partitionInfo.topic(), partitionInfo.partition()))
-							.collect(Collectors.toList());
-
-					// Select a random partition and assign it.
-					this.activePartition = partitions.get(this.rand.nextInt(partitions.size()));
-					this.consumer.assign(Collections.singletonList(this.activePartition));
-				}
-
-				// The behavior when passing in an empty list is to seek to the end of all subscribed partitions.
-				this.consumer.seekToEnd(Collections.emptyList());
-
-				// Poll to keep the connection alive, ignoring any records returned.
-				this.consumer.poll(Duration.ofMillis(50));
-
-			} catch (Throwable e) {
-
-				// Set the consumer to be recreated on the next cycle.
-				this.closeQuietly();
-
-				// Housekeeping to track the number of opened connections and failed connection attempts.
-				SustainedConnectionWorker.this.totalConsumerConnections.decrementAndGet();
-				SustainedConnectionWorker.this.totalConsumerFailedConnections.incrementAndGet();
-				SustainedConnectionWorker.log.error("Error while refreshing sustained KafkaConsumer connection", e);
-
-			}
-
-			// Schedule this again and set to not in use.
-			this.completeRefresh();
-		}
-
-		@Override
-		protected void closeQuietly() {
-			Utils.closeQuietly(this.consumer, "KafkaConsumer");
-			this.consumer = null;
-			this.activePartition = null;
-		}
-	}
-
-	public class MaintainLoop implements Runnable {
-		@Override
-		public void run() {
-			try {
-				while (!doneFuture.isDone()) {
-					Optional<SustainedConnection> currentConnection = SustainedConnectionWorker.this.findConnectionToMaintain();
-					if (currentConnection.isPresent()) {
-						currentConnection.get().refresh();
-					} else {
-						SustainedConnectionWorker.SYSTEM_TIME.sleep(SustainedConnectionWorker.BACKOFF_PERIOD_MS);
-					}
-				}
-			} catch (Exception e) {
-				SustainedConnectionWorker.this.totalAbortedThreads.incrementAndGet();
-				SustainedConnectionWorker.log.error("Aborted thread while maintaining sustained connections", e);
-			}
-		}
-	}
-
-	private synchronized Optional<SustainedConnection> findConnectionToMaintain() {
-		final long milliseconds = SustainedConnectionWorker.SYSTEM_TIME.milliseconds();
-		for (SustainedConnection connection : this.connections) {
-			if (connection.needsRefresh(milliseconds)) {
-				connection.claim();
-				return Optional.of(connection);
-			}
-		}
-		return Optional.empty();
-	}
-
-	private class StatusUpdater implements Runnable {
-		@Override
-		public void run() {
-			try {
-				JsonNode node = JsonUtil.JSON_SERDE.valueToTree(
-						new StatusData(
-								SustainedConnectionWorker.this.totalProducerConnections.get(),
-								SustainedConnectionWorker.this.totalProducerFailedConnections.get(),
-								SustainedConnectionWorker.this.totalConsumerConnections.get(),
-								SustainedConnectionWorker.this.totalConsumerFailedConnections.get(),
-								SustainedConnectionWorker.this.totalMetadataConnections.get(),
-								SustainedConnectionWorker.this.totalMetadataFailedConnections.get(),
-								SustainedConnectionWorker.this.totalAbortedThreads.get(),
-								SustainedConnectionWorker.SYSTEM_TIME.milliseconds()));
-				status.update(node);
-			} catch (Exception e) {
-				SustainedConnectionWorker.log.error("Aborted test while running StatusUpdater", e);
-				WorkerUtils.abort(log, "StatusUpdater", e, doneFuture);
-			}
-		}
-	}
-
-	public static class StatusData {
-		private final long totalProducerConnections;
-		private final long totalProducerFailedConnections;
-		private final long totalConsumerConnections;
-		private final long totalConsumerFailedConnections;
-		private final long totalMetadataConnections;
-		private final long totalMetadataFailedConnections;
-		private final long totalAbortedThreads;
-		private final long updatedMs;
-
-		@JsonCreator
-		StatusData(@JsonProperty("totalProducerConnections") long totalProducerConnections,
-				   @JsonProperty("totalProducerFailedConnections") long totalProducerFailedConnections,
-				   @JsonProperty("totalConsumerConnections") long totalConsumerConnections,
-				   @JsonProperty("totalConsumerFailedConnections") long totalConsumerFailedConnections,
-				   @JsonProperty("totalMetadataConnections") long totalMetadataConnections,
-				   @JsonProperty("totalMetadataFailedConnections") long totalMetadataFailedConnections,
-				   @JsonProperty("totalAbortedThreads") long totalAbortedThreads,
-				   @JsonProperty("updatedMs") long updatedMs) {
-			this.totalProducerConnections = totalProducerConnections;
-			this.totalProducerFailedConnections = totalProducerFailedConnections;
-			this.totalConsumerConnections = totalConsumerConnections;
-			this.totalConsumerFailedConnections = totalConsumerFailedConnections;
-			this.totalMetadataConnections = totalMetadataConnections;
-			this.totalMetadataFailedConnections = totalMetadataFailedConnections;
-			this.totalAbortedThreads = totalAbortedThreads;
-			this.updatedMs = updatedMs;
-		}
-
-		@JsonProperty
-		public long totalProducerConnections() {
-			return totalProducerConnections;
-		}
-
-		@JsonProperty
-		public long totalProducerFailedConnections() {
-			return totalProducerFailedConnections;
-		}
-
-		@JsonProperty
-		public long totalConsumerConnections() {
-			return totalConsumerConnections;
-		}
-
-		@JsonProperty
-		public long totalConsumerFailedConnections() {
-			return totalConsumerFailedConnections;
-		}
-
-		@JsonProperty
-		public long totalMetadataConnections() {
-			return totalMetadataConnections;
-		}
-
-		@JsonProperty
-		public long totalMetadataFailedConnections() {
-			return totalMetadataFailedConnections;
-		}
-
-		@JsonProperty
-		public long totalAbortedThreads() {
-			return totalAbortedThreads;
-		}
-
-		@JsonProperty
-		public long updatedMs() {
-			return updatedMs;
-		}
-	}
-
-	@Override
-	public void stop(Platform platform) throws Exception {
-		if (!running.compareAndSet(true, false)) {
-			throw new IllegalStateException("SustainedConnectionWorker is not running.");
-		}
-		log.info("{}: Deactivating SustainedConnectionWorker.", this.id);
-
-		// Shut down the periodic status updater and perform a final update on the
-		// statistics.  We want to do this first, before deactivating any threads.
-		// Otherwise, if some threads take a while to terminate, this could lead
-		// to a misleading rate getting reported.
-		this.statusUpdaterFuture.cancel(false);
-		this.statusUpdaterExecutor.shutdown();
-		this.statusUpdaterExecutor.awaitTermination(1, TimeUnit.HOURS);
-		this.statusUpdaterExecutor = null;
-		new StatusUpdater().run();
-
-		doneFuture.complete("");
-		for (SustainedConnection connection : this.connections) {
-			connection.close();
-		}
-		workerExecutor.shutdownNow();
-		workerExecutor.awaitTermination(1, TimeUnit.HOURS);
-		this.workerExecutor = null;
-		this.status = null;
-		this.connections = null;
-	}
-=======
     private static final Logger log = LoggerFactory.getLogger(SustainedConnectionWorker.class);
 
     // This is the metadata for the test itself.
@@ -1002,5 +529,4 @@
         this.status = null;
         this.connections = null;
     }
->>>>>>> 9494bebe
 }