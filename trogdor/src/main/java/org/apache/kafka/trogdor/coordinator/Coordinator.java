/*
 * Licensed to the Apache Software Foundation (ASF) under one or more
 * contributor license agreements. See the NOTICE file distributed with
 * this work for additional information regarding copyright ownership.
 * The ASF licenses this file to You under the Apache License, Version 2.0
 * (the "License"); you may not use this file except in compliance with
 * the License. You may obtain a copy of the License at
 *
 *    http://www.apache.org/licenses/LICENSE-2.0
 *
 * Unless required by applicable law or agreed to in writing, software
 * distributed under the License is distributed on an "AS IS" BASIS,
 * WITHOUT WARRANTIES OR CONDITIONS OF ANY KIND, either express or implied.
 * See the License for the specific language governing permissions and
 * limitations under the License.
 */

package org.apache.kafka.trogdor.coordinator;

import net.sourceforge.argparse4j.ArgumentParsers;
import net.sourceforge.argparse4j.inf.ArgumentParser;
import net.sourceforge.argparse4j.inf.ArgumentParserException;
import net.sourceforge.argparse4j.inf.Namespace;
import org.apache.kafka.common.utils.Exit;
import org.apache.kafka.common.utils.Scheduler;
import org.apache.kafka.common.utils.Time;
import org.apache.kafka.trogdor.common.Node;
import org.apache.kafka.trogdor.common.Platform;
import org.apache.kafka.trogdor.rest.CoordinatorStatusResponse;
import org.apache.kafka.trogdor.rest.CreateTaskRequest;
import org.apache.kafka.trogdor.rest.DestroyTaskRequest;
import org.apache.kafka.trogdor.rest.JsonRestServer;
import org.apache.kafka.trogdor.rest.StopTaskRequest;
import org.apache.kafka.trogdor.rest.TaskRequest;
import org.apache.kafka.trogdor.rest.TaskState;
import org.apache.kafka.trogdor.rest.TasksRequest;
import org.apache.kafka.trogdor.rest.TasksResponse;
import org.apache.kafka.trogdor.rest.UptimeResponse;
import org.slf4j.Logger;
import org.slf4j.LoggerFactory;

import java.util.concurrent.ThreadLocalRandom;

import static net.sourceforge.argparse4j.impl.Arguments.store;

/**
 * The Trogdor coordinator.
 * <p>
 * The coordinator manages the agent processes in the cluster.
 */
public final class Coordinator {
<<<<<<< HEAD
	private static final Logger log = LoggerFactory.getLogger(Coordinator.class);

	public static final int DEFAULT_PORT = 8889;

	/**
	 * The start time of the Coordinator in milliseconds.
	 */
	private final long startTimeMs;

	/**
	 * The task manager.
	 */
	private final TaskManager taskManager;

	/**
	 * The REST server.
	 */
	private final JsonRestServer restServer;

	private final Time time;

	/**
	 * Create a new Coordinator.
	 * @param platform   The platform object to use.
	 * @param scheduler  The scheduler to use for this Coordinator.
	 * @param restServer The REST server to use.
	 * @param resource   The AgentRestResource to use.
	 */
	public Coordinator(Platform platform, Scheduler scheduler, JsonRestServer restServer,
					   CoordinatorRestResource resource, long firstWorkerId) {
		this.time = scheduler.time();
		this.startTimeMs = time.milliseconds();
		this.taskManager = new TaskManager(platform, scheduler, firstWorkerId);
		this.restServer = restServer;
		resource.setCoordinator(this);
	}

	public int port() {
		return this.restServer.port();
	}

	public CoordinatorStatusResponse status() throws Exception {
		return new CoordinatorStatusResponse(startTimeMs);
	}

	public UptimeResponse uptime() {
		return new UptimeResponse(startTimeMs, time.milliseconds());
	}

	public void createTask(CreateTaskRequest request) throws Throwable {
		taskManager.createTask(request.id(), request.spec());
	}

	public void stopTask(StopTaskRequest request) throws Throwable {
		taskManager.stopTask(request.id());
	}

	public void destroyTask(DestroyTaskRequest request) throws Throwable {
		taskManager.destroyTask(request.id());
	}

	public TasksResponse tasks(TasksRequest request) throws Exception {
		return taskManager.tasks(request);
	}

	public TaskState task(TaskRequest request) throws Exception {
		return taskManager.task(request);
	}

	public void beginShutdown(boolean stopAgents) throws Exception {
		restServer.beginShutdown();
		taskManager.beginShutdown(stopAgents);
	}

	public void waitForShutdown() throws Exception {
		restServer.waitForShutdown();
		taskManager.waitForShutdown();
	}

	public static void main(String[] args) throws Exception {
		ArgumentParser parser = ArgumentParsers
				.newArgumentParser("trogdor-coordinator")
				.defaultHelp(true)
				.description("The Trogdor fault injection coordinator");
		parser.addArgument("--coordinator.config", "-c")
				.action(store())
				.required(true)
				.type(String.class)
				.dest("config")
				.metavar("CONFIG")
				.help("The configuration file to use.");
		parser.addArgument("--node-name", "-n")
				.action(store())
				.required(true)
				.type(String.class)
				.dest("node_name")
				.metavar("NODE_NAME")
				.help("The name of this node.");
		Namespace res = null;
		try {
			res = parser.parseArgs(args);
		} catch (ArgumentParserException e) {
			if (args.length == 0) {
				parser.printHelp();
				Exit.exit(0);
			} else {
				parser.handleError(e);
				Exit.exit(1);
			}
		}
		String configPath = res.getString("config");
		String nodeName = res.getString("node_name");

		Platform platform = Platform.Config.parse(nodeName, configPath);
		JsonRestServer restServer = new JsonRestServer(
				Node.Util.getTrogdorCoordinatorPort(platform.curNode()));
		CoordinatorRestResource resource = new CoordinatorRestResource();
		log.info("Starting coordinator process.");
		final Coordinator coordinator = new Coordinator(platform, Scheduler.SYSTEM,
				restServer, resource, ThreadLocalRandom.current().nextLong(0, Long.MAX_VALUE / 2));
		restServer.start(resource);
		Exit.addShutdownHook("coordinator-shutdown-hook", () -> {
			log.warn("Running coordinator shutdown hook.");
			try {
				coordinator.beginShutdown(false);
				coordinator.waitForShutdown();
			} catch (Exception e) {
				log.error("Got exception while running coordinator shutdown hook.", e);
			}
		});
		coordinator.waitForShutdown();
	}
};
=======
    private static final Logger log = LoggerFactory.getLogger(Coordinator.class);

    public static final int DEFAULT_PORT = 8889;

    /**
     * The start time of the Coordinator in milliseconds.
     */
    private final long startTimeMs;

    /**
     * The task manager.
     */
    private final TaskManager taskManager;

    /**
     * The REST server.
     */
    private final JsonRestServer restServer;

    private final Time time;

    /**
     * Create a new Coordinator.
     *
     * @param platform      The platform object to use.
     * @param scheduler     The scheduler to use for this Coordinator.
     * @param restServer    The REST server to use.
     * @param resource      The AgentRestResource to use.
     */
    public Coordinator(Platform platform, Scheduler scheduler, JsonRestServer restServer,
                       CoordinatorRestResource resource, long firstWorkerId) {
        this.time = scheduler.time();
        this.startTimeMs = time.milliseconds();
        this.taskManager = new TaskManager(platform, scheduler, firstWorkerId);
        this.restServer = restServer;
        resource.setCoordinator(this);
    }

    public int port() {
        return this.restServer.port();
    }

    public CoordinatorStatusResponse status() throws Exception {
        return new CoordinatorStatusResponse(startTimeMs);
    }

    public UptimeResponse uptime() {
        return new UptimeResponse(startTimeMs, time.milliseconds());
    }

    public void createTask(CreateTaskRequest request) throws Throwable {
        taskManager.createTask(request.id(), request.spec());
    }

    public void stopTask(StopTaskRequest request) throws Throwable {
        taskManager.stopTask(request.id());
    }

    public void destroyTask(DestroyTaskRequest request) throws Throwable {
        taskManager.destroyTask(request.id());
    }

    public TasksResponse tasks(TasksRequest request) throws Exception {
        return taskManager.tasks(request);
    }

    public TaskState task(TaskRequest request) throws Exception {
        return taskManager.task(request);
    }

    public void beginShutdown(boolean stopAgents) throws Exception {
        restServer.beginShutdown();
        taskManager.beginShutdown(stopAgents);
    }

    public void waitForShutdown() throws Exception {
        restServer.waitForShutdown();
        taskManager.waitForShutdown();
    }

    public static void main(String[] args) throws Exception {
        ArgumentParser parser = ArgumentParsers
            .newArgumentParser("trogdor-coordinator")
            .defaultHelp(true)
            .description("The Trogdor fault injection coordinator");
        parser.addArgument("--coordinator.config", "-c")
            .action(store())
            .required(true)
            .type(String.class)
            .dest("config")
            .metavar("CONFIG")
            .help("The configuration file to use.");
        parser.addArgument("--node-name", "-n")
            .action(store())
            .required(true)
            .type(String.class)
            .dest("node_name")
            .metavar("NODE_NAME")
            .help("The name of this node.");
        Namespace res = null;
        try {
            res = parser.parseArgs(args);
        } catch (ArgumentParserException e) {
            if (args.length == 0) {
                parser.printHelp();
                Exit.exit(0);
            } else {
                parser.handleError(e);
                Exit.exit(1);
            }
        }
        String configPath = res.getString("config");
        String nodeName = res.getString("node_name");

        Platform platform = Platform.Config.parse(nodeName, configPath);
        JsonRestServer restServer = new JsonRestServer(
            Node.Util.getTrogdorCoordinatorPort(platform.curNode()));
        CoordinatorRestResource resource = new CoordinatorRestResource();
        log.info("Starting coordinator process.");
        final Coordinator coordinator = new Coordinator(platform, Scheduler.SYSTEM,
            restServer, resource, ThreadLocalRandom.current().nextLong(0, Long.MAX_VALUE / 2));
        restServer.start(resource);
        Exit.addShutdownHook("coordinator-shutdown-hook", () -> {
            log.warn("Running coordinator shutdown hook.");
            try {
                coordinator.beginShutdown(false);
                coordinator.waitForShutdown();
            } catch (Exception e) {
                log.error("Got exception while running coordinator shutdown hook.", e);
            }
        });
        coordinator.waitForShutdown();
    }
}
>>>>>>> 15418db6
<|MERGE_RESOLUTION|>--- conflicted
+++ resolved
@@ -26,16 +26,7 @@
 import org.apache.kafka.common.utils.Time;
 import org.apache.kafka.trogdor.common.Node;
 import org.apache.kafka.trogdor.common.Platform;
-import org.apache.kafka.trogdor.rest.CoordinatorStatusResponse;
-import org.apache.kafka.trogdor.rest.CreateTaskRequest;
-import org.apache.kafka.trogdor.rest.DestroyTaskRequest;
-import org.apache.kafka.trogdor.rest.JsonRestServer;
-import org.apache.kafka.trogdor.rest.StopTaskRequest;
-import org.apache.kafka.trogdor.rest.TaskRequest;
-import org.apache.kafka.trogdor.rest.TaskState;
-import org.apache.kafka.trogdor.rest.TasksRequest;
-import org.apache.kafka.trogdor.rest.TasksResponse;
-import org.apache.kafka.trogdor.rest.UptimeResponse;
+import org.apache.kafka.trogdor.rest.*;
 import org.slf4j.Logger;
 import org.slf4j.LoggerFactory;
 
@@ -49,141 +40,6 @@
  * The coordinator manages the agent processes in the cluster.
  */
 public final class Coordinator {
-<<<<<<< HEAD
-	private static final Logger log = LoggerFactory.getLogger(Coordinator.class);
-
-	public static final int DEFAULT_PORT = 8889;
-
-	/**
-	 * The start time of the Coordinator in milliseconds.
-	 */
-	private final long startTimeMs;
-
-	/**
-	 * The task manager.
-	 */
-	private final TaskManager taskManager;
-
-	/**
-	 * The REST server.
-	 */
-	private final JsonRestServer restServer;
-
-	private final Time time;
-
-	/**
-	 * Create a new Coordinator.
-	 * @param platform   The platform object to use.
-	 * @param scheduler  The scheduler to use for this Coordinator.
-	 * @param restServer The REST server to use.
-	 * @param resource   The AgentRestResource to use.
-	 */
-	public Coordinator(Platform platform, Scheduler scheduler, JsonRestServer restServer,
-					   CoordinatorRestResource resource, long firstWorkerId) {
-		this.time = scheduler.time();
-		this.startTimeMs = time.milliseconds();
-		this.taskManager = new TaskManager(platform, scheduler, firstWorkerId);
-		this.restServer = restServer;
-		resource.setCoordinator(this);
-	}
-
-	public int port() {
-		return this.restServer.port();
-	}
-
-	public CoordinatorStatusResponse status() throws Exception {
-		return new CoordinatorStatusResponse(startTimeMs);
-	}
-
-	public UptimeResponse uptime() {
-		return new UptimeResponse(startTimeMs, time.milliseconds());
-	}
-
-	public void createTask(CreateTaskRequest request) throws Throwable {
-		taskManager.createTask(request.id(), request.spec());
-	}
-
-	public void stopTask(StopTaskRequest request) throws Throwable {
-		taskManager.stopTask(request.id());
-	}
-
-	public void destroyTask(DestroyTaskRequest request) throws Throwable {
-		taskManager.destroyTask(request.id());
-	}
-
-	public TasksResponse tasks(TasksRequest request) throws Exception {
-		return taskManager.tasks(request);
-	}
-
-	public TaskState task(TaskRequest request) throws Exception {
-		return taskManager.task(request);
-	}
-
-	public void beginShutdown(boolean stopAgents) throws Exception {
-		restServer.beginShutdown();
-		taskManager.beginShutdown(stopAgents);
-	}
-
-	public void waitForShutdown() throws Exception {
-		restServer.waitForShutdown();
-		taskManager.waitForShutdown();
-	}
-
-	public static void main(String[] args) throws Exception {
-		ArgumentParser parser = ArgumentParsers
-				.newArgumentParser("trogdor-coordinator")
-				.defaultHelp(true)
-				.description("The Trogdor fault injection coordinator");
-		parser.addArgument("--coordinator.config", "-c")
-				.action(store())
-				.required(true)
-				.type(String.class)
-				.dest("config")
-				.metavar("CONFIG")
-				.help("The configuration file to use.");
-		parser.addArgument("--node-name", "-n")
-				.action(store())
-				.required(true)
-				.type(String.class)
-				.dest("node_name")
-				.metavar("NODE_NAME")
-				.help("The name of this node.");
-		Namespace res = null;
-		try {
-			res = parser.parseArgs(args);
-		} catch (ArgumentParserException e) {
-			if (args.length == 0) {
-				parser.printHelp();
-				Exit.exit(0);
-			} else {
-				parser.handleError(e);
-				Exit.exit(1);
-			}
-		}
-		String configPath = res.getString("config");
-		String nodeName = res.getString("node_name");
-
-		Platform platform = Platform.Config.parse(nodeName, configPath);
-		JsonRestServer restServer = new JsonRestServer(
-				Node.Util.getTrogdorCoordinatorPort(platform.curNode()));
-		CoordinatorRestResource resource = new CoordinatorRestResource();
-		log.info("Starting coordinator process.");
-		final Coordinator coordinator = new Coordinator(platform, Scheduler.SYSTEM,
-				restServer, resource, ThreadLocalRandom.current().nextLong(0, Long.MAX_VALUE / 2));
-		restServer.start(resource);
-		Exit.addShutdownHook("coordinator-shutdown-hook", () -> {
-			log.warn("Running coordinator shutdown hook.");
-			try {
-				coordinator.beginShutdown(false);
-				coordinator.waitForShutdown();
-			} catch (Exception e) {
-				log.error("Got exception while running coordinator shutdown hook.", e);
-			}
-		});
-		coordinator.waitForShutdown();
-	}
-};
-=======
     private static final Logger log = LoggerFactory.getLogger(Coordinator.class);
 
     public static final int DEFAULT_PORT = 8889;
@@ -207,14 +63,12 @@
 
     /**
      * Create a new Coordinator.
-     *
-     * @param platform      The platform object to use.
-     * @param scheduler     The scheduler to use for this Coordinator.
-     * @param restServer    The REST server to use.
-     * @param resource      The AgentRestResource to use.
+     * @param platform   The platform object to use.
+     * @param scheduler  The scheduler to use for this Coordinator.
+     * @param restServer The REST server to use.
+     * @param resource   The AgentRestResource to use.
      */
-    public Coordinator(Platform platform, Scheduler scheduler, JsonRestServer restServer,
-                       CoordinatorRestResource resource, long firstWorkerId) {
+    public Coordinator(Platform platform, Scheduler scheduler, JsonRestServer restServer, CoordinatorRestResource resource, long firstWorkerId) {
         this.time = scheduler.time();
         this.startTimeMs = time.milliseconds();
         this.taskManager = new TaskManager(platform, scheduler, firstWorkerId);
@@ -265,24 +119,9 @@
     }
 
     public static void main(String[] args) throws Exception {
-        ArgumentParser parser = ArgumentParsers
-            .newArgumentParser("trogdor-coordinator")
-            .defaultHelp(true)
-            .description("The Trogdor fault injection coordinator");
-        parser.addArgument("--coordinator.config", "-c")
-            .action(store())
-            .required(true)
-            .type(String.class)
-            .dest("config")
-            .metavar("CONFIG")
-            .help("The configuration file to use.");
-        parser.addArgument("--node-name", "-n")
-            .action(store())
-            .required(true)
-            .type(String.class)
-            .dest("node_name")
-            .metavar("NODE_NAME")
-            .help("The name of this node.");
+        ArgumentParser parser = ArgumentParsers.newArgumentParser("trogdor-coordinator").defaultHelp(true).description("The Trogdor fault injection coordinator");
+        parser.addArgument("--coordinator.config", "-c").action(store()).required(true).type(String.class).dest("config").metavar("CONFIG").help("The configuration file to use.");
+        parser.addArgument("--node-name", "-n").action(store()).required(true).type(String.class).dest("node_name").metavar("NODE_NAME").help("The name of this node.");
         Namespace res = null;
         try {
             res = parser.parseArgs(args);
@@ -299,12 +138,10 @@
         String nodeName = res.getString("node_name");
 
         Platform platform = Platform.Config.parse(nodeName, configPath);
-        JsonRestServer restServer = new JsonRestServer(
-            Node.Util.getTrogdorCoordinatorPort(platform.curNode()));
+        JsonRestServer restServer = new JsonRestServer(Node.Util.getTrogdorCoordinatorPort(platform.curNode()));
         CoordinatorRestResource resource = new CoordinatorRestResource();
         log.info("Starting coordinator process.");
-        final Coordinator coordinator = new Coordinator(platform, Scheduler.SYSTEM,
-            restServer, resource, ThreadLocalRandom.current().nextLong(0, Long.MAX_VALUE / 2));
+        final Coordinator coordinator = new Coordinator(platform, Scheduler.SYSTEM, restServer, resource, ThreadLocalRandom.current().nextLong(0, Long.MAX_VALUE / 2));
         restServer.start(resource);
         Exit.addShutdownHook("coordinator-shutdown-hook", () -> {
             log.warn("Running coordinator shutdown hook.");
@@ -317,5 +154,4 @@
         });
         coordinator.waitForShutdown();
     }
-}
->>>>>>> 15418db6
+}