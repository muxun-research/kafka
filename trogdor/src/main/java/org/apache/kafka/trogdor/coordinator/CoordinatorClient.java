--- conflicted
+++ resolved
@@ -76,457 +76,6 @@
  * A client for the Trogdor coordinator.
  */
 public class CoordinatorClient {
-<<<<<<< HEAD
-	private final Logger log;
-
-	/**
-	 * The maximum number of tries to make.
-	 */
-	private final int maxTries;
-
-	/**
-	 * The URL target.
-	 */
-	private final String target;
-
-	public static class Builder {
-		private Logger log = LoggerFactory.getLogger(CoordinatorClient.class);
-		private int maxTries = 1;
-		private String target = null;
-
-		public Builder() {
-		}
-
-		public Builder log(Logger log) {
-			this.log = log;
-			return this;
-		}
-
-		public Builder maxTries(int maxTries) {
-			this.maxTries = maxTries;
-			return this;
-		}
-
-		public Builder target(String target) {
-			this.target = target;
-			return this;
-		}
-
-		public Builder target(String host, int port) {
-			this.target = String.format("%s:%d", host, port);
-			return this;
-		}
-
-		public CoordinatorClient build() {
-			if (target == null) {
-				throw new RuntimeException("You must specify a target.");
-			}
-			return new CoordinatorClient(log, maxTries, target);
-		}
-	}
-
-	private CoordinatorClient(Logger log, int maxTries, String target) {
-		this.log = log;
-		this.maxTries = maxTries;
-		this.target = target;
-	}
-
-	public int maxTries() {
-		return maxTries;
-	}
-
-	private String url(String suffix) {
-		return String.format("http://%s%s", target, suffix);
-	}
-
-	public CoordinatorStatusResponse status() throws Exception {
-		HttpResponse<CoordinatorStatusResponse> resp =
-				JsonRestServer.<CoordinatorStatusResponse>httpRequest(url("/coordinator/status"), "GET",
-						null, new TypeReference<CoordinatorStatusResponse>() {
-						}, maxTries);
-		return resp.body();
-	}
-
-	public UptimeResponse uptime() throws Exception {
-		HttpResponse<UptimeResponse> resp =
-				JsonRestServer.httpRequest(url("/coordinator/uptime"), "GET",
-						null, new TypeReference<UptimeResponse>() {
-						}, maxTries);
-		return resp.body();
-	}
-
-	public void createTask(CreateTaskRequest request) throws Exception {
-		HttpResponse<Empty> resp =
-				JsonRestServer.httpRequest(log, url("/coordinator/task/create"), "POST",
-						request, new TypeReference<Empty>() {
-						}, maxTries);
-		resp.body();
-	}
-
-	public void stopTask(StopTaskRequest request) throws Exception {
-		HttpResponse<Empty> resp =
-				JsonRestServer.httpRequest(log, url("/coordinator/task/stop"), "PUT",
-						request, new TypeReference<Empty>() {
-						}, maxTries);
-		resp.body();
-	}
-
-	public void destroyTask(DestroyTaskRequest request) throws Exception {
-		UriBuilder uriBuilder = UriBuilder.fromPath(url("/coordinator/tasks"));
-		uriBuilder.queryParam("taskId", request.id());
-		HttpResponse<Empty> resp =
-				JsonRestServer.httpRequest(log, uriBuilder.build().toString(), "DELETE",
-						null, new TypeReference<Empty>() {
-						}, maxTries);
-		resp.body();
-	}
-
-	public TasksResponse tasks(TasksRequest request) throws Exception {
-		UriBuilder uriBuilder = UriBuilder.fromPath(url("/coordinator/tasks"));
-		uriBuilder.queryParam("taskId", request.taskIds().toArray(new Object[0]));
-		uriBuilder.queryParam("firstStartMs", request.firstStartMs());
-		uriBuilder.queryParam("lastStartMs", request.lastStartMs());
-		uriBuilder.queryParam("firstEndMs", request.firstEndMs());
-		uriBuilder.queryParam("lastEndMs", request.lastEndMs());
-		if (request.state().isPresent()) {
-			uriBuilder.queryParam("state", request.state().get().toString());
-		}
-		HttpResponse<TasksResponse> resp =
-				JsonRestServer.httpRequest(log, uriBuilder.build().toString(), "GET",
-						null, new TypeReference<TasksResponse>() {
-						}, maxTries);
-		return resp.body();
-	}
-
-	public TaskState task(TaskRequest request) throws Exception {
-		String uri = UriBuilder.fromPath(url("/coordinator/tasks/{taskId}")).build(request.taskId()).toString();
-		HttpResponse<TaskState> resp = JsonRestServer.httpRequest(log, uri, "GET",
-				null, new TypeReference<TaskState>() {
-				}, maxTries);
-		return resp.body();
-	}
-
-	public void shutdown() throws Exception {
-		HttpResponse<Empty> resp =
-				JsonRestServer.httpRequest(log, url("/coordinator/shutdown"), "PUT",
-						null, new TypeReference<Empty>() {
-						}, maxTries);
-		resp.body();
-	}
-
-	private static void addTargetArgument(ArgumentParser parser) {
-		parser.addArgument("--target", "-t")
-				.action(store())
-				.required(true)
-				.type(String.class)
-				.dest("target")
-				.metavar("TARGET")
-				.help("A colon-separated host and port pair.  For example, example.com:8889");
-	}
-
-	private static void addJsonArgument(ArgumentParser parser) {
-		parser.addArgument("--json")
-				.action(storeTrue())
-				.dest("json")
-				.metavar("JSON")
-				.help("Show the full response as JSON.");
-	}
-
-	public static void main(String[] args) throws Exception {
-		ArgumentParser rootParser = ArgumentParsers
-				.newArgumentParser("trogdor-coordinator-client")
-				.description("The Trogdor coordinator client.");
-		Subparsers subParsers = rootParser.addSubparsers().
-				dest("command");
-		Subparser uptimeParser = subParsers.addParser("uptime")
-				.help("Get the coordinator uptime.");
-		addTargetArgument(uptimeParser);
-		addJsonArgument(uptimeParser);
-		Subparser statusParser = subParsers.addParser("status")
-				.help("Get the coordinator status.");
-		addTargetArgument(statusParser);
-		addJsonArgument(statusParser);
-		Subparser showTaskParser = subParsers.addParser("showTask")
-				.help("Show a coordinator task.");
-		addTargetArgument(showTaskParser);
-		addJsonArgument(showTaskParser);
-		showTaskParser.addArgument("--id", "-i")
-				.action(store())
-				.required(true)
-				.type(String.class)
-				.dest("taskId")
-				.metavar("TASK_ID")
-				.help("The task ID to show.");
-		showTaskParser.addArgument("--verbose", "-v")
-				.action(storeTrue())
-				.dest("verbose")
-				.metavar("VERBOSE")
-				.help("Print out everything.");
-		showTaskParser.addArgument("--show-status", "-S")
-				.action(storeTrue())
-				.dest("showStatus")
-				.metavar("SHOW_STATUS")
-				.help("Show the task status.");
-		Subparser showTasksParser = subParsers.addParser("showTasks")
-				.help("Show many coordinator tasks.  By default, all tasks are shown, but " +
-						"command-line options can be specified as filters.");
-		addTargetArgument(showTasksParser);
-		addJsonArgument(showTasksParser);
-		MutuallyExclusiveGroup idGroup = showTasksParser.addMutuallyExclusiveGroup();
-		idGroup.addArgument("--id", "-i")
-				.action(append())
-				.type(String.class)
-				.dest("taskIds")
-				.metavar("TASK_IDS")
-				.help("Show only this task ID.  This option may be specified multiple times.");
-		idGroup.addArgument("--id-pattern")
-				.action(store())
-				.type(String.class)
-				.dest("taskIdPattern")
-				.metavar("TASK_ID_PATTERN")
-				.help("Only display tasks which match the given ID pattern.");
-		showTasksParser.addArgument("--state", "-s")
-				.type(TaskStateType.class)
-				.dest("taskStateType")
-				.metavar("TASK_STATE_TYPE")
-				.help("Show only tasks in this state.");
-		Subparser createTaskParser = subParsers.addParser("createTask")
-				.help("Create a new task.");
-		addTargetArgument(createTaskParser);
-		createTaskParser.addArgument("--id", "-i")
-				.action(store())
-				.required(true)
-				.type(String.class)
-				.dest("taskId")
-				.metavar("TASK_ID")
-				.help("The task ID to create.");
-		createTaskParser.addArgument("--spec", "-s")
-				.action(store())
-				.required(true)
-				.type(String.class)
-				.dest("taskSpec")
-				.metavar("TASK_SPEC")
-				.help("The task spec to create, or a path to a file containing the task spec.");
-		Subparser stopTaskParser = subParsers.addParser("stopTask")
-				.help("Stop a task.");
-		addTargetArgument(stopTaskParser);
-		stopTaskParser.addArgument("--id", "-i")
-				.action(store())
-				.required(true)
-				.type(String.class)
-				.dest("taskId")
-				.metavar("TASK_ID")
-				.help("The task ID to create.");
-		Subparser destroyTaskParser = subParsers.addParser("destroyTask")
-				.help("Destroy a task.");
-		addTargetArgument(destroyTaskParser);
-		destroyTaskParser.addArgument("--id", "-i")
-				.action(store())
-				.required(true)
-				.type(String.class)
-				.dest("taskId")
-				.metavar("TASK_ID")
-				.help("The task ID to destroy.");
-		Subparser shutdownParser = subParsers.addParser("shutdown")
-				.help("Shut down the coordinator.");
-		addTargetArgument(shutdownParser);
-
-		Namespace res = rootParser.parseArgsOrFail(args);
-		String target = res.getString("target");
-		CoordinatorClient client = new Builder().
-				maxTries(3).
-				target(target).
-				build();
-		ZoneOffset localOffset = OffsetDateTime.now().getOffset();
-		switch (res.getString("command")) {
-			case "uptime": {
-				UptimeResponse uptime = client.uptime();
-				if (res.getBoolean("json")) {
-					System.out.println(JsonUtil.toJsonString(uptime));
-				} else {
-					System.out.printf("Coordinator is running at %s.%n", target);
-					System.out.printf("\tStart time: %s%n",
-							dateString(uptime.serverStartMs(), localOffset));
-					System.out.printf("\tCurrent server time: %s%n",
-							dateString(uptime.nowMs(), localOffset));
-					System.out.printf("\tUptime: %s%n",
-							durationString(uptime.nowMs() - uptime.serverStartMs()));
-				}
-				break;
-			}
-			case "status": {
-				CoordinatorStatusResponse response = client.status();
-				if (res.getBoolean("json")) {
-					System.out.println(JsonUtil.toJsonString(response));
-				} else {
-					System.out.printf("Coordinator is running at %s.%n", target);
-					System.out.printf("\tStart time: %s%n", dateString(response.serverStartMs(), localOffset));
-				}
-				break;
-			}
-			case "showTask": {
-				String taskId = res.getString("taskId");
-				TaskRequest req = new TaskRequest(taskId);
-				TaskState taskState = null;
-				try {
-					taskState = client.task(req);
-				} catch (NotFoundException e) {
-					System.out.printf("Task %s was not found.%n", taskId);
-					Exit.exit(1);
-				}
-				if (res.getBoolean("json")) {
-					System.out.println(JsonUtil.toJsonString(taskState));
-				} else {
-					System.out.printf("Task %s of type %s is %s. %s%n", taskId,
-							taskState.spec().getClass().getCanonicalName(),
-							taskState.stateType(), prettyPrintTaskInfo(taskState, localOffset));
-					if (taskState instanceof TaskDone) {
-						TaskDone taskDone = (TaskDone) taskState;
-						if ((taskDone.error() != null) && (!taskDone.error().isEmpty())) {
-							System.out.printf("Error: %s%n", taskDone.error());
-						}
-					}
-					if (res.getBoolean("verbose")) {
-						System.out.printf("Spec: %s%n%n", JsonUtil.toPrettyJsonString(taskState.spec()));
-					}
-					if (res.getBoolean("verbose") || res.getBoolean("showStatus")) {
-						System.out.printf("Status: %s%n%n", JsonUtil.toPrettyJsonString(taskState.status()));
-					}
-				}
-				break;
-			}
-			case "showTasks": {
-				TaskStateType taskStateType = res.<TaskStateType>get("taskStateType");
-				List<String> taskIds = new ArrayList<>();
-				Pattern taskIdPattern = null;
-				if (res.getList("taskIds") != null) {
-					for (Object taskId : res.getList("taskIds")) {
-						taskIds.add((String) taskId);
-					}
-				} else if (res.getString("taskIdPattern") != null) {
-					try {
-						taskIdPattern = Pattern.compile(res.getString("taskIdPattern"));
-					} catch (PatternSyntaxException e) {
-						System.out.println("Invalid task ID regular expression " + res.getString("taskIdPattern"));
-						e.printStackTrace();
-						Exit.exit(1);
-					}
-				}
-				TasksRequest req = new TasksRequest(taskIds, 0, 0, 0, 0,
-						Optional.ofNullable(taskStateType));
-				TasksResponse response = client.tasks(req);
-				if (taskIdPattern != null) {
-					TreeMap<String, TaskState> filteredTasks = new TreeMap<>();
-					for (Map.Entry<String, TaskState> entry : response.tasks().entrySet()) {
-						if (taskIdPattern.matcher(entry.getKey()).matches()) {
-							filteredTasks.put(entry.getKey(), entry.getValue());
-						}
-					}
-					response = new TasksResponse(filteredTasks);
-				}
-				if (res.getBoolean("json")) {
-					System.out.println(JsonUtil.toJsonString(response));
-				} else {
-					System.out.println(prettyPrintTasksResponse(response, localOffset));
-				}
-				if (response.tasks().isEmpty()) {
-					Exit.exit(1);
-				}
-				break;
-			}
-			case "createTask": {
-				String taskId = res.getString("taskId");
-				TaskSpec taskSpec = JsonUtil.
-						objectFromCommandLineArgument(res.getString("taskSpec"), TaskSpec.class);
-				CreateTaskRequest req = new CreateTaskRequest(taskId, taskSpec);
-				try {
-					client.createTask(req);
-					System.out.printf("Sent CreateTaskRequest for task %s.%n", req.id());
-				} catch (RequestConflictException rce) {
-					System.out.printf("CreateTaskRequest for task %s got a 409 status code - " +
-									"a task with the same ID but a different specification already exists.%nException: %s%n",
-							req.id(), rce.getMessage());
-					Exit.exit(1);
-				}
-				break;
-			}
-			case "stopTask": {
-				String taskId = res.getString("taskId");
-				StopTaskRequest req = new StopTaskRequest(taskId);
-				client.stopTask(req);
-				System.out.printf("Sent StopTaskRequest for task %s.%n", taskId);
-				break;
-			}
-			case "destroyTask": {
-				String taskId = res.getString("taskId");
-				DestroyTaskRequest req = new DestroyTaskRequest(taskId);
-				client.destroyTask(req);
-				System.out.printf("Sent DestroyTaskRequest for task %s.%n", taskId);
-				break;
-			}
-			case "shutdown": {
-				client.shutdown();
-				System.out.println("Sent ShutdownRequest.");
-				break;
-			}
-			default: {
-				System.out.println("You must choose an action. Type --help for help.");
-				Exit.exit(1);
-			}
-		}
-	}
-
-	static String prettyPrintTasksResponse(TasksResponse response, ZoneOffset zoneOffset) {
-		if (response.tasks().isEmpty()) {
-			return "No matching tasks found.";
-		}
-		List<List<String>> lines = new ArrayList<>();
-		List<String> header = new ArrayList<>(
-				Arrays.asList("ID", "TYPE", "STATE", "INFO"));
-		lines.add(header);
-		for (Map.Entry<String, TaskState> entry : response.tasks().entrySet()) {
-			String taskId = entry.getKey();
-			TaskState taskState = entry.getValue();
-			List<String> cols = new ArrayList<>();
-			cols.add(taskId);
-			cols.add(taskState.spec().getClass().getCanonicalName());
-			cols.add(taskState.stateType().toString());
-			cols.add(prettyPrintTaskInfo(taskState, zoneOffset));
-			lines.add(cols);
-		}
-		return StringFormatter.prettyPrintGrid(lines);
-	}
-
-	static String prettyPrintTaskInfo(TaskState taskState, ZoneOffset zoneOffset) {
-		if (taskState instanceof TaskPending) {
-			return "Will start at " + dateString(taskState.spec().startMs(), zoneOffset);
-		} else if (taskState instanceof TaskRunning) {
-			TaskRunning runState = (TaskRunning) taskState;
-			return "Started " + dateString(runState.startedMs(), zoneOffset) +
-					"; will stop after " + durationString(taskState.spec().durationMs());
-		} else if (taskState instanceof TaskStopping) {
-			TaskStopping stoppingState = (TaskStopping) taskState;
-			return "Started " + dateString(stoppingState.startedMs(), zoneOffset);
-		} else if (taskState instanceof TaskDone) {
-			TaskDone doneState = (TaskDone) taskState;
-			String status = null;
-			if (doneState.error() == null || doneState.error().isEmpty()) {
-				if (doneState.cancelled()) {
-					status = "CANCELLED";
-				} else {
-					status = "FINISHED";
-				}
-			} else {
-				status = "FAILED";
-			}
-			return String.format("%s at %s after %s", status,
-					dateString(doneState.doneMs(), zoneOffset),
-					durationString(doneState.doneMs() - doneState.startedMs()));
-		} else {
-			throw new RuntimeException("Unknown task state type " + taskState.stateType());
-		}
-	}
-=======
     private final Logger log;
 
     /**
@@ -964,5 +513,4 @@
             throw new RuntimeException("Unknown task state type " + taskState.stateType());
         }
     }
->>>>>>> 9494bebe
 }