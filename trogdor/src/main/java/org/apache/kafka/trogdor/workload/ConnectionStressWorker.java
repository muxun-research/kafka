--- conflicted
+++ resolved
@@ -63,268 +63,6 @@
 import java.util.concurrent.atomic.AtomicBoolean;
 
 public class ConnectionStressWorker implements TaskWorker {
-<<<<<<< HEAD
-	private static final Logger log = LoggerFactory.getLogger(ConnectionStressWorker.class);
-	private static final Time TIME = Time.SYSTEM;
-
-	private static final int THROTTLE_PERIOD_MS = 100;
-
-	private static final int REPORT_INTERVAL_MS = 5000;
-
-	private final String id;
-
-	private final ConnectionStressSpec spec;
-
-	private final AtomicBoolean running = new AtomicBoolean(false);
-
-	private KafkaFutureImpl<String> doneFuture;
-
-	private WorkerStatusTracker status;
-
-	private long totalConnections;
-
-	private long totalFailedConnections;
-
-	private long startTimeMs;
-
-	private Future<?> statusUpdaterFuture;
-
-	private ExecutorService workerExecutor;
-
-	private ScheduledExecutorService statusUpdaterExecutor;
-
-	public ConnectionStressWorker(String id, ConnectionStressSpec spec) {
-		this.id = id;
-		this.spec = spec;
-	}
-
-	@Override
-	public void start(Platform platform, WorkerStatusTracker status,
-					  KafkaFutureImpl<String> doneFuture) throws Exception {
-		if (!running.compareAndSet(false, true)) {
-			throw new IllegalStateException("ConnectionStressWorker is already running.");
-		}
-		log.info("{}: Activating ConnectionStressWorker with {}", id, spec);
-		this.doneFuture = doneFuture;
-		this.status = status;
-		synchronized (ConnectionStressWorker.this) {
-			this.totalConnections = 0;
-			this.totalFailedConnections = 0;
-			this.startTimeMs = TIME.milliseconds();
-		}
-		this.statusUpdaterExecutor = Executors.newScheduledThreadPool(1,
-				ThreadUtils.createThreadFactory("StatusUpdaterWorkerThread%d", false));
-		this.statusUpdaterFuture = this.statusUpdaterExecutor.scheduleAtFixedRate(
-				new StatusUpdater(), 0, REPORT_INTERVAL_MS, TimeUnit.MILLISECONDS);
-		this.workerExecutor = Executors.newFixedThreadPool(spec.numThreads(),
-				ThreadUtils.createThreadFactory("ConnectionStressWorkerThread%d", false));
-		for (int i = 0; i < spec.numThreads(); i++) {
-			this.workerExecutor.submit(new ConnectLoop());
-		}
-	}
-
-	private static class ConnectStressThrottle extends Throttle {
-		ConnectStressThrottle(int maxPerPeriod) {
-			super(maxPerPeriod, THROTTLE_PERIOD_MS);
-		}
-	}
-
-	interface Stressor extends AutoCloseable {
-		static Stressor fromSpec(ConnectionStressSpec spec) {
-			switch (spec.action()) {
-				case CONNECT:
-					return new ConnectStressor(spec);
-				case FETCH_METADATA:
-					return new FetchMetadataStressor(spec);
-			}
-			throw new RuntimeException("invalid spec.action " + spec.action());
-		}
-
-		boolean tryConnect();
-	}
-
-	static class ConnectStressor implements Stressor {
-		private final AdminClientConfig conf;
-		private final ManualMetadataUpdater updater;
-		private final LogContext logContext = new LogContext();
-
-		ConnectStressor(ConnectionStressSpec spec) {
-			Properties props = new Properties();
-			props.put(ProducerConfig.BOOTSTRAP_SERVERS_CONFIG, spec.bootstrapServers());
-			WorkerUtils.addConfigsToProperties(props, spec.commonClientConf(), spec.commonClientConf());
-			this.conf = new AdminClientConfig(props);
-			List<InetSocketAddress> addresses = ClientUtils.parseAndValidateAddresses(
-					conf.getList(AdminClientConfig.BOOTSTRAP_SERVERS_CONFIG),
-					conf.getString(AdminClientConfig.CLIENT_DNS_LOOKUP_CONFIG));
-			this.updater = new ManualMetadataUpdater(Cluster.bootstrap(addresses).nodes());
-		}
-
-		@Override
-		public boolean tryConnect() {
-			try {
-				List<Node> nodes = updater.fetchNodes();
-				Node targetNode = nodes.get(ThreadLocalRandom.current().nextInt(nodes.size()));
-				// channelBuilder will be closed as part of Selector.close()
-				ChannelBuilder channelBuilder = ClientUtils.createChannelBuilder(conf, TIME, logContext);
-				try (Metrics metrics = new Metrics()) {
-					try (Selector selector = new Selector(conf.getLong(AdminClientConfig.CONNECTIONS_MAX_IDLE_MS_CONFIG),
-							metrics, TIME, "", channelBuilder, logContext)) {
-						try (NetworkClient client = new NetworkClient(selector,
-								updater,
-								"ConnectionStressWorker",
-								1,
-								1000,
-								1000,
-								4096,
-								4096,
-								1000,
-								10 * 1000,
-								127 * 1000,
-								TIME,
-								false,
-								new ApiVersions(),
-								logContext)) {
-							NetworkClientUtils.awaitReady(client, targetNode, TIME, 500);
-						}
-					}
-				}
-				return true;
-			} catch (IOException e) {
-				return false;
-			}
-		}
-
-		@Override
-		public void close() throws Exception {
-			Utils.closeQuietly(updater, "ManualMetadataUpdater");
-		}
-	}
-
-	static class FetchMetadataStressor implements Stressor {
-		private final Properties props;
-
-		FetchMetadataStressor(ConnectionStressSpec spec) {
-			this.props = new Properties();
-			this.props.put(ProducerConfig.BOOTSTRAP_SERVERS_CONFIG, spec.bootstrapServers());
-			WorkerUtils.addConfigsToProperties(this.props, spec.commonClientConf(), spec.commonClientConf());
-		}
-
-		@Override
-		public boolean tryConnect() {
-			try (Admin client = Admin.create(this.props)) {
-				client.describeCluster().nodes().get();
-			} catch (RuntimeException e) {
-				return false;
-			} catch (Exception e) {
-				return false;
-			}
-			return true;
-		}
-
-		@Override
-		public void close() throws Exception {
-		}
-	}
-
-	public class ConnectLoop implements Runnable {
-		@Override
-		public void run() {
-			Stressor stressor = Stressor.fromSpec(spec);
-			int rate = WorkerUtils.perSecToPerPeriod(
-					((float) spec.targetConnectionsPerSec()) / spec.numThreads(),
-					THROTTLE_PERIOD_MS);
-			Throttle throttle = new ConnectStressThrottle(rate);
-			try {
-				while (!doneFuture.isDone()) {
-					throttle.increment();
-					boolean success = stressor.tryConnect();
-					synchronized (ConnectionStressWorker.this) {
-						totalConnections++;
-						if (!success) {
-							totalFailedConnections++;
-						}
-					}
-				}
-			} catch (Exception e) {
-				WorkerUtils.abort(log, "ConnectLoop", e, doneFuture);
-			} finally {
-				Utils.closeQuietly(stressor, "stressor");
-			}
-		}
-	}
-
-	private class StatusUpdater implements Runnable {
-		@Override
-		public void run() {
-			try {
-				long lastTimeMs = Time.SYSTEM.milliseconds();
-				JsonNode node = null;
-				synchronized (ConnectionStressWorker.this) {
-					node = JsonUtil.JSON_SERDE.valueToTree(
-							new StatusData(totalConnections, totalFailedConnections,
-									(totalConnections * 1000.0) / (lastTimeMs - startTimeMs)));
-				}
-				status.update(node);
-			} catch (Exception e) {
-				WorkerUtils.abort(log, "StatusUpdater", e, doneFuture);
-			}
-		}
-	}
-
-	public static class StatusData {
-		private final long totalConnections;
-		private final long totalFailedConnections;
-		private final double connectsPerSec;
-
-		@JsonCreator
-		StatusData(@JsonProperty("totalConnections") long totalConnections,
-				   @JsonProperty("totalFailedConnections") long totalFailedConnections,
-				   @JsonProperty("connectsPerSec") double connectsPerSec) {
-			this.totalConnections = totalConnections;
-			this.totalFailedConnections = totalFailedConnections;
-			this.connectsPerSec = connectsPerSec;
-		}
-
-		@JsonProperty
-		public long totalConnections() {
-			return totalConnections;
-		}
-
-		@JsonProperty
-		public long totalFailedConnections() {
-			return totalFailedConnections;
-		}
-
-		@JsonProperty
-		public double connectsPerSec() {
-			return connectsPerSec;
-		}
-	}
-
-	@Override
-	public void stop(Platform platform) throws Exception {
-		if (!running.compareAndSet(true, false)) {
-			throw new IllegalStateException("ConnectionStressWorker is not running.");
-		}
-		log.info("{}: Deactivating ConnectionStressWorker.", id);
-
-		// Shut down the periodic status updater and perform a final update on the
-		// statistics.  We want to do this first, before deactivating any threads.
-		// Otherwise, if some threads take a while to terminate, this could lead
-		// to a misleading rate getting reported.
-		this.statusUpdaterFuture.cancel(false);
-		this.statusUpdaterExecutor.shutdown();
-		this.statusUpdaterExecutor.awaitTermination(1, TimeUnit.DAYS);
-		this.statusUpdaterExecutor = null;
-		new StatusUpdater().run();
-
-		doneFuture.complete("");
-		workerExecutor.shutdownNow();
-		workerExecutor.awaitTermination(1, TimeUnit.DAYS);
-		this.workerExecutor = null;
-		this.status = null;
-	}
-=======
     private static final Logger log = LoggerFactory.getLogger(ConnectionStressWorker.class);
 
     private static final int THROTTLE_PERIOD_MS = 100;
@@ -583,5 +321,4 @@
         this.workerExecutor = null;
         this.status = null;
     }
->>>>>>> 9494bebe
 }