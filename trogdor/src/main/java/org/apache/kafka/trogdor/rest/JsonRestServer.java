/*
 * Licensed to the Apache Software Foundation (ASF) under one or more
 * contributor license agreements. See the NOTICE file distributed with
 * this work for additional information regarding copyright ownership.
 * The ASF licenses this file to You under the Apache License, Version 2.0
 * (the "License"); you may not use this file except in compliance with
 * the License. You may obtain a copy of the License at
 *
 *    http://www.apache.org/licenses/LICENSE-2.0
 *
 * Unless required by applicable law or agreed to in writing, software
 * distributed under the License is distributed on an "AS IS" BASIS,
 * WITHOUT WARRANTIES OR CONDITIONS OF ANY KIND, either express or implied.
 * See the License for the specific language governing permissions and
 * limitations under the License.
 */

package org.apache.kafka.trogdor.rest;

<<<<<<< HEAD
import com.fasterxml.jackson.core.type.TypeReference;
import com.fasterxml.jackson.jaxrs.json.JacksonJsonProvider;
import org.apache.kafka.common.utils.ThreadUtils;
import org.apache.kafka.trogdor.common.JsonUtil;
import org.eclipse.jetty.server.*;
=======
import org.apache.kafka.common.utils.ThreadUtils;
import org.apache.kafka.trogdor.common.JsonUtil;

import com.fasterxml.jackson.core.type.TypeReference;
import com.fasterxml.jackson.jakarta.rs.json.JacksonJsonProvider;

import org.eclipse.jetty.ee10.servlet.ServletContextHandler;
import org.eclipse.jetty.ee10.servlet.ServletHolder;
import org.eclipse.jetty.server.Connector;
import org.eclipse.jetty.server.CustomRequestLog;
import org.eclipse.jetty.server.Handler;
import org.eclipse.jetty.server.Server;
import org.eclipse.jetty.server.ServerConnector;
import org.eclipse.jetty.server.Slf4jRequestLogWriter;
import org.eclipse.jetty.server.handler.ContextHandlerCollection;
>>>>>>> 9494bebe
import org.eclipse.jetty.server.handler.DefaultHandler;
import org.eclipse.jetty.server.handler.StatisticsHandler;
import org.glassfish.jersey.server.ResourceConfig;
import org.glassfish.jersey.servlet.ServletContainer;
import org.slf4j.Logger;
import org.slf4j.LoggerFactory;

import java.io.IOException;
import java.io.InputStream;
import java.io.OutputStream;
import java.net.HttpURLConnection;
import java.net.URL;
import java.nio.charset.StandardCharsets;
import java.util.concurrent.Callable;
import java.util.concurrent.Executors;
import java.util.concurrent.ScheduledExecutorService;
import java.util.concurrent.TimeUnit;

/**
 * Embedded server for the REST API that provides the control plane for Trogdor.
 */
public class JsonRestServer {
    private static final Logger log = LoggerFactory.getLogger(JsonRestServer.class);

    private static final long GRACEFUL_SHUTDOWN_TIMEOUT_MS = 10 * 1000;

    private final ScheduledExecutorService shutdownExecutor;

    private final Server jettyServer;

    private final ServerConnector connector;

    /**
     * Create a REST server for this herder using the specified configs.
     * @param port The port number to use for the REST server, or
     *             0 to use a random port.
     */
    public JsonRestServer(int port) {
        this.shutdownExecutor = Executors.newSingleThreadScheduledExecutor(ThreadUtils.createThreadFactory("JsonRestServerCleanupExecutor", false));
        this.jettyServer = new Server();
        this.connector = new ServerConnector(jettyServer);
        if (port > 0) {
            connector.setPort(port);
        }
        jettyServer.setConnectors(new Connector[]{connector});
    }

    /**
     * Start the JsonRestServer.
     * @param resources The path handling resources to register.
     */
    public void start(Object... resources) {
        log.info("Starting REST server");
        ResourceConfig resourceConfig = new ResourceConfig();
        resourceConfig.register(new JacksonJsonProvider(JsonUtil.JSON_SERDE));
        for (Object resource : resources) {
            resourceConfig.register(resource);
            log.info("Registered resource {}", resource);
        }
        resourceConfig.register(RestExceptionMapper.class);
        ServletContainer servletContainer = new ServletContainer(resourceConfig);
        ServletHolder servletHolder = new ServletHolder(servletContainer);
        ServletContextHandler context = new ServletContextHandler(ServletContextHandler.SESSIONS);
        context.setContextPath("/");
        context.addServlet(servletHolder, "/*");

        Slf4jRequestLogWriter slf4jRequestLogWriter = new Slf4jRequestLogWriter();
        slf4jRequestLogWriter.setLoggerName(JsonRestServer.class.getCanonicalName());
        CustomRequestLog requestLog = new CustomRequestLog(slf4jRequestLogWriter, CustomRequestLog.EXTENDED_NCSA_FORMAT + " %{ms}T");
        jettyServer.setRequestLog(requestLog);

        ContextHandlerCollection handlers = new ContextHandlerCollection();
        handlers.setHandlers(new Handler[]{context, new DefaultHandler()});
        StatisticsHandler statsHandler = new StatisticsHandler();
        statsHandler.setHandler(handlers);
        jettyServer.setHandler(statsHandler);
        /* Needed for graceful shutdown as per `setStopTimeout` documentation */
        jettyServer.setStopTimeout(GRACEFUL_SHUTDOWN_TIMEOUT_MS);
        jettyServer.setStopAtShutdown(true);

        try {
            jettyServer.start();
        } catch (Exception e) {
            throw new RuntimeException("Unable to start REST server", e);
        }
        log.info("REST server listening at " + jettyServer.getURI());
    }

    public int port() {
        return connector.getLocalPort();
    }

    /**
     * Initiate shutdown, but do not wait for it to complete.
     */
    public void beginShutdown() {
        if (!shutdownExecutor.isShutdown()) {
            shutdownExecutor.submit((Callable<Void>) () -> {
                try {
                    log.info("Stopping REST server");
                    jettyServer.stop();
                    jettyServer.join();
                    log.info("REST server stopped");
                } catch (Exception e) {
                    log.error("Unable to stop REST server", e);
                } finally {
                    try {
                        jettyServer.destroy();
                    } catch (Exception e) {
                        log.error("Unable to destroy REST server", e);
                    }
                    shutdownExecutor.shutdown();
                }
                return null;
            });
        }
    }

    /**
     * Wait for shutdown to complete.  May be called prior to beginShutdown.
     */
    public void waitForShutdown() throws InterruptedException {
        while (!shutdownExecutor.isShutdown()) {
            shutdownExecutor.awaitTermination(1, TimeUnit.DAYS);
        }
    }

    /**
     * Make an HTTP request.
     * @param logger          The logger to use.
     * @param url             HTTP connection will be established with this url.
     * @param method          HTTP method ("GET", "POST", "PUT", etc.)
     * @param requestBodyData Object to serialize as JSON and send in the request body.
     * @param responseFormat  Expected format of the response to the HTTP request.
     * @param <T>             The type of the deserialized response to the HTTP request.
     * @return The deserialized response to the HTTP request, or null if no data is expected.
     */
    public static <T> HttpResponse<T> httpRequest(Logger logger, String url, String method, Object requestBodyData, TypeReference<T> responseFormat) throws IOException {
        HttpURLConnection connection = null;
        try {
            String serializedBody = requestBodyData == null ? null : JsonUtil.JSON_SERDE.writeValueAsString(requestBodyData);
            logger.debug("Sending {} with input {} to {}", method, serializedBody, url);
            connection = (HttpURLConnection) new URL(url).openConnection();
            connection.setRequestMethod(method);
            connection.setRequestProperty("User-Agent", "kafka");
            connection.setRequestProperty("Accept", "application/json");

            // connection.getResponseCode() implicitly calls getInputStream, so always set
            // this to true.
            connection.setDoInput(true);

            connection.setUseCaches(false);

            if (requestBodyData != null) {
                connection.setRequestProperty("Content-Type", "application/json");
                connection.setDoOutput(true);

                OutputStream os = connection.getOutputStream();
                os.write(serializedBody.getBytes(StandardCharsets.UTF_8));
                os.flush();
                os.close();
            }

            int responseCode = connection.getResponseCode();
            if (responseCode == HttpURLConnection.HTTP_NO_CONTENT) {
                return new HttpResponse<>(null, new ErrorResponse(responseCode, connection.getResponseMessage()));
            } else if ((responseCode >= 200) && (responseCode < 300)) {
                InputStream is = connection.getInputStream();
                T result = JsonUtil.JSON_SERDE.readValue(is, responseFormat);
                is.close();
                return new HttpResponse<>(result, null);
            } else {
                // If the resposne code was not in the 200s, we assume that this is an error
                // response.
                InputStream es = connection.getErrorStream();
                if (es == null) {
                    // Handle the case where HttpURLConnection#getErrorStream returns null.
                    return new HttpResponse<>(null, new ErrorResponse(responseCode, ""));
                }
                // Try to read the error response JSON.
                ErrorResponse error = JsonUtil.JSON_SERDE.readValue(es, ErrorResponse.class);
                es.close();
                return new HttpResponse<>(null, error);
            }
        } finally {
            if (connection != null) {
                connection.disconnect();
            }
        }
    }

    /**
     * Make an HTTP request with retries.
     * @param url             HTTP connection will be established with this url.
     * @param method          HTTP method ("GET", "POST", "PUT", etc.)
     * @param requestBodyData Object to serialize as JSON and send in the request body.
     * @param responseFormat  Expected format of the response to the HTTP request.
     * @param <T>             The type of the deserialized response to the HTTP request.
     * @return The deserialized response to the HTTP request, or null if no data is expected.
     */
    public static <T> HttpResponse<T> httpRequest(String url, String method, Object requestBodyData, TypeReference<T> responseFormat, int maxTries) throws IOException, InterruptedException {
        return httpRequest(log, url, method, requestBodyData, responseFormat, maxTries);
    }

    /**
     * Make an HTTP request with retries.
     * @param logger          The logger to use.
     * @param url             HTTP connection will be established with this url.
     * @param method          HTTP method ("GET", "POST", "PUT", etc.)
     * @param requestBodyData Object to serialize as JSON and send in the request body.
     * @param responseFormat  Expected format of the response to the HTTP request.
     * @param <T>             The type of the deserialized response to the HTTP request.
     * @return The deserialized response to the HTTP request, or null if no data is expected.
     */
    public static <T> HttpResponse<T> httpRequest(Logger logger, String url, String method, Object requestBodyData, TypeReference<T> responseFormat, int maxTries) throws IOException, InterruptedException {
        IOException exc = null;
        for (int tries = 0; tries < maxTries; tries++) {
            if (tries > 0) {
                Thread.sleep(tries > 1 ? 10 : 2);
            }
            try {
                return httpRequest(logger, url, method, requestBodyData, responseFormat);
            } catch (IOException e) {
                logger.info("{} {}: error: {}", method, url, e.getMessage());
                exc = e;
            }
        }
        throw exc;
    }

    public static class HttpResponse<T> {
        private final T body;
        private final ErrorResponse error;

        HttpResponse(T body, ErrorResponse error) {
            this.body = body;
            this.error = error;
        }

        public T body() throws Exception {
            if (error != null) {
                throw RestExceptionMapper.toException(error.code(), error.message());
            }
            return body;
        }

        public ErrorResponse error() {
            return error;
        }
    }
}<|MERGE_RESOLUTION|>--- conflicted
+++ resolved
@@ -17,13 +17,6 @@
 
 package org.apache.kafka.trogdor.rest;
 
-<<<<<<< HEAD
-import com.fasterxml.jackson.core.type.TypeReference;
-import com.fasterxml.jackson.jaxrs.json.JacksonJsonProvider;
-import org.apache.kafka.common.utils.ThreadUtils;
-import org.apache.kafka.trogdor.common.JsonUtil;
-import org.eclipse.jetty.server.*;
-=======
 import org.apache.kafka.common.utils.ThreadUtils;
 import org.apache.kafka.trogdor.common.JsonUtil;
 
@@ -39,7 +32,6 @@
 import org.eclipse.jetty.server.ServerConnector;
 import org.eclipse.jetty.server.Slf4jRequestLogWriter;
 import org.eclipse.jetty.server.handler.ContextHandlerCollection;
->>>>>>> 9494bebe
 import org.eclipse.jetty.server.handler.DefaultHandler;
 import org.eclipse.jetty.server.handler.StatisticsHandler;
 import org.glassfish.jersey.server.ResourceConfig;
@@ -74,11 +66,13 @@
 
     /**
      * Create a REST server for this herder using the specified configs.
-     * @param port The port number to use for the REST server, or
-     *             0 to use a random port.
+     *
+     * @param port              The port number to use for the REST server, or
+     *                          0 to use a random port.
      */
     public JsonRestServer(int port) {
-        this.shutdownExecutor = Executors.newSingleThreadScheduledExecutor(ThreadUtils.createThreadFactory("JsonRestServerCleanupExecutor", false));
+        this.shutdownExecutor = Executors.newSingleThreadScheduledExecutor(
+            ThreadUtils.createThreadFactory("JsonRestServerCleanupExecutor", false));
         this.jettyServer = new Server();
         this.connector = new ServerConnector(jettyServer);
         if (port > 0) {
@@ -89,7 +83,8 @@
 
     /**
      * Start the JsonRestServer.
-     * @param resources The path handling resources to register.
+     *
+     * @param resources         The path handling resources to register.
      */
     public void start(Object... resources) {
         log.info("Starting REST server");
@@ -169,18 +164,21 @@
 
     /**
      * Make an HTTP request.
-     * @param logger          The logger to use.
-     * @param url             HTTP connection will be established with this url.
-     * @param method          HTTP method ("GET", "POST", "PUT", etc.)
-     * @param requestBodyData Object to serialize as JSON and send in the request body.
-     * @param responseFormat  Expected format of the response to the HTTP request.
-     * @param <T>             The type of the deserialized response to the HTTP request.
+     *
+     * @param logger            The logger to use.
+     * @param url               HTTP connection will be established with this url.
+     * @param method            HTTP method ("GET", "POST", "PUT", etc.)
+     * @param requestBodyData   Object to serialize as JSON and send in the request body.
+     * @param responseFormat    Expected format of the response to the HTTP request.
+     * @param <T>               The type of the deserialized response to the HTTP request.
      * @return The deserialized response to the HTTP request, or null if no data is expected.
      */
-    public static <T> HttpResponse<T> httpRequest(Logger logger, String url, String method, Object requestBodyData, TypeReference<T> responseFormat) throws IOException {
+    public static <T> HttpResponse<T> httpRequest(Logger logger, String url, String method,
+            Object requestBodyData, TypeReference<T> responseFormat) throws IOException {
         HttpURLConnection connection = null;
         try {
-            String serializedBody = requestBodyData == null ? null : JsonUtil.JSON_SERDE.writeValueAsString(requestBodyData);
+            String serializedBody = requestBodyData == null ? null :
+                JsonUtil.JSON_SERDE.writeValueAsString(requestBodyData);
             logger.debug("Sending {} with input {} to {}", method, serializedBody, url);
             connection = (HttpURLConnection) new URL(url).openConnection();
             connection.setRequestMethod(method);
@@ -233,28 +231,34 @@
 
     /**
      * Make an HTTP request with retries.
-     * @param url             HTTP connection will be established with this url.
-     * @param method          HTTP method ("GET", "POST", "PUT", etc.)
-     * @param requestBodyData Object to serialize as JSON and send in the request body.
-     * @param responseFormat  Expected format of the response to the HTTP request.
-     * @param <T>             The type of the deserialized response to the HTTP request.
+     *
+     * @param url               HTTP connection will be established with this url.
+     * @param method            HTTP method ("GET", "POST", "PUT", etc.)
+     * @param requestBodyData   Object to serialize as JSON and send in the request body.
+     * @param responseFormat    Expected format of the response to the HTTP request.
+     * @param <T>               The type of the deserialized response to the HTTP request.
      * @return The deserialized response to the HTTP request, or null if no data is expected.
      */
-    public static <T> HttpResponse<T> httpRequest(String url, String method, Object requestBodyData, TypeReference<T> responseFormat, int maxTries) throws IOException, InterruptedException {
+    public static <T> HttpResponse<T> httpRequest(String url, String method, Object requestBodyData,
+                                                  TypeReference<T> responseFormat, int maxTries)
+            throws IOException, InterruptedException {
         return httpRequest(log, url, method, requestBodyData, responseFormat, maxTries);
     }
 
     /**
      * Make an HTTP request with retries.
-     * @param logger          The logger to use.
-     * @param url             HTTP connection will be established with this url.
-     * @param method          HTTP method ("GET", "POST", "PUT", etc.)
-     * @param requestBodyData Object to serialize as JSON and send in the request body.
-     * @param responseFormat  Expected format of the response to the HTTP request.
-     * @param <T>             The type of the deserialized response to the HTTP request.
+     *
+     * @param logger            The logger to use.
+     * @param url               HTTP connection will be established with this url.
+     * @param method            HTTP method ("GET", "POST", "PUT", etc.)
+     * @param requestBodyData   Object to serialize as JSON and send in the request body.
+     * @param responseFormat    Expected format of the response to the HTTP request.
+     * @param <T>               The type of the deserialized response to the HTTP request.
      * @return The deserialized response to the HTTP request, or null if no data is expected.
      */
-    public static <T> HttpResponse<T> httpRequest(Logger logger, String url, String method, Object requestBodyData, TypeReference<T> responseFormat, int maxTries) throws IOException, InterruptedException {
+    public static <T> HttpResponse<T> httpRequest(Logger logger, String url, String method,
+            Object requestBodyData, TypeReference<T> responseFormat, int maxTries)
+            throws IOException, InterruptedException {
         IOException exc = null;
         for (int tries = 0; tries < maxTries; tries++) {
             if (tries > 0) {
