/*
 * Licensed to the Apache Software Foundation (ASF) under one or more
 * contributor license agreements. See the NOTICE file distributed with
 * this work for additional information regarding copyright ownership.
 * The ASF licenses this file to You under the Apache License, Version 2.0
 * (the "License"); you may not use this file except in compliance with
 * the License. You may obtain a copy of the License at
 *
 *    http://www.apache.org/licenses/LICENSE-2.0
 *
 * Unless required by applicable law or agreed to in writing, software
 * distributed under the License is distributed on an "AS IS" BASIS,
 * WITHOUT WARRANTIES OR CONDITIONS OF ANY KIND, either express or implied.
 * See the License for the specific language governing permissions and
 * limitations under the License.
 */

package org.apache.kafka.trogdor.workload;

import org.apache.kafka.clients.consumer.ConsumerConfig;
import org.apache.kafka.clients.consumer.ConsumerRecord;
import org.apache.kafka.clients.consumer.ConsumerRecords;
import org.apache.kafka.clients.consumer.KafkaConsumer;
import org.apache.kafka.common.TopicPartition;
import org.apache.kafka.common.config.ConfigException;
import org.apache.kafka.common.internals.KafkaFutureImpl;
import org.apache.kafka.common.serialization.ByteArrayDeserializer;
import org.apache.kafka.common.utils.ThreadUtils;
import org.apache.kafka.common.utils.Time;
import org.apache.kafka.common.utils.Utils;
import org.apache.kafka.trogdor.common.JsonUtil;
import org.apache.kafka.trogdor.common.Platform;
import org.apache.kafka.trogdor.common.WorkerUtils;
import org.apache.kafka.trogdor.task.TaskWorker;
import org.apache.kafka.trogdor.task.WorkerStatusTracker;

import com.fasterxml.jackson.annotation.JsonCreator;
import com.fasterxml.jackson.annotation.JsonProperty;
import com.fasterxml.jackson.databind.JsonNode;

import org.slf4j.Logger;
import org.slf4j.LoggerFactory;

import java.time.Duration;
<<<<<<< HEAD
import java.util.*;
import java.util.concurrent.*;
=======
import java.util.ArrayList;
import java.util.Collection;
import java.util.HashMap;
import java.util.List;
import java.util.Map;
import java.util.Optional;
import java.util.Properties;
import java.util.Set;
import java.util.UUID;
import java.util.concurrent.Callable;
import java.util.concurrent.Executors;
import java.util.concurrent.Future;
import java.util.concurrent.ScheduledExecutorService;
import java.util.concurrent.TimeUnit;
>>>>>>> 9494bebe
import java.util.concurrent.atomic.AtomicBoolean;
import java.util.concurrent.locks.ReentrantLock;
import java.util.stream.Collectors;


public class ConsumeBenchWorker implements TaskWorker {
    private static final Logger log = LoggerFactory.getLogger(ConsumeBenchWorker.class);

    private static final int THROTTLE_PERIOD_MS = 100;

    private final String id;
    private final ConsumeBenchSpec spec;
    private final AtomicBoolean running = new AtomicBoolean(false);
    private ScheduledExecutorService executor;
    private WorkerStatusTracker workerStatus;
    private StatusUpdater statusUpdater;
    private Future<?> statusUpdaterFuture;
    private KafkaFutureImpl<String> doneFuture;
    private ThreadSafeConsumer consumer;

    public ConsumeBenchWorker(String id, ConsumeBenchSpec spec) {
        this.id = id;
        this.spec = spec;
    }

    @Override
    public void start(Platform platform, WorkerStatusTracker status, KafkaFutureImpl<String> doneFuture) throws Exception {
        if (!running.compareAndSet(false, true)) {
            throw new IllegalStateException("ConsumeBenchWorker is already running.");
        }
        log.info("{}: Activating ConsumeBenchWorker with {}", id, spec);
        this.statusUpdater = new StatusUpdater();
        this.executor = Executors.newScheduledThreadPool(spec.threadsPerWorker() + 2, // 1 thread for all the ConsumeStatusUpdater and 1 for the StatusUpdater
                ThreadUtils.createThreadFactory("ConsumeBenchWorkerThread%d", false));
        this.statusUpdaterFuture = executor.scheduleAtFixedRate(this.statusUpdater, 1, 1, TimeUnit.MINUTES);
        this.workerStatus = status;
        this.doneFuture = doneFuture;
        executor.submit(new Prepare());
    }

    public class Prepare implements Runnable {
        @Override
        public void run() {
            try {
                List<Future<Void>> consumeTasks = new ArrayList<>();
                for (ConsumeMessages task : consumeTasks()) {
                    consumeTasks.add(executor.submit(task));
                }
                executor.submit(new CloseStatusUpdater(consumeTasks));
            } catch (Throwable e) {
                WorkerUtils.abort(log, "Prepare", e, doneFuture);
            }
        }

        private List<ConsumeMessages> consumeTasks() {
            List<ConsumeMessages> tasks = new ArrayList<>();
            String consumerGroup = consumerGroup();
            int consumerCount = spec.threadsPerWorker();
            Map<String, List<TopicPartition>> partitionsByTopic = spec.materializeTopics();
            boolean toUseGroupPartitionAssignment = partitionsByTopic.values().stream().allMatch(List::isEmpty);

            if (!toUseGroupPartitionAssignment && !toUseRandomConsumeGroup() && consumerCount > 1)
                throw new ConfigException("You may not specify an explicit partition assignment when using multiple consumers in the same group." + "Please leave the consumer group unset, specify topics instead of partitions or use a single consumer.");

            consumer = consumer(consumerGroup, clientId(0));
            if (toUseGroupPartitionAssignment) {
                Set<String> topics = partitionsByTopic.keySet();
                tasks.add(new ConsumeMessages(consumer, spec.recordProcessor(), topics));

                for (int i = 0; i < consumerCount - 1; i++) {
                    tasks.add(new ConsumeMessages(consumer(consumerGroup(), clientId(i + 1)), spec.recordProcessor(), topics));
                }
            } else {
                List<TopicPartition> partitions = populatePartitionsByTopic(consumer.consumer(), partitionsByTopic).values().stream().flatMap(List::stream).collect(Collectors.toList());
                tasks.add(new ConsumeMessages(consumer, spec.recordProcessor(), partitions));

                for (int i = 0; i < consumerCount - 1; i++) {
                    tasks.add(new ConsumeMessages(consumer(consumerGroup(), clientId(i + 1)), spec.recordProcessor(), partitions));
                }
            }

            return tasks;
        }

        private String clientId(int idx) {
            return String.format("consumer.%s-%d", id, idx);
        }

        /**
         * Creates a new KafkaConsumer instance
         */
        private ThreadSafeConsumer consumer(String consumerGroup, String clientId) {
            Properties props = new Properties();
            props.put(ConsumerConfig.BOOTSTRAP_SERVERS_CONFIG, spec.bootstrapServers());
            props.put(ConsumerConfig.CLIENT_ID_CONFIG, clientId);
            props.put(ConsumerConfig.GROUP_ID_CONFIG, consumerGroup);
            props.put(ConsumerConfig.AUTO_OFFSET_RESET_CONFIG, "earliest");
            props.put(ConsumerConfig.MAX_POLL_INTERVAL_MS_CONFIG, 100000);
            // these defaults maybe over-written by the user-specified commonClientConf or consumerConf
            WorkerUtils.addConfigsToProperties(props, spec.commonClientConf(), spec.consumerConf());
            return new ThreadSafeConsumer(new KafkaConsumer<>(props, new ByteArrayDeserializer(), new ByteArrayDeserializer()), clientId);
        }

        private String consumerGroup() {
            return toUseRandomConsumeGroup() ? "consume-bench-" + UUID.randomUUID() : spec.consumerGroup();
        }

        private boolean toUseRandomConsumeGroup() {
            return spec.consumerGroup().isEmpty();
        }

        private Map<String, List<TopicPartition>> populatePartitionsByTopic(KafkaConsumer<byte[], byte[]> consumer, Map<String, List<TopicPartition>> materializedTopics) {
            // fetch partitions for topics who do not have any listed
            for (Map.Entry<String, List<TopicPartition>> entry : materializedTopics.entrySet()) {
                String topicName = entry.getKey();
                List<TopicPartition> partitions = entry.getValue();

                if (partitions.isEmpty()) {
                    List<TopicPartition> fetchedPartitions = consumer.partitionsFor(topicName).stream().map(partitionInfo -> new TopicPartition(partitionInfo.topic(), partitionInfo.partition())).collect(Collectors.toList());
                    partitions.addAll(fetchedPartitions);
                }

                materializedTopics.put(topicName, partitions);
            }

            return materializedTopics;
        }
    }

    public class ConsumeMessages implements Callable<Void> {
        private final Histogram latencyHistogram;
        private final Histogram messageSizeHistogram;
        private final Future<?> statusUpdaterFuture;
        private final Throttle throttle;
        private final String clientId;
        private final ThreadSafeConsumer consumer;
        private final Optional<RecordProcessor> recordProcessor;

        private ConsumeMessages(ThreadSafeConsumer consumer, Optional<RecordProcessor> recordProcessor) {
            this.latencyHistogram = new Histogram(10000);
            this.messageSizeHistogram = new Histogram(2 * 1024 * 1024);
            this.clientId = consumer.clientId();
            this.statusUpdaterFuture = executor.scheduleAtFixedRate(new ConsumeStatusUpdater(latencyHistogram, messageSizeHistogram, consumer, recordProcessor), 1, 1, TimeUnit.MINUTES);
            int perPeriod;
            if (spec.targetMessagesPerSec() <= 0)
                perPeriod = Integer.MAX_VALUE;
            else
                perPeriod = WorkerUtils.perSecToPerPeriod(spec.targetMessagesPerSec(), THROTTLE_PERIOD_MS);

            this.throttle = new Throttle(perPeriod, THROTTLE_PERIOD_MS);
            this.consumer = consumer;
            this.recordProcessor = recordProcessor;
        }

        ConsumeMessages(ThreadSafeConsumer consumer, Optional<RecordProcessor> recordProcessor, Set<String> topics) {
            this(consumer, recordProcessor);
            log.info("Will consume from topics {} via dynamic group assignment.", topics);
            this.consumer.subscribe(topics);
        }

        ConsumeMessages(ThreadSafeConsumer consumer, Optional<RecordProcessor> recordProcessor, List<TopicPartition> partitions) {
            this(consumer, recordProcessor);
            log.info("Will consume from topic partitions {} via manual assignment.", partitions);
            this.consumer.assign(partitions);
        }

        @Override
        public Void call() throws Exception {
            long messagesConsumed = 0;
            long bytesConsumed = 0;
            long startTimeMs = Time.SYSTEM.milliseconds();
            long startBatchMs = startTimeMs;
            long maxMessages = spec.maxMessages();
            try {
                while (messagesConsumed < maxMessages) {
                    ConsumerRecords<byte[], byte[]> records = consumer.poll();
                    if (records.isEmpty()) {
                        continue;
                    }
                    long endBatchMs = Time.SYSTEM.milliseconds();
                    long elapsedBatchMs = endBatchMs - startBatchMs;

                    // Do the record batch processing immediately to avoid latency skew.
                    recordProcessor.ifPresent(processor -> processor.processRecords(records));

                    for (ConsumerRecord<byte[], byte[]> record : records) {
                        messagesConsumed++;
                        long messageBytes = 0;
                        if (record.key() != null) {
                            messageBytes += record.serializedKeySize();
                        }
                        if (record.value() != null) {
                            messageBytes += record.serializedValueSize();
                        }
                        latencyHistogram.add(elapsedBatchMs);
                        messageSizeHistogram.add(messageBytes);
                        bytesConsumed += messageBytes;
                        if (messagesConsumed >= maxMessages)
                            break;

                        throttle.increment();
                    }
                    startBatchMs = Time.SYSTEM.milliseconds();
                }
            } catch (Exception e) {
                WorkerUtils.abort(log, "ConsumeRecords", e, doneFuture);
            } finally {
                statusUpdaterFuture.cancel(false);
                StatusData statusData = new ConsumeStatusUpdater(latencyHistogram, messageSizeHistogram, consumer, spec.recordProcessor()).update();
                long curTimeMs = Time.SYSTEM.milliseconds();
                log.info("{} Consumed total number of messages={}, bytes={} in {} ms.  status: {}", clientId, messagesConsumed, bytesConsumed, curTimeMs - startTimeMs, statusData);
            }
            consumer.close();
            return null;
        }
    }

    public class CloseStatusUpdater implements Runnable {
        private final List<Future<Void>> consumeTasks;

        CloseStatusUpdater(List<Future<Void>> consumeTasks) {
            this.consumeTasks = consumeTasks;
        }

        @Override
        public void run() {
            while (!consumeTasks.stream().allMatch(Future::isDone)) {
                try {
                    Thread.sleep(60000);
                } catch (InterruptedException e) {
                    log.debug("{} was interrupted. Closing...", this.getClass().getName());
                    break; // close the thread
                }
            }
            statusUpdaterFuture.cancel(false);
            statusUpdater.update();
            doneFuture.complete("");
        }
    }

    class StatusUpdater implements Runnable {
        final Map<String, JsonNode> statuses;

        StatusUpdater() {
            statuses = new HashMap<>();
        }

        @Override
        public void run() {
            try {
                update();
            } catch (Exception e) {
                WorkerUtils.abort(log, "ConsumeStatusUpdater", e, doneFuture);
            }
        }

        synchronized void update() {
            workerStatus.update(JsonUtil.JSON_SERDE.valueToTree(statuses));
        }

        synchronized void updateConsumeStatus(String clientId, StatusData status) {
            statuses.put(clientId, JsonUtil.JSON_SERDE.valueToTree(status));
        }
    }

    /**
     * Runnable class that updates the status of a single consumer
     */
    public class ConsumeStatusUpdater implements Runnable {
        private final Histogram latencyHistogram;
        private final Histogram messageSizeHistogram;
        private final ThreadSafeConsumer consumer;
        private final Optional<RecordProcessor> recordProcessor;

        ConsumeStatusUpdater(Histogram latencyHistogram, Histogram messageSizeHistogram, ThreadSafeConsumer consumer, Optional<RecordProcessor> recordProcessor) {
            this.latencyHistogram = latencyHistogram;
            this.messageSizeHistogram = messageSizeHistogram;
            this.consumer = consumer;
            this.recordProcessor = recordProcessor;
        }

        @Override
        public void run() {
            try {
                update();
            } catch (Exception e) {
                WorkerUtils.abort(log, "ConsumeStatusUpdater", e, doneFuture);
            }
        }

        StatusData update() {
            Histogram.Summary latSummary = latencyHistogram.summarize(StatusData.PERCENTILES);
            Histogram.Summary msgSummary = messageSizeHistogram.summarize(StatusData.PERCENTILES);

            // Parse out the RecordProcessor's status, id specified.
            Optional<JsonNode> recordProcessorStatus = Optional.empty();
            if (recordProcessor.isPresent()) {
                recordProcessorStatus = Optional.of(recordProcessor.get().processorStatus());
            }

            StatusData statusData = new StatusData(consumer.assignedPartitions(), latSummary.numSamples(), (long) (msgSummary.numSamples() * msgSummary.average()), (long) msgSummary.average(), latSummary.average(), latSummary.percentiles().get(0).value(), latSummary.percentiles().get(1).value(), latSummary.percentiles().get(2).value(), recordProcessorStatus);
            statusUpdater.updateConsumeStatus(consumer.clientId(), statusData);
            log.info("Status={}", JsonUtil.toJsonString(statusData));
            return statusData;
        }
    }

    public static class StatusData {
        private final long totalMessagesReceived;
        private final List<String> assignedPartitions;
        private final long totalBytesReceived;
        private final long averageMessageSizeBytes;
        private final float averageLatencyMs;
        private final int p50LatencyMs;
        private final int p95LatencyMs;
        private final int p99LatencyMs;
        private final Optional<JsonNode> recordProcessorStatus;

        /**
         * The percentiles to use when calculating the histogram data.
         * These should match up with the p50LatencyMs, p95LatencyMs, etc. fields.
         */
<<<<<<< HEAD
        final static float[] PERCENTILES = {0.5f, 0.95f, 0.99f};

=======
        static final float[] PERCENTILES = {0.5f, 0.95f, 0.99f};
>>>>>>> 9494bebe
        @JsonCreator
        StatusData(@JsonProperty("assignedPartitions") List<String> assignedPartitions, @JsonProperty("totalMessagesReceived") long totalMessagesReceived, @JsonProperty("totalBytesReceived") long totalBytesReceived, @JsonProperty("averageMessageSizeBytes") long averageMessageSizeBytes, @JsonProperty("averageLatencyMs") float averageLatencyMs, @JsonProperty("p50LatencyMs") int p50latencyMs, @JsonProperty("p95LatencyMs") int p95latencyMs, @JsonProperty("p99LatencyMs") int p99latencyMs, @JsonProperty("recordProcessorStatus") Optional<JsonNode> recordProcessorStatus) {
            this.assignedPartitions = assignedPartitions;
            this.totalMessagesReceived = totalMessagesReceived;
            this.totalBytesReceived = totalBytesReceived;
            this.averageMessageSizeBytes = averageMessageSizeBytes;
            this.averageLatencyMs = averageLatencyMs;
            this.p50LatencyMs = p50latencyMs;
            this.p95LatencyMs = p95latencyMs;
            this.p99LatencyMs = p99latencyMs;
            this.recordProcessorStatus = recordProcessorStatus;
        }

        @JsonProperty
        public List<String> assignedPartitions() {
            return assignedPartitions;
        }

        @JsonProperty
        public long totalMessagesReceived() {
            return totalMessagesReceived;
        }

        @JsonProperty
        public long totalBytesReceived() {
            return totalBytesReceived;
        }

        @JsonProperty
        public long averageMessageSizeBytes() {
            return averageMessageSizeBytes;
        }

        @JsonProperty
        public float averageLatencyMs() {
            return averageLatencyMs;
        }

        @JsonProperty
        public int p50LatencyMs() {
            return p50LatencyMs;
        }

        @JsonProperty
        public int p95LatencyMs() {
            return p95LatencyMs;
        }

        @JsonProperty
        public int p99LatencyMs() {
            return p99LatencyMs;
        }

        @JsonProperty
        public JsonNode recordProcessorStatus() {
            return recordProcessorStatus.orElse(null);
        }
    }

    @Override
    public void stop(Platform platform) throws Exception {
        if (!running.compareAndSet(true, false)) {
            throw new IllegalStateException("ConsumeBenchWorker is not running.");
        }
        log.info("{}: Deactivating ConsumeBenchWorker.", id);
        doneFuture.complete("");
        executor.shutdownNow();
        executor.awaitTermination(1, TimeUnit.DAYS);
        consumer.close();
        this.consumer = null;
        this.executor = null;
        this.statusUpdater = null;
        this.statusUpdaterFuture = null;
        this.workerStatus = null;
        this.doneFuture = null;
    }

    /**
     * A thread-safe KafkaConsumer wrapper
     */
    private static class ThreadSafeConsumer {
        private final KafkaConsumer<byte[], byte[]> consumer;
        private final String clientId;
        private final ReentrantLock consumerLock;
        private boolean closed = false;

        ThreadSafeConsumer(KafkaConsumer<byte[], byte[]> consumer, String clientId) {
            this.consumer = consumer;
            this.clientId = clientId;
            this.consumerLock = new ReentrantLock();
        }

        ConsumerRecords<byte[], byte[]> poll() {
            this.consumerLock.lock();
            try {
                return consumer.poll(Duration.ofMillis(50));
            } finally {
                this.consumerLock.unlock();
            }
        }

        void close() {
            if (closed)
                return;
            this.consumerLock.lock();
            try {
                consumer.unsubscribe();
                Utils.closeQuietly(consumer, "consumer");
                closed = true;
            } finally {
                this.consumerLock.unlock();
            }
        }

        void subscribe(Set<String> topics) {
            this.consumerLock.lock();
            try {
                consumer.subscribe(topics);
            } finally {
                this.consumerLock.unlock();
            }
        }

        void assign(Collection<TopicPartition> partitions) {
            this.consumerLock.lock();
            try {
                consumer.assign(partitions);
            } finally {
                this.consumerLock.unlock();
            }
        }

        List<String> assignedPartitions() {
            this.consumerLock.lock();
            try {
                return consumer.assignment().stream().map(TopicPartition::toString).collect(Collectors.toList());
            } finally {
                this.consumerLock.unlock();
            }
        }

        String clientId() {
            return clientId;
        }

        KafkaConsumer<byte[], byte[]> consumer() {
            return consumer;
        }
    }
}<|MERGE_RESOLUTION|>--- conflicted
+++ resolved
@@ -42,10 +42,6 @@
 import org.slf4j.LoggerFactory;
 
 import java.time.Duration;
-<<<<<<< HEAD
-import java.util.*;
-import java.util.concurrent.*;
-=======
 import java.util.ArrayList;
 import java.util.Collection;
 import java.util.HashMap;
@@ -60,7 +56,6 @@
 import java.util.concurrent.Future;
 import java.util.concurrent.ScheduledExecutorService;
 import java.util.concurrent.TimeUnit;
->>>>>>> 9494bebe
 import java.util.concurrent.atomic.AtomicBoolean;
 import java.util.concurrent.locks.ReentrantLock;
 import java.util.stream.Collectors;
@@ -80,21 +75,22 @@
     private Future<?> statusUpdaterFuture;
     private KafkaFutureImpl<String> doneFuture;
     private ThreadSafeConsumer consumer;
-
     public ConsumeBenchWorker(String id, ConsumeBenchSpec spec) {
         this.id = id;
         this.spec = spec;
     }
 
     @Override
-    public void start(Platform platform, WorkerStatusTracker status, KafkaFutureImpl<String> doneFuture) throws Exception {
+    public void start(Platform platform, WorkerStatusTracker status,
+                      KafkaFutureImpl<String> doneFuture) throws Exception {
         if (!running.compareAndSet(false, true)) {
             throw new IllegalStateException("ConsumeBenchWorker is already running.");
         }
         log.info("{}: Activating ConsumeBenchWorker with {}", id, spec);
         this.statusUpdater = new StatusUpdater();
-        this.executor = Executors.newScheduledThreadPool(spec.threadsPerWorker() + 2, // 1 thread for all the ConsumeStatusUpdater and 1 for the StatusUpdater
-                ThreadUtils.createThreadFactory("ConsumeBenchWorkerThread%d", false));
+        this.executor = Executors.newScheduledThreadPool(
+            spec.threadsPerWorker() + 2, // 1 thread for all the ConsumeStatusUpdater and 1 for the StatusUpdater
+            ThreadUtils.createThreadFactory("ConsumeBenchWorkerThread%d", false));
         this.statusUpdaterFuture = executor.scheduleAtFixedRate(this.statusUpdater, 1, 1, TimeUnit.MINUTES);
         this.workerStatus = status;
         this.doneFuture = doneFuture;
@@ -123,18 +119,20 @@
             boolean toUseGroupPartitionAssignment = partitionsByTopic.values().stream().allMatch(List::isEmpty);
 
             if (!toUseGroupPartitionAssignment && !toUseRandomConsumeGroup() && consumerCount > 1)
-                throw new ConfigException("You may not specify an explicit partition assignment when using multiple consumers in the same group." + "Please leave the consumer group unset, specify topics instead of partitions or use a single consumer.");
+                throw new ConfigException("You may not specify an explicit partition assignment when using multiple consumers in the same group."
+                    + "Please leave the consumer group unset, specify topics instead of partitions or use a single consumer.");
 
             consumer = consumer(consumerGroup, clientId(0));
             if (toUseGroupPartitionAssignment) {
                 Set<String> topics = partitionsByTopic.keySet();
-                tasks.add(new ConsumeMessages(consumer, spec.recordProcessor(), topics));
+                tasks.add(new ConsumeMessages(consumer,  spec.recordProcessor(), topics));
 
                 for (int i = 0; i < consumerCount - 1; i++) {
                     tasks.add(new ConsumeMessages(consumer(consumerGroup(), clientId(i + 1)), spec.recordProcessor(), topics));
                 }
             } else {
-                List<TopicPartition> partitions = populatePartitionsByTopic(consumer.consumer(), partitionsByTopic).values().stream().flatMap(List::stream).collect(Collectors.toList());
+                List<TopicPartition> partitions = populatePartitionsByTopic(consumer.consumer(), partitionsByTopic)
+                    .values().stream().flatMap(List::stream).collect(Collectors.toList());
                 tasks.add(new ConsumeMessages(consumer, spec.recordProcessor(), partitions));
 
                 for (int i = 0; i < consumerCount - 1; i++) {
@@ -165,21 +163,26 @@
         }
 
         private String consumerGroup() {
-            return toUseRandomConsumeGroup() ? "consume-bench-" + UUID.randomUUID() : spec.consumerGroup();
+            return toUseRandomConsumeGroup()
+                ? "consume-bench-" + UUID.randomUUID()
+                : spec.consumerGroup();
         }
 
         private boolean toUseRandomConsumeGroup() {
             return spec.consumerGroup().isEmpty();
         }
 
-        private Map<String, List<TopicPartition>> populatePartitionsByTopic(KafkaConsumer<byte[], byte[]> consumer, Map<String, List<TopicPartition>> materializedTopics) {
+        private Map<String, List<TopicPartition>> populatePartitionsByTopic(KafkaConsumer<byte[], byte[]> consumer,
+                                                                         Map<String, List<TopicPartition>> materializedTopics) {
             // fetch partitions for topics who do not have any listed
             for (Map.Entry<String, List<TopicPartition>> entry : materializedTopics.entrySet()) {
                 String topicName = entry.getKey();
                 List<TopicPartition> partitions = entry.getValue();
 
                 if (partitions.isEmpty()) {
-                    List<TopicPartition> fetchedPartitions = consumer.partitionsFor(topicName).stream().map(partitionInfo -> new TopicPartition(partitionInfo.topic(), partitionInfo.partition())).collect(Collectors.toList());
+                    List<TopicPartition> fetchedPartitions = consumer.partitionsFor(topicName).stream()
+                        .map(partitionInfo -> new TopicPartition(partitionInfo.topic(), partitionInfo.partition()))
+                        .collect(Collectors.toList());
                     partitions.addAll(fetchedPartitions);
                 }
 
@@ -199,11 +202,13 @@
         private final ThreadSafeConsumer consumer;
         private final Optional<RecordProcessor> recordProcessor;
 
-        private ConsumeMessages(ThreadSafeConsumer consumer, Optional<RecordProcessor> recordProcessor) {
+        private ConsumeMessages(ThreadSafeConsumer consumer,
+                                Optional<RecordProcessor> recordProcessor) {
             this.latencyHistogram = new Histogram(10000);
             this.messageSizeHistogram = new Histogram(2 * 1024 * 1024);
             this.clientId = consumer.clientId();
-            this.statusUpdaterFuture = executor.scheduleAtFixedRate(new ConsumeStatusUpdater(latencyHistogram, messageSizeHistogram, consumer, recordProcessor), 1, 1, TimeUnit.MINUTES);
+            this.statusUpdaterFuture = executor.scheduleAtFixedRate(
+                new ConsumeStatusUpdater(latencyHistogram, messageSizeHistogram, consumer, recordProcessor), 1, 1, TimeUnit.MINUTES);
             int perPeriod;
             if (spec.targetMessagesPerSec() <= 0)
                 perPeriod = Integer.MAX_VALUE;
@@ -215,13 +220,16 @@
             this.recordProcessor = recordProcessor;
         }
 
-        ConsumeMessages(ThreadSafeConsumer consumer, Optional<RecordProcessor> recordProcessor, Set<String> topics) {
+        ConsumeMessages(ThreadSafeConsumer consumer,
+                        Optional<RecordProcessor> recordProcessor,
+                        Set<String> topics) {
             this(consumer, recordProcessor);
             log.info("Will consume from topics {} via dynamic group assignment.", topics);
             this.consumer.subscribe(topics);
         }
-
-        ConsumeMessages(ThreadSafeConsumer consumer, Optional<RecordProcessor> recordProcessor, List<TopicPartition> partitions) {
+        ConsumeMessages(ThreadSafeConsumer consumer,
+                        Optional<RecordProcessor> recordProcessor,
+                        List<TopicPartition> partitions) {
             this(consumer, recordProcessor);
             log.info("Will consume from topic partitions {} via manual assignment.", partitions);
             this.consumer.assign(partitions);
@@ -269,9 +277,11 @@
                 WorkerUtils.abort(log, "ConsumeRecords", e, doneFuture);
             } finally {
                 statusUpdaterFuture.cancel(false);
-                StatusData statusData = new ConsumeStatusUpdater(latencyHistogram, messageSizeHistogram, consumer, spec.recordProcessor()).update();
+                StatusData statusData =
+                    new ConsumeStatusUpdater(latencyHistogram, messageSizeHistogram, consumer, spec.recordProcessor()).update();
                 long curTimeMs = Time.SYSTEM.milliseconds();
-                log.info("{} Consumed total number of messages={}, bytes={} in {} ms.  status: {}", clientId, messagesConsumed, bytesConsumed, curTimeMs - startTimeMs, statusData);
+                log.info("{} Consumed total number of messages={}, bytes={} in {} ms.  status: {}",
+                         clientId, messagesConsumed, bytesConsumed, curTimeMs - startTimeMs, statusData);
             }
             consumer.close();
             return null;
@@ -335,7 +345,10 @@
         private final ThreadSafeConsumer consumer;
         private final Optional<RecordProcessor> recordProcessor;
 
-        ConsumeStatusUpdater(Histogram latencyHistogram, Histogram messageSizeHistogram, ThreadSafeConsumer consumer, Optional<RecordProcessor> recordProcessor) {
+        ConsumeStatusUpdater(Histogram latencyHistogram,
+                             Histogram messageSizeHistogram,
+                             ThreadSafeConsumer consumer,
+                             Optional<RecordProcessor> recordProcessor) {
             this.latencyHistogram = latencyHistogram;
             this.messageSizeHistogram = messageSizeHistogram;
             this.consumer = consumer;
@@ -361,7 +374,16 @@
                 recordProcessorStatus = Optional.of(recordProcessor.get().processorStatus());
             }
 
-            StatusData statusData = new StatusData(consumer.assignedPartitions(), latSummary.numSamples(), (long) (msgSummary.numSamples() * msgSummary.average()), (long) msgSummary.average(), latSummary.average(), latSummary.percentiles().get(0).value(), latSummary.percentiles().get(1).value(), latSummary.percentiles().get(2).value(), recordProcessorStatus);
+            StatusData statusData = new StatusData(
+                consumer.assignedPartitions(),
+                latSummary.numSamples(),
+                (long) (msgSummary.numSamples() * msgSummary.average()),
+                (long) msgSummary.average(),
+                latSummary.average(),
+                latSummary.percentiles().get(0).value(),
+                latSummary.percentiles().get(1).value(),
+                latSummary.percentiles().get(2).value(),
+                recordProcessorStatus);
             statusUpdater.updateConsumeStatus(consumer.clientId(), statusData);
             log.info("Status={}", JsonUtil.toJsonString(statusData));
             return statusData;
@@ -383,14 +405,17 @@
          * The percentiles to use when calculating the histogram data.
          * These should match up with the p50LatencyMs, p95LatencyMs, etc. fields.
          */
-<<<<<<< HEAD
-        final static float[] PERCENTILES = {0.5f, 0.95f, 0.99f};
-
-=======
         static final float[] PERCENTILES = {0.5f, 0.95f, 0.99f};
->>>>>>> 9494bebe
         @JsonCreator
-        StatusData(@JsonProperty("assignedPartitions") List<String> assignedPartitions, @JsonProperty("totalMessagesReceived") long totalMessagesReceived, @JsonProperty("totalBytesReceived") long totalBytesReceived, @JsonProperty("averageMessageSizeBytes") long averageMessageSizeBytes, @JsonProperty("averageLatencyMs") float averageLatencyMs, @JsonProperty("p50LatencyMs") int p50latencyMs, @JsonProperty("p95LatencyMs") int p95latencyMs, @JsonProperty("p99LatencyMs") int p99latencyMs, @JsonProperty("recordProcessorStatus") Optional<JsonNode> recordProcessorStatus) {
+        StatusData(@JsonProperty("assignedPartitions") List<String> assignedPartitions,
+                   @JsonProperty("totalMessagesReceived") long totalMessagesReceived,
+                   @JsonProperty("totalBytesReceived") long totalBytesReceived,
+                   @JsonProperty("averageMessageSizeBytes") long averageMessageSizeBytes,
+                   @JsonProperty("averageLatencyMs") float averageLatencyMs,
+                   @JsonProperty("p50LatencyMs") int p50latencyMs,
+                   @JsonProperty("p95LatencyMs") int p95latencyMs,
+                   @JsonProperty("p99LatencyMs") int p99latencyMs,
+                   @JsonProperty("recordProcessorStatus") Optional<JsonNode> recordProcessorStatus) {
             this.assignedPartitions = assignedPartitions;
             this.totalMessagesReceived = totalMessagesReceived;
             this.totalBytesReceived = totalBytesReceived;
@@ -524,7 +549,8 @@
         List<String> assignedPartitions() {
             this.consumerLock.lock();
             try {
-                return consumer.assignment().stream().map(TopicPartition::toString).collect(Collectors.toList());
+                return consumer.assignment().stream()
+                    .map(TopicPartition::toString).collect(Collectors.toList());
             } finally {
                 this.consumerLock.unlock();
             }
