/*
 * Licensed to the Apache Software Foundation (ASF) under one or more
 * contributor license agreements. See the NOTICE file distributed with
 * this work for additional information regarding copyright ownership.
 * The ASF licenses this file to You under the Apache License, Version 2.0
 * (the "License"); you may not use this file except in compliance with
 * the License. You may obtain a copy of the License at
 *
 *    http://www.apache.org/licenses/LICENSE-2.0
 *
 * Unless required by applicable law or agreed to in writing, software
 * distributed under the License is distributed on an "AS IS" BASIS,
 * WITHOUT WARRANTIES OR CONDITIONS OF ANY KIND, either express or implied.
 * See the License for the specific language governing permissions and
 * limitations under the License.
 */

package org.apache.kafka.trogdor.agent;

import org.apache.kafka.common.utils.Exit;
import org.apache.kafka.trogdor.common.JsonUtil;
import org.apache.kafka.trogdor.common.StringFormatter;
import org.apache.kafka.trogdor.rest.AgentStatusResponse;
import org.apache.kafka.trogdor.rest.CreateWorkerRequest;
import org.apache.kafka.trogdor.rest.DestroyWorkerRequest;
import org.apache.kafka.trogdor.rest.Empty;
import org.apache.kafka.trogdor.rest.JsonRestServer;
import org.apache.kafka.trogdor.rest.JsonRestServer.HttpResponse;
import org.apache.kafka.trogdor.rest.StopWorkerRequest;
import org.apache.kafka.trogdor.rest.UptimeResponse;
import org.apache.kafka.trogdor.rest.WorkerState;
import org.apache.kafka.trogdor.task.TaskSpec;

import com.fasterxml.jackson.core.type.TypeReference;

import net.sourceforge.argparse4j.ArgumentParsers;
import net.sourceforge.argparse4j.inf.ArgumentParser;
import net.sourceforge.argparse4j.inf.Namespace;
import net.sourceforge.argparse4j.inf.Subparser;
import net.sourceforge.argparse4j.inf.Subparsers;

import org.slf4j.Logger;
import org.slf4j.LoggerFactory;

import java.time.OffsetDateTime;
import java.time.ZoneOffset;
import java.util.ArrayList;
import java.util.Arrays;
import java.util.List;
import java.util.Map;

import jakarta.ws.rs.core.UriBuilder;

import static net.sourceforge.argparse4j.impl.Arguments.store;
import static net.sourceforge.argparse4j.impl.Arguments.storeTrue;
import static org.apache.kafka.trogdor.common.StringFormatter.dateString;
import static org.apache.kafka.trogdor.common.StringFormatter.durationString;

/**
 * A client for the Trogdor agent.
 */
public class AgentClient {
<<<<<<< HEAD
	private final Logger log;
=======
>>>>>>> 9494bebe

	/**
	 * The maximum number of tries to make.
	 */
	private final int maxTries;

	/**
	 * The URL target.
	 */
	private final String target;

	public static class Builder {
		private Logger log = LoggerFactory.getLogger(AgentClient.class);
		private int maxTries = 1;
		private String target = null;

		public Builder() {
		}

		public Builder log(Logger log) {
			this.log = log;
			return this;
		}

		public Builder maxTries(int maxTries) {
			this.maxTries = maxTries;
			return this;
		}

		public Builder target(String target) {
			this.target = target;
			return this;
		}

		public Builder target(String host, int port) {
			this.target = String.format("%s:%d", host, port);
			return this;
		}

		public AgentClient build() {
			if (target == null) {
				throw new RuntimeException("You must specify a target.");
			}
			return new AgentClient(log, maxTries, target);
		}
	}

<<<<<<< HEAD
	private AgentClient(Logger log, int maxTries, String target) {
		this.log = log;
		this.maxTries = maxTries;
		this.target = target;
	}
=======
    private AgentClient(Logger log, int maxTries, String target) {
        this.maxTries = maxTries;
        this.target = target;
    }
>>>>>>> 9494bebe

	public String target() {
		return target;
	}

	public int maxTries() {
		return maxTries;
	}

	private String url(String suffix) {
		return String.format("http://%s%s", target, suffix);
	}

<<<<<<< HEAD
	public AgentStatusResponse status() throws Exception {
		HttpResponse<AgentStatusResponse> resp =
				JsonRestServer.<AgentStatusResponse>httpRequest(url("/agent/status"), "GET",
						null, new TypeReference<AgentStatusResponse>() {
						}, maxTries);
		return resp.body();
	}
=======
    public AgentStatusResponse status() throws Exception {
        HttpResponse<AgentStatusResponse> resp =
            JsonRestServer.httpRequest(url("/agent/status"), "GET",
                null, new TypeReference<AgentStatusResponse>() { }, maxTries);
        return resp.body();
    }
>>>>>>> 9494bebe

	public UptimeResponse uptime() throws Exception {
		HttpResponse<UptimeResponse> resp =
				JsonRestServer.httpRequest(url("/agent/uptime"), "GET",
						null, new TypeReference<UptimeResponse>() {
						}, maxTries);
		return resp.body();
	}

<<<<<<< HEAD
	public void createWorker(CreateWorkerRequest request) throws Exception {
		HttpResponse<Empty> resp =
				JsonRestServer.<Empty>httpRequest(
						url("/agent/worker/create"), "POST",
						request, new TypeReference<Empty>() {
						}, maxTries);
		resp.body();
	}

	public void stopWorker(StopWorkerRequest request) throws Exception {
		HttpResponse<Empty> resp =
				JsonRestServer.<Empty>httpRequest(url(
						"/agent/worker/stop"), "PUT",
						request, new TypeReference<Empty>() {
						}, maxTries);
		resp.body();
	}

	public void destroyWorker(DestroyWorkerRequest request) throws Exception {
		UriBuilder uriBuilder = UriBuilder.fromPath(url("/agent/worker"));
		uriBuilder.queryParam("workerId", request.workerId());
		HttpResponse<Empty> resp =
				JsonRestServer.<Empty>httpRequest(uriBuilder.build().toString(), "DELETE",
						null, new TypeReference<Empty>() {
						}, maxTries);
		resp.body();
	}

	public void invokeShutdown() throws Exception {
		HttpResponse<Empty> resp =
				JsonRestServer.<Empty>httpRequest(url(
						"/agent/shutdown"), "PUT",
						null, new TypeReference<Empty>() {
						}, maxTries);
		resp.body();
	}
=======
    public void createWorker(CreateWorkerRequest request) throws Exception {
        HttpResponse<Empty> resp =
            JsonRestServer.httpRequest(
                url("/agent/worker/create"), "POST",
                request, new TypeReference<Empty>() { }, maxTries);
        resp.body();
    }

    public void stopWorker(StopWorkerRequest request) throws Exception {
        HttpResponse<Empty> resp =
            JsonRestServer.httpRequest(url(
                "/agent/worker/stop"), "PUT",
                request, new TypeReference<Empty>() { }, maxTries);
        resp.body();
    }

    public void destroyWorker(DestroyWorkerRequest request) throws Exception {
        UriBuilder uriBuilder = UriBuilder.fromPath(url("/agent/worker"));
        uriBuilder.queryParam("workerId", request.workerId());
        HttpResponse<Empty> resp =
            JsonRestServer.httpRequest(uriBuilder.build().toString(), "DELETE",
                null, new TypeReference<Empty>() { }, maxTries);
        resp.body();
    }

    public void invokeShutdown() throws Exception {
        HttpResponse<Empty> resp =
            JsonRestServer.httpRequest(url(
                "/agent/shutdown"), "PUT",
                null, new TypeReference<Empty>() { }, maxTries);
        resp.body();
    }
>>>>>>> 9494bebe

	private static void addTargetArgument(ArgumentParser parser) {
		parser.addArgument("--target", "-t")
				.action(store())
				.required(true)
				.type(String.class)
				.dest("target")
				.metavar("TARGET")
				.help("A colon-separated host and port pair.  For example, example.com:8888");
	}

	private static void addJsonArgument(ArgumentParser parser) {
		parser.addArgument("--json")
				.action(storeTrue())
				.dest("json")
				.metavar("JSON")
				.help("Show the full response as JSON.");
	}

	private static void addWorkerIdArgument(ArgumentParser parser, String help) {
		parser.addArgument("--workerId")
				.action(storeTrue())
				.type(Long.class)
				.dest("workerId")
				.metavar("WORKER_ID")
				.help(help);
	}

	public static void main(String[] args) throws Exception {
		ArgumentParser rootParser = ArgumentParsers
				.newArgumentParser("trogdor-agent-client")
				.defaultHelp(true)
				.description("The Trogdor agent client.");
		Subparsers subParsers = rootParser.addSubparsers().
				dest("command");
		Subparser uptimeParser = subParsers.addParser("uptime")
				.help("Get the agent uptime.");
		addTargetArgument(uptimeParser);
		addJsonArgument(uptimeParser);
		Subparser statusParser = subParsers.addParser("status")
				.help("Get the agent status.");
		addTargetArgument(statusParser);
		addJsonArgument(statusParser);
		Subparser createWorkerParser = subParsers.addParser("createWorker")
				.help("Create a new worker.");
		addTargetArgument(createWorkerParser);
		addWorkerIdArgument(createWorkerParser, "The worker ID to create.");
		createWorkerParser.addArgument("--taskId")
				.action(store())
				.required(true)
				.type(String.class)
				.dest("taskId")
				.metavar("TASK_ID")
				.help("The task ID to create.");
		createWorkerParser.addArgument("--spec", "-s")
				.action(store())
				.required(true)
				.type(String.class)
				.dest("taskSpec")
				.metavar("TASK_SPEC")
				.help("The task spec to create, or a path to a file containing the task spec.");
		Subparser stopWorkerParser = subParsers.addParser("stopWorker")
				.help("Stop a worker.");
		addTargetArgument(stopWorkerParser);
		addWorkerIdArgument(stopWorkerParser, "The worker ID to stop.");
		Subparser destroyWorkerParser = subParsers.addParser("destroyWorker")
				.help("Destroy a worker.");
		addTargetArgument(destroyWorkerParser);
		addWorkerIdArgument(destroyWorkerParser, "The worker ID to destroy.");
		Subparser shutdownParser = subParsers.addParser("shutdown")
				.help("Shut down the agent.");
		addTargetArgument(shutdownParser);

		Namespace res = rootParser.parseArgsOrFail(args);
		String target = res.getString("target");
		AgentClient client = new Builder().
				maxTries(3).
				target(target).
				build();
		ZoneOffset localOffset = OffsetDateTime.now().getOffset();
		switch (res.getString("command")) {
			case "uptime": {
				UptimeResponse uptime = client.uptime();
				if (res.getBoolean("json")) {
					System.out.println(JsonUtil.toJsonString(uptime));
				} else {
					System.out.printf("Agent is running at %s.%n", target);
					System.out.printf("\tStart time: %s%n",
							dateString(uptime.serverStartMs(), localOffset));
					System.out.printf("\tCurrent server time: %s%n",
							dateString(uptime.nowMs(), localOffset));
					System.out.printf("\tUptime: %s%n",
							durationString(uptime.nowMs() - uptime.serverStartMs()));
				}
				break;
			}
			case "status": {
				AgentStatusResponse status = client.status();
				if (res.getBoolean("json")) {
					System.out.println(JsonUtil.toJsonString(status));
				} else {
					System.out.printf("Agent is running at %s.%n", target);
					System.out.printf("\tStart time: %s%n",
							dateString(status.serverStartMs(), localOffset));
					List<List<String>> lines = new ArrayList<>();
					List<String> header = new ArrayList<>(
							Arrays.asList("WORKER_ID", "TASK_ID", "STATE", "TASK_TYPE"));
					lines.add(header);
					for (Map.Entry<Long, WorkerState> entry : status.workers().entrySet()) {
						List<String> cols = new ArrayList<>();
						cols.add(Long.toString(entry.getKey()));
						cols.add(entry.getValue().taskId());
						cols.add(entry.getValue().getClass().getSimpleName());
						cols.add(entry.getValue().spec().getClass().getCanonicalName());
						lines.add(cols);
					}
					System.out.print(StringFormatter.prettyPrintGrid(lines));
				}
				break;
			}
			case "createWorker": {
				long workerId = res.getLong("workerId");
				String taskId = res.getString("taskId");
				TaskSpec taskSpec = JsonUtil.
						objectFromCommandLineArgument(res.getString("taskSpec"), TaskSpec.class);
				CreateWorkerRequest req =
						new CreateWorkerRequest(workerId, taskId, taskSpec);
				client.createWorker(req);
				System.out.printf("Sent CreateWorkerRequest for worker %d%n.", req.workerId());
				break;
			}
			case "stopWorker": {
				long workerId = res.getLong("workerId");
				client.stopWorker(new StopWorkerRequest(workerId));
				System.out.printf("Sent StopWorkerRequest for worker %d%n.", workerId);
				break;
			}
			case "destroyWorker": {
				long workerId = res.getLong("workerId");
				client.destroyWorker(new DestroyWorkerRequest(workerId));
				System.out.printf("Sent DestroyWorkerRequest for worker %d%n.", workerId);
				break;
			}
			case "shutdown": {
				client.invokeShutdown();
				System.out.println("Sent ShutdownRequest.");
				break;
			}
			default: {
				System.out.println("You must choose an action. Type --help for help.");
				Exit.exit(1);
			}
		}
	}
}<|MERGE_RESOLUTION|>--- conflicted
+++ resolved
@@ -60,145 +60,84 @@
  * A client for the Trogdor agent.
  */
 public class AgentClient {
-<<<<<<< HEAD
-	private final Logger log;
-=======
->>>>>>> 9494bebe
-
-	/**
-	 * The maximum number of tries to make.
-	 */
-	private final int maxTries;
-
-	/**
-	 * The URL target.
-	 */
-	private final String target;
-
-	public static class Builder {
-		private Logger log = LoggerFactory.getLogger(AgentClient.class);
-		private int maxTries = 1;
-		private String target = null;
-
-		public Builder() {
-		}
-
-		public Builder log(Logger log) {
-			this.log = log;
-			return this;
-		}
-
-		public Builder maxTries(int maxTries) {
-			this.maxTries = maxTries;
-			return this;
-		}
-
-		public Builder target(String target) {
-			this.target = target;
-			return this;
-		}
-
-		public Builder target(String host, int port) {
-			this.target = String.format("%s:%d", host, port);
-			return this;
-		}
-
-		public AgentClient build() {
-			if (target == null) {
-				throw new RuntimeException("You must specify a target.");
-			}
-			return new AgentClient(log, maxTries, target);
-		}
-	}
-
-<<<<<<< HEAD
-	private AgentClient(Logger log, int maxTries, String target) {
-		this.log = log;
-		this.maxTries = maxTries;
-		this.target = target;
-	}
-=======
+
+    /**
+     * The maximum number of tries to make.
+     */
+    private final int maxTries;
+
+    /**
+     * The URL target.
+     */
+    private final String target;
+
+    public static class Builder {
+        private Logger log = LoggerFactory.getLogger(AgentClient.class);
+        private int maxTries = 1;
+        private String target = null;
+
+        public Builder() {
+        }
+
+        public Builder log(Logger log) {
+            this.log = log;
+            return this;
+        }
+
+        public Builder maxTries(int maxTries) {
+            this.maxTries = maxTries;
+            return this;
+        }
+
+        public Builder target(String target) {
+            this.target = target;
+            return this;
+        }
+
+        public Builder target(String host, int port) {
+            this.target = String.format("%s:%d", host, port);
+            return this;
+        }
+
+        public AgentClient build() {
+            if (target == null) {
+                throw new RuntimeException("You must specify a target.");
+            }
+            return new AgentClient(log, maxTries, target);
+        }
+    }
+
     private AgentClient(Logger log, int maxTries, String target) {
         this.maxTries = maxTries;
         this.target = target;
     }
->>>>>>> 9494bebe
-
-	public String target() {
-		return target;
-	}
-
-	public int maxTries() {
-		return maxTries;
-	}
-
-	private String url(String suffix) {
-		return String.format("http://%s%s", target, suffix);
-	}
-
-<<<<<<< HEAD
-	public AgentStatusResponse status() throws Exception {
-		HttpResponse<AgentStatusResponse> resp =
-				JsonRestServer.<AgentStatusResponse>httpRequest(url("/agent/status"), "GET",
-						null, new TypeReference<AgentStatusResponse>() {
-						}, maxTries);
-		return resp.body();
-	}
-=======
+
+    public String target() {
+        return target;
+    }
+
+    public int maxTries() {
+        return maxTries;
+    }
+
+    private String url(String suffix) {
+        return String.format("http://%s%s", target, suffix);
+    }
+
     public AgentStatusResponse status() throws Exception {
         HttpResponse<AgentStatusResponse> resp =
             JsonRestServer.httpRequest(url("/agent/status"), "GET",
                 null, new TypeReference<AgentStatusResponse>() { }, maxTries);
         return resp.body();
     }
->>>>>>> 9494bebe
-
-	public UptimeResponse uptime() throws Exception {
-		HttpResponse<UptimeResponse> resp =
-				JsonRestServer.httpRequest(url("/agent/uptime"), "GET",
-						null, new TypeReference<UptimeResponse>() {
-						}, maxTries);
-		return resp.body();
-	}
-
-<<<<<<< HEAD
-	public void createWorker(CreateWorkerRequest request) throws Exception {
-		HttpResponse<Empty> resp =
-				JsonRestServer.<Empty>httpRequest(
-						url("/agent/worker/create"), "POST",
-						request, new TypeReference<Empty>() {
-						}, maxTries);
-		resp.body();
-	}
-
-	public void stopWorker(StopWorkerRequest request) throws Exception {
-		HttpResponse<Empty> resp =
-				JsonRestServer.<Empty>httpRequest(url(
-						"/agent/worker/stop"), "PUT",
-						request, new TypeReference<Empty>() {
-						}, maxTries);
-		resp.body();
-	}
-
-	public void destroyWorker(DestroyWorkerRequest request) throws Exception {
-		UriBuilder uriBuilder = UriBuilder.fromPath(url("/agent/worker"));
-		uriBuilder.queryParam("workerId", request.workerId());
-		HttpResponse<Empty> resp =
-				JsonRestServer.<Empty>httpRequest(uriBuilder.build().toString(), "DELETE",
-						null, new TypeReference<Empty>() {
-						}, maxTries);
-		resp.body();
-	}
-
-	public void invokeShutdown() throws Exception {
-		HttpResponse<Empty> resp =
-				JsonRestServer.<Empty>httpRequest(url(
-						"/agent/shutdown"), "PUT",
-						null, new TypeReference<Empty>() {
-						}, maxTries);
-		resp.body();
-	}
-=======
+
+    public UptimeResponse uptime() throws Exception {
+        HttpResponse<UptimeResponse> resp =
+            JsonRestServer.httpRequest(url("/agent/uptime"), "GET",
+                null, new TypeReference<UptimeResponse>() { }, maxTries);
+        return resp.body();
+    }
+
     public void createWorker(CreateWorkerRequest request) throws Exception {
         HttpResponse<Empty> resp =
             JsonRestServer.httpRequest(
@@ -231,159 +170,158 @@
                 null, new TypeReference<Empty>() { }, maxTries);
         resp.body();
     }
->>>>>>> 9494bebe
-
-	private static void addTargetArgument(ArgumentParser parser) {
-		parser.addArgument("--target", "-t")
-				.action(store())
-				.required(true)
-				.type(String.class)
-				.dest("target")
-				.metavar("TARGET")
-				.help("A colon-separated host and port pair.  For example, example.com:8888");
-	}
-
-	private static void addJsonArgument(ArgumentParser parser) {
-		parser.addArgument("--json")
-				.action(storeTrue())
-				.dest("json")
-				.metavar("JSON")
-				.help("Show the full response as JSON.");
-	}
-
-	private static void addWorkerIdArgument(ArgumentParser parser, String help) {
-		parser.addArgument("--workerId")
-				.action(storeTrue())
-				.type(Long.class)
-				.dest("workerId")
-				.metavar("WORKER_ID")
-				.help(help);
-	}
-
-	public static void main(String[] args) throws Exception {
-		ArgumentParser rootParser = ArgumentParsers
-				.newArgumentParser("trogdor-agent-client")
-				.defaultHelp(true)
-				.description("The Trogdor agent client.");
-		Subparsers subParsers = rootParser.addSubparsers().
-				dest("command");
-		Subparser uptimeParser = subParsers.addParser("uptime")
-				.help("Get the agent uptime.");
-		addTargetArgument(uptimeParser);
-		addJsonArgument(uptimeParser);
-		Subparser statusParser = subParsers.addParser("status")
-				.help("Get the agent status.");
-		addTargetArgument(statusParser);
-		addJsonArgument(statusParser);
-		Subparser createWorkerParser = subParsers.addParser("createWorker")
-				.help("Create a new worker.");
-		addTargetArgument(createWorkerParser);
-		addWorkerIdArgument(createWorkerParser, "The worker ID to create.");
-		createWorkerParser.addArgument("--taskId")
-				.action(store())
-				.required(true)
-				.type(String.class)
-				.dest("taskId")
-				.metavar("TASK_ID")
-				.help("The task ID to create.");
-		createWorkerParser.addArgument("--spec", "-s")
-				.action(store())
-				.required(true)
-				.type(String.class)
-				.dest("taskSpec")
-				.metavar("TASK_SPEC")
-				.help("The task spec to create, or a path to a file containing the task spec.");
-		Subparser stopWorkerParser = subParsers.addParser("stopWorker")
-				.help("Stop a worker.");
-		addTargetArgument(stopWorkerParser);
-		addWorkerIdArgument(stopWorkerParser, "The worker ID to stop.");
-		Subparser destroyWorkerParser = subParsers.addParser("destroyWorker")
-				.help("Destroy a worker.");
-		addTargetArgument(destroyWorkerParser);
-		addWorkerIdArgument(destroyWorkerParser, "The worker ID to destroy.");
-		Subparser shutdownParser = subParsers.addParser("shutdown")
-				.help("Shut down the agent.");
-		addTargetArgument(shutdownParser);
-
-		Namespace res = rootParser.parseArgsOrFail(args);
-		String target = res.getString("target");
-		AgentClient client = new Builder().
-				maxTries(3).
-				target(target).
-				build();
-		ZoneOffset localOffset = OffsetDateTime.now().getOffset();
-		switch (res.getString("command")) {
-			case "uptime": {
-				UptimeResponse uptime = client.uptime();
-				if (res.getBoolean("json")) {
-					System.out.println(JsonUtil.toJsonString(uptime));
-				} else {
-					System.out.printf("Agent is running at %s.%n", target);
-					System.out.printf("\tStart time: %s%n",
-							dateString(uptime.serverStartMs(), localOffset));
-					System.out.printf("\tCurrent server time: %s%n",
-							dateString(uptime.nowMs(), localOffset));
-					System.out.printf("\tUptime: %s%n",
-							durationString(uptime.nowMs() - uptime.serverStartMs()));
-				}
-				break;
-			}
-			case "status": {
-				AgentStatusResponse status = client.status();
-				if (res.getBoolean("json")) {
-					System.out.println(JsonUtil.toJsonString(status));
-				} else {
-					System.out.printf("Agent is running at %s.%n", target);
-					System.out.printf("\tStart time: %s%n",
-							dateString(status.serverStartMs(), localOffset));
-					List<List<String>> lines = new ArrayList<>();
-					List<String> header = new ArrayList<>(
-							Arrays.asList("WORKER_ID", "TASK_ID", "STATE", "TASK_TYPE"));
-					lines.add(header);
-					for (Map.Entry<Long, WorkerState> entry : status.workers().entrySet()) {
-						List<String> cols = new ArrayList<>();
-						cols.add(Long.toString(entry.getKey()));
-						cols.add(entry.getValue().taskId());
-						cols.add(entry.getValue().getClass().getSimpleName());
-						cols.add(entry.getValue().spec().getClass().getCanonicalName());
-						lines.add(cols);
-					}
-					System.out.print(StringFormatter.prettyPrintGrid(lines));
-				}
-				break;
-			}
-			case "createWorker": {
-				long workerId = res.getLong("workerId");
-				String taskId = res.getString("taskId");
-				TaskSpec taskSpec = JsonUtil.
-						objectFromCommandLineArgument(res.getString("taskSpec"), TaskSpec.class);
-				CreateWorkerRequest req =
-						new CreateWorkerRequest(workerId, taskId, taskSpec);
-				client.createWorker(req);
-				System.out.printf("Sent CreateWorkerRequest for worker %d%n.", req.workerId());
-				break;
-			}
-			case "stopWorker": {
-				long workerId = res.getLong("workerId");
-				client.stopWorker(new StopWorkerRequest(workerId));
-				System.out.printf("Sent StopWorkerRequest for worker %d%n.", workerId);
-				break;
-			}
-			case "destroyWorker": {
-				long workerId = res.getLong("workerId");
-				client.destroyWorker(new DestroyWorkerRequest(workerId));
-				System.out.printf("Sent DestroyWorkerRequest for worker %d%n.", workerId);
-				break;
-			}
-			case "shutdown": {
-				client.invokeShutdown();
-				System.out.println("Sent ShutdownRequest.");
-				break;
-			}
-			default: {
-				System.out.println("You must choose an action. Type --help for help.");
-				Exit.exit(1);
-			}
-		}
-	}
+
+    private static void addTargetArgument(ArgumentParser parser) {
+        parser.addArgument("--target", "-t")
+            .action(store())
+            .required(true)
+            .type(String.class)
+            .dest("target")
+            .metavar("TARGET")
+            .help("A colon-separated host and port pair.  For example, example.com:8888");
+    }
+
+    private static void addJsonArgument(ArgumentParser parser) {
+        parser.addArgument("--json")
+            .action(storeTrue())
+            .dest("json")
+            .metavar("JSON")
+            .help("Show the full response as JSON.");
+    }
+
+    private static void addWorkerIdArgument(ArgumentParser parser, String help) {
+        parser.addArgument("--workerId")
+            .action(storeTrue())
+            .type(Long.class)
+            .dest("workerId")
+            .metavar("WORKER_ID")
+            .help(help);
+    }
+
+    public static void main(String[] args) throws Exception {
+        ArgumentParser rootParser = ArgumentParsers
+            .newArgumentParser("trogdor-agent-client")
+            .defaultHelp(true)
+            .description("The Trogdor agent client.");
+        Subparsers subParsers = rootParser.addSubparsers().
+            dest("command");
+        Subparser uptimeParser = subParsers.addParser("uptime")
+            .help("Get the agent uptime.");
+        addTargetArgument(uptimeParser);
+        addJsonArgument(uptimeParser);
+        Subparser statusParser = subParsers.addParser("status")
+            .help("Get the agent status.");
+        addTargetArgument(statusParser);
+        addJsonArgument(statusParser);
+        Subparser createWorkerParser = subParsers.addParser("createWorker")
+            .help("Create a new worker.");
+        addTargetArgument(createWorkerParser);
+        addWorkerIdArgument(createWorkerParser, "The worker ID to create.");
+        createWorkerParser.addArgument("--taskId")
+            .action(store())
+            .required(true)
+            .type(String.class)
+            .dest("taskId")
+            .metavar("TASK_ID")
+            .help("The task ID to create.");
+        createWorkerParser.addArgument("--spec", "-s")
+            .action(store())
+            .required(true)
+            .type(String.class)
+            .dest("taskSpec")
+            .metavar("TASK_SPEC")
+            .help("The task spec to create, or a path to a file containing the task spec.");
+        Subparser stopWorkerParser = subParsers.addParser("stopWorker")
+            .help("Stop a worker.");
+        addTargetArgument(stopWorkerParser);
+        addWorkerIdArgument(stopWorkerParser, "The worker ID to stop.");
+        Subparser destroyWorkerParser = subParsers.addParser("destroyWorker")
+            .help("Destroy a worker.");
+        addTargetArgument(destroyWorkerParser);
+        addWorkerIdArgument(destroyWorkerParser, "The worker ID to destroy.");
+        Subparser shutdownParser = subParsers.addParser("shutdown")
+            .help("Shut down the agent.");
+        addTargetArgument(shutdownParser);
+
+        Namespace res = rootParser.parseArgsOrFail(args);
+        String target = res.getString("target");
+        AgentClient client = new Builder().
+            maxTries(3).
+            target(target).
+            build();
+        ZoneOffset localOffset = OffsetDateTime.now().getOffset();
+        switch (res.getString("command")) {
+            case "uptime": {
+                UptimeResponse uptime = client.uptime();
+                if (res.getBoolean("json")) {
+                    System.out.println(JsonUtil.toJsonString(uptime));
+                } else {
+                    System.out.printf("Agent is running at %s.%n", target);
+                    System.out.printf("\tStart time: %s%n",
+                        dateString(uptime.serverStartMs(), localOffset));
+                    System.out.printf("\tCurrent server time: %s%n",
+                        dateString(uptime.nowMs(), localOffset));
+                    System.out.printf("\tUptime: %s%n",
+                        durationString(uptime.nowMs() - uptime.serverStartMs()));
+                }
+                break;
+            }
+            case "status": {
+                AgentStatusResponse status = client.status();
+                if (res.getBoolean("json")) {
+                    System.out.println(JsonUtil.toJsonString(status));
+                } else {
+                    System.out.printf("Agent is running at %s.%n", target);
+                    System.out.printf("\tStart time: %s%n",
+                        dateString(status.serverStartMs(), localOffset));
+                    List<List<String>> lines = new ArrayList<>();
+                    List<String> header = new ArrayList<>(
+                        Arrays.asList("WORKER_ID", "TASK_ID", "STATE", "TASK_TYPE"));
+                    lines.add(header);
+                    for (Map.Entry<Long, WorkerState> entry : status.workers().entrySet()) {
+                        List<String> cols = new ArrayList<>();
+                        cols.add(Long.toString(entry.getKey()));
+                        cols.add(entry.getValue().taskId());
+                        cols.add(entry.getValue().getClass().getSimpleName());
+                        cols.add(entry.getValue().spec().getClass().getCanonicalName());
+                        lines.add(cols);
+                    }
+                    System.out.print(StringFormatter.prettyPrintGrid(lines));
+                }
+                break;
+            }
+            case "createWorker": {
+                long workerId = res.getLong("workerId");
+                String taskId = res.getString("taskId");
+                TaskSpec taskSpec = JsonUtil.
+                    objectFromCommandLineArgument(res.getString("taskSpec"), TaskSpec.class);
+                CreateWorkerRequest req =
+                    new CreateWorkerRequest(workerId, taskId, taskSpec);
+                client.createWorker(req);
+                System.out.printf("Sent CreateWorkerRequest for worker %d%n.", req.workerId());
+                break;
+            }
+            case "stopWorker": {
+                long workerId = res.getLong("workerId");
+                client.stopWorker(new StopWorkerRequest(workerId));
+                System.out.printf("Sent StopWorkerRequest for worker %d%n.", workerId);
+                break;
+            }
+            case "destroyWorker": {
+                long workerId = res.getLong("workerId");
+                client.destroyWorker(new DestroyWorkerRequest(workerId));
+                System.out.printf("Sent DestroyWorkerRequest for worker %d%n.", workerId);
+                break;
+            }
+            case "shutdown": {
+                client.invokeShutdown();
+                System.out.println("Sent ShutdownRequest.");
+                break;
+            }
+            default: {
+                System.out.println("You must choose an action. Type --help for help.");
+                Exit.exit(1);
+            }
+        }
+    }
 }