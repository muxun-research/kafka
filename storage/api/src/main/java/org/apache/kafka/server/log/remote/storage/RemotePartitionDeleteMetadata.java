/*
 * Licensed to the Apache Software Foundation (ASF) under one or more
 * contributor license agreements. See the NOTICE file distributed with
 * this work for additional information regarding copyright ownership.
 * The ASF licenses this file to You under the Apache License, Version 2.0
 * (the "License"); you may not use this file except in compliance with
 * the License. You may obtain a copy of the License at
 *
 *    http://www.apache.org/licenses/LICENSE-2.0
 *
 * Unless required by applicable law or agreed to in writing, software
 * distributed under the License is distributed on an "AS IS" BASIS,
 * WITHOUT WARRANTIES OR CONDITIONS OF ANY KIND, either express or implied.
 * See the License for the specific language governing permissions and
 * limitations under the License.
 */
package org.apache.kafka.server.log.remote.storage;

import org.apache.kafka.common.TopicIdPartition;
import org.apache.kafka.common.annotation.InterfaceStability;

import java.util.Objects;

/**
 * This class represents the metadata about the remote partition. It can be created/updated with {@link RemoteLogMetadataManager#putRemotePartitionDeleteMetadata(RemotePartitionDeleteMetadata)}.
 * Possible state transitions are mentioned at {@link RemotePartitionDeleteState}.
 */
@InterfaceStability.Evolving
public class RemotePartitionDeleteMetadata extends RemoteLogMetadata {

<<<<<<< HEAD
	private final TopicIdPartition topicIdPartition;
	private final RemotePartitionDeleteState state;
	private final long eventTimestamp;
	private final int brokerId;

	/**
	 * @param topicIdPartition
	 * @param state
	 * @param eventTimestamp
	 * @param brokerId
	 */
	public RemotePartitionDeleteMetadata(TopicIdPartition topicIdPartition,
										 RemotePartitionDeleteState state,
										 long eventTimestamp,
										 int brokerId) {
		this.topicIdPartition = Objects.requireNonNull(topicIdPartition);
		this.state = Objects.requireNonNull(state);
		this.eventTimestamp = eventTimestamp;
		this.brokerId = brokerId;
	}
=======
    private final TopicIdPartition topicIdPartition;
    private final RemotePartitionDeleteState state;

    /**
     * Creates an instance of this class with the given metadata.
     *
     * @param topicIdPartition topic partition for which this event is meant for.
     * @param state            State of the remote topic partition.
     * @param eventTimestampMs Epoch time in milli seconds at which this event is occurred.
     * @param brokerId         Id of the broker in which this event is raised.
     */
    public RemotePartitionDeleteMetadata(TopicIdPartition topicIdPartition,
                                         RemotePartitionDeleteState state,
                                         long eventTimestampMs,
                                         int brokerId) {
        super(brokerId, eventTimestampMs);
        this.topicIdPartition = Objects.requireNonNull(topicIdPartition);
        this.state = Objects.requireNonNull(state);
    }
>>>>>>> 15418db6

	/**
	 * @return TopicIdPartition for which this event is meant for.
	 */
	public TopicIdPartition topicIdPartition() {
		return topicIdPartition;
	}

	/**
	 * It represents the state of the remote partition. It can be one of the values of {@link RemotePartitionDeleteState}.
	 */
	public RemotePartitionDeleteState state() {
		return state;
	}

<<<<<<< HEAD
	/**
	 * @return Epoch time at which this event is occurred.
	 */
	public long eventTimestamp() {
		return eventTimestamp;
	}

	/**
	 * @return broker id from which this event is generated.
	 */
	public int brokerId() {
		return brokerId;
	}

	@Override
	public String toString() {
		return "RemotePartitionDeleteMetadata{" +
				"topicPartition=" + topicIdPartition +
				", state=" + state +
				", eventTimestamp=" + eventTimestamp +
				", brokerId=" + brokerId +
				'}';
	}

	@Override
	public boolean equals(Object o) {
		if (this == o) {
			return true;
		}
		if (o == null || getClass() != o.getClass()) {
			return false;
		}
		RemotePartitionDeleteMetadata that = (RemotePartitionDeleteMetadata) o;
		return eventTimestamp == that.eventTimestamp &&
				brokerId == that.brokerId &&
				Objects.equals(topicIdPartition, that.topicIdPartition) &&
				state == that.state;
	}

	@Override
	public int hashCode() {
		return Objects.hash(topicIdPartition, state, eventTimestamp, brokerId);
	}
=======
    @Override
    public String toString() {
        return "RemotePartitionDeleteMetadata{" +
               "topicPartition=" + topicIdPartition +
               ", state=" + state +
               ", eventTimestampMs=" + eventTimestampMs() +
               ", brokerId=" + brokerId() +
               '}';
    }

    @Override
    public boolean equals(Object o) {
        if (this == o) {
            return true;
        }
        if (o == null || getClass() != o.getClass()) {
            return false;
        }
        RemotePartitionDeleteMetadata that = (RemotePartitionDeleteMetadata) o;
        return Objects.equals(topicIdPartition, that.topicIdPartition) &&
                state == that.state &&
                eventTimestampMs() == that.eventTimestampMs() &&
                brokerId() == that.brokerId();
    }

    @Override
    public int hashCode() {
        return Objects.hash(topicIdPartition, state, eventTimestampMs(), brokerId());
    }
>>>>>>> 15418db6
}<|MERGE_RESOLUTION|>--- conflicted
+++ resolved
@@ -28,116 +28,39 @@
 @InterfaceStability.Evolving
 public class RemotePartitionDeleteMetadata extends RemoteLogMetadata {
 
-<<<<<<< HEAD
-	private final TopicIdPartition topicIdPartition;
-	private final RemotePartitionDeleteState state;
-	private final long eventTimestamp;
-	private final int brokerId;
-
-	/**
-	 * @param topicIdPartition
-	 * @param state
-	 * @param eventTimestamp
-	 * @param brokerId
-	 */
-	public RemotePartitionDeleteMetadata(TopicIdPartition topicIdPartition,
-										 RemotePartitionDeleteState state,
-										 long eventTimestamp,
-										 int brokerId) {
-		this.topicIdPartition = Objects.requireNonNull(topicIdPartition);
-		this.state = Objects.requireNonNull(state);
-		this.eventTimestamp = eventTimestamp;
-		this.brokerId = brokerId;
-	}
-=======
     private final TopicIdPartition topicIdPartition;
     private final RemotePartitionDeleteState state;
 
     /**
      * Creates an instance of this class with the given metadata.
-     *
      * @param topicIdPartition topic partition for which this event is meant for.
      * @param state            State of the remote topic partition.
      * @param eventTimestampMs Epoch time in milli seconds at which this event is occurred.
      * @param brokerId         Id of the broker in which this event is raised.
      */
-    public RemotePartitionDeleteMetadata(TopicIdPartition topicIdPartition,
-                                         RemotePartitionDeleteState state,
-                                         long eventTimestampMs,
-                                         int brokerId) {
+    public RemotePartitionDeleteMetadata(TopicIdPartition topicIdPartition, RemotePartitionDeleteState state, long eventTimestampMs, int brokerId) {
         super(brokerId, eventTimestampMs);
         this.topicIdPartition = Objects.requireNonNull(topicIdPartition);
         this.state = Objects.requireNonNull(state);
     }
->>>>>>> 15418db6
 
-	/**
-	 * @return TopicIdPartition for which this event is meant for.
-	 */
-	public TopicIdPartition topicIdPartition() {
-		return topicIdPartition;
-	}
+    /**
+     * @return TopicIdPartition for which this event is meant for.
+     */
+    public TopicIdPartition topicIdPartition() {
+        return topicIdPartition;
+    }
 
-	/**
-	 * It represents the state of the remote partition. It can be one of the values of {@link RemotePartitionDeleteState}.
-	 */
-	public RemotePartitionDeleteState state() {
-		return state;
-	}
+    /**
+     * It represents the state of the remote partition. It can be one of the values of {@link RemotePartitionDeleteState}.
+     */
+    public RemotePartitionDeleteState state() {
+        return state;
+    }
 
-<<<<<<< HEAD
-	/**
-	 * @return Epoch time at which this event is occurred.
-	 */
-	public long eventTimestamp() {
-		return eventTimestamp;
-	}
-
-	/**
-	 * @return broker id from which this event is generated.
-	 */
-	public int brokerId() {
-		return brokerId;
-	}
-
-	@Override
-	public String toString() {
-		return "RemotePartitionDeleteMetadata{" +
-				"topicPartition=" + topicIdPartition +
-				", state=" + state +
-				", eventTimestamp=" + eventTimestamp +
-				", brokerId=" + brokerId +
-				'}';
-	}
-
-	@Override
-	public boolean equals(Object o) {
-		if (this == o) {
-			return true;
-		}
-		if (o == null || getClass() != o.getClass()) {
-			return false;
-		}
-		RemotePartitionDeleteMetadata that = (RemotePartitionDeleteMetadata) o;
-		return eventTimestamp == that.eventTimestamp &&
-				brokerId == that.brokerId &&
-				Objects.equals(topicIdPartition, that.topicIdPartition) &&
-				state == that.state;
-	}
-
-	@Override
-	public int hashCode() {
-		return Objects.hash(topicIdPartition, state, eventTimestamp, brokerId);
-	}
-=======
     @Override
     public String toString() {
-        return "RemotePartitionDeleteMetadata{" +
-               "topicPartition=" + topicIdPartition +
-               ", state=" + state +
-               ", eventTimestampMs=" + eventTimestampMs() +
-               ", brokerId=" + brokerId() +
-               '}';
+        return "RemotePartitionDeleteMetadata{" + "topicPartition=" + topicIdPartition + ", state=" + state + ", eventTimestampMs=" + eventTimestampMs() + ", brokerId=" + brokerId() + '}';
     }
 
     @Override
@@ -149,15 +72,11 @@
             return false;
         }
         RemotePartitionDeleteMetadata that = (RemotePartitionDeleteMetadata) o;
-        return Objects.equals(topicIdPartition, that.topicIdPartition) &&
-                state == that.state &&
-                eventTimestampMs() == that.eventTimestampMs() &&
-                brokerId() == that.brokerId();
+        return Objects.equals(topicIdPartition, that.topicIdPartition) && state == that.state && eventTimestampMs() == that.eventTimestampMs() && brokerId() == that.brokerId();
     }
 
     @Override
     public int hashCode() {
         return Objects.hash(topicIdPartition, state, eventTimestampMs(), brokerId());
     }
->>>>>>> 15418db6
 }