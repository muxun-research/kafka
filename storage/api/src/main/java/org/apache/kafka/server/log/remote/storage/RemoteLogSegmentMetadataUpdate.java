/*
 * Licensed to the Apache Software Foundation (ASF) under one or more
 * contributor license agreements. See the NOTICE file distributed with
 * this work for additional information regarding copyright ownership.
 * The ASF licenses this file to You under the Apache License, Version 2.0
 * (the "License"); you may not use this file except in compliance with
 * the License. You may obtain a copy of the License at
 *
 *    http://www.apache.org/licenses/LICENSE-2.0
 *
 * Unless required by applicable law or agreed to in writing, software
 * distributed under the License is distributed on an "AS IS" BASIS,
 * WITHOUT WARRANTIES OR CONDITIONS OF ANY KIND, either express or implied.
 * See the License for the specific language governing permissions and
 * limitations under the License.
 */
package org.apache.kafka.server.log.remote.storage;

import org.apache.kafka.common.TopicIdPartition;
import org.apache.kafka.common.annotation.InterfaceStability;
import org.apache.kafka.server.log.remote.storage.RemoteLogSegmentMetadata.CustomMetadata;

import java.util.Objects;
import java.util.Optional;

/**
 * It describes the metadata update about the log segment in the remote storage. This is currently used to update the
 * state of the remote log segment by using {@link RemoteLogMetadataManager#updateRemoteLogSegmentMetadata(RemoteLogSegmentMetadataUpdate)}.
 * This also includes the timestamp of this event.
 */
@InterfaceStability.Evolving
public class RemoteLogSegmentMetadataUpdate extends RemoteLogMetadata {

    /**
     * Universally unique remote log segment id.
     */
    private final RemoteLogSegmentId remoteLogSegmentId;

    /**
     * Custom metadata.
     */
    private final Optional<CustomMetadata> customMetadata;

    /**
     * It indicates the state in which the action is executed on this segment.
     */
    private final RemoteLogSegmentState state;

    /**
     * @param remoteLogSegmentId Universally unique remote log segment id.
     * @param eventTimestampMs   Epoch time in milli seconds at which the remote log segment is copied to the remote tier storage.
     * @param customMetadata     Custom metadata.
     * @param state              State of the remote log segment.
     * @param brokerId           Broker id from which this event is generated.
     */
<<<<<<< HEAD
    public RemoteLogSegmentMetadataUpdate(RemoteLogSegmentId remoteLogSegmentId, long eventTimestampMs, RemoteLogSegmentState state, int brokerId) {
=======
    public RemoteLogSegmentMetadataUpdate(RemoteLogSegmentId remoteLogSegmentId, long eventTimestampMs,
                                          Optional<CustomMetadata> customMetadata,
                                          RemoteLogSegmentState state,
                                          int brokerId) {
>>>>>>> 9494bebe
        super(brokerId, eventTimestampMs);
        this.remoteLogSegmentId = Objects.requireNonNull(remoteLogSegmentId, "remoteLogSegmentId can not be null");
        this.customMetadata = Objects.requireNonNull(customMetadata, "customMetadata can not be null");
        this.state = Objects.requireNonNull(state, "state can not be null");
    }

    /**
     * @return Universally unique id of this remote log segment.
     */
    public RemoteLogSegmentId remoteLogSegmentId() {
        return remoteLogSegmentId;
    }

    /**
     * @return Custom metadata.
     */
    public Optional<CustomMetadata> customMetadata() {
        return customMetadata;
    }

    /**
     * It represents the state of the remote log segment. It can be one of the values of {@link RemoteLogSegmentState}.
     */
    public RemoteLogSegmentState state() {
        return state;
    }

    @Override
    public TopicIdPartition topicIdPartition() {
        return remoteLogSegmentId.topicIdPartition();
    }

    @Override
    public boolean equals(Object o) {
        if (this == o) {
            return true;
        }
        if (o == null || getClass() != o.getClass()) {
            return false;
        }
        RemoteLogSegmentMetadataUpdate that = (RemoteLogSegmentMetadataUpdate) o;
<<<<<<< HEAD
        return Objects.equals(remoteLogSegmentId, that.remoteLogSegmentId) && state == that.state && eventTimestampMs() == that.eventTimestampMs() && brokerId() == that.brokerId();
=======
        return Objects.equals(remoteLogSegmentId, that.remoteLogSegmentId) &&
               Objects.equals(customMetadata, that.customMetadata) &&
               state == that.state &&
               eventTimestampMs() == that.eventTimestampMs() &&
               brokerId() == that.brokerId();
>>>>>>> 9494bebe
    }

    @Override
    public int hashCode() {
        return Objects.hash(remoteLogSegmentId, customMetadata, state, eventTimestampMs(), brokerId());
    }

    @Override
    public String toString() {
<<<<<<< HEAD
        return "RemoteLogSegmentMetadataUpdate{" + "remoteLogSegmentId=" + remoteLogSegmentId + ", state=" + state + ", eventTimestampMs=" + eventTimestampMs() + ", brokerId=" + brokerId() + '}';
=======
        return "RemoteLogSegmentMetadataUpdate{" +
               "remoteLogSegmentId=" + remoteLogSegmentId +
               ", customMetadata=" + customMetadata +
               ", state=" + state +
               ", eventTimestampMs=" + eventTimestampMs() +
               ", brokerId=" + brokerId() +
               '}';
>>>>>>> 9494bebe
    }
}<|MERGE_RESOLUTION|>--- conflicted
+++ resolved
@@ -53,14 +53,10 @@
      * @param state              State of the remote log segment.
      * @param brokerId           Broker id from which this event is generated.
      */
-<<<<<<< HEAD
-    public RemoteLogSegmentMetadataUpdate(RemoteLogSegmentId remoteLogSegmentId, long eventTimestampMs, RemoteLogSegmentState state, int brokerId) {
-=======
     public RemoteLogSegmentMetadataUpdate(RemoteLogSegmentId remoteLogSegmentId, long eventTimestampMs,
                                           Optional<CustomMetadata> customMetadata,
                                           RemoteLogSegmentState state,
                                           int brokerId) {
->>>>>>> 9494bebe
         super(brokerId, eventTimestampMs);
         this.remoteLogSegmentId = Objects.requireNonNull(remoteLogSegmentId, "remoteLogSegmentId can not be null");
         this.customMetadata = Objects.requireNonNull(customMetadata, "customMetadata can not be null");
@@ -102,15 +98,11 @@
             return false;
         }
         RemoteLogSegmentMetadataUpdate that = (RemoteLogSegmentMetadataUpdate) o;
-<<<<<<< HEAD
-        return Objects.equals(remoteLogSegmentId, that.remoteLogSegmentId) && state == that.state && eventTimestampMs() == that.eventTimestampMs() && brokerId() == that.brokerId();
-=======
         return Objects.equals(remoteLogSegmentId, that.remoteLogSegmentId) &&
                Objects.equals(customMetadata, that.customMetadata) &&
                state == that.state &&
                eventTimestampMs() == that.eventTimestampMs() &&
                brokerId() == that.brokerId();
->>>>>>> 9494bebe
     }
 
     @Override
@@ -120,9 +112,6 @@
 
     @Override
     public String toString() {
-<<<<<<< HEAD
-        return "RemoteLogSegmentMetadataUpdate{" + "remoteLogSegmentId=" + remoteLogSegmentId + ", state=" + state + ", eventTimestampMs=" + eventTimestampMs() + ", brokerId=" + brokerId() + '}';
-=======
         return "RemoteLogSegmentMetadataUpdate{" +
                "remoteLogSegmentId=" + remoteLogSegmentId +
                ", customMetadata=" + customMetadata +
@@ -130,6 +119,5 @@
                ", eventTimestampMs=" + eventTimestampMs() +
                ", brokerId=" + brokerId() +
                '}';
->>>>>>> 9494bebe
     }
 }