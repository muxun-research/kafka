--- conflicted
+++ resolved
@@ -31,37 +31,6 @@
 @InterfaceStability.Evolving
 public class LogSegmentData {
 
-<<<<<<< HEAD
-	private final Path logSegment;
-	private final Path offsetIndex;
-	private final Path timeIndex;
-	private final Path txnIndex;
-	private final Path producerSnapshotIndex;
-	private final ByteBuffer leaderEpochIndex;
-
-	/**
-	 * Creates a LogSegmentData instance with data and indexes.
-	 * @param logSegment            actual log segment file
-	 * @param offsetIndex           offset index file
-	 * @param timeIndex             time index file
-	 * @param txnIndex              transaction index file
-	 * @param producerSnapshotIndex producer snapshot until this segment
-	 * @param leaderEpochIndex      leader-epoch-index until this segment
-	 */
-	public LogSegmentData(Path logSegment,
-						  Path offsetIndex,
-						  Path timeIndex,
-						  Path txnIndex,
-						  Path producerSnapshotIndex,
-						  ByteBuffer leaderEpochIndex) {
-		this.logSegment = Objects.requireNonNull(logSegment, "logSegment can not be null");
-		this.offsetIndex = Objects.requireNonNull(offsetIndex, "offsetIndex can not be null");
-		this.timeIndex = Objects.requireNonNull(timeIndex, "timeIndex can not be null");
-		this.txnIndex = Objects.requireNonNull(txnIndex, "txnIndex can not be null");
-		this.producerSnapshotIndex = Objects.requireNonNull(producerSnapshotIndex, "producerSnapshotIndex can not be null");
-		this.leaderEpochIndex = Objects.requireNonNull(leaderEpochIndex, "leaderEpochIndex can not be null");
-	}
-=======
     private final Path logSegment;
     private final Path offsetIndex;
     private final Path timeIndex;
@@ -71,7 +40,6 @@
 
     /**
      * Creates a LogSegmentData instance with data and indexes.
-     *
      * @param logSegment            actual log segment file
      * @param offsetIndex           offset index file
      * @param timeIndex             time index file
@@ -79,12 +47,7 @@
      * @param producerSnapshotIndex producer snapshot until this segment
      * @param leaderEpochIndex      leader-epoch-index until this segment
      */
-    public LogSegmentData(Path logSegment,
-                          Path offsetIndex,
-                          Path timeIndex,
-                          Optional<Path> transactionIndex,
-                          Path producerSnapshotIndex,
-                          ByteBuffer leaderEpochIndex) {
+    public LogSegmentData(Path logSegment, Path offsetIndex, Path timeIndex, Optional<Path> transactionIndex, Path producerSnapshotIndex, ByteBuffer leaderEpochIndex) {
         this.logSegment = Objects.requireNonNull(logSegment, "logSegment can not be null");
         this.offsetIndex = Objects.requireNonNull(offsetIndex, "offsetIndex can not be null");
         this.timeIndex = Objects.requireNonNull(timeIndex, "timeIndex can not be null");
@@ -92,94 +55,49 @@
         this.producerSnapshotIndex = Objects.requireNonNull(producerSnapshotIndex, "producerSnapshotIndex can not be null");
         this.leaderEpochIndex = Objects.requireNonNull(leaderEpochIndex, "leaderEpochIndex can not be null");
     }
->>>>>>> 15418db6
 
-	/**
-	 * @return Log segment file of this segment.
-	 */
-	public Path logSegment() {
-		return logSegment;
-	}
+    /**
+     * @return Log segment file of this segment.
+     */
+    public Path logSegment() {
+        return logSegment;
+    }
 
-	/**
-	 * @return Offset index file.
-	 */
-	public Path offsetIndex() {
-		return offsetIndex;
-	}
+    /**
+     * @return Offset index file.
+     */
+    public Path offsetIndex() {
+        return offsetIndex;
+    }
 
-	/**
-	 * @return Time index file of this segment.
-	 */
-	public Path timeIndex() {
-		return timeIndex;
-	}
+    /**
+     * @return Time index file of this segment.
+     */
+    public Path timeIndex() {
+        return timeIndex;
+    }
 
-<<<<<<< HEAD
-	/**
-	 * @return Transaction index file of this segment.
-	 */
-	public Path txnIndex() {
-		return txnIndex;
-	}
-=======
     /**
      * @return Transaction index file of this segment if it exists.
      */
     public Optional<Path> transactionIndex() {
         return transactionIndex;
     }
->>>>>>> 15418db6
 
-	/**
-	 * @return Producer snapshot file until this segment.
-	 */
-	public Path producerSnapshotIndex() {
-		return producerSnapshotIndex;
-	}
+    /**
+     * @return Producer snapshot file until this segment.
+     */
+    public Path producerSnapshotIndex() {
+        return producerSnapshotIndex;
+    }
 
-	/**
-	 * @return Leader epoch index until this segment.
-	 */
-	public ByteBuffer leaderEpochIndex() {
-		return leaderEpochIndex;
-	}
+    /**
+     * @return Leader epoch index until this segment.
+     */
+    public ByteBuffer leaderEpochIndex() {
+        return leaderEpochIndex;
+    }
 
-<<<<<<< HEAD
-	@Override
-	public boolean equals(Object o) {
-		if (this == o) {
-			return true;
-		}
-		if (o == null || getClass() != o.getClass()) {
-			return false;
-		}
-		LogSegmentData that = (LogSegmentData) o;
-		return Objects.equals(logSegment, that.logSegment) &&
-				Objects.equals(offsetIndex, that.offsetIndex) &&
-				Objects.equals(timeIndex, that.timeIndex) &&
-				Objects.equals(txnIndex, that.txnIndex) &&
-				Objects.equals(producerSnapshotIndex, that.producerSnapshotIndex) &&
-				Objects.equals(leaderEpochIndex, that.leaderEpochIndex);
-	}
-
-	@Override
-	public int hashCode() {
-		return Objects.hash(logSegment, offsetIndex, timeIndex, txnIndex, producerSnapshotIndex, leaderEpochIndex);
-	}
-
-	@Override
-	public String toString() {
-		return "LogSegmentData{" +
-				"logSegment=" + logSegment +
-				", offsetIndex=" + offsetIndex +
-				", timeIndex=" + timeIndex +
-				", txnIndex=" + txnIndex +
-				", producerSnapshotIndex=" + producerSnapshotIndex +
-				", leaderEpochIndex=" + leaderEpochIndex +
-				'}';
-	}
-=======
     @Override
     public boolean equals(Object o) {
         if (this == o) {
@@ -189,12 +107,7 @@
             return false;
         }
         LogSegmentData that = (LogSegmentData) o;
-        return Objects.equals(logSegment, that.logSegment) &&
-               Objects.equals(offsetIndex, that.offsetIndex) &&
-               Objects.equals(timeIndex, that.timeIndex) &&
-               Objects.equals(transactionIndex, that.transactionIndex) &&
-               Objects.equals(producerSnapshotIndex, that.producerSnapshotIndex) &&
-               Objects.equals(leaderEpochIndex, that.leaderEpochIndex);
+        return Objects.equals(logSegment, that.logSegment) && Objects.equals(offsetIndex, that.offsetIndex) && Objects.equals(timeIndex, that.timeIndex) && Objects.equals(transactionIndex, that.transactionIndex) && Objects.equals(producerSnapshotIndex, that.producerSnapshotIndex) && Objects.equals(leaderEpochIndex, that.leaderEpochIndex);
     }
 
     @Override
@@ -204,14 +117,6 @@
 
     @Override
     public String toString() {
-        return "LogSegmentData{" +
-               "logSegment=" + logSegment +
-               ", offsetIndex=" + offsetIndex +
-               ", timeIndex=" + timeIndex +
-               ", txnIndex=" + transactionIndex +
-               ", producerSnapshotIndex=" + producerSnapshotIndex +
-               ", leaderEpochIndex=" + leaderEpochIndex +
-               '}';
+        return "LogSegmentData{" + "logSegment=" + logSegment + ", offsetIndex=" + offsetIndex + ", timeIndex=" + timeIndex + ", txnIndex=" + transactionIndex + ", producerSnapshotIndex=" + producerSnapshotIndex + ", leaderEpochIndex=" + leaderEpochIndex + '}';
     }
->>>>>>> 15418db6
 }