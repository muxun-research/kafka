--- conflicted
+++ resolved
@@ -38,102 +38,36 @@
 @InterfaceStability.Evolving
 public interface RemoteStorageManager extends Configurable, Closeable {
 
-	/**
-	 * Type of the index file.
-	 */
-	enum IndexType {
-		/**
-		 * Represents offset index.
-		 */
-		OFFSET,
+    /**
+     * Type of the index file.
+     */
+    enum IndexType {
+        /**
+         * Represents offset index.
+         */
+        OFFSET,
 
-		/**
-		 * Represents timestamp index.
-		 */
-		TIMESTAMP,
+        /**
+         * Represents timestamp index.
+         */
+        TIMESTAMP,
 
-		/**
-		 * Represents producer snapshot index.
-		 */
-		PRODUCER_SNAPSHOT,
+        /**
+         * Represents producer snapshot index.
+         */
+        PRODUCER_SNAPSHOT,
 
-		/**
-		 * Represents transaction index.
-		 */
-		TRANSACTION,
+        /**
+         * Represents transaction index.
+         */
+        TRANSACTION,
 
-		/**
-		 * Represents leader epoch index.
-		 */
-		LEADER_EPOCH,
-	}
+        /**
+         * Represents leader epoch index.
+         */
+        LEADER_EPOCH,
+    }
 
-<<<<<<< HEAD
-	/**
-	 * Copies the given {@link LogSegmentData} provided for the given {@code remoteLogSegmentMetadata}. This includes
-	 * log segment and its auxiliary indexes like offset index, time index, transaction index, leader epoch index, and
-	 * producer snapshot index.
-	 * <p>
-	 * Invoker of this API should always send a unique id as part of {@link RemoteLogSegmentMetadata#remoteLogSegmentId()}
-	 * even when it retries to invoke this method for the same log segment data.
-	 * @param remoteLogSegmentMetadata metadata about the remote log segment.
-	 * @param logSegmentData           data to be copied to tiered storage.
-	 * @throws RemoteStorageException if there are any errors in storing the data of the segment.
-	 */
-	void copyLogSegmentData(RemoteLogSegmentMetadata remoteLogSegmentMetadata,
-							LogSegmentData logSegmentData)
-			throws RemoteStorageException;
-
-	/**
-	 * Returns the remote log segment data file/object as InputStream for the given {@link RemoteLogSegmentMetadata}
-	 * starting from the given startPosition. The stream will end at the end of the remote log segment data file/object.
-	 * @param remoteLogSegmentMetadata metadata about the remote log segment.
-	 * @param startPosition            start position of log segment to be read, inclusive.
-	 * @return input stream of the requested log segment data.
-	 * @throws RemoteStorageException          if there are any errors while fetching the desired segment.
-	 * @throws RemoteResourceNotFoundException when there are no resources associated with the given remoteLogSegmentMetadata.
-	 */
-	InputStream fetchLogSegment(RemoteLogSegmentMetadata remoteLogSegmentMetadata,
-								int startPosition) throws RemoteStorageException;
-
-	/**
-	 * Returns the remote log segment data file/object as InputStream for the given {@link RemoteLogSegmentMetadata}
-	 * starting from the given startPosition. The stream will end at the smaller of endPosition and the end of the
-	 * remote log segment data file/object.
-	 * @param remoteLogSegmentMetadata metadata about the remote log segment.
-	 * @param startPosition            start position of log segment to be read, inclusive.
-	 * @param endPosition              end position of log segment to be read, inclusive.
-	 * @return input stream of the requested log segment data.
-	 * @throws RemoteStorageException          if there are any errors while fetching the desired segment.
-	 * @throws RemoteResourceNotFoundException when there are no resources associated with the given remoteLogSegmentMetadata.
-	 */
-	InputStream fetchLogSegment(RemoteLogSegmentMetadata remoteLogSegmentMetadata,
-								int startPosition,
-								int endPosition) throws RemoteStorageException;
-
-	/**
-	 * Returns the index for the respective log segment of {@link RemoteLogSegmentMetadata}.
-	 * @param remoteLogSegmentMetadata metadata about the remote log segment.
-	 * @param indexType                type of the index to be fetched for the segment.
-	 * @return input stream of the requested index.
-	 * @throws RemoteStorageException          if there are any errors while fetching the index.
-	 * @throws RemoteResourceNotFoundException when there are no resources associated with the given remoteLogSegmentMetadata.
-	 */
-	InputStream fetchIndex(RemoteLogSegmentMetadata remoteLogSegmentMetadata,
-						   IndexType indexType) throws RemoteStorageException;
-
-	/**
-	 * Deletes the resources associated with the given {@code remoteLogSegmentMetadata}. Deletion is considered as
-	 * successful if this call returns successfully without any errors. It will throw {@link RemoteStorageException} if
-	 * there are any errors in deleting the file.
-	 * <p>
-	 * @param remoteLogSegmentMetadata metadata about the remote log segment to be deleted.
-	 * @throws RemoteResourceNotFoundException if the requested resource is not found
-	 * @throws RemoteStorageException          if there are any storage related errors occurred.
-	 * @throws RemoteResourceNotFoundException when there are no resources associated with the given remoteLogSegmentMetadata.
-	 */
-	void deleteLogSegmentData(RemoteLogSegmentMetadata remoteLogSegmentMetadata) throws RemoteStorageException;
-=======
     /**
      * Copies the given {@link LogSegmentData} provided for the given {@code remoteLogSegmentMetadata}. This includes
      * log segment and its auxiliary indexes like offset index, time index, transaction index, leader epoch index, and
@@ -144,33 +78,27 @@
      * <p>
      * This operation is expected to be idempotent. If a copy operation is retried and there is existing content already written,
      * it should be overwritten, and do not throw {@link RemoteStorageException}
-     *
      * @param remoteLogSegmentMetadata metadata about the remote log segment.
      * @param logSegmentData           data to be copied to tiered storage.
      * @throws RemoteStorageException if there are any errors in storing the data of the segment.
      */
-    void copyLogSegmentData(RemoteLogSegmentMetadata remoteLogSegmentMetadata,
-                            LogSegmentData logSegmentData)
-            throws RemoteStorageException;
+    void copyLogSegmentData(RemoteLogSegmentMetadata remoteLogSegmentMetadata, LogSegmentData logSegmentData) throws RemoteStorageException;
 
     /**
      * Returns the remote log segment data file/object as InputStream for the given {@link RemoteLogSegmentMetadata}
      * starting from the given startPosition. The stream will end at the end of the remote log segment data file/object.
-     *
      * @param remoteLogSegmentMetadata metadata about the remote log segment.
      * @param startPosition            start position of log segment to be read, inclusive.
      * @return input stream of the requested log segment data.
      * @throws RemoteStorageException          if there are any errors while fetching the desired segment.
      * @throws RemoteResourceNotFoundException the requested log segment is not found in the remote storage.
      */
-    InputStream fetchLogSegment(RemoteLogSegmentMetadata remoteLogSegmentMetadata,
-                                int startPosition) throws RemoteStorageException;
+    InputStream fetchLogSegment(RemoteLogSegmentMetadata remoteLogSegmentMetadata, int startPosition) throws RemoteStorageException;
 
     /**
      * Returns the remote log segment data file/object as InputStream for the given {@link RemoteLogSegmentMetadata}
      * starting from the given startPosition. The stream will end at the smaller of endPosition and the end of the
      * remote log segment data file/object.
-     *
      * @param remoteLogSegmentMetadata metadata about the remote log segment.
      * @param startPosition            start position of log segment to be read, inclusive.
      * @param endPosition              end position of log segment to be read, inclusive.
@@ -178,24 +106,20 @@
      * @throws RemoteStorageException          if there are any errors while fetching the desired segment.
      * @throws RemoteResourceNotFoundException the requested log segment is not found in the remote storage.
      */
-    InputStream fetchLogSegment(RemoteLogSegmentMetadata remoteLogSegmentMetadata,
-                                int startPosition,
-                                int endPosition) throws RemoteStorageException;
+    InputStream fetchLogSegment(RemoteLogSegmentMetadata remoteLogSegmentMetadata, int startPosition, int endPosition) throws RemoteStorageException;
 
     /**
      * Returns the index for the respective log segment of {@link RemoteLogSegmentMetadata}.
-     *
      * @param remoteLogSegmentMetadata metadata about the remote log segment.
      * @param indexType                type of the index to be fetched for the segment.
      * @return input stream of the requested index.
      * @throws RemoteStorageException          if there are any errors while fetching the index.
      * @throws RemoteResourceNotFoundException the requested index is not found in the remote storage
-     * (e.g. Transaction index may not exist because segments created prior to version 2.8.0 will not have transaction index associated with them.).
-     * The caller of this function are encouraged to re-create the indexes from the segment
-     * as the suggested way of handling this error if the index is expected to be existed.
+     *                                         (e.g. Transaction index may not exist because segments created prior to version 2.8.0 will not have transaction index associated with them.).
+     *                                         The caller of this function are encouraged to re-create the indexes from the segment
+     *                                         as the suggested way of handling this error if the index is expected to be existed.
      */
-    InputStream fetchIndex(RemoteLogSegmentMetadata remoteLogSegmentMetadata,
-                           IndexType indexType) throws RemoteStorageException;
+    InputStream fetchIndex(RemoteLogSegmentMetadata remoteLogSegmentMetadata, IndexType indexType) throws RemoteStorageException;
 
     /**
      * Deletes the resources associated with the given {@code remoteLogSegmentMetadata}. Deletion is considered as
@@ -204,10 +128,8 @@
      * <p>
      * This operation is expected to be idempotent. If resources are not found, it is not expected to
      * throw {@link RemoteResourceNotFoundException} as it may be already removed from a previous attempt.
-     *
      * @param remoteLogSegmentMetadata metadata about the remote log segment to be deleted.
-     * @throws RemoteStorageException          if there are any storage related errors occurred.
+     * @throws RemoteStorageException if there are any storage related errors occurred.
      */
     void deleteLogSegmentData(RemoteLogSegmentMetadata remoteLogSegmentMetadata) throws RemoteStorageException;
->>>>>>> 15418db6
 }