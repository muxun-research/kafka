--- conflicted
+++ resolved
@@ -53,72 +53,16 @@
 @InterfaceStability.Evolving
 public interface RemoteLogMetadataManager extends Configurable, Closeable {
 
-<<<<<<< HEAD
-	/**
-	 * Adds {@link RemoteLogSegmentMetadata} with the containing {@link RemoteLogSegmentId} into {@link RemoteLogMetadataManager}.
-	 * <p>
-	 * RemoteLogSegmentMetadata is identified by RemoteLogSegmentId and it should have the initial state which is {@link RemoteLogSegmentState#COPY_SEGMENT_STARTED}.
-	 * <p>
-	 * {@link #updateRemoteLogSegmentMetadata(RemoteLogSegmentMetadataUpdate)} should be used to update an existing RemoteLogSegmentMetadata.
-	 * @param remoteLogSegmentMetadata metadata about the remote log segment.
-	 * @throws RemoteStorageException   if there are any storage related errors occurred.
-	 * @throws IllegalArgumentException if the given metadata instance does not have the state as {@link RemoteLogSegmentState#COPY_SEGMENT_STARTED}
-	 */
-	void addRemoteLogSegmentMetadata(RemoteLogSegmentMetadata remoteLogSegmentMetadata) throws RemoteStorageException;
-
-	/**
-	 * This method is used to update the {@link RemoteLogSegmentMetadata}. Currently, it allows to update with the new
-	 * state based on the life cycle of the segment. It can go through the below state transitions.
-	 * <p>
-	 * <pre>
-	 * +---------------------+            +----------------------+
-	 * |COPY_SEGMENT_STARTED |-----------&gt;|COPY_SEGMENT_FINISHED |
-	 * +-------------------+-+            +--+-------------------+
-	 *                     |                 |
-	 *                     |                 |
-	 *                     v                 v
-	 *                  +--+-----------------+-+
-	 *                  |DELETE_SEGMENT_STARTED|
-	 *                  +-----------+----------+
-	 *                              |
-	 *                              |
-	 *                              v
-	 *                  +-----------+-----------+
-	 *                  |DELETE_SEGMENT_FINISHED|
-	 *                  +-----------------------+
-	 * </pre>
-	 * <p>
-	 * {@link RemoteLogSegmentState#COPY_SEGMENT_STARTED} - This state indicates that the segment copying to remote storage is started but not yet finished.
-	 * {@link RemoteLogSegmentState#COPY_SEGMENT_FINISHED} - This state indicates that the segment copying to remote storage is finished.
-	 * <br>
-	 * The leader broker copies the log segments to the remote storage and puts the remote log segment metadata with the
-	 * state as “COPY_SEGMENT_STARTED” and updates the state as “COPY_SEGMENT_FINISHED” once the copy is successful.
-	 * <p></p>
-	 * {@link RemoteLogSegmentState#DELETE_SEGMENT_STARTED} - This state indicates that the segment deletion is started but not yet finished.
-	 * {@link RemoteLogSegmentState#DELETE_SEGMENT_FINISHED} - This state indicates that the segment is deleted successfully.
-	 * <br>
-	 * Leader partitions publish both the above delete segment events when remote log retention is reached for the
-	 * respective segments. Remote Partition Removers also publish these events when a segment is deleted as part of
-	 * the remote partition deletion.
-	 * @param remoteLogSegmentMetadataUpdate update of the remote log segment metadata.
-	 * @throws RemoteStorageException          if there are any storage related errors occurred.
-	 * @throws RemoteResourceNotFoundException when there are no resources associated with the given remoteLogSegmentMetadataUpdate.
-	 * @throws IllegalArgumentException        if the given metadata instance has the state as {@link RemoteLogSegmentState#COPY_SEGMENT_STARTED}
-	 */
-	void updateRemoteLogSegmentMetadata(RemoteLogSegmentMetadataUpdate remoteLogSegmentMetadataUpdate)
-			throws RemoteStorageException;
-=======
     /**
      * This method is used to add {@link RemoteLogSegmentMetadata} asynchronously with the containing {@link RemoteLogSegmentId} into {@link RemoteLogMetadataManager}.
      * <p>
      * RemoteLogSegmentMetadata is identified by RemoteLogSegmentId and it should have the initial state which is {@link RemoteLogSegmentState#COPY_SEGMENT_STARTED}.
      * <p>
      * {@link #updateRemoteLogSegmentMetadata(RemoteLogSegmentMetadataUpdate)} should be used to update an existing RemoteLogSegmentMetadata.
-     *
      * @param remoteLogSegmentMetadata metadata about the remote log segment.
+     * @return a CompletableFuture which will complete once this operation is finished.
      * @throws RemoteStorageException   if there are any storage related errors occurred.
      * @throws IllegalArgumentException if the given metadata instance does not have the state as {@link RemoteLogSegmentState#COPY_SEGMENT_STARTED}
-     * @return a CompletableFuture which will complete once this operation is finished.
      */
     CompletableFuture<Void> addRemoteLogSegmentMetadata(RemoteLogSegmentMetadata remoteLogSegmentMetadata) throws RemoteStorageException;
 
@@ -156,64 +100,36 @@
      * Leader partitions publish both the above delete segment events when remote log retention is reached for the
      * respective segments. Remote Partition Removers also publish these events when a segment is deleted as part of
      * the remote partition deletion.
-     *
      * @param remoteLogSegmentMetadataUpdate update of the remote log segment metadata.
+     * @return a CompletableFuture which will complete once this operation is finished.
      * @throws RemoteStorageException          if there are any storage related errors occurred.
      * @throws RemoteResourceNotFoundException when there are no resources associated with the given remoteLogSegmentMetadataUpdate.
      * @throws IllegalArgumentException        if the given metadata instance has the state as {@link RemoteLogSegmentState#COPY_SEGMENT_STARTED}
-     * @return a CompletableFuture which will complete once this operation is finished.
      */
-    CompletableFuture<Void> updateRemoteLogSegmentMetadata(RemoteLogSegmentMetadataUpdate remoteLogSegmentMetadataUpdate)
-            throws RemoteStorageException;
->>>>>>> 15418db6
+    CompletableFuture<Void> updateRemoteLogSegmentMetadata(RemoteLogSegmentMetadataUpdate remoteLogSegmentMetadataUpdate) throws RemoteStorageException;
 
-	/**
-	 * Returns {@link RemoteLogSegmentMetadata} if it exists for the given topic partition containing the offset with
-	 * the given leader-epoch for the offset, else returns {@link Optional#empty()}.
-	 * @param topicIdPartition topic partition
-	 * @param epochForOffset   leader epoch for the given offset
-	 * @param offset           offset
-	 * @return the requested remote log segment metadata if it exists.
-	 * @throws RemoteStorageException if there are any storage related errors occurred.
-	 */
-	Optional<RemoteLogSegmentMetadata> remoteLogSegmentMetadata(TopicIdPartition topicIdPartition,
-																int epochForOffset,
-																long offset)
-			throws RemoteStorageException;
+    /**
+     * Returns {@link RemoteLogSegmentMetadata} if it exists for the given topic partition containing the offset with
+     * the given leader-epoch for the offset, else returns {@link Optional#empty()}.
+     * @param topicIdPartition topic partition
+     * @param epochForOffset   leader epoch for the given offset
+     * @param offset           offset
+     * @return the requested remote log segment metadata if it exists.
+     * @throws RemoteStorageException if there are any storage related errors occurred.
+     */
+    Optional<RemoteLogSegmentMetadata> remoteLogSegmentMetadata(TopicIdPartition topicIdPartition, int epochForOffset, long offset) throws RemoteStorageException;
 
-	/**
-	 * Returns the highest log offset of topic partition for the given leader epoch in remote storage. This is used by
-	 * remote log management subsystem to know up to which offset the segments have been copied to remote storage for
-	 * a given leader epoch.
-	 * @param topicIdPartition topic partition
-	 * @param leaderEpoch      leader epoch
-	 * @return the requested highest log offset if exists.
-	 * @throws RemoteStorageException if there are any storage related errors occurred.
-	 */
-	Optional<Long> highestOffsetForEpoch(TopicIdPartition topicIdPartition,
-										 int leaderEpoch) throws RemoteStorageException;
+    /**
+     * Returns the highest log offset of topic partition for the given leader epoch in remote storage. This is used by
+     * remote log management subsystem to know up to which offset the segments have been copied to remote storage for
+     * a given leader epoch.
+     * @param topicIdPartition topic partition
+     * @param leaderEpoch      leader epoch
+     * @return the requested highest log offset if exists.
+     * @throws RemoteStorageException if there are any storage related errors occurred.
+     */
+    Optional<Long> highestOffsetForEpoch(TopicIdPartition topicIdPartition, int leaderEpoch) throws RemoteStorageException;
 
-<<<<<<< HEAD
-	/**
-	 * This method is used to update the metadata about remote partition delete event. Currently, it allows updating the
-	 * state ({@link RemotePartitionDeleteState}) of a topic partition in remote metadata storage. Controller invokes
-	 * this method with {@link RemotePartitionDeleteMetadata} having state as {@link RemotePartitionDeleteState#DELETE_PARTITION_MARKED}.
-	 * So, remote partition removers can act on this event to clean the respective remote log segments of the partition.
-	 * <p><br>
-	 * In the case of default RLMM implementation, remote partition remover processes {@link RemotePartitionDeleteState#DELETE_PARTITION_MARKED}
-	 * <ul>
-	 * <li> sends an event with state as {@link RemotePartitionDeleteState#DELETE_PARTITION_STARTED}
-	 * <li> gets all the remote log segments and deletes them.
-	 * <li> sends an event with state as {@link RemotePartitionDeleteState#DELETE_PARTITION_FINISHED} once all the remote log segments are
-	 * deleted.
-	 * </ul>
-	 * @param remotePartitionDeleteMetadata update on delete state of a partition.
-	 * @throws RemoteStorageException          if there are any storage related errors occurred.
-	 * @throws RemoteResourceNotFoundException when there are no resources associated with the given remotePartitionDeleteMetadata.
-	 */
-	void putRemotePartitionDeleteMetadata(RemotePartitionDeleteMetadata remotePartitionDeleteMetadata)
-			throws RemoteStorageException;
-=======
     /**
      * This method is used to update the metadata about remote partition delete event asynchronously. Currently, it allows updating the
      * state ({@link RemotePartitionDeleteState}) of a topic partition in remote metadata storage. Controller invokes
@@ -227,50 +143,44 @@
      * <li> sends an event with state as {@link RemotePartitionDeleteState#DELETE_PARTITION_FINISHED} once all the remote log segments are
      * deleted.
      * </ul>
-     *
      * @param remotePartitionDeleteMetadata update on delete state of a partition.
+     * @return a CompletableFuture which will complete once this operation is finished.
      * @throws RemoteStorageException          if there are any storage related errors occurred.
      * @throws RemoteResourceNotFoundException when there are no resources associated with the given remotePartitionDeleteMetadata.
-     * @return a CompletableFuture which will complete once this operation is finished.
      */
-    CompletableFuture<Void> putRemotePartitionDeleteMetadata(RemotePartitionDeleteMetadata remotePartitionDeleteMetadata)
-            throws RemoteStorageException;
->>>>>>> 15418db6
+    CompletableFuture<Void> putRemotePartitionDeleteMetadata(RemotePartitionDeleteMetadata remotePartitionDeleteMetadata) throws RemoteStorageException;
 
-	/**
-	 * Returns all the remote log segment metadata of the given topicIdPartition.
-	 * <p>
-	 * Remote Partition Removers uses this method to fetch all the segments for a given topic partition, so that they
-	 * can delete them.
-	 * @return Iterator of all the remote log segment metadata for the given topic partition.
-	 */
-	Iterator<RemoteLogSegmentMetadata> listRemoteLogSegments(TopicIdPartition topicIdPartition)
-			throws RemoteStorageException;
+    /**
+     * Returns all the remote log segment metadata of the given topicIdPartition.
+     * <p>
+     * Remote Partition Removers uses this method to fetch all the segments for a given topic partition, so that they
+     * can delete them.
+     * @return Iterator of all the remote log segment metadata for the given topic partition.
+     */
+    Iterator<RemoteLogSegmentMetadata> listRemoteLogSegments(TopicIdPartition topicIdPartition) throws RemoteStorageException;
 
-	/**
-	 * Returns iterator of remote log segment metadata, sorted by {@link RemoteLogSegmentMetadata#startOffset()} in
-	 * ascending order which contains the given leader epoch. This is used by remote log retention management subsystem
-	 * to fetch the segment metadata for a given leader epoch.
-	 * @param topicIdPartition topic partition
-	 * @param leaderEpoch      leader epoch
-	 * @return Iterator of remote segments, sorted by start offset in ascending order.
-	 */
-	Iterator<RemoteLogSegmentMetadata> listRemoteLogSegments(TopicIdPartition topicIdPartition,
-															 int leaderEpoch) throws RemoteStorageException;
+    /**
+     * Returns iterator of remote log segment metadata, sorted by {@link RemoteLogSegmentMetadata#startOffset()} in
+     * ascending order which contains the given leader epoch. This is used by remote log retention management subsystem
+     * to fetch the segment metadata for a given leader epoch.
+     * @param topicIdPartition topic partition
+     * @param leaderEpoch      leader epoch
+     * @return Iterator of remote segments, sorted by start offset in ascending order.
+     */
+    Iterator<RemoteLogSegmentMetadata> listRemoteLogSegments(TopicIdPartition topicIdPartition, int leaderEpoch) throws RemoteStorageException;
 
-	/**
-	 * This method is invoked only when there are changes in leadership of the topic partitions that this broker is
-	 * responsible for.
-	 * @param leaderPartitions   partitions that have become leaders on this broker.
-	 * @param followerPartitions partitions that have become followers on this broker.
-	 */
-	void onPartitionLeadershipChanges(Set<TopicIdPartition> leaderPartitions,
-									  Set<TopicIdPartition> followerPartitions);
+    /**
+     * This method is invoked only when there are changes in leadership of the topic partitions that this broker is
+     * responsible for.
+     * @param leaderPartitions   partitions that have become leaders on this broker.
+     * @param followerPartitions partitions that have become followers on this broker.
+     */
+    void onPartitionLeadershipChanges(Set<TopicIdPartition> leaderPartitions, Set<TopicIdPartition> followerPartitions);
 
-	/**
-	 * This method is invoked only when the topic partitions are stopped on this broker. This can happen when a
-	 * partition is emigrated to other broker or a partition is deleted.
-	 * @param partitions topic partitions that have been stopped.
-	 */
-	void onStopPartitions(Set<TopicIdPartition> partitions);
+    /**
+     * This method is invoked only when the topic partitions are stopped on this broker. This can happen when a
+     * partition is emigrated to other broker or a partition is deleted.
+     * @param partitions topic partitions that have been stopped.
+     */
+    void onStopPartitions(Set<TopicIdPartition> partitions);
 }