/*
 * Licensed to the Apache Software Foundation (ASF) under one or more
 * contributor license agreements. See the NOTICE file distributed with
 * this work for additional information regarding copyright ownership.
 * The ASF licenses this file to You under the Apache License, Version 2.0
 * (the "License"); you may not use this file except in compliance with
 * the License. You may obtain a copy of the License at
 *
 *    http://www.apache.org/licenses/LICENSE-2.0
 *
 * Unless required by applicable law or agreed to in writing, software
 * distributed under the License is distributed on an "AS IS" BASIS,
 * WITHOUT WARRANTIES OR CONDITIONS OF ANY KIND, either express or implied.
 * See the License for the specific language governing permissions and
 * limitations under the License.
 */
package org.apache.kafka.server.log.remote.storage;

import org.apache.kafka.common.TopicIdPartition;
import org.apache.kafka.common.annotation.InterfaceStability;

import java.util.Collections;
import java.util.Map;
import java.util.NavigableMap;
import java.util.Objects;
import java.util.TreeMap;

/**
 * It describes the metadata about a topic partition's remote log segment in the remote storage. This is uniquely
 * represented with {@link RemoteLogSegmentId}.
 * <p>
 * New instance is always created with the state as {@link RemoteLogSegmentState#COPY_SEGMENT_STARTED}. This can be
 * updated by applying {@link RemoteLogSegmentMetadataUpdate} for the respective {@link RemoteLogSegmentId} of the
 * {@code RemoteLogSegmentMetadata}.
 */
@InterfaceStability.Evolving
public class RemoteLogSegmentMetadata extends RemoteLogMetadata {

<<<<<<< HEAD
	/**
	 * Universally unique remote log segment id.
	 */
	private final RemoteLogSegmentId remoteLogSegmentId;

	/**
	 * Start offset of this segment.
	 */
	private final long startOffset;

	/**
	 * End offset of this segment.
	 */
	private final long endOffset;

	/**
	 * Broker id from which this event is generated.
	 */
	private final int brokerId;

	/**
	 * Maximum timestamp in milli seconds in the segment
	 */
	private final long maxTimestampMs;

	/**
	 * Epoch time in milli seconds at which the respective {@link #state} is set.
	 */
	private final long eventTimestampMs;

	/**
	 * LeaderEpoch vs offset for messages within this segment.
	 */
	private final NavigableMap<Integer, Long> segmentLeaderEpochs;

	/**
	 * Size of the segment in bytes.
	 */
	private final int segmentSizeInBytes;

	/**
	 * It indicates the state in which the action is executed on this segment.
	 */
	private final RemoteLogSegmentState state;

	/**
	 * Creates an instance with the given metadata of remote log segment.
	 * <p>
	 * {@code segmentLeaderEpochs} can not be empty. If all the records in this segment belong to the same leader epoch
	 * then it should have an entry with epoch mapping to start-offset of this segment.
	 * @param remoteLogSegmentId  Universally unique remote log segment id.
	 * @param startOffset         Start offset of this segment (inclusive).
	 * @param endOffset           End offset of this segment (inclusive).
	 * @param maxTimestampMs      Maximum timestamp in milli seconds in this segment.
	 * @param brokerId            Broker id from which this event is generated.
	 * @param eventTimestampMs    Epoch time in milli seconds at which the remote log segment is copied to the remote tier storage.
	 * @param segmentSizeInBytes  Size of this segment in bytes.
	 * @param state               State of the respective segment of remoteLogSegmentId.
	 * @param segmentLeaderEpochs leader epochs occurred within this segment.
	 */
	private RemoteLogSegmentMetadata(RemoteLogSegmentId remoteLogSegmentId,
									 long startOffset,
									 long endOffset,
									 long maxTimestampMs,
									 int brokerId,
									 long eventTimestampMs,
									 int segmentSizeInBytes,
									 RemoteLogSegmentState state,
									 Map<Integer, Long> segmentLeaderEpochs) {
		this.remoteLogSegmentId = Objects.requireNonNull(remoteLogSegmentId, "remoteLogSegmentId can not be null");
		this.state = Objects.requireNonNull(state, "state can not be null");

		this.startOffset = startOffset;
		this.endOffset = endOffset;
		this.brokerId = brokerId;
		this.maxTimestampMs = maxTimestampMs;
		this.eventTimestampMs = eventTimestampMs;
		this.segmentSizeInBytes = segmentSizeInBytes;

		if (segmentLeaderEpochs == null || segmentLeaderEpochs.isEmpty()) {
			throw new IllegalArgumentException("segmentLeaderEpochs can not be null or empty");
		}

		this.segmentLeaderEpochs = Collections.unmodifiableNavigableMap(new TreeMap<>(segmentLeaderEpochs));
	}

	/**
	 * Creates an instance with the given metadata of remote log segment and its state as {@link RemoteLogSegmentState#COPY_SEGMENT_STARTED}.
	 * <p>
	 * {@code segmentLeaderEpochs} can not be empty. If all the records in this segment belong to the same leader epoch
	 * then it should have an entry with epoch mapping to start-offset of this segment.
	 * @param remoteLogSegmentId  Universally unique remote log segment id.
	 * @param startOffset         Start offset of this segment (inclusive).
	 * @param endOffset           End offset of this segment (inclusive).
	 * @param maxTimestampMs      Maximum timestamp in this segment
	 * @param brokerId            Broker id from which this event is generated.
	 * @param eventTimestampMs    Epoch time in milli seconds at which the remote log segment is copied to the remote tier storage.
	 * @param segmentSizeInBytes  Size of this segment in bytes.
	 * @param segmentLeaderEpochs leader epochs occurred within this segment
	 */
	public RemoteLogSegmentMetadata(RemoteLogSegmentId remoteLogSegmentId,
									long startOffset,
									long endOffset,
									long maxTimestampMs,
									int brokerId,
									long eventTimestampMs,
									int segmentSizeInBytes,
									Map<Integer, Long> segmentLeaderEpochs) {
		this(remoteLogSegmentId,
				startOffset,
				endOffset,
				maxTimestampMs,
				brokerId,
				eventTimestampMs, segmentSizeInBytes,
				RemoteLogSegmentState.COPY_SEGMENT_STARTED,
				segmentLeaderEpochs);
	}


	/**
	 * @return unique id of this segment.
	 */
	public RemoteLogSegmentId remoteLogSegmentId() {
		return remoteLogSegmentId;
	}

	/**
	 * @return Start offset of this segment (inclusive).
	 */
	public long startOffset() {
		return startOffset;
	}

	/**
	 * @return End offset of this segment (inclusive).
	 */
	public long endOffset() {
		return endOffset;
	}

	/**
	 * @return Epoch time in milli seconds at which this event is occurred.
	 */
	public long eventTimestampMs() {
		return eventTimestampMs;
	}

	/**
	 * @return Total size of this segment in bytes.
	 */
	public int segmentSizeInBytes() {
		return segmentSizeInBytes;
	}

	/**
	 * @return Maximum timestamp in milli seconds of a record within this segment.
	 */
	public long maxTimestampMs() {
		return maxTimestampMs;
	}

	/**
	 * @return Map of leader epoch vs offset for the records available in this segment.
	 */
	public NavigableMap<Integer, Long> segmentLeaderEpochs() {
		return segmentLeaderEpochs;
	}

	/**
	 * @return Broker id from which this event is generated.
	 */
	public int brokerId() {
		return brokerId;
	}

	/**
	 * Returns the current state of this remote log segment. It can be any of the below
	 * <ul>
	 *     {@link RemoteLogSegmentState#COPY_SEGMENT_STARTED}
	 *     {@link RemoteLogSegmentState#COPY_SEGMENT_FINISHED}
	 *     {@link RemoteLogSegmentState#DELETE_SEGMENT_STARTED}
	 *     {@link RemoteLogSegmentState#DELETE_SEGMENT_FINISHED}
	 * </ul>
	 */
	public RemoteLogSegmentState state() {
		return state;
	}

	/**
	 * Creates a new RemoteLogSegmentMetadata applying the given {@code rlsmUpdate} on this instance. This method will
	 * not update this instance.
	 * @param rlsmUpdate update to be applied.
	 * @return a new instance created by applying the given update on this instance.
	 */
	public RemoteLogSegmentMetadata createWithUpdates(RemoteLogSegmentMetadataUpdate rlsmUpdate) {
		if (!remoteLogSegmentId.equals(rlsmUpdate.remoteLogSegmentId())) {
			throw new IllegalArgumentException("Given rlsmUpdate does not have this instance's remoteLogSegmentId.");
		}

		return new RemoteLogSegmentMetadata(remoteLogSegmentId, startOffset,
				endOffset, maxTimestampMs, rlsmUpdate.brokerId(), rlsmUpdate.eventTimestampMs(),
				segmentSizeInBytes, rlsmUpdate.state(), segmentLeaderEpochs);
	}

	@Override
	public boolean equals(Object o) {
		if (this == o) {
			return true;
		}
		if (o == null || getClass() != o.getClass()) {
			return false;
		}
		RemoteLogSegmentMetadata that = (RemoteLogSegmentMetadata) o;
		return startOffset == that.startOffset && endOffset == that.endOffset && brokerId == that.brokerId
				&& maxTimestampMs == that.maxTimestampMs && eventTimestampMs == that.eventTimestampMs
				&& segmentSizeInBytes == that.segmentSizeInBytes
				&& Objects.equals(remoteLogSegmentId, that.remoteLogSegmentId)
				&& Objects.equals(segmentLeaderEpochs, that.segmentLeaderEpochs) && state == that.state;
	}

	@Override
	public int hashCode() {
		return Objects.hash(remoteLogSegmentId, startOffset, endOffset, brokerId, maxTimestampMs,
				eventTimestampMs, segmentLeaderEpochs, segmentSizeInBytes, state);
	}

	@Override
	public String toString() {
		return "RemoteLogSegmentMetadata{" +
				"remoteLogSegmentId=" + remoteLogSegmentId +
				", startOffset=" + startOffset +
				", endOffset=" + endOffset +
				", brokerId=" + brokerId +
				", maxTimestampMs=" + maxTimestampMs +
				", eventTimestampMs=" + eventTimestampMs +
				", segmentLeaderEpochs=" + segmentLeaderEpochs +
				", segmentSizeInBytes=" + segmentSizeInBytes +
				", state=" + state +
				'}';
	}
=======
    /**
     * Universally unique remote log segment id.
     */
    private final RemoteLogSegmentId remoteLogSegmentId;

    /**
     * Start offset of this segment.
     */
    private final long startOffset;

    /**
     * End offset of this segment.
     */
    private final long endOffset;

    /**
     * Maximum timestamp in milli seconds in the segment
     */
    private final long maxTimestampMs;

    /**
     * LeaderEpoch vs offset for messages within this segment.
     */
    private final NavigableMap<Integer, Long> segmentLeaderEpochs;

    /**
     * Size of the segment in bytes.
     */
    private final int segmentSizeInBytes;

    /**
     * It indicates the state in which the action is executed on this segment.
     */
    private final RemoteLogSegmentState state;

    /**
     * Creates an instance with the given metadata of remote log segment.
     * <p>
     * {@code segmentLeaderEpochs} can not be empty. If all the records in this segment belong to the same leader epoch
     * then it should have an entry with epoch mapping to start-offset of this segment.
     *
     * @param remoteLogSegmentId  Universally unique remote log segment id.
     * @param startOffset         Start offset of this segment (inclusive).
     * @param endOffset           End offset of this segment (inclusive).
     * @param maxTimestampMs      Maximum timestamp in milli seconds in this segment.
     * @param brokerId            Broker id from which this event is generated.
     * @param eventTimestampMs    Epoch time in milli seconds at which the remote log segment is copied to the remote tier storage.
     * @param segmentSizeInBytes  Size of this segment in bytes.
     * @param state               State of the respective segment of remoteLogSegmentId.
     * @param segmentLeaderEpochs leader epochs occurred within this segment.
     */
    public RemoteLogSegmentMetadata(RemoteLogSegmentId remoteLogSegmentId,
                                    long startOffset,
                                    long endOffset,
                                    long maxTimestampMs,
                                    int brokerId,
                                    long eventTimestampMs,
                                    int segmentSizeInBytes,
                                    RemoteLogSegmentState state,
                                    Map<Integer, Long> segmentLeaderEpochs) {
        super(brokerId, eventTimestampMs);
        this.remoteLogSegmentId = Objects.requireNonNull(remoteLogSegmentId, "remoteLogSegmentId can not be null");
        this.state = Objects.requireNonNull(state, "state can not be null");

        if (startOffset < 0) {
            throw new IllegalArgumentException("Unexpected start offset = " + startOffset + ". StartOffset for a remote segment cannot be negative");
        }
        this.startOffset = startOffset;

        if (endOffset < startOffset) {
            throw new IllegalArgumentException("Unexpected end offset = " + endOffset + 
                                               ". EndOffset for a remote segment cannot be less than startOffset = " + startOffset);
        }
        this.endOffset = endOffset;
        this.maxTimestampMs = maxTimestampMs;
        this.segmentSizeInBytes = segmentSizeInBytes;

        if (segmentLeaderEpochs == null || segmentLeaderEpochs.isEmpty()) {
            throw new IllegalArgumentException("segmentLeaderEpochs can not be null or empty");
        }

        this.segmentLeaderEpochs = Collections.unmodifiableNavigableMap(new TreeMap<>(segmentLeaderEpochs));
    }

    /**
     * Creates an instance with the given metadata of remote log segment and its state as {@link RemoteLogSegmentState#COPY_SEGMENT_STARTED}.
     * <p>
     * {@code segmentLeaderEpochs} can not be empty. If all the records in this segment belong to the same leader epoch
     * then it should have an entry with epoch mapping to start-offset of this segment.
     *
     * @param remoteLogSegmentId  Universally unique remote log segment id.
     * @param startOffset         Start offset of this segment (inclusive).
     * @param endOffset           End offset of this segment (inclusive).
     * @param maxTimestampMs      Maximum timestamp in this segment
     * @param brokerId            Broker id from which this event is generated.
     * @param eventTimestampMs    Epoch time in milli seconds at which the remote log segment is copied to the remote tier storage.
     * @param segmentSizeInBytes  Size of this segment in bytes.
     * @param segmentLeaderEpochs leader epochs occurred within this segment
     */
    public RemoteLogSegmentMetadata(RemoteLogSegmentId remoteLogSegmentId,
                                    long startOffset,
                                    long endOffset,
                                    long maxTimestampMs,
                                    int brokerId,
                                    long eventTimestampMs,
                                    int segmentSizeInBytes,
                                    Map<Integer, Long> segmentLeaderEpochs) {
        this(remoteLogSegmentId,
                startOffset,
                endOffset,
                maxTimestampMs,
                brokerId,
                eventTimestampMs, segmentSizeInBytes,
                RemoteLogSegmentState.COPY_SEGMENT_STARTED,
                segmentLeaderEpochs);
    }


    /**
     * @return unique id of this segment.
     */
    public RemoteLogSegmentId remoteLogSegmentId() {
        return remoteLogSegmentId;
    }

    /**
     * @return Start offset of this segment (inclusive).
     */
    public long startOffset() {
        return startOffset;
    }

    /**
     * @return End offset of this segment (inclusive).
     */
    public long endOffset() {
        return endOffset;
    }

    /**
     * @return Total size of this segment in bytes.
     */
    public int segmentSizeInBytes() {
        return segmentSizeInBytes;
    }

    /**
     * @return Maximum timestamp in milli seconds of a record within this segment.
     */
    public long maxTimestampMs() {
        return maxTimestampMs;
    }

    /**
     * @return Map of leader epoch vs offset for the records available in this segment.
     */
    public NavigableMap<Integer, Long> segmentLeaderEpochs() {
        return segmentLeaderEpochs;
    }

    /**
     * Returns the current state of this remote log segment. It can be any of the below
     * <ul>
     *     {@link RemoteLogSegmentState#COPY_SEGMENT_STARTED}
     *     {@link RemoteLogSegmentState#COPY_SEGMENT_FINISHED}
     *     {@link RemoteLogSegmentState#DELETE_SEGMENT_STARTED}
     *     {@link RemoteLogSegmentState#DELETE_SEGMENT_FINISHED}
     * </ul>
     */
    public RemoteLogSegmentState state() {
        return state;
    }

    /**
     * Creates a new RemoteLogSegmentMetadata applying the given {@code rlsmUpdate} on this instance. This method will
     * not update this instance.
     *
     * @param rlsmUpdate update to be applied.
     * @return a new instance created by applying the given update on this instance.
     */
    public RemoteLogSegmentMetadata createWithUpdates(RemoteLogSegmentMetadataUpdate rlsmUpdate) {
        if (!remoteLogSegmentId.equals(rlsmUpdate.remoteLogSegmentId())) {
            throw new IllegalArgumentException("Given rlsmUpdate does not have this instance's remoteLogSegmentId.");
        }

        return new RemoteLogSegmentMetadata(remoteLogSegmentId, startOffset,
                endOffset, maxTimestampMs, rlsmUpdate.brokerId(), rlsmUpdate.eventTimestampMs(),
                segmentSizeInBytes, rlsmUpdate.state(), segmentLeaderEpochs);
    }

    @Override
    public TopicIdPartition topicIdPartition() {
        return remoteLogSegmentId.topicIdPartition();
    }

    @Override
    public boolean equals(Object o) {
        if (this == o) {
            return true;
        }
        if (o == null || getClass() != o.getClass()) {
            return false;
        }
        RemoteLogSegmentMetadata that = (RemoteLogSegmentMetadata) o;
        return startOffset == that.startOffset && endOffset == that.endOffset
                && maxTimestampMs == that.maxTimestampMs
                && segmentSizeInBytes == that.segmentSizeInBytes
                && Objects.equals(remoteLogSegmentId, that.remoteLogSegmentId)
                && Objects.equals(segmentLeaderEpochs, that.segmentLeaderEpochs) && state == that.state
                && eventTimestampMs() == that.eventTimestampMs()
                && brokerId() == that.brokerId();
    }

    @Override
    public int hashCode() {
        return Objects.hash(remoteLogSegmentId, startOffset, endOffset, brokerId(), maxTimestampMs,
                eventTimestampMs(), segmentLeaderEpochs, segmentSizeInBytes, state);
    }

    @Override
    public String toString() {
        return "RemoteLogSegmentMetadata{" +
               "remoteLogSegmentId=" + remoteLogSegmentId +
               ", startOffset=" + startOffset +
               ", endOffset=" + endOffset +
               ", brokerId=" + brokerId() +
               ", maxTimestampMs=" + maxTimestampMs +
               ", eventTimestampMs=" + eventTimestampMs() +
               ", segmentLeaderEpochs=" + segmentLeaderEpochs +
               ", segmentSizeInBytes=" + segmentSizeInBytes +
               ", state=" + state +
               '}';
    }
>>>>>>> 15418db6

}<|MERGE_RESOLUTION|>--- conflicted
+++ resolved
@@ -19,11 +19,7 @@
 import org.apache.kafka.common.TopicIdPartition;
 import org.apache.kafka.common.annotation.InterfaceStability;
 
-import java.util.Collections;
-import java.util.Map;
-import java.util.NavigableMap;
-import java.util.Objects;
-import java.util.TreeMap;
+import java.util.*;
 
 /**
  * It describes the metadata about a topic partition's remote log segment in the remote storage. This is uniquely
@@ -36,248 +32,6 @@
 @InterfaceStability.Evolving
 public class RemoteLogSegmentMetadata extends RemoteLogMetadata {
 
-<<<<<<< HEAD
-	/**
-	 * Universally unique remote log segment id.
-	 */
-	private final RemoteLogSegmentId remoteLogSegmentId;
-
-	/**
-	 * Start offset of this segment.
-	 */
-	private final long startOffset;
-
-	/**
-	 * End offset of this segment.
-	 */
-	private final long endOffset;
-
-	/**
-	 * Broker id from which this event is generated.
-	 */
-	private final int brokerId;
-
-	/**
-	 * Maximum timestamp in milli seconds in the segment
-	 */
-	private final long maxTimestampMs;
-
-	/**
-	 * Epoch time in milli seconds at which the respective {@link #state} is set.
-	 */
-	private final long eventTimestampMs;
-
-	/**
-	 * LeaderEpoch vs offset for messages within this segment.
-	 */
-	private final NavigableMap<Integer, Long> segmentLeaderEpochs;
-
-	/**
-	 * Size of the segment in bytes.
-	 */
-	private final int segmentSizeInBytes;
-
-	/**
-	 * It indicates the state in which the action is executed on this segment.
-	 */
-	private final RemoteLogSegmentState state;
-
-	/**
-	 * Creates an instance with the given metadata of remote log segment.
-	 * <p>
-	 * {@code segmentLeaderEpochs} can not be empty. If all the records in this segment belong to the same leader epoch
-	 * then it should have an entry with epoch mapping to start-offset of this segment.
-	 * @param remoteLogSegmentId  Universally unique remote log segment id.
-	 * @param startOffset         Start offset of this segment (inclusive).
-	 * @param endOffset           End offset of this segment (inclusive).
-	 * @param maxTimestampMs      Maximum timestamp in milli seconds in this segment.
-	 * @param brokerId            Broker id from which this event is generated.
-	 * @param eventTimestampMs    Epoch time in milli seconds at which the remote log segment is copied to the remote tier storage.
-	 * @param segmentSizeInBytes  Size of this segment in bytes.
-	 * @param state               State of the respective segment of remoteLogSegmentId.
-	 * @param segmentLeaderEpochs leader epochs occurred within this segment.
-	 */
-	private RemoteLogSegmentMetadata(RemoteLogSegmentId remoteLogSegmentId,
-									 long startOffset,
-									 long endOffset,
-									 long maxTimestampMs,
-									 int brokerId,
-									 long eventTimestampMs,
-									 int segmentSizeInBytes,
-									 RemoteLogSegmentState state,
-									 Map<Integer, Long> segmentLeaderEpochs) {
-		this.remoteLogSegmentId = Objects.requireNonNull(remoteLogSegmentId, "remoteLogSegmentId can not be null");
-		this.state = Objects.requireNonNull(state, "state can not be null");
-
-		this.startOffset = startOffset;
-		this.endOffset = endOffset;
-		this.brokerId = brokerId;
-		this.maxTimestampMs = maxTimestampMs;
-		this.eventTimestampMs = eventTimestampMs;
-		this.segmentSizeInBytes = segmentSizeInBytes;
-
-		if (segmentLeaderEpochs == null || segmentLeaderEpochs.isEmpty()) {
-			throw new IllegalArgumentException("segmentLeaderEpochs can not be null or empty");
-		}
-
-		this.segmentLeaderEpochs = Collections.unmodifiableNavigableMap(new TreeMap<>(segmentLeaderEpochs));
-	}
-
-	/**
-	 * Creates an instance with the given metadata of remote log segment and its state as {@link RemoteLogSegmentState#COPY_SEGMENT_STARTED}.
-	 * <p>
-	 * {@code segmentLeaderEpochs} can not be empty. If all the records in this segment belong to the same leader epoch
-	 * then it should have an entry with epoch mapping to start-offset of this segment.
-	 * @param remoteLogSegmentId  Universally unique remote log segment id.
-	 * @param startOffset         Start offset of this segment (inclusive).
-	 * @param endOffset           End offset of this segment (inclusive).
-	 * @param maxTimestampMs      Maximum timestamp in this segment
-	 * @param brokerId            Broker id from which this event is generated.
-	 * @param eventTimestampMs    Epoch time in milli seconds at which the remote log segment is copied to the remote tier storage.
-	 * @param segmentSizeInBytes  Size of this segment in bytes.
-	 * @param segmentLeaderEpochs leader epochs occurred within this segment
-	 */
-	public RemoteLogSegmentMetadata(RemoteLogSegmentId remoteLogSegmentId,
-									long startOffset,
-									long endOffset,
-									long maxTimestampMs,
-									int brokerId,
-									long eventTimestampMs,
-									int segmentSizeInBytes,
-									Map<Integer, Long> segmentLeaderEpochs) {
-		this(remoteLogSegmentId,
-				startOffset,
-				endOffset,
-				maxTimestampMs,
-				brokerId,
-				eventTimestampMs, segmentSizeInBytes,
-				RemoteLogSegmentState.COPY_SEGMENT_STARTED,
-				segmentLeaderEpochs);
-	}
-
-
-	/**
-	 * @return unique id of this segment.
-	 */
-	public RemoteLogSegmentId remoteLogSegmentId() {
-		return remoteLogSegmentId;
-	}
-
-	/**
-	 * @return Start offset of this segment (inclusive).
-	 */
-	public long startOffset() {
-		return startOffset;
-	}
-
-	/**
-	 * @return End offset of this segment (inclusive).
-	 */
-	public long endOffset() {
-		return endOffset;
-	}
-
-	/**
-	 * @return Epoch time in milli seconds at which this event is occurred.
-	 */
-	public long eventTimestampMs() {
-		return eventTimestampMs;
-	}
-
-	/**
-	 * @return Total size of this segment in bytes.
-	 */
-	public int segmentSizeInBytes() {
-		return segmentSizeInBytes;
-	}
-
-	/**
-	 * @return Maximum timestamp in milli seconds of a record within this segment.
-	 */
-	public long maxTimestampMs() {
-		return maxTimestampMs;
-	}
-
-	/**
-	 * @return Map of leader epoch vs offset for the records available in this segment.
-	 */
-	public NavigableMap<Integer, Long> segmentLeaderEpochs() {
-		return segmentLeaderEpochs;
-	}
-
-	/**
-	 * @return Broker id from which this event is generated.
-	 */
-	public int brokerId() {
-		return brokerId;
-	}
-
-	/**
-	 * Returns the current state of this remote log segment. It can be any of the below
-	 * <ul>
-	 *     {@link RemoteLogSegmentState#COPY_SEGMENT_STARTED}
-	 *     {@link RemoteLogSegmentState#COPY_SEGMENT_FINISHED}
-	 *     {@link RemoteLogSegmentState#DELETE_SEGMENT_STARTED}
-	 *     {@link RemoteLogSegmentState#DELETE_SEGMENT_FINISHED}
-	 * </ul>
-	 */
-	public RemoteLogSegmentState state() {
-		return state;
-	}
-
-	/**
-	 * Creates a new RemoteLogSegmentMetadata applying the given {@code rlsmUpdate} on this instance. This method will
-	 * not update this instance.
-	 * @param rlsmUpdate update to be applied.
-	 * @return a new instance created by applying the given update on this instance.
-	 */
-	public RemoteLogSegmentMetadata createWithUpdates(RemoteLogSegmentMetadataUpdate rlsmUpdate) {
-		if (!remoteLogSegmentId.equals(rlsmUpdate.remoteLogSegmentId())) {
-			throw new IllegalArgumentException("Given rlsmUpdate does not have this instance's remoteLogSegmentId.");
-		}
-
-		return new RemoteLogSegmentMetadata(remoteLogSegmentId, startOffset,
-				endOffset, maxTimestampMs, rlsmUpdate.brokerId(), rlsmUpdate.eventTimestampMs(),
-				segmentSizeInBytes, rlsmUpdate.state(), segmentLeaderEpochs);
-	}
-
-	@Override
-	public boolean equals(Object o) {
-		if (this == o) {
-			return true;
-		}
-		if (o == null || getClass() != o.getClass()) {
-			return false;
-		}
-		RemoteLogSegmentMetadata that = (RemoteLogSegmentMetadata) o;
-		return startOffset == that.startOffset && endOffset == that.endOffset && brokerId == that.brokerId
-				&& maxTimestampMs == that.maxTimestampMs && eventTimestampMs == that.eventTimestampMs
-				&& segmentSizeInBytes == that.segmentSizeInBytes
-				&& Objects.equals(remoteLogSegmentId, that.remoteLogSegmentId)
-				&& Objects.equals(segmentLeaderEpochs, that.segmentLeaderEpochs) && state == that.state;
-	}
-
-	@Override
-	public int hashCode() {
-		return Objects.hash(remoteLogSegmentId, startOffset, endOffset, brokerId, maxTimestampMs,
-				eventTimestampMs, segmentLeaderEpochs, segmentSizeInBytes, state);
-	}
-
-	@Override
-	public String toString() {
-		return "RemoteLogSegmentMetadata{" +
-				"remoteLogSegmentId=" + remoteLogSegmentId +
-				", startOffset=" + startOffset +
-				", endOffset=" + endOffset +
-				", brokerId=" + brokerId +
-				", maxTimestampMs=" + maxTimestampMs +
-				", eventTimestampMs=" + eventTimestampMs +
-				", segmentLeaderEpochs=" + segmentLeaderEpochs +
-				", segmentSizeInBytes=" + segmentSizeInBytes +
-				", state=" + state +
-				'}';
-	}
-=======
     /**
      * Universally unique remote log segment id.
      */
@@ -318,7 +72,6 @@
      * <p>
      * {@code segmentLeaderEpochs} can not be empty. If all the records in this segment belong to the same leader epoch
      * then it should have an entry with epoch mapping to start-offset of this segment.
-     *
      * @param remoteLogSegmentId  Universally unique remote log segment id.
      * @param startOffset         Start offset of this segment (inclusive).
      * @param endOffset           End offset of this segment (inclusive).
@@ -329,15 +82,7 @@
      * @param state               State of the respective segment of remoteLogSegmentId.
      * @param segmentLeaderEpochs leader epochs occurred within this segment.
      */
-    public RemoteLogSegmentMetadata(RemoteLogSegmentId remoteLogSegmentId,
-                                    long startOffset,
-                                    long endOffset,
-                                    long maxTimestampMs,
-                                    int brokerId,
-                                    long eventTimestampMs,
-                                    int segmentSizeInBytes,
-                                    RemoteLogSegmentState state,
-                                    Map<Integer, Long> segmentLeaderEpochs) {
+    public RemoteLogSegmentMetadata(RemoteLogSegmentId remoteLogSegmentId, long startOffset, long endOffset, long maxTimestampMs, int brokerId, long eventTimestampMs, int segmentSizeInBytes, RemoteLogSegmentState state, Map<Integer, Long> segmentLeaderEpochs) {
         super(brokerId, eventTimestampMs);
         this.remoteLogSegmentId = Objects.requireNonNull(remoteLogSegmentId, "remoteLogSegmentId can not be null");
         this.state = Objects.requireNonNull(state, "state can not be null");
@@ -348,8 +93,7 @@
         this.startOffset = startOffset;
 
         if (endOffset < startOffset) {
-            throw new IllegalArgumentException("Unexpected end offset = " + endOffset + 
-                                               ". EndOffset for a remote segment cannot be less than startOffset = " + startOffset);
+            throw new IllegalArgumentException("Unexpected end offset = " + endOffset + ". EndOffset for a remote segment cannot be less than startOffset = " + startOffset);
         }
         this.endOffset = endOffset;
         this.maxTimestampMs = maxTimestampMs;
@@ -367,7 +111,6 @@
      * <p>
      * {@code segmentLeaderEpochs} can not be empty. If all the records in this segment belong to the same leader epoch
      * then it should have an entry with epoch mapping to start-offset of this segment.
-     *
      * @param remoteLogSegmentId  Universally unique remote log segment id.
      * @param startOffset         Start offset of this segment (inclusive).
      * @param endOffset           End offset of this segment (inclusive).
@@ -377,22 +120,8 @@
      * @param segmentSizeInBytes  Size of this segment in bytes.
      * @param segmentLeaderEpochs leader epochs occurred within this segment
      */
-    public RemoteLogSegmentMetadata(RemoteLogSegmentId remoteLogSegmentId,
-                                    long startOffset,
-                                    long endOffset,
-                                    long maxTimestampMs,
-                                    int brokerId,
-                                    long eventTimestampMs,
-                                    int segmentSizeInBytes,
-                                    Map<Integer, Long> segmentLeaderEpochs) {
-        this(remoteLogSegmentId,
-                startOffset,
-                endOffset,
-                maxTimestampMs,
-                brokerId,
-                eventTimestampMs, segmentSizeInBytes,
-                RemoteLogSegmentState.COPY_SEGMENT_STARTED,
-                segmentLeaderEpochs);
+    public RemoteLogSegmentMetadata(RemoteLogSegmentId remoteLogSegmentId, long startOffset, long endOffset, long maxTimestampMs, int brokerId, long eventTimestampMs, int segmentSizeInBytes, Map<Integer, Long> segmentLeaderEpochs) {
+        this(remoteLogSegmentId, startOffset, endOffset, maxTimestampMs, brokerId, eventTimestampMs, segmentSizeInBytes, RemoteLogSegmentState.COPY_SEGMENT_STARTED, segmentLeaderEpochs);
     }
 
 
@@ -454,7 +183,6 @@
     /**
      * Creates a new RemoteLogSegmentMetadata applying the given {@code rlsmUpdate} on this instance. This method will
      * not update this instance.
-     *
      * @param rlsmUpdate update to be applied.
      * @return a new instance created by applying the given update on this instance.
      */
@@ -463,9 +191,7 @@
             throw new IllegalArgumentException("Given rlsmUpdate does not have this instance's remoteLogSegmentId.");
         }
 
-        return new RemoteLogSegmentMetadata(remoteLogSegmentId, startOffset,
-                endOffset, maxTimestampMs, rlsmUpdate.brokerId(), rlsmUpdate.eventTimestampMs(),
-                segmentSizeInBytes, rlsmUpdate.state(), segmentLeaderEpochs);
+        return new RemoteLogSegmentMetadata(remoteLogSegmentId, startOffset, endOffset, maxTimestampMs, rlsmUpdate.brokerId(), rlsmUpdate.eventTimestampMs(), segmentSizeInBytes, rlsmUpdate.state(), segmentLeaderEpochs);
     }
 
     @Override
@@ -482,35 +208,17 @@
             return false;
         }
         RemoteLogSegmentMetadata that = (RemoteLogSegmentMetadata) o;
-        return startOffset == that.startOffset && endOffset == that.endOffset
-                && maxTimestampMs == that.maxTimestampMs
-                && segmentSizeInBytes == that.segmentSizeInBytes
-                && Objects.equals(remoteLogSegmentId, that.remoteLogSegmentId)
-                && Objects.equals(segmentLeaderEpochs, that.segmentLeaderEpochs) && state == that.state
-                && eventTimestampMs() == that.eventTimestampMs()
-                && brokerId() == that.brokerId();
+        return startOffset == that.startOffset && endOffset == that.endOffset && maxTimestampMs == that.maxTimestampMs && segmentSizeInBytes == that.segmentSizeInBytes && Objects.equals(remoteLogSegmentId, that.remoteLogSegmentId) && Objects.equals(segmentLeaderEpochs, that.segmentLeaderEpochs) && state == that.state && eventTimestampMs() == that.eventTimestampMs() && brokerId() == that.brokerId();
     }
 
     @Override
     public int hashCode() {
-        return Objects.hash(remoteLogSegmentId, startOffset, endOffset, brokerId(), maxTimestampMs,
-                eventTimestampMs(), segmentLeaderEpochs, segmentSizeInBytes, state);
+        return Objects.hash(remoteLogSegmentId, startOffset, endOffset, brokerId(), maxTimestampMs, eventTimestampMs(), segmentLeaderEpochs, segmentSizeInBytes, state);
     }
 
     @Override
     public String toString() {
-        return "RemoteLogSegmentMetadata{" +
-               "remoteLogSegmentId=" + remoteLogSegmentId +
-               ", startOffset=" + startOffset +
-               ", endOffset=" + endOffset +
-               ", brokerId=" + brokerId() +
-               ", maxTimestampMs=" + maxTimestampMs +
-               ", eventTimestampMs=" + eventTimestampMs() +
-               ", segmentLeaderEpochs=" + segmentLeaderEpochs +
-               ", segmentSizeInBytes=" + segmentSizeInBytes +
-               ", state=" + state +
-               '}';
-    }
->>>>>>> 15418db6
+        return "RemoteLogSegmentMetadata{" + "remoteLogSegmentId=" + remoteLogSegmentId + ", startOffset=" + startOffset + ", endOffset=" + endOffset + ", brokerId=" + brokerId() + ", maxTimestampMs=" + maxTimestampMs + ", eventTimestampMs=" + eventTimestampMs() + ", segmentLeaderEpochs=" + segmentLeaderEpochs + ", segmentSizeInBytes=" + segmentSizeInBytes + ", state=" + state + '}';
+    }
 
 }