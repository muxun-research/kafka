/*
 * Licensed to the Apache Software Foundation (ASF) under one or more
 * contributor license agreements. See the NOTICE file distributed with
 * this work for additional information regarding copyright ownership.
 * The ASF licenses this file to You under the Apache License, Version 2.0
 * (the "License"); you may not use this file except in compliance with
 * the License. You may obtain a copy of the License at
 *
 *    http://www.apache.org/licenses/LICENSE-2.0
 *
 * Unless required by applicable law or agreed to in writing, software
 * distributed under the License is distributed on an "AS IS" BASIS,
 * WITHOUT WARRANTIES OR CONDITIONS OF ANY KIND, either express or implied.
 * See the License for the specific language governing permissions and
 * limitations under the License.
 */
package org.apache.kafka.server.log.remote.storage;

import org.apache.kafka.common.TopicIdPartition;
import org.apache.kafka.common.annotation.InterfaceStability;

<<<<<<< HEAD
import java.util.*;
=======
import java.util.Arrays;
import java.util.Collections;
import java.util.Map;
import java.util.NavigableMap;
import java.util.Objects;
import java.util.Optional;
import java.util.TreeMap;
>>>>>>> 9494bebe

/**
 * It describes the metadata about a topic partition's remote log segment in the remote storage. This is uniquely
 * represented with {@link RemoteLogSegmentId}.
 * <p>
 * New instance is always created with the state as {@link RemoteLogSegmentState#COPY_SEGMENT_STARTED}. This can be
 * updated by applying {@link RemoteLogSegmentMetadataUpdate} for the respective {@link RemoteLogSegmentId} of the
 * {@code RemoteLogSegmentMetadata}.
 */
@InterfaceStability.Evolving
public class RemoteLogSegmentMetadata extends RemoteLogMetadata {

    /**
     * Universally unique remote log segment id.
     */
    private final RemoteLogSegmentId remoteLogSegmentId;

    /**
     * Start offset of this segment.
     */
    private final long startOffset;

    /**
     * End offset of this segment.
     */
    private final long endOffset;

    /**
     * Maximum timestamp in milli seconds in the segment
     */
    private final long maxTimestampMs;

    /**
     * LeaderEpoch vs offset for messages within this segment.
     */
    private final NavigableMap<Integer, Long> segmentLeaderEpochs;

    /**
     * Size of the segment in bytes.
     */
    private final int segmentSizeInBytes;

    /**
     * Custom metadata.
     */
    private final Optional<CustomMetadata> customMetadata;

    /**
     * It indicates the state in which the action is executed on this segment.
     */
    private final RemoteLogSegmentState state;

    /**
     * Indicates whether the transaction index is empty for this segment.
     */
    private final boolean txnIdxEmpty;

    /**
     * Creates an instance with the given metadata of remote log segment.
     * <p>
     * {@code segmentLeaderEpochs} can not be empty. If all the records in this segment belong to the same leader epoch
     * then it should have an entry with epoch mapping to start-offset of this segment.
     * @param remoteLogSegmentId  Universally unique remote log segment id.
     * @param startOffset         Start offset of this segment (inclusive).
     * @param endOffset           End offset of this segment (inclusive).
     * @param maxTimestampMs      Maximum timestamp in milli seconds in this segment.
     * @param brokerId            Broker id from which this event is generated.
     * @param eventTimestampMs    Epoch time in milli seconds at which the remote log segment is copied to the remote tier storage.
     * @param segmentSizeInBytes  Size of this segment in bytes.
     * @param customMetadata      Custom metadata.
     * @param state               State of the respective segment of remoteLogSegmentId.
     * @param segmentLeaderEpochs leader epochs occurred within this segment.
     */
<<<<<<< HEAD
    public RemoteLogSegmentMetadata(RemoteLogSegmentId remoteLogSegmentId, long startOffset, long endOffset, long maxTimestampMs, int brokerId, long eventTimestampMs, int segmentSizeInBytes, RemoteLogSegmentState state, Map<Integer, Long> segmentLeaderEpochs) {
=======
    public RemoteLogSegmentMetadata(RemoteLogSegmentId remoteLogSegmentId,
                                    long startOffset,
                                    long endOffset,
                                    long maxTimestampMs,
                                    int brokerId,
                                    long eventTimestampMs,
                                    int segmentSizeInBytes,
                                    Optional<CustomMetadata> customMetadata,
                                    RemoteLogSegmentState state,
                                    Map<Integer, Long> segmentLeaderEpochs) {
        this(remoteLogSegmentId, startOffset, endOffset, maxTimestampMs, brokerId, eventTimestampMs, segmentSizeInBytes,
                customMetadata, state, segmentLeaderEpochs, false);
    }

    /**
     * Creates an instance with the given metadata of remote log segment.
     * <p>
     * {@code segmentLeaderEpochs} can not be empty. If all the records in this segment belong to the same leader epoch
     * then it should have an entry with epoch mapping to start-offset of this segment.
     *
     * @param remoteLogSegmentId  Universally unique remote log segment id.
     * @param startOffset         Start offset of this segment (inclusive).
     * @param endOffset           End offset of this segment (inclusive).
     * @param maxTimestampMs      Maximum timestamp in milli seconds in this segment.
     * @param brokerId            Broker id from which this event is generated.
     * @param eventTimestampMs    Epoch time in milli seconds at which the remote log segment is copied to the remote tier storage.
     * @param segmentSizeInBytes  Size of this segment in bytes.
     * @param customMetadata      Custom metadata.
     * @param state               State of the respective segment of remoteLogSegmentId.
     * @param segmentLeaderEpochs leader epochs occurred within this segment.
     * @param txnIdxEmpty         True if the transaction index is empty, false otherwise.
     */
    public RemoteLogSegmentMetadata(RemoteLogSegmentId remoteLogSegmentId,
                                    long startOffset,
                                    long endOffset,
                                    long maxTimestampMs,
                                    int brokerId,
                                    long eventTimestampMs,
                                    int segmentSizeInBytes,
                                    Optional<CustomMetadata> customMetadata,
                                    RemoteLogSegmentState state,
                                    Map<Integer, Long> segmentLeaderEpochs,
                                    boolean txnIdxEmpty) {
>>>>>>> 9494bebe
        super(brokerId, eventTimestampMs);
        this.remoteLogSegmentId = Objects.requireNonNull(remoteLogSegmentId, "remoteLogSegmentId can not be null");
        this.state = Objects.requireNonNull(state, "state can not be null");

        if (startOffset < 0) {
            throw new IllegalArgumentException("Unexpected start offset = " + startOffset + ". StartOffset for a remote segment cannot be negative");
        }
        this.startOffset = startOffset;

        if (endOffset < startOffset) {
            throw new IllegalArgumentException("Unexpected end offset = " + endOffset + ". EndOffset for a remote segment cannot be less than startOffset = " + startOffset);
        }
        this.endOffset = endOffset;
        this.maxTimestampMs = maxTimestampMs;
        this.segmentSizeInBytes = segmentSizeInBytes;
        this.customMetadata = Objects.requireNonNull(customMetadata, "customMetadata can not be null");

        if (segmentLeaderEpochs == null || segmentLeaderEpochs.isEmpty()) {
            throw new IllegalArgumentException("segmentLeaderEpochs can not be null or empty");
        }

        this.segmentLeaderEpochs = Collections.unmodifiableNavigableMap(new TreeMap<>(segmentLeaderEpochs));
        this.txnIdxEmpty = txnIdxEmpty;
    }

    /**
     * Creates an instance with the given metadata of remote log segment and its state as {@link RemoteLogSegmentState#COPY_SEGMENT_STARTED}.
     * <p>
     * {@code segmentLeaderEpochs} can not be empty. If all the records in this segment belong to the same leader epoch
     * then it should have an entry with epoch mapping to start-offset of this segment.
     * @param remoteLogSegmentId  Universally unique remote log segment id.
     * @param startOffset         Start offset of this segment (inclusive).
     * @param endOffset           End offset of this segment (inclusive).
     * @param maxTimestampMs      Maximum timestamp in this segment
     * @param brokerId            Broker id from which this event is generated.
     * @param eventTimestampMs    Epoch time in milli seconds at which the remote log segment is copied to the remote tier storage.
     * @param segmentSizeInBytes  Size of this segment in bytes.
     * @param segmentLeaderEpochs leader epochs occurred within this segment
     */
<<<<<<< HEAD
    public RemoteLogSegmentMetadata(RemoteLogSegmentId remoteLogSegmentId, long startOffset, long endOffset, long maxTimestampMs, int brokerId, long eventTimestampMs, int segmentSizeInBytes, Map<Integer, Long> segmentLeaderEpochs) {
        this(remoteLogSegmentId, startOffset, endOffset, maxTimestampMs, brokerId, eventTimestampMs, segmentSizeInBytes, RemoteLogSegmentState.COPY_SEGMENT_STARTED, segmentLeaderEpochs);
=======
    public RemoteLogSegmentMetadata(RemoteLogSegmentId remoteLogSegmentId,
                                    long startOffset,
                                    long endOffset,
                                    long maxTimestampMs,
                                    int brokerId,
                                    long eventTimestampMs,
                                    int segmentSizeInBytes,
                                    Map<Integer, Long> segmentLeaderEpochs) {
        this(remoteLogSegmentId,
                startOffset,
                endOffset,
                maxTimestampMs,
                brokerId,
                eventTimestampMs, segmentSizeInBytes,
                Optional.empty(),
                RemoteLogSegmentState.COPY_SEGMENT_STARTED,
                segmentLeaderEpochs);
>>>>>>> 9494bebe
    }

    /**
     * Creates an instance with the given metadata of remote log segment and its state as {@link RemoteLogSegmentState#COPY_SEGMENT_STARTED}.
     * <p>
     * {@code segmentLeaderEpochs} can not be empty. If all the records in this segment belong to the same leader epoch
     * then it should have an entry with epoch mapping to start-offset of this segment.
     *
     * @param remoteLogSegmentId  Universally unique remote log segment id.
     * @param startOffset         Start offset of this segment (inclusive).
     * @param endOffset           End offset of this segment (inclusive).
     * @param maxTimestampMs      Maximum timestamp in this segment
     * @param brokerId            Broker id from which this event is generated.
     * @param eventTimestampMs    Epoch time in milli seconds at which the remote log segment is copied to the remote tier storage.
     * @param segmentSizeInBytes  Size of this segment in bytes.
     * @param segmentLeaderEpochs leader epochs occurred within this segment
     * @param txnIdxEmpty         True if the transaction index is empty, false otherwise.
     */
    public RemoteLogSegmentMetadata(RemoteLogSegmentId remoteLogSegmentId,
                                    long startOffset,
                                    long endOffset,
                                    long maxTimestampMs,
                                    int brokerId,
                                    long eventTimestampMs,
                                    int segmentSizeInBytes,
                                    Map<Integer, Long> segmentLeaderEpochs,
                                    boolean txnIdxEmpty) {
        this(remoteLogSegmentId, startOffset, endOffset, maxTimestampMs, brokerId, eventTimestampMs, segmentSizeInBytes,
                Optional.empty(), RemoteLogSegmentState.COPY_SEGMENT_STARTED, segmentLeaderEpochs, txnIdxEmpty);
    }

    /**
     * @return unique id of this segment.
     */
    public RemoteLogSegmentId remoteLogSegmentId() {
        return remoteLogSegmentId;
    }

    /**
     * @return Start offset of this segment (inclusive).
     */
    public long startOffset() {
        return startOffset;
    }

    /**
     * @return End offset of this segment (inclusive).
     */
    public long endOffset() {
        return endOffset;
    }

    /**
     * @return Total size of this segment in bytes.
     */
    public int segmentSizeInBytes() {
        return segmentSizeInBytes;
    }

    /**
     * @return Maximum timestamp in milli seconds of a record within this segment.
     */
    public long maxTimestampMs() {
        return maxTimestampMs;
    }

    /**
     * @return Map of leader epoch vs offset for the records available in this segment.
     */
    public NavigableMap<Integer, Long> segmentLeaderEpochs() {
        return segmentLeaderEpochs;
    }

    /**
     * @return Custom metadata.
     */
    public Optional<CustomMetadata> customMetadata() {
        return customMetadata;
    }

    /**
     * Returns the current state of this remote log segment. It can be any of the below
     * <ul>
     *     {@link RemoteLogSegmentState#COPY_SEGMENT_STARTED}
     *     {@link RemoteLogSegmentState#COPY_SEGMENT_FINISHED}
     *     {@link RemoteLogSegmentState#DELETE_SEGMENT_STARTED}
     *     {@link RemoteLogSegmentState#DELETE_SEGMENT_FINISHED}
     * </ul>
     */
    public RemoteLogSegmentState state() {
        return state;
    }

    /**
     * If true indicates that the transaction index is empty.
     * @return True if the Transaction index is empty, false otherwise.
     */
    public boolean isTxnIdxEmpty() {
        return txnIdxEmpty;
    }

    /**
     * Creates a new RemoteLogSegmentMetadata applying the given {@code rlsmUpdate} on this instance. This method will
     * not update this instance.
     * @param rlsmUpdate update to be applied.
     * @return a new instance created by applying the given update on this instance.
     */
    public RemoteLogSegmentMetadata createWithUpdates(RemoteLogSegmentMetadataUpdate rlsmUpdate) {
        if (!remoteLogSegmentId.equals(rlsmUpdate.remoteLogSegmentId())) {
            throw new IllegalArgumentException("Given rlsmUpdate does not have this instance's remoteLogSegmentId.");
        }

<<<<<<< HEAD
        return new RemoteLogSegmentMetadata(remoteLogSegmentId, startOffset, endOffset, maxTimestampMs, rlsmUpdate.brokerId(), rlsmUpdate.eventTimestampMs(), segmentSizeInBytes, rlsmUpdate.state(), segmentLeaderEpochs);
=======
        return new RemoteLogSegmentMetadata(remoteLogSegmentId, startOffset,
                endOffset, maxTimestampMs, rlsmUpdate.brokerId(), rlsmUpdate.eventTimestampMs(),
                segmentSizeInBytes, rlsmUpdate.customMetadata(), rlsmUpdate.state(), segmentLeaderEpochs, txnIdxEmpty);
>>>>>>> 9494bebe
    }

    @Override
    public TopicIdPartition topicIdPartition() {
        return remoteLogSegmentId.topicIdPartition();
    }

    @Override
    public boolean equals(Object o) {
        if (this == o) {
            return true;
        }
        if (o == null || getClass() != o.getClass()) {
            return false;
        }
        RemoteLogSegmentMetadata that = (RemoteLogSegmentMetadata) o;
<<<<<<< HEAD
        return startOffset == that.startOffset && endOffset == that.endOffset && maxTimestampMs == that.maxTimestampMs && segmentSizeInBytes == that.segmentSizeInBytes && Objects.equals(remoteLogSegmentId, that.remoteLogSegmentId) && Objects.equals(segmentLeaderEpochs, that.segmentLeaderEpochs) && state == that.state && eventTimestampMs() == that.eventTimestampMs() && brokerId() == that.brokerId();
=======
        return startOffset == that.startOffset && endOffset == that.endOffset
                && maxTimestampMs == that.maxTimestampMs
                && segmentSizeInBytes == that.segmentSizeInBytes
                && Objects.equals(remoteLogSegmentId, that.remoteLogSegmentId)
                && Objects.equals(segmentLeaderEpochs, that.segmentLeaderEpochs)
                && Objects.equals(customMetadata, that.customMetadata)
                && state == that.state
                && eventTimestampMs() == that.eventTimestampMs()
                && brokerId() == that.brokerId()
                && txnIdxEmpty == that.txnIdxEmpty;
>>>>>>> 9494bebe
    }

    @Override
    public int hashCode() {
<<<<<<< HEAD
        return Objects.hash(remoteLogSegmentId, startOffset, endOffset, brokerId(), maxTimestampMs, eventTimestampMs(), segmentLeaderEpochs, segmentSizeInBytes, state);
=======
        return Objects.hash(remoteLogSegmentId, startOffset, endOffset, brokerId(), maxTimestampMs,
                eventTimestampMs(), segmentLeaderEpochs, segmentSizeInBytes, customMetadata, state, txnIdxEmpty);
>>>>>>> 9494bebe
    }

    @Override
    public String toString() {
<<<<<<< HEAD
        return "RemoteLogSegmentMetadata{" + "remoteLogSegmentId=" + remoteLogSegmentId + ", startOffset=" + startOffset + ", endOffset=" + endOffset + ", brokerId=" + brokerId() + ", maxTimestampMs=" + maxTimestampMs + ", eventTimestampMs=" + eventTimestampMs() + ", segmentLeaderEpochs=" + segmentLeaderEpochs + ", segmentSizeInBytes=" + segmentSizeInBytes + ", state=" + state + '}';
=======
        return "RemoteLogSegmentMetadata{" +
               "remoteLogSegmentId=" + remoteLogSegmentId +
               ", startOffset=" + startOffset +
               ", endOffset=" + endOffset +
               ", brokerId=" + brokerId() +
               ", maxTimestampMs=" + maxTimestampMs +
               ", eventTimestampMs=" + eventTimestampMs() +
               ", segmentLeaderEpochs=" + segmentLeaderEpochs +
               ", segmentSizeInBytes=" + segmentSizeInBytes +
               ", customMetadata=" + customMetadata +
               ", state=" + state +
               ", txnIdxEmpty=" + txnIdxEmpty +
               '}';
>>>>>>> 9494bebe
    }

    /**
     * Custom metadata from a {@link RemoteStorageManager} plugin.
     *
     * <p>The content of these metadata is RSM-dependent and is opaque to the broker, i.e.
     * it's not interpreted, only stored along with the rest of the remote log segment metadata.
     *
     * <p>Examples of such metadata are:
     * <ol>
     *     <li>The storage path on the remote storage in case it's nondeterministic or version-dependent.</li>
     *     <li>The actual size of the all files related to the segment on the remote storage.</li>
     * </ol>
     *
     * <p>The maximum size the broker accepts and stores is controlled by
     * the {@code remote.log.metadata.custom.metadata.max.bytes} setting.
     */
    public static class CustomMetadata {
        private final byte[] value;

        public CustomMetadata(byte[] value) {
            this.value = value;
        }

        public byte[] value() {
            return value;
        }

        @Override
        public boolean equals(Object o) {
            if (this == o) {
                return true;
            }
            if (o == null || getClass() != o.getClass()) {
                return false;
            }
            CustomMetadata that = (CustomMetadata) o;
            return Arrays.equals(value, that.value);
        }

        @Override
        public int hashCode() {
            return Arrays.hashCode(value);
        }

        @Override
        public String toString() {
            return "CustomMetadata{" + value.length + " bytes}";
        }
    }
}<|MERGE_RESOLUTION|>--- conflicted
+++ resolved
@@ -19,9 +19,6 @@
 import org.apache.kafka.common.TopicIdPartition;
 import org.apache.kafka.common.annotation.InterfaceStability;
 
-<<<<<<< HEAD
-import java.util.*;
-=======
 import java.util.Arrays;
 import java.util.Collections;
 import java.util.Map;
@@ -29,7 +26,6 @@
 import java.util.Objects;
 import java.util.Optional;
 import java.util.TreeMap;
->>>>>>> 9494bebe
 
 /**
  * It describes the metadata about a topic partition's remote log segment in the remote storage. This is uniquely
@@ -92,6 +88,7 @@
      * <p>
      * {@code segmentLeaderEpochs} can not be empty. If all the records in this segment belong to the same leader epoch
      * then it should have an entry with epoch mapping to start-offset of this segment.
+     *
      * @param remoteLogSegmentId  Universally unique remote log segment id.
      * @param startOffset         Start offset of this segment (inclusive).
      * @param endOffset           End offset of this segment (inclusive).
@@ -103,9 +100,6 @@
      * @param state               State of the respective segment of remoteLogSegmentId.
      * @param segmentLeaderEpochs leader epochs occurred within this segment.
      */
-<<<<<<< HEAD
-    public RemoteLogSegmentMetadata(RemoteLogSegmentId remoteLogSegmentId, long startOffset, long endOffset, long maxTimestampMs, int brokerId, long eventTimestampMs, int segmentSizeInBytes, RemoteLogSegmentState state, Map<Integer, Long> segmentLeaderEpochs) {
-=======
     public RemoteLogSegmentMetadata(RemoteLogSegmentId remoteLogSegmentId,
                                     long startOffset,
                                     long endOffset,
@@ -149,7 +143,6 @@
                                     RemoteLogSegmentState state,
                                     Map<Integer, Long> segmentLeaderEpochs,
                                     boolean txnIdxEmpty) {
->>>>>>> 9494bebe
         super(brokerId, eventTimestampMs);
         this.remoteLogSegmentId = Objects.requireNonNull(remoteLogSegmentId, "remoteLogSegmentId can not be null");
         this.state = Objects.requireNonNull(state, "state can not be null");
@@ -160,7 +153,8 @@
         this.startOffset = startOffset;
 
         if (endOffset < startOffset) {
-            throw new IllegalArgumentException("Unexpected end offset = " + endOffset + ". EndOffset for a remote segment cannot be less than startOffset = " + startOffset);
+            throw new IllegalArgumentException("Unexpected end offset = " + endOffset + 
+                                               ". EndOffset for a remote segment cannot be less than startOffset = " + startOffset);
         }
         this.endOffset = endOffset;
         this.maxTimestampMs = maxTimestampMs;
@@ -180,6 +174,7 @@
      * <p>
      * {@code segmentLeaderEpochs} can not be empty. If all the records in this segment belong to the same leader epoch
      * then it should have an entry with epoch mapping to start-offset of this segment.
+     *
      * @param remoteLogSegmentId  Universally unique remote log segment id.
      * @param startOffset         Start offset of this segment (inclusive).
      * @param endOffset           End offset of this segment (inclusive).
@@ -189,10 +184,6 @@
      * @param segmentSizeInBytes  Size of this segment in bytes.
      * @param segmentLeaderEpochs leader epochs occurred within this segment
      */
-<<<<<<< HEAD
-    public RemoteLogSegmentMetadata(RemoteLogSegmentId remoteLogSegmentId, long startOffset, long endOffset, long maxTimestampMs, int brokerId, long eventTimestampMs, int segmentSizeInBytes, Map<Integer, Long> segmentLeaderEpochs) {
-        this(remoteLogSegmentId, startOffset, endOffset, maxTimestampMs, brokerId, eventTimestampMs, segmentSizeInBytes, RemoteLogSegmentState.COPY_SEGMENT_STARTED, segmentLeaderEpochs);
-=======
     public RemoteLogSegmentMetadata(RemoteLogSegmentId remoteLogSegmentId,
                                     long startOffset,
                                     long endOffset,
@@ -210,7 +201,6 @@
                 Optional.empty(),
                 RemoteLogSegmentState.COPY_SEGMENT_STARTED,
                 segmentLeaderEpochs);
->>>>>>> 9494bebe
     }
 
     /**
@@ -315,6 +305,7 @@
     /**
      * Creates a new RemoteLogSegmentMetadata applying the given {@code rlsmUpdate} on this instance. This method will
      * not update this instance.
+     *
      * @param rlsmUpdate update to be applied.
      * @return a new instance created by applying the given update on this instance.
      */
@@ -323,13 +314,9 @@
             throw new IllegalArgumentException("Given rlsmUpdate does not have this instance's remoteLogSegmentId.");
         }
 
-<<<<<<< HEAD
-        return new RemoteLogSegmentMetadata(remoteLogSegmentId, startOffset, endOffset, maxTimestampMs, rlsmUpdate.brokerId(), rlsmUpdate.eventTimestampMs(), segmentSizeInBytes, rlsmUpdate.state(), segmentLeaderEpochs);
-=======
         return new RemoteLogSegmentMetadata(remoteLogSegmentId, startOffset,
                 endOffset, maxTimestampMs, rlsmUpdate.brokerId(), rlsmUpdate.eventTimestampMs(),
                 segmentSizeInBytes, rlsmUpdate.customMetadata(), rlsmUpdate.state(), segmentLeaderEpochs, txnIdxEmpty);
->>>>>>> 9494bebe
     }
 
     @Override
@@ -346,9 +333,6 @@
             return false;
         }
         RemoteLogSegmentMetadata that = (RemoteLogSegmentMetadata) o;
-<<<<<<< HEAD
-        return startOffset == that.startOffset && endOffset == that.endOffset && maxTimestampMs == that.maxTimestampMs && segmentSizeInBytes == that.segmentSizeInBytes && Objects.equals(remoteLogSegmentId, that.remoteLogSegmentId) && Objects.equals(segmentLeaderEpochs, that.segmentLeaderEpochs) && state == that.state && eventTimestampMs() == that.eventTimestampMs() && brokerId() == that.brokerId();
-=======
         return startOffset == that.startOffset && endOffset == that.endOffset
                 && maxTimestampMs == that.maxTimestampMs
                 && segmentSizeInBytes == that.segmentSizeInBytes
@@ -359,24 +343,16 @@
                 && eventTimestampMs() == that.eventTimestampMs()
                 && brokerId() == that.brokerId()
                 && txnIdxEmpty == that.txnIdxEmpty;
->>>>>>> 9494bebe
     }
 
     @Override
     public int hashCode() {
-<<<<<<< HEAD
-        return Objects.hash(remoteLogSegmentId, startOffset, endOffset, brokerId(), maxTimestampMs, eventTimestampMs(), segmentLeaderEpochs, segmentSizeInBytes, state);
-=======
         return Objects.hash(remoteLogSegmentId, startOffset, endOffset, brokerId(), maxTimestampMs,
                 eventTimestampMs(), segmentLeaderEpochs, segmentSizeInBytes, customMetadata, state, txnIdxEmpty);
->>>>>>> 9494bebe
     }
 
     @Override
     public String toString() {
-<<<<<<< HEAD
-        return "RemoteLogSegmentMetadata{" + "remoteLogSegmentId=" + remoteLogSegmentId + ", startOffset=" + startOffset + ", endOffset=" + endOffset + ", brokerId=" + brokerId() + ", maxTimestampMs=" + maxTimestampMs + ", eventTimestampMs=" + eventTimestampMs() + ", segmentLeaderEpochs=" + segmentLeaderEpochs + ", segmentSizeInBytes=" + segmentSizeInBytes + ", state=" + state + '}';
-=======
         return "RemoteLogSegmentMetadata{" +
                "remoteLogSegmentId=" + remoteLogSegmentId +
                ", startOffset=" + startOffset +
@@ -390,7 +366,6 @@
                ", state=" + state +
                ", txnIdxEmpty=" + txnIdxEmpty +
                '}';
->>>>>>> 9494bebe
     }
 
     /**
