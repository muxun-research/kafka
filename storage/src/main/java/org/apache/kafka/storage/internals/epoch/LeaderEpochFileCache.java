/*
 * Licensed to the Apache Software Foundation (ASF) under one or more
 * contributor license agreements. See the NOTICE file distributed with
 * this work for additional information regarding copyright ownership.
 * The ASF licenses this file to You under the Apache License, Version 2.0
 * (the "License"); you may not use this file except in compliance with
 * the License. You may obtain a copy of the License at
 *
 *    http://www.apache.org/licenses/LICENSE-2.0
 *
 * Unless required by applicable law or agreed to in writing, software
 * distributed under the License is distributed on an "AS IS" BASIS,
 * WITHOUT WARRANTIES OR CONDITIONS OF ANY KIND, either express or implied.
 * See the License for the specific language governing permissions and
 * limitations under the License.
 */
package org.apache.kafka.storage.internals.epoch;

import org.apache.kafka.common.TopicPartition;
import org.apache.kafka.common.utils.LogContext;
<<<<<<< HEAD
import org.apache.kafka.storage.internals.checkpoint.LeaderEpochCheckpoint;
import org.apache.kafka.storage.internals.log.EpochEntry;
import org.slf4j.Logger;

import java.util.*;
=======
import org.apache.kafka.server.util.Scheduler;
import org.apache.kafka.storage.internals.checkpoint.LeaderEpochCheckpointFile;
import org.apache.kafka.storage.internals.log.EpochEntry;

import org.slf4j.Logger;

import java.util.AbstractMap;
import java.util.ArrayList;
import java.util.Collections;
import java.util.Iterator;
import java.util.List;
import java.util.Map;
import java.util.Map.Entry;
import java.util.NavigableMap;
import java.util.Optional;
import java.util.OptionalInt;
import java.util.TreeMap;
>>>>>>> 9494bebe
import java.util.concurrent.locks.ReentrantReadWriteLock;
import java.util.function.Predicate;

import static org.apache.kafka.common.requests.OffsetsForLeaderEpochResponse.UNDEFINED_EPOCH;
import static org.apache.kafka.common.requests.OffsetsForLeaderEpochResponse.UNDEFINED_EPOCH_OFFSET;

/**
 * Represents a cache of (LeaderEpoch => Offset) mappings for a particular replica.
 * <p>
 * Leader Epoch = epoch assigned to each leader by the controller.
 * Offset = offset of the first message in each epoch.
 * <p>
 * Note that {@link #truncateFromStartAsyncFlush},{@link #truncateFromEndAsyncFlush} flush the epoch-entry changes to checkpoint asynchronously.
 * Hence, it is instantiater's responsibility to ensure restoring the cache to the correct state after instantiating
 * this class from checkpoint (which might contain stale epoch entries right after instantiation).
 */
public final class LeaderEpochFileCache {
    private final TopicPartition topicPartition;
    private final LeaderEpochCheckpointFile checkpoint;
    private final Scheduler scheduler;
    private final Logger log;

    private final ReentrantReadWriteLock lock = new ReentrantReadWriteLock();
    private final TreeMap<Integer, EpochEntry> epochs = new TreeMap<>();


    /**
     * @param topicPartition the associated topic partition
     * @param checkpoint     the checkpoint file
     * @param scheduler      the scheduler to use for async I/O operations
     */
    public LeaderEpochFileCache(TopicPartition topicPartition, LeaderEpochCheckpointFile checkpoint, Scheduler scheduler) {
        this.checkpoint = checkpoint;
        this.topicPartition = topicPartition;
        this.scheduler = scheduler;
        LogContext logContext = new LogContext("[LeaderEpochCache " + topicPartition + "] ");
        log = logContext.logger(LeaderEpochFileCache.class);
        checkpoint.read().forEach(this::assign);
    }

    /**
     * Instantiate a new LeaderEpochFileCache with provided epoch entries instead of from the backing checkpoint file.
     * The provided epoch entries are expected to be no less fresh than the checkpoint file.
     * @param epochEntries the current epoch entries
     * @param topicPartition the associated topic partition
     * @param checkpoint the checkpoint file
     * @param scheduler the scheduler to use for async I/O operations
     */
    private LeaderEpochFileCache(List<EpochEntry> epochEntries,
                                 TopicPartition topicPartition,
                                 LeaderEpochCheckpointFile checkpoint,
                                 Scheduler scheduler) {
        this.checkpoint = checkpoint;
        this.topicPartition = topicPartition;
        this.scheduler = scheduler;
        LogContext logContext = new LogContext("[LeaderEpochCache " + topicPartition + "] ");
        log = logContext.logger(LeaderEpochFileCache.class);
        for (EpochEntry entry : epochEntries) {
            epochs.put(entry.epoch, entry);
        }
    }

    /**
     * Assigns the supplied Leader Epoch to the supplied Offset
     * Once the epoch is assigned it cannot be reassigned
     */
    public void assign(int epoch, long startOffset) {
        EpochEntry entry = new EpochEntry(epoch, startOffset);
        if (assign(entry)) {
            log.debug("Appended new epoch entry {}. Cache now contains {} entries.", entry, epochs.size());
            writeToFile();
        }
    }

    public void assign(List<EpochEntry> entries) {
        entries.forEach(entry -> {
            if (assign(entry)) {
                log.debug("Appended new epoch entry {}. Cache now contains {} entries.", entry, epochs.size());
            }
        });
<<<<<<< HEAD
        if (!entries.isEmpty())
            flush();
=======
        if (!entries.isEmpty()) writeToFile();
>>>>>>> 9494bebe
    }

    private boolean isUpdateNeeded(EpochEntry entry) {
        return latestEntry().map(epochEntry -> entry.epoch != epochEntry.epoch || entry.startOffset < epochEntry.startOffset).orElse(true);
    }

    private boolean assign(EpochEntry entry) {
        if (entry.epoch < 0 || entry.startOffset < 0) {
            throw new IllegalArgumentException("Received invalid partition leader epoch entry " + entry);
        }

        // Check whether the append is needed before acquiring the write lock
        // in order to avoid contention with readers in the common case
        if (!isUpdateNeeded(entry))
            return false;

        lock.writeLock().lock();
        try {
            if (isUpdateNeeded(entry)) {
                maybeTruncateNonMonotonicEntries(entry);
                epochs.put(entry.epoch, entry);
                return true;
            } else {
                return false;
            }
        } finally {
            lock.writeLock().unlock();
        }
    }

    /**
     * Remove any entries which violate monotonicity prior to appending a new entry
     */
    private void maybeTruncateNonMonotonicEntries(EpochEntry newEntry) {
        List<EpochEntry> removedEpochs = removeWhileMatching(
                epochs.descendingMap().entrySet().iterator(),
                entry -> entry.epoch >= newEntry.epoch || entry.startOffset >= newEntry.startOffset);

        if (removedEpochs.size() > 1 || (!removedEpochs.isEmpty() && removedEpochs.get(0).startOffset != newEntry.startOffset)) {

            // Only log a warning if there were non-trivial removals. If the start offset of the new entry
            // matches the start offset of the removed epoch, then no data has been written and the truncation
            // is expected.
            log.warn("New epoch entry {} caused truncation of conflicting entries {}. " + "Cache now contains {} entries.", newEntry, removedEpochs, epochs.size());
        }
    }

    private static List<EpochEntry> removeWhileMatching(Iterator<Map.Entry<Integer, EpochEntry>> iterator, Predicate<EpochEntry> predicate) {
        ArrayList<EpochEntry> removedEpochs = new ArrayList<>();

        while (iterator.hasNext()) {
            EpochEntry entry = iterator.next().getValue();
            if (predicate.test(entry)) {
                removedEpochs.add(entry);
                iterator.remove();
            } else {
                return removedEpochs;
            }
        }

        return removedEpochs;
    }

    public boolean nonEmpty() {
        lock.readLock().lock();
        try {
            return !epochs.isEmpty();
        } finally {
            lock.readLock().unlock();
        }
    }

    public Optional<EpochEntry> latestEntry() {
        lock.readLock().lock();
        try {
            return Optional.ofNullable(epochs.lastEntry()).map(Map.Entry::getValue);
        } finally {
            lock.readLock().unlock();
        }
    }

    /**
     * Returns the current Leader Epoch if one exists. This is the latest epoch
     * which has messages assigned to it.
     */
    public OptionalInt latestEpoch() {
        return latestEntry().map(epochEntry -> OptionalInt.of(epochEntry.epoch)).orElseGet(OptionalInt::empty);
    }

    public OptionalInt previousEpoch() {
        lock.readLock().lock();
        try {
            return latestEntry().flatMap(entry -> Optional.ofNullable(epochs.lowerEntry(entry.epoch)))
                    .map(integerEpochEntryEntry -> OptionalInt.of(integerEpochEntryEntry.getKey())).orElseGet(OptionalInt::empty);
        } finally {
            lock.readLock().unlock();
        }
    }

    /**
     * Get the earliest cached entry if one exists.
     */
    public Optional<EpochEntry> earliestEntry() {
        lock.readLock().lock();
        try {
            return Optional.ofNullable(epochs.firstEntry()).map(Map.Entry::getValue);
        } finally {
            lock.readLock().unlock();
        }
    }

    public OptionalInt previousEpoch(int epoch) {
        lock.readLock().lock();
        try {
            return toOptionalInt(epochs.lowerKey(epoch));
        } finally {
            lock.readLock().unlock();
        }
    }

    public Optional<EpochEntry> previousEntry(int epoch) {
        lock.readLock().lock();
        try {
            return Optional.ofNullable(epochs.lowerEntry(epoch)).map(Map.Entry::getValue);
        } finally {
            lock.readLock().unlock();
        }
    }

    public OptionalInt nextEpoch(int epoch) {
        lock.readLock().lock();
        try {
            return toOptionalInt(epochs.higherKey(epoch));
        } finally {
            lock.readLock().unlock();
        }
    }

    private static OptionalInt toOptionalInt(Integer value) {
        return (value != null) ? OptionalInt.of(value) : OptionalInt.empty();
    }

    public Optional<EpochEntry> epochEntry(int epoch) {
        lock.readLock().lock();
        try {
            return Optional.ofNullable(epochs.get(epoch));
        } finally {
            lock.readLock().unlock();
        }
    }

    /**
     * Returns the Leader Epoch and the End Offset for a requested Leader Epoch.
     * <p>
     * The Leader Epoch returned is the largest epoch less than or equal to the requested Leader
     * Epoch. The End Offset is the end offset of this epoch, which is defined as the start offset
     * of the first Leader Epoch larger than the Leader Epoch requested, or else the Log End
     * Offset if the latest epoch was requested.
     * <p>
     * During the upgrade phase, where there are existing messages may not have a leader epoch,
     * if requestedEpoch is < the first epoch cached, UNDEFINED_EPOCH_OFFSET will be returned
     * so that the follower falls back to High Water Mark.
     * @param requestedEpoch requested leader epoch
     * @param logEndOffset   the existing Log End Offset
     * @return found leader epoch and end offset
     */
    public Map.Entry<Integer, Long> endOffsetFor(int requestedEpoch, long logEndOffset) {
        lock.readLock().lock();
        try {
            Map.Entry<Integer, Long> epochAndOffset;
            if (requestedEpoch == UNDEFINED_EPOCH) {
                // This may happen if a bootstrapping follower sends a request with undefined epoch or
                // a follower is on the older message format where leader epochs are not recorded
                epochAndOffset = new AbstractMap.SimpleImmutableEntry<>(UNDEFINED_EPOCH, UNDEFINED_EPOCH_OFFSET);
            } else if (latestEpoch().isPresent() && latestEpoch().getAsInt() == requestedEpoch) {
                // For the leader, the latest epoch is always the current leader epoch that is still being written to.
                // Followers should not have any reason to query for the end offset of the current epoch, but a consumer
                // might if it is verifying its committed offset following a group rebalance. In this case, we return
                // the current log end offset which makes the truncation check work as expected.
                epochAndOffset = new AbstractMap.SimpleImmutableEntry<>(requestedEpoch, logEndOffset);
            } else {
                Map.Entry<Integer, EpochEntry> higherEntry = epochs.higherEntry(requestedEpoch);
                if (higherEntry == null) {
                    // The requested epoch is larger than any known epoch. This case should never be hit because
                    // the latest cached epoch is always the largest.
                    epochAndOffset = new AbstractMap.SimpleImmutableEntry<>(UNDEFINED_EPOCH, UNDEFINED_EPOCH_OFFSET);
                } else {
                    Map.Entry<Integer, EpochEntry> floorEntry = epochs.floorEntry(requestedEpoch);
                    if (floorEntry == null) {
                        // The requested epoch is smaller than any known epoch, so we return the start offset of the first
                        // known epoch which is larger than it. This may be inaccurate as there could have been
                        // epochs in between, but the point is that the data has already been removed from the log
                        // and we want to ensure that the follower can replicate correctly beginning from the leader's
                        // start offset.
                        epochAndOffset = new AbstractMap.SimpleImmutableEntry<>(requestedEpoch, higherEntry.getValue().startOffset);
                    } else {
                        // We have at least one previous epoch and one subsequent epoch. The result is the first
                        // prior epoch and the starting offset of the first subsequent epoch.
                        epochAndOffset = new AbstractMap.SimpleImmutableEntry<>(floorEntry.getValue().epoch, higherEntry.getValue().startOffset);
                    }
                }
            }

            if (log.isTraceEnabled())
                log.trace("Processed end offset request for epoch {} and returning epoch {} with end offset {} from epoch cache of size {}}", requestedEpoch, epochAndOffset.getKey(), epochAndOffset.getValue(), epochs.size());

            return epochAndOffset;
        } finally {
            lock.readLock().unlock();
        }
    }

    /**
     * Removes all epoch entries from the store with start offsets greater than or equal to the passed offset.
     * <p>
     * Checkpoint-flushing is done asynchronously.
     */
    public void truncateFromEndAsyncFlush(long endOffset) {
        lock.writeLock().lock();
        try {
            List<EpochEntry> removedEntries = truncateFromEnd(epochs, endOffset);
            if (!removedEntries.isEmpty()) {
                // We flush the change to the device in the background because:
                // - To avoid fsync latency
                //   * fsync latency could be huge on a disk glitch, which is not rare in spinning drives
                //   * This method is called by ReplicaFetcher threads, which could block replica fetching
                //     then causing ISR shrink or high produce response time degradation in remote scope on high fsync latency.
                // - We still flush the change in #assign synchronously, meaning that it's guaranteed that the checkpoint file always has no missing entries.
                //   * Even when stale epochs are restored from the checkpoint file after the unclean shutdown, it will be handled by
                //     another truncateFromEnd call on log loading procedure, so it won't be a problem
                scheduler.scheduleOnce("leader-epoch-cache-flush-" + topicPartition, this::writeIfDirExists);

                log.debug("Cleared entries {} from epoch cache after truncating to end offset {}, leaving {} entries in the cache.", removedEntries, endOffset, epochs.size());
            }
        } finally {
            lock.writeLock().unlock();
        }
    }

    /**
     * Clears old epoch entries. This method searches for the oldest epoch < offset, updates the saved epoch offset to
     * be offset, then clears any previous epoch entries.
     * <p>
     * This method is exclusive: so truncateFromStart(6) will retain an entry at offset 6.
<<<<<<< HEAD
=======
     * <p>
     * Checkpoint-flushing is done asynchronously.
     *
>>>>>>> 9494bebe
     * @param startOffset the offset to clear up to
     */
    public void truncateFromStartAsyncFlush(long startOffset) {
        lock.writeLock().lock();
        try {
            List<EpochEntry> removedEntries = truncateFromStart(epochs, startOffset);
            if (!removedEntries.isEmpty()) {
                // We flush the change to the device in the background because:
                // - To avoid fsync latency
                //   * fsync latency could be huge on a disk glitch, which is not rare in spinning drives
                //   * This method is called as part of deleteRecords with holding UnifiedLog#lock.
                //      - Meanwhile all produces against the partition will be blocked, which causes req-handlers to exhaust
                // - We still flush the change in #assign synchronously, meaning that it's guaranteed that the checkpoint file always has no missing entries.
                //   * Even when stale epochs are restored from the checkpoint file after the unclean shutdown, it will be handled by
                //     another truncateFromStart call on log loading procedure, so it won't be a problem
                scheduler.scheduleOnce("leader-epoch-cache-flush-" + topicPartition, this::writeIfDirExists);

                EpochEntry updatedFirstEntry = removedEntries.get(removedEntries.size() - 1);
                log.debug("Cleared entries {} and rewrote first entry {} after truncating to start offset {}, leaving {} in the cache.", removedEntries, updatedFirstEntry, startOffset, epochs.size());
            }
        } finally {
            lock.writeLock().unlock();
        }
    }

    private static List<EpochEntry> truncateFromStart(TreeMap<Integer, EpochEntry> epochs, long startOffset) {
        List<EpochEntry> removedEntries = removeWhileMatching(
                epochs.entrySet().iterator(), entry -> entry.startOffset <= startOffset);

        if (!removedEntries.isEmpty()) {
            EpochEntry firstBeforeStartOffset = removedEntries.get(removedEntries.size() - 1);
            EpochEntry updatedFirstEntry = new EpochEntry(firstBeforeStartOffset.epoch, startOffset);
            epochs.put(updatedFirstEntry.epoch, updatedFirstEntry);
        }

        return removedEntries;
    }

    private static List<EpochEntry> truncateFromEnd(TreeMap<Integer, EpochEntry> epochs, long endOffset) {
        Optional<EpochEntry> epochEntry = Optional.ofNullable(epochs.lastEntry()).map(Entry::getValue);
        if (endOffset >= 0 && epochEntry.isPresent() && epochEntry.get().startOffset >= endOffset) {
            return removeWhileMatching(epochs.descendingMap().entrySet().iterator(), x -> x.startOffset >= endOffset);
        }
        return Collections.emptyList();
    }

    public OptionalInt epochForOffset(long offset) {
        lock.readLock().lock();
        try {
            OptionalInt previousEpoch = OptionalInt.empty();
            for (EpochEntry epochEntry : epochs.values()) {
                int epoch = epochEntry.epoch;
                long startOffset = epochEntry.startOffset;

                // Found the exact offset, return the respective epoch.
                if (startOffset == offset)
                    return OptionalInt.of(epoch);

                // Return the previous found epoch as this epoch's start-offset is more than the target offset.
                if (startOffset > offset)
                    return previousEpoch;

                previousEpoch = OptionalInt.of(epoch);
            }

            return previousEpoch;
        } finally {
            lock.readLock().unlock();
        }
    }

    /**
     * Returns a new LeaderEpochFileCache which contains same
     * epoch entries with replacing backing checkpoint file.
     * @param leaderEpochCheckpoint the new checkpoint file
     * @return a new LeaderEpochFileCache instance
     */
    public LeaderEpochFileCache withCheckpoint(LeaderEpochCheckpointFile leaderEpochCheckpoint) {
        lock.readLock().lock();
        try {
            return new LeaderEpochFileCache(epochEntries(),
                                            topicPartition,
                                            leaderEpochCheckpoint,
                                            scheduler);
        } finally {
            lock.readLock().unlock();
        }
    }

    /**
     * Returns the leader epoch entries within the range of the given start and end offset
     * @param startOffset The start offset of the epoch entries (inclusive).
     * @param endOffset   The end offset of the epoch entries (exclusive)
     * @return the leader epoch entries
     */
    public List<EpochEntry> epochEntriesInRange(long startOffset, long endOffset) {
        lock.readLock().lock();
        try {
            TreeMap<Integer, EpochEntry> epochsCopy = new TreeMap<>(this.epochs);
            if (startOffset >= 0) {
                truncateFromStart(epochsCopy, startOffset);
            }
            truncateFromEnd(epochsCopy, endOffset);
            return new ArrayList<>(epochsCopy.values());
        } finally {
            lock.readLock().unlock();
        }
    }

    /**
     * Delete all entries.
     */
    public void clearAndFlush() {
        lock.writeLock().lock();
        try {
            epochs.clear();
            writeToFile();
        } finally {
            lock.writeLock().unlock();
        }
    }

    public void clear() {
        lock.writeLock().lock();
        try {
            epochs.clear();
        } finally {
            lock.writeLock().unlock();
        }
    }

    public List<EpochEntry> epochEntries() {
        lock.readLock().lock();
        try {
            return new ArrayList<>(epochs.values());
        } finally {
            lock.readLock().unlock();
        }
    }

    public NavigableMap<Integer, Long> epochWithOffsets() {
        lock.readLock().lock();
        try {
            NavigableMap<Integer, Long> epochWithOffsets = new TreeMap<>();
            for (EpochEntry epochEntry : epochs.values()) {
                epochWithOffsets.put(epochEntry.epoch, epochEntry.startOffset);
            }
            return epochWithOffsets;
        } finally {
            lock.readLock().unlock();
        }
    }

    private void writeToFile() {
        lock.readLock().lock();
        try {
            checkpoint.write(epochs.values());
        } finally {
            lock.readLock().unlock();
        }
    }

    private void writeIfDirExists() {
        lock.readLock().lock();
        try {
            // If we take a snapshot of the epoch entries here and flush them to disk outside the read lock,
            // by the time of flushing, the leader epoch file may already be updated with newer epoch entries.
            // Those newer entries will then be overridden with the old snapshot.
            checkpoint.writeIfDirExists(epochs.values());
        } finally {
            lock.readLock().unlock();
        }
    }
}<|MERGE_RESOLUTION|>--- conflicted
+++ resolved
@@ -18,13 +18,6 @@
 
 import org.apache.kafka.common.TopicPartition;
 import org.apache.kafka.common.utils.LogContext;
-<<<<<<< HEAD
-import org.apache.kafka.storage.internals.checkpoint.LeaderEpochCheckpoint;
-import org.apache.kafka.storage.internals.log.EpochEntry;
-import org.slf4j.Logger;
-
-import java.util.*;
-=======
 import org.apache.kafka.server.util.Scheduler;
 import org.apache.kafka.storage.internals.checkpoint.LeaderEpochCheckpointFile;
 import org.apache.kafka.storage.internals.log.EpochEntry;
@@ -42,7 +35,6 @@
 import java.util.Optional;
 import java.util.OptionalInt;
 import java.util.TreeMap;
->>>>>>> 9494bebe
 import java.util.concurrent.locks.ReentrantReadWriteLock;
 import java.util.function.Predicate;
 
@@ -123,12 +115,7 @@
                 log.debug("Appended new epoch entry {}. Cache now contains {} entries.", entry, epochs.size());
             }
         });
-<<<<<<< HEAD
-        if (!entries.isEmpty())
-            flush();
-=======
         if (!entries.isEmpty()) writeToFile();
->>>>>>> 9494bebe
     }
 
     private boolean isUpdateNeeded(EpochEntry entry) {
@@ -142,8 +129,7 @@
 
         // Check whether the append is needed before acquiring the write lock
         // in order to avoid contention with readers in the common case
-        if (!isUpdateNeeded(entry))
-            return false;
+        if (!isUpdateNeeded(entry)) return false;
 
         lock.writeLock().lock();
         try {
@@ -291,6 +277,7 @@
      * During the upgrade phase, where there are existing messages may not have a leader epoch,
      * if requestedEpoch is < the first epoch cached, UNDEFINED_EPOCH_OFFSET will be returned
      * so that the follower falls back to High Water Mark.
+     *
      * @param requestedEpoch requested leader epoch
      * @param logEndOffset   the existing Log End Offset
      * @return found leader epoch and end offset
@@ -373,12 +360,9 @@
      * be offset, then clears any previous epoch entries.
      * <p>
      * This method is exclusive: so truncateFromStart(6) will retain an entry at offset 6.
-<<<<<<< HEAD
-=======
      * <p>
      * Checkpoint-flushing is done asynchronously.
      *
->>>>>>> 9494bebe
      * @param startOffset the offset to clear up to
      */
     public void truncateFromStartAsyncFlush(long startOffset) {
@@ -434,12 +418,10 @@
                 long startOffset = epochEntry.startOffset;
 
                 // Found the exact offset, return the respective epoch.
-                if (startOffset == offset)
-                    return OptionalInt.of(epoch);
+                if (startOffset == offset) return OptionalInt.of(epoch);
 
                 // Return the previous found epoch as this epoch's start-offset is more than the target offset.
-                if (startOffset > offset)
-                    return previousEpoch;
+                if (startOffset > offset) return previousEpoch;
 
                 previousEpoch = OptionalInt.of(epoch);
             }
