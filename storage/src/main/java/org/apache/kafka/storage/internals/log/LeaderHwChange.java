--- conflicted
+++ resolved
@@ -17,11 +17,7 @@
 package org.apache.kafka.storage.internals.log;
 
 public enum LeaderHwChange {
-<<<<<<< HEAD
-    INCREASED, SAME, NONE;
-=======
     INCREASED,
     SAME,
     NONE
->>>>>>> 9494bebe
 }