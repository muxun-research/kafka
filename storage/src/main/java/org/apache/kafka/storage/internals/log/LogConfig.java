/*
 * Licensed to the Apache Software Foundation (ASF) under one or more
 * contributor license agreements. See the NOTICE file distributed with
 * this work for additional information regarding copyright ownership.
 * The ASF licenses this file to You under the Apache License, Version 2.0
 * (the "License"); you may not use this file except in compliance with
 * the License. You may obtain a copy of the License at
 *
 *    http://www.apache.org/licenses/LICENSE-2.0
 *
 * Unless required by applicable law or agreed to in writing, software
 * distributed under the License is distributed on an "AS IS" BASIS,
 * WITHOUT WARRANTIES OR CONDITIONS OF ANY KIND, either express or implied.
 * See the License for the specific language governing permissions and
 * limitations under the License.
 */
package org.apache.kafka.storage.internals.log;

<<<<<<< HEAD
=======
import org.apache.kafka.common.compress.Compression;
>>>>>>> 9494bebe
import org.apache.kafka.common.config.AbstractConfig;
import org.apache.kafka.common.config.ConfigDef;
import org.apache.kafka.common.config.ConfigDef.ConfigKey;
import org.apache.kafka.common.config.ConfigDef.Type;
import org.apache.kafka.common.config.ConfigDef.ValidList;
import org.apache.kafka.common.config.ConfigException;
import org.apache.kafka.common.config.TopicConfig;
import org.apache.kafka.common.errors.InvalidConfigurationException;
import org.apache.kafka.common.record.CompressionType;
import org.apache.kafka.common.record.LegacyRecord;
import org.apache.kafka.common.record.Records;
import org.apache.kafka.common.record.TimestampType;
import org.apache.kafka.common.utils.ConfigUtils;
import org.apache.kafka.common.utils.Utils;
import org.apache.kafka.server.common.MetadataVersion;
import org.apache.kafka.server.config.QuotaConfig;
import org.apache.kafka.server.config.ServerLogConfigs;
import org.apache.kafka.server.config.ServerTopicConfigSynonyms;
import org.apache.kafka.server.record.BrokerCompressionType;

<<<<<<< HEAD
import java.util.*;
import java.util.concurrent.ThreadLocalRandom;
import java.util.stream.Collectors;

import static java.util.Arrays.asList;
import static org.apache.kafka.common.config.ConfigDef.Importance.LOW;
import static org.apache.kafka.common.config.ConfigDef.Importance.MEDIUM;
import static org.apache.kafka.common.config.ConfigDef.Range.atLeast;
import static org.apache.kafka.common.config.ConfigDef.Range.between;
import static org.apache.kafka.common.config.ConfigDef.Type.*;
import static org.apache.kafka.common.config.ConfigDef.ValidString.in;
import static org.apache.kafka.server.common.MetadataVersion.IBP_3_0_IV1;

public class LogConfig extends AbstractConfig {

    public static class MessageFormatVersion {
        private final String messageFormatVersionString;
        private final String interBrokerProtocolVersionString;
        private final MetadataVersion messageFormatVersion;
        private final MetadataVersion interBrokerProtocolVersion;

        public MessageFormatVersion(String messageFormatVersionString, String interBrokerProtocolVersionString) {
            this.messageFormatVersionString = messageFormatVersionString;
            this.interBrokerProtocolVersionString = interBrokerProtocolVersionString;
            this.messageFormatVersion = MetadataVersion.fromVersionString(messageFormatVersionString);
            this.interBrokerProtocolVersion = MetadataVersion.fromVersionString(interBrokerProtocolVersionString);
        }

        public MetadataVersion messageFormatVersion() {
            return messageFormatVersion;
        }

        public MetadataVersion interBrokerProtocolVersion() {
            return interBrokerProtocolVersion;
        }

        public boolean shouldIgnore() {
            return shouldIgnoreMessageFormatVersion(interBrokerProtocolVersion);
        }

        public boolean shouldWarn() {
            return interBrokerProtocolVersion.isAtLeast(IBP_3_0_IV1) && messageFormatVersion.highestSupportedRecordVersion().precedes(RecordVersion.V2);
        }

        @SuppressWarnings("deprecation")
        public String topicWarningMessage(String topicName) {
            return "Topic configuration " + TopicConfig.MESSAGE_FORMAT_VERSION_CONFIG + " with value `" + messageFormatVersionString + "` is ignored for `" + topicName + "` because the " + "inter-broker protocol version `" + interBrokerProtocolVersionString + "` is greater or " + "equal than 3.0. This configuration is deprecated and it will be removed in Apache Kafka 4.0.";
        }
    }
=======
import java.util.Collections;
import java.util.HashMap;
import java.util.List;
import java.util.Locale;
import java.util.Map;
import java.util.Optional;
import java.util.Properties;
import java.util.Set;
import java.util.concurrent.ThreadLocalRandom;
import java.util.concurrent.TimeUnit;
import java.util.stream.Collectors;

import static java.util.Arrays.asList;
import static org.apache.kafka.common.config.ConfigDef.Importance.HIGH;
import static org.apache.kafka.common.config.ConfigDef.Importance.LOW;
import static org.apache.kafka.common.config.ConfigDef.Importance.MEDIUM;
import static org.apache.kafka.common.config.ConfigDef.Range.atLeast;
import static org.apache.kafka.common.config.ConfigDef.Range.between;
import static org.apache.kafka.common.config.ConfigDef.Type.BOOLEAN;
import static org.apache.kafka.common.config.ConfigDef.Type.CLASS;
import static org.apache.kafka.common.config.ConfigDef.Type.DOUBLE;
import static org.apache.kafka.common.config.ConfigDef.Type.INT;
import static org.apache.kafka.common.config.ConfigDef.Type.LIST;
import static org.apache.kafka.common.config.ConfigDef.Type.LONG;
import static org.apache.kafka.common.config.ConfigDef.Type.STRING;
import static org.apache.kafka.common.config.ConfigDef.ValidString.in;
import static org.apache.kafka.server.common.MetadataVersion.IBP_3_0_IV1;
>>>>>>> 9494bebe

public class LogConfig extends AbstractConfig {

    private static class RemoteLogConfig {

        private final boolean remoteStorageEnable;
        private final boolean remoteLogDeleteOnDisable;
        private final boolean remoteLogCopyDisable;
        private final long localRetentionMs;
        private final long localRetentionBytes;

        private RemoteLogConfig(LogConfig config) {
            this.remoteStorageEnable = config.getBoolean(TopicConfig.REMOTE_LOG_STORAGE_ENABLE_CONFIG);
            this.remoteLogCopyDisable = config.getBoolean(TopicConfig.REMOTE_LOG_COPY_DISABLE_CONFIG);
            this.remoteLogDeleteOnDisable = config.getBoolean(TopicConfig.REMOTE_LOG_DELETE_ON_DISABLE_CONFIG);
            this.localRetentionMs = config.getLong(TopicConfig.LOCAL_LOG_RETENTION_MS_CONFIG);
            this.localRetentionBytes = config.getLong(TopicConfig.LOCAL_LOG_RETENTION_BYTES_CONFIG);
        }

<<<<<<< HEAD
            long localLogRetentionMs = config.getLong(TopicConfig.LOCAL_LOG_RETENTION_MS_CONFIG);

            // -2 indicates to derive value from retentionMs property.
            if (localLogRetentionMs == -2)
                this.localRetentionMs = retentionMs;
            else {
                // Added validation here to check the effective value should not be more than RetentionMs.
                if (localLogRetentionMs == -1 && retentionMs != -1)
                    throw new ConfigException(TopicConfig.LOCAL_LOG_RETENTION_MS_CONFIG, localLogRetentionMs, "Value must not be -1 as " + TopicConfig.RETENTION_MS_CONFIG + " value is set as " + retentionMs);

                if (localLogRetentionMs > retentionMs)
                    throw new ConfigException(TopicConfig.LOCAL_LOG_RETENTION_MS_CONFIG, localLogRetentionMs, "Value must not be more than property: " + TopicConfig.RETENTION_MS_CONFIG + " value.");

                this.localRetentionMs = localLogRetentionMs;
            }

            long localLogRetentionBytes = config.getLong(TopicConfig.LOCAL_LOG_RETENTION_BYTES_CONFIG);

            // -2 indicates to derive value from retentionSize property.
            if (localLogRetentionBytes == -2)
                this.localRetentionBytes = retentionSize;
            else {
                // Added validation here to check the effective value should not be more than RetentionBytes.
                if (localLogRetentionBytes == -1 && retentionSize != -1)
                    throw new ConfigException(TopicConfig.LOCAL_LOG_RETENTION_BYTES_CONFIG, localLogRetentionBytes, "Value must not be -1 as " + TopicConfig.RETENTION_BYTES_CONFIG + " value is set as " + retentionSize);

                if (localLogRetentionBytes > retentionSize)
                    throw new ConfigException(TopicConfig.LOCAL_LOG_RETENTION_BYTES_CONFIG, localLogRetentionBytes, "Value must not be more than property: " + TopicConfig.RETENTION_BYTES_CONFIG + " value.");

                this.localRetentionBytes = localLogRetentionBytes;
            }
=======
        @Override
        public String toString() {
            return "RemoteLogConfig{" +
                    "remoteStorageEnable=" + remoteStorageEnable +
                    ", remoteLogCopyDisable=" + remoteLogCopyDisable +
                    ", remoteLogDeleteOnDisable=" + remoteLogDeleteOnDisable +
                    ", localRetentionMs=" + localRetentionMs +
                    ", localRetentionBytes=" + localRetentionBytes +
                    '}';
>>>>>>> 9494bebe
        }
    }

    // Visible for testing
    public static class LogConfigDef extends ConfigDef {
        public LogConfigDef() {
            this(new ConfigDef());
        }

        public LogConfigDef(ConfigDef base) {
            super(base);
        }

        @Override
        public List<String> headers() {
            return asList("Name", "Description", "Type", "Default", "Valid Values", SERVER_DEFAULT_HEADER_NAME, "Importance");
        }

        // Visible for testing
        @Override
        public String getConfigValue(ConfigKey key, String headerName) {
            if (headerName.equals(SERVER_DEFAULT_HEADER_NAME))
                return ServerTopicConfigSynonyms.TOPIC_CONFIG_SYNONYMS.get(key.name);
            else
                return super.getConfigValue(key, headerName);
        }

        public Optional<String> serverConfigName(String configName) {
            return Optional.ofNullable(ServerTopicConfigSynonyms.TOPIC_CONFIG_SYNONYMS.get(configName));
        }
    }

    // Visible for testing
    public static final String SERVER_DEFAULT_HEADER_NAME = "Server Default Property";

    public static final int DEFAULT_MAX_MESSAGE_BYTES = 1024 * 1024 + Records.LOG_OVERHEAD;
    public static final int DEFAULT_SEGMENT_BYTES = 1024 * 1024 * 1024;
    public static final long DEFAULT_SEGMENT_MS = 24 * 7 * 60 * 60 * 1000L;
    public static final long DEFAULT_SEGMENT_JITTER_MS = 0;
    public static final long DEFAULT_RETENTION_MS = 24 * 7 * 60 * 60 * 1000L;
    public static final long DEFAULT_DELETE_RETENTION_MS = 24 * 60 * 60 * 1000L;
    public static final long DEFAULT_MIN_COMPACTION_LAG_MS = 0;
    public static final long DEFAULT_MAX_COMPACTION_LAG_MS = Long.MAX_VALUE;
    public static final double DEFAULT_MIN_CLEANABLE_DIRTY_RATIO = 0.5;
    public static final boolean DEFAULT_UNCLEAN_LEADER_ELECTION_ENABLE = false;
    public static final String DEFAULT_COMPRESSION_TYPE = BrokerCompressionType.PRODUCER.name;
    public static final boolean DEFAULT_PREALLOCATE = false;

    public static final boolean DEFAULT_REMOTE_STORAGE_ENABLE = false;
    public static final boolean DEFAULT_REMOTE_LOG_COPY_DISABLE_CONFIG = false;
    public static final boolean DEFAULT_REMOTE_LOG_DELETE_ON_DISABLE_CONFIG = false;
    public static final long DEFAULT_LOCAL_RETENTION_BYTES = -2; // It indicates the value to be derived from RetentionBytes
    public static final long DEFAULT_LOCAL_RETENTION_MS = -2; // It indicates the value to be derived from RetentionMs

    // Visible for testing
<<<<<<< HEAD
    public static final Set<String> CONFIGS_WITH_NO_SERVER_DEFAULTS = Collections.unmodifiableSet(Utils.mkSet(TopicConfig.REMOTE_LOG_STORAGE_ENABLE_CONFIG, TopicConfig.LOCAL_LOG_RETENTION_MS_CONFIG, TopicConfig.LOCAL_LOG_RETENTION_BYTES_CONFIG, LEADER_REPLICATION_THROTTLED_REPLICAS_CONFIG, FOLLOWER_REPLICATION_THROTTLED_REPLICAS_CONFIG));

    public static final String LEADER_REPLICATION_THROTTLED_REPLICAS_DOC = "A list of replicas for which log replication should be throttled on " + "the leader side. The list should describe a set of replicas in the form " + "[PartitionId]:[BrokerId],[PartitionId]:[BrokerId]:... or alternatively the wildcard '*' can be used to throttle " + "all replicas for this topic.";
    public static final String FOLLOWER_REPLICATION_THROTTLED_REPLICAS_DOC = "A list of replicas for which log replication should be throttled on " + "the follower side. The list should describe a set of " + "replicas in the form " + "[PartitionId]:[BrokerId],[PartitionId]:[BrokerId]:... or alternatively the wildcard '*' can be used to throttle " + "all replicas for this topic.";

    @SuppressWarnings("deprecation")
    private static final String MESSAGE_FORMAT_VERSION_DOC = TopicConfig.MESSAGE_FORMAT_VERSION_DOC;

    @SuppressWarnings("deprecation")
=======
    public static final Set<String> CONFIGS_WITH_NO_SERVER_DEFAULTS = Set.of(
            TopicConfig.REMOTE_LOG_STORAGE_ENABLE_CONFIG,
            TopicConfig.REMOTE_LOG_DELETE_ON_DISABLE_CONFIG,
            TopicConfig.REMOTE_LOG_COPY_DISABLE_CONFIG,
            QuotaConfig.LEADER_REPLICATION_THROTTLED_REPLICAS_CONFIG,
            QuotaConfig.FOLLOWER_REPLICATION_THROTTLED_REPLICAS_CONFIG
    );

    public static final ConfigDef SERVER_CONFIG_DEF = new ConfigDef()
            .define(ServerLogConfigs.NUM_PARTITIONS_CONFIG, INT, ServerLogConfigs.NUM_PARTITIONS_DEFAULT, atLeast(1), MEDIUM, ServerLogConfigs.NUM_PARTITIONS_DOC)
            .define(ServerLogConfigs.LOG_DIR_CONFIG, STRING, ServerLogConfigs.LOG_DIR_DEFAULT, HIGH, ServerLogConfigs.LOG_DIR_DOC)
            .define(ServerLogConfigs.LOG_DIRS_CONFIG, STRING, null, HIGH, ServerLogConfigs.LOG_DIRS_DOC)
            .define(ServerLogConfigs.LOG_SEGMENT_BYTES_CONFIG, INT, DEFAULT_SEGMENT_BYTES, atLeast(1024 * 1024), HIGH, ServerLogConfigs.LOG_SEGMENT_BYTES_DOC)

            .define(ServerLogConfigs.LOG_ROLL_TIME_MILLIS_CONFIG, LONG, null, HIGH, ServerLogConfigs.LOG_ROLL_TIME_MILLIS_DOC)
            .define(ServerLogConfigs.LOG_ROLL_TIME_HOURS_CONFIG, INT, (int) TimeUnit.MILLISECONDS.toHours(DEFAULT_SEGMENT_MS), atLeast(1), HIGH, ServerLogConfigs.LOG_ROLL_TIME_HOURS_DOC)

            .define(ServerLogConfigs.LOG_ROLL_TIME_JITTER_MILLIS_CONFIG, LONG, null, HIGH, ServerLogConfigs.LOG_ROLL_TIME_JITTER_MILLIS_DOC)
            .define(ServerLogConfigs.LOG_ROLL_TIME_JITTER_HOURS_CONFIG, INT, (int) TimeUnit.MILLISECONDS.toHours(DEFAULT_SEGMENT_JITTER_MS), atLeast(0), HIGH, ServerLogConfigs.LOG_ROLL_TIME_JITTER_HOURS_DOC)

            .define(ServerLogConfigs.LOG_RETENTION_TIME_MILLIS_CONFIG, LONG, null, HIGH, ServerLogConfigs.LOG_RETENTION_TIME_MILLIS_DOC)
            .define(ServerLogConfigs.LOG_RETENTION_TIME_MINUTES_CONFIG, INT, null, HIGH, ServerLogConfigs.LOG_RETENTION_TIME_MINUTES_DOC)
            .define(ServerLogConfigs.LOG_RETENTION_TIME_HOURS_CONFIG, INT, (int) TimeUnit.MILLISECONDS.toHours(DEFAULT_RETENTION_MS), HIGH, ServerLogConfigs.LOG_RETENTION_TIME_HOURS_DOC)

            .define(ServerLogConfigs.LOG_RETENTION_BYTES_CONFIG, LONG, ServerLogConfigs.LOG_RETENTION_BYTES_DEFAULT, HIGH, ServerLogConfigs.LOG_RETENTION_BYTES_DOC)
            .define(ServerLogConfigs.LOG_CLEANUP_INTERVAL_MS_CONFIG, LONG, ServerLogConfigs.LOG_CLEANUP_INTERVAL_MS_DEFAULT, atLeast(1), MEDIUM, ServerLogConfigs.LOG_CLEANUP_INTERVAL_MS_DOC)
            .define(ServerLogConfigs.LOG_CLEANUP_POLICY_CONFIG, LIST, ServerLogConfigs.LOG_CLEANUP_POLICY_DEFAULT, ConfigDef.ValidList.in(TopicConfig.CLEANUP_POLICY_COMPACT, TopicConfig.CLEANUP_POLICY_DELETE), MEDIUM, ServerLogConfigs.LOG_CLEANUP_POLICY_DOC)
            .define(ServerLogConfigs.LOG_INDEX_SIZE_MAX_BYTES_CONFIG, INT, ServerLogConfigs.LOG_INDEX_SIZE_MAX_BYTES_DEFAULT, atLeast(4), MEDIUM, ServerLogConfigs.LOG_INDEX_SIZE_MAX_BYTES_DOC)
            .define(ServerLogConfigs.LOG_INDEX_INTERVAL_BYTES_CONFIG, INT, ServerLogConfigs.LOG_INDEX_INTERVAL_BYTES_DEFAULT, atLeast(0), MEDIUM, ServerLogConfigs.LOG_INDEX_INTERVAL_BYTES_DOC)
            .define(ServerLogConfigs.LOG_FLUSH_INTERVAL_MESSAGES_CONFIG, LONG, ServerLogConfigs.LOG_FLUSH_INTERVAL_MESSAGES_DEFAULT, atLeast(1), HIGH, ServerLogConfigs.LOG_FLUSH_INTERVAL_MESSAGES_DOC)
            .define(ServerLogConfigs.LOG_DELETE_DELAY_MS_CONFIG, LONG, ServerLogConfigs.LOG_DELETE_DELAY_MS_DEFAULT, atLeast(0), HIGH, ServerLogConfigs.LOG_DELETE_DELAY_MS_DOC)
            .define(ServerLogConfigs.LOG_FLUSH_SCHEDULER_INTERVAL_MS_CONFIG, LONG, ServerLogConfigs.LOG_FLUSH_SCHEDULER_INTERVAL_MS_DEFAULT, HIGH, ServerLogConfigs.LOG_FLUSH_SCHEDULER_INTERVAL_MS_DOC)
            .define(ServerLogConfigs.LOG_FLUSH_INTERVAL_MS_CONFIG, LONG, null, HIGH, ServerLogConfigs.LOG_FLUSH_INTERVAL_MS_DOC)
            .define(ServerLogConfigs.LOG_FLUSH_OFFSET_CHECKPOINT_INTERVAL_MS_CONFIG, INT, ServerLogConfigs.LOG_FLUSH_OFFSET_CHECKPOINT_INTERVAL_MS_DEFAULT, atLeast(0), HIGH, ServerLogConfigs.LOG_FLUSH_OFFSET_CHECKPOINT_INTERVAL_MS_DOC)
            .define(ServerLogConfigs.LOG_FLUSH_START_OFFSET_CHECKPOINT_INTERVAL_MS_CONFIG, INT, ServerLogConfigs.LOG_FLUSH_START_OFFSET_CHECKPOINT_INTERVAL_MS_DEFAULT, atLeast(0), HIGH, ServerLogConfigs.LOG_FLUSH_START_OFFSET_CHECKPOINT_INTERVAL_MS_DOC)
            .define(ServerLogConfigs.LOG_PRE_ALLOCATE_CONFIG, BOOLEAN, DEFAULT_PREALLOCATE, MEDIUM, ServerLogConfigs.LOG_PRE_ALLOCATE_ENABLE_DOC)
            .define(ServerLogConfigs.NUM_RECOVERY_THREADS_PER_DATA_DIR_CONFIG, INT, ServerLogConfigs.NUM_RECOVERY_THREADS_PER_DATA_DIR_DEFAULT, atLeast(1), HIGH, ServerLogConfigs.NUM_RECOVERY_THREADS_PER_DATA_DIR_DOC)
            .define(ServerLogConfigs.AUTO_CREATE_TOPICS_ENABLE_CONFIG, BOOLEAN, ServerLogConfigs.AUTO_CREATE_TOPICS_ENABLE_DEFAULT, HIGH, ServerLogConfigs.AUTO_CREATE_TOPICS_ENABLE_DOC)
            .define(ServerLogConfigs.MIN_IN_SYNC_REPLICAS_CONFIG, INT, ServerLogConfigs.MIN_IN_SYNC_REPLICAS_DEFAULT, atLeast(1), HIGH, ServerLogConfigs.MIN_IN_SYNC_REPLICAS_DOC)
            .define(ServerLogConfigs.LOG_MESSAGE_TIMESTAMP_TYPE_CONFIG, STRING, ServerLogConfigs.LOG_MESSAGE_TIMESTAMP_TYPE_DEFAULT, ConfigDef.ValidString.in("CreateTime", "LogAppendTime"), MEDIUM, ServerLogConfigs.LOG_MESSAGE_TIMESTAMP_TYPE_DOC)
            .define(ServerLogConfigs.LOG_MESSAGE_TIMESTAMP_BEFORE_MAX_MS_CONFIG, LONG, ServerLogConfigs.LOG_MESSAGE_TIMESTAMP_BEFORE_MAX_MS_DEFAULT, atLeast(0), MEDIUM, ServerLogConfigs.LOG_MESSAGE_TIMESTAMP_BEFORE_MAX_MS_DOC)
            .define(ServerLogConfigs.LOG_MESSAGE_TIMESTAMP_AFTER_MAX_MS_CONFIG, LONG, ServerLogConfigs.LOG_MESSAGE_TIMESTAMP_AFTER_MAX_MS_DEFAULT, atLeast(0), MEDIUM, ServerLogConfigs.LOG_MESSAGE_TIMESTAMP_AFTER_MAX_MS_DOC)
            .define(ServerLogConfigs.CREATE_TOPIC_POLICY_CLASS_NAME_CONFIG, CLASS, null, LOW, ServerLogConfigs.CREATE_TOPIC_POLICY_CLASS_NAME_DOC)
            .define(ServerLogConfigs.ALTER_CONFIG_POLICY_CLASS_NAME_CONFIG, CLASS, null, LOW, ServerLogConfigs.ALTER_CONFIG_POLICY_CLASS_NAME_DOC)
            .define(ServerLogConfigs.LOG_DIR_FAILURE_TIMEOUT_MS_CONFIG, LONG, ServerLogConfigs.LOG_DIR_FAILURE_TIMEOUT_MS_DEFAULT, atLeast(1), LOW, ServerLogConfigs.LOG_DIR_FAILURE_TIMEOUT_MS_DOC)
            .defineInternal(ServerLogConfigs.LOG_INITIAL_TASK_DELAY_MS_CONFIG, LONG, ServerLogConfigs.LOG_INITIAL_TASK_DELAY_MS_DEFAULT, atLeast(0), LOW, ServerLogConfigs.LOG_INITIAL_TASK_DELAY_MS_DOC);

>>>>>>> 9494bebe
    private static final LogConfigDef CONFIG = new LogConfigDef();

    static {
<<<<<<< HEAD
        CONFIG.define(TopicConfig.SEGMENT_BYTES_CONFIG, INT, DEFAULT_SEGMENT_BYTES, atLeast(LegacyRecord.RECORD_OVERHEAD_V0), MEDIUM, TopicConfig.SEGMENT_BYTES_DOC).define(TopicConfig.SEGMENT_MS_CONFIG, LONG, DEFAULT_SEGMENT_MS, atLeast(1), MEDIUM, TopicConfig.SEGMENT_MS_DOC).define(TopicConfig.SEGMENT_JITTER_MS_CONFIG, LONG, DEFAULT_SEGMENT_JITTER_MS, atLeast(0), MEDIUM, TopicConfig.SEGMENT_JITTER_MS_DOC).define(TopicConfig.SEGMENT_INDEX_BYTES_CONFIG, INT, DEFAULT_SEGMENT_INDEX_BYTES, atLeast(4), MEDIUM, TopicConfig.SEGMENT_INDEX_BYTES_DOC).define(TopicConfig.FLUSH_MESSAGES_INTERVAL_CONFIG, LONG, DEFAULT_FLUSH_MESSAGES_INTERVAL, atLeast(1), MEDIUM, TopicConfig.FLUSH_MESSAGES_INTERVAL_DOC).define(TopicConfig.FLUSH_MS_CONFIG, LONG, DEFAULT_FLUSH_MS, atLeast(0), MEDIUM, TopicConfig.FLUSH_MS_DOC)
                // can be negative. See kafka.log.LogManager.cleanupSegmentsToMaintainSize
                .define(TopicConfig.RETENTION_BYTES_CONFIG, LONG, DEFAULT_RETENTION_BYTES, MEDIUM, TopicConfig.RETENTION_BYTES_DOC)
                // can be negative. See kafka.log.LogManager.cleanupExpiredSegments
                .define(TopicConfig.RETENTION_MS_CONFIG, LONG, DEFAULT_RETENTION_MS, atLeast(-1), MEDIUM, TopicConfig.RETENTION_MS_DOC).define(TopicConfig.MAX_MESSAGE_BYTES_CONFIG, INT, DEFAULT_MAX_MESSAGE_BYTES, atLeast(0), MEDIUM, TopicConfig.MAX_MESSAGE_BYTES_DOC).define(TopicConfig.INDEX_INTERVAL_BYTES_CONFIG, INT, DEFAULT_INDEX_INTERVAL_BYTES, atLeast(0), MEDIUM, TopicConfig.INDEX_INTERVAL_BYTES_DOC).define(TopicConfig.DELETE_RETENTION_MS_CONFIG, LONG, DEFAULT_DELETE_RETENTION_MS, atLeast(0), MEDIUM, TopicConfig.DELETE_RETENTION_MS_DOC).define(TopicConfig.MIN_COMPACTION_LAG_MS_CONFIG, LONG, DEFAULT_MIN_COMPACTION_LAG_MS, atLeast(0), MEDIUM, TopicConfig.MIN_COMPACTION_LAG_MS_DOC).define(TopicConfig.MAX_COMPACTION_LAG_MS_CONFIG, LONG, DEFAULT_MAX_COMPACTION_LAG_MS, atLeast(1), MEDIUM, TopicConfig.MAX_COMPACTION_LAG_MS_DOC).define(TopicConfig.FILE_DELETE_DELAY_MS_CONFIG, LONG, DEFAULT_FILE_DELETE_DELAY_MS, atLeast(0), MEDIUM, TopicConfig.FILE_DELETE_DELAY_MS_DOC).define(TopicConfig.MIN_CLEANABLE_DIRTY_RATIO_CONFIG, DOUBLE, DEFAULT_MIN_CLEANABLE_DIRTY_RATIO, between(0, 1), MEDIUM, TopicConfig.MIN_CLEANABLE_DIRTY_RATIO_DOC).define(TopicConfig.CLEANUP_POLICY_CONFIG, LIST, DEFAULT_CLEANUP_POLICY, ValidList.in(TopicConfig.CLEANUP_POLICY_COMPACT, TopicConfig.CLEANUP_POLICY_DELETE), MEDIUM, TopicConfig.CLEANUP_POLICY_DOC).define(TopicConfig.UNCLEAN_LEADER_ELECTION_ENABLE_CONFIG, BOOLEAN, DEFAULT_UNCLEAN_LEADER_ELECTION_ENABLE, MEDIUM, TopicConfig.UNCLEAN_LEADER_ELECTION_ENABLE_DOC).define(TopicConfig.MIN_IN_SYNC_REPLICAS_CONFIG, INT, DEFAULT_MIN_IN_SYNC_REPLICAS, atLeast(1), MEDIUM, TopicConfig.MIN_IN_SYNC_REPLICAS_DOC).define(TopicConfig.COMPRESSION_TYPE_CONFIG, STRING, DEFAULT_COMPRESSION_TYPE, in(BrokerCompressionType.names().toArray(new String[0])), MEDIUM, TopicConfig.COMPRESSION_TYPE_DOC).define(TopicConfig.PREALLOCATE_CONFIG, BOOLEAN, DEFAULT_PREALLOCATE, MEDIUM, TopicConfig.PREALLOCATE_DOC).define(MESSAGE_FORMAT_VERSION_CONFIG, STRING, DEFAULT_MESSAGE_FORMAT_VERSION, new MetadataVersionValidator(), MEDIUM, MESSAGE_FORMAT_VERSION_DOC).define(TopicConfig.MESSAGE_TIMESTAMP_TYPE_CONFIG, STRING, DEFAULT_MESSAGE_TIMESTAMP_TYPE, in("CreateTime", "LogAppendTime"), MEDIUM, TopicConfig.MESSAGE_TIMESTAMP_TYPE_DOC).define(TopicConfig.MESSAGE_TIMESTAMP_DIFFERENCE_MAX_MS_CONFIG, LONG, DEFAULT_MESSAGE_TIMESTAMP_DIFFERENCE_MAX_MS, atLeast(0), MEDIUM, TopicConfig.MESSAGE_TIMESTAMP_DIFFERENCE_MAX_MS_DOC).define(LEADER_REPLICATION_THROTTLED_REPLICAS_CONFIG, LIST, DEFAULT_LEADER_REPLICATION_THROTTLED_REPLICAS, ThrottledReplicaListValidator.INSTANCE, MEDIUM, LEADER_REPLICATION_THROTTLED_REPLICAS_DOC).define(FOLLOWER_REPLICATION_THROTTLED_REPLICAS_CONFIG, LIST, DEFAULT_FOLLOWER_REPLICATION_THROTTLED_REPLICAS, ThrottledReplicaListValidator.INSTANCE, MEDIUM, FOLLOWER_REPLICATION_THROTTLED_REPLICAS_DOC).define(TopicConfig.MESSAGE_DOWNCONVERSION_ENABLE_CONFIG, BOOLEAN, DEFAULT_MESSAGE_DOWNCONVERSION_ENABLE, LOW, TopicConfig.MESSAGE_DOWNCONVERSION_ENABLE_DOC).defineInternal(TopicConfig.REMOTE_LOG_STORAGE_ENABLE_CONFIG, BOOLEAN, DEFAULT_REMOTE_STORAGE_ENABLE, null, MEDIUM, TopicConfig.REMOTE_LOG_STORAGE_ENABLE_DOC).defineInternal(TopicConfig.LOCAL_LOG_RETENTION_MS_CONFIG, LONG, DEFAULT_LOCAL_RETENTION_MS, atLeast(-2), MEDIUM, TopicConfig.LOCAL_LOG_RETENTION_MS_DOC).defineInternal(TopicConfig.LOCAL_LOG_RETENTION_BYTES_CONFIG, LONG, DEFAULT_LOCAL_RETENTION_BYTES, atLeast(-2), MEDIUM, TopicConfig.LOCAL_LOG_RETENTION_BYTES_DOC);
=======
        CONFIG.
                define(TopicConfig.SEGMENT_BYTES_CONFIG, INT, DEFAULT_SEGMENT_BYTES, atLeast(LegacyRecord.RECORD_OVERHEAD_V0), MEDIUM,
                        TopicConfig.SEGMENT_BYTES_DOC)
                .define(TopicConfig.SEGMENT_MS_CONFIG, LONG, DEFAULT_SEGMENT_MS, atLeast(1), MEDIUM, TopicConfig.SEGMENT_MS_DOC)
                .define(TopicConfig.SEGMENT_JITTER_MS_CONFIG, LONG, DEFAULT_SEGMENT_JITTER_MS, atLeast(0), MEDIUM,
                        TopicConfig.SEGMENT_JITTER_MS_DOC)
                .define(TopicConfig.SEGMENT_INDEX_BYTES_CONFIG, INT, ServerLogConfigs.LOG_INDEX_SIZE_MAX_BYTES_DEFAULT, atLeast(4), MEDIUM,
                        TopicConfig.SEGMENT_INDEX_BYTES_DOC)
                .define(TopicConfig.FLUSH_MESSAGES_INTERVAL_CONFIG, LONG, ServerLogConfigs.LOG_FLUSH_INTERVAL_MESSAGES_DEFAULT, atLeast(1), MEDIUM,
                        TopicConfig.FLUSH_MESSAGES_INTERVAL_DOC)
                .define(TopicConfig.FLUSH_MS_CONFIG, LONG, ServerLogConfigs.LOG_FLUSH_SCHEDULER_INTERVAL_MS_DEFAULT, atLeast(0), MEDIUM,
                        TopicConfig.FLUSH_MS_DOC)
                // can be negative. See kafka.log.LogManager.cleanupSegmentsToMaintainSize
                .define(TopicConfig.RETENTION_BYTES_CONFIG, LONG, ServerLogConfigs.LOG_RETENTION_BYTES_DEFAULT, MEDIUM, TopicConfig.RETENTION_BYTES_DOC)
                // can be negative. See kafka.log.LogManager.cleanupExpiredSegments
                .define(TopicConfig.RETENTION_MS_CONFIG, LONG, DEFAULT_RETENTION_MS, atLeast(-1), MEDIUM,
                        TopicConfig.RETENTION_MS_DOC)
                .define(TopicConfig.MAX_MESSAGE_BYTES_CONFIG, INT, DEFAULT_MAX_MESSAGE_BYTES, atLeast(0), MEDIUM,
                        TopicConfig.MAX_MESSAGE_BYTES_DOC)
                .define(TopicConfig.INDEX_INTERVAL_BYTES_CONFIG, INT, ServerLogConfigs.LOG_INDEX_INTERVAL_BYTES_DEFAULT, atLeast(0), MEDIUM,
                        TopicConfig.INDEX_INTERVAL_BYTES_DOC)
                .define(TopicConfig.DELETE_RETENTION_MS_CONFIG, LONG, DEFAULT_DELETE_RETENTION_MS, atLeast(0), MEDIUM,
                        TopicConfig.DELETE_RETENTION_MS_DOC)
                .define(TopicConfig.MIN_COMPACTION_LAG_MS_CONFIG, LONG, DEFAULT_MIN_COMPACTION_LAG_MS, atLeast(0), MEDIUM,
                        TopicConfig.MIN_COMPACTION_LAG_MS_DOC)
                .define(TopicConfig.MAX_COMPACTION_LAG_MS_CONFIG, LONG, DEFAULT_MAX_COMPACTION_LAG_MS, atLeast(1), MEDIUM,
                        TopicConfig.MAX_COMPACTION_LAG_MS_DOC)
                .define(TopicConfig.FILE_DELETE_DELAY_MS_CONFIG, LONG, ServerLogConfigs.LOG_DELETE_DELAY_MS_DEFAULT, atLeast(0), MEDIUM,
                        TopicConfig.FILE_DELETE_DELAY_MS_DOC)
                .define(TopicConfig.MIN_CLEANABLE_DIRTY_RATIO_CONFIG, DOUBLE, DEFAULT_MIN_CLEANABLE_DIRTY_RATIO, between(0, 1), MEDIUM,
                        TopicConfig.MIN_CLEANABLE_DIRTY_RATIO_DOC)
                .define(TopicConfig.CLEANUP_POLICY_CONFIG, LIST, ServerLogConfigs.LOG_CLEANUP_POLICY_DEFAULT, ValidList.in(TopicConfig.CLEANUP_POLICY_COMPACT,
                        TopicConfig.CLEANUP_POLICY_DELETE), MEDIUM, TopicConfig.CLEANUP_POLICY_DOC)
                .define(TopicConfig.UNCLEAN_LEADER_ELECTION_ENABLE_CONFIG, BOOLEAN, DEFAULT_UNCLEAN_LEADER_ELECTION_ENABLE,
                        MEDIUM, TopicConfig.UNCLEAN_LEADER_ELECTION_ENABLE_DOC)
                .define(TopicConfig.MIN_IN_SYNC_REPLICAS_CONFIG, INT, ServerLogConfigs.MIN_IN_SYNC_REPLICAS_DEFAULT, atLeast(1), MEDIUM,
                        TopicConfig.MIN_IN_SYNC_REPLICAS_DOC)
                .define(TopicConfig.COMPRESSION_TYPE_CONFIG, STRING, DEFAULT_COMPRESSION_TYPE, in(BrokerCompressionType.names().toArray(new String[0])),
                        MEDIUM, TopicConfig.COMPRESSION_TYPE_DOC)
                .define(TopicConfig.COMPRESSION_GZIP_LEVEL_CONFIG, INT, CompressionType.GZIP.defaultLevel(),
                        CompressionType.GZIP.levelValidator(), MEDIUM, TopicConfig.COMPRESSION_GZIP_LEVEL_DOC)
                .define(TopicConfig.COMPRESSION_LZ4_LEVEL_CONFIG, INT, CompressionType.LZ4.defaultLevel(),
                        CompressionType.LZ4.levelValidator(), MEDIUM, TopicConfig.COMPRESSION_LZ4_LEVEL_DOC)
                .define(TopicConfig.COMPRESSION_ZSTD_LEVEL_CONFIG, INT, CompressionType.ZSTD.defaultLevel(),
                        CompressionType.ZSTD.levelValidator(), MEDIUM, TopicConfig.COMPRESSION_ZSTD_LEVEL_DOC)
                .define(TopicConfig.PREALLOCATE_CONFIG, BOOLEAN, DEFAULT_PREALLOCATE, MEDIUM, TopicConfig.PREALLOCATE_DOC)
                .define(TopicConfig.MESSAGE_TIMESTAMP_TYPE_CONFIG, STRING, ServerLogConfigs.LOG_MESSAGE_TIMESTAMP_TYPE_DEFAULT,
                        in("CreateTime", "LogAppendTime"), MEDIUM, TopicConfig.MESSAGE_TIMESTAMP_TYPE_DOC)
                .define(TopicConfig.MESSAGE_TIMESTAMP_BEFORE_MAX_MS_CONFIG, LONG, ServerLogConfigs.LOG_MESSAGE_TIMESTAMP_BEFORE_MAX_MS_DEFAULT,
                        atLeast(0), MEDIUM, TopicConfig.MESSAGE_TIMESTAMP_BEFORE_MAX_MS_DOC)
                .define(TopicConfig.MESSAGE_TIMESTAMP_AFTER_MAX_MS_CONFIG, LONG, ServerLogConfigs.LOG_MESSAGE_TIMESTAMP_AFTER_MAX_MS_DEFAULT,
                        atLeast(0), MEDIUM, TopicConfig.MESSAGE_TIMESTAMP_AFTER_MAX_MS_DOC)
                .define(QuotaConfig.LEADER_REPLICATION_THROTTLED_REPLICAS_CONFIG, LIST, QuotaConfig.LEADER_REPLICATION_THROTTLED_REPLICAS_DEFAULT,
                        ThrottledReplicaListValidator.INSTANCE, MEDIUM, QuotaConfig.LEADER_REPLICATION_THROTTLED_REPLICAS_DOC)
                .define(QuotaConfig.FOLLOWER_REPLICATION_THROTTLED_REPLICAS_CONFIG, LIST, QuotaConfig.FOLLOWER_REPLICATION_THROTTLED_REPLICAS_DEFAULT,
                        ThrottledReplicaListValidator.INSTANCE, MEDIUM, QuotaConfig.FOLLOWER_REPLICATION_THROTTLED_REPLICAS_DOC)
                .define(TopicConfig.REMOTE_LOG_STORAGE_ENABLE_CONFIG, BOOLEAN, DEFAULT_REMOTE_STORAGE_ENABLE, null,
                        MEDIUM, TopicConfig.REMOTE_LOG_STORAGE_ENABLE_DOC)
                .define(TopicConfig.LOCAL_LOG_RETENTION_MS_CONFIG, LONG, DEFAULT_LOCAL_RETENTION_MS, atLeast(-2), MEDIUM,
                        TopicConfig.LOCAL_LOG_RETENTION_MS_DOC)
                .define(TopicConfig.LOCAL_LOG_RETENTION_BYTES_CONFIG, LONG, DEFAULT_LOCAL_RETENTION_BYTES, atLeast(-2), MEDIUM,
                        TopicConfig.LOCAL_LOG_RETENTION_BYTES_DOC)
                .define(TopicConfig.REMOTE_LOG_COPY_DISABLE_CONFIG, BOOLEAN, false, MEDIUM, TopicConfig.REMOTE_LOG_COPY_DISABLE_DOC)
                .define(TopicConfig.REMOTE_LOG_DELETE_ON_DISABLE_CONFIG, BOOLEAN, false, MEDIUM, TopicConfig.REMOTE_LOG_DELETE_ON_DISABLE_DOC);
>>>>>>> 9494bebe
    }

    public final Set<String> overriddenConfigs;

    /*
     * Important note: Any configuration parameter that is passed along from KafkaConfig to LogConfig
     * should also be in `KafkaConfig#extractLogConfigMap`.
     */
    public final int segmentSize;
    public final long segmentMs;
    public final long segmentJitterMs;
    public final int maxIndexSize;
    public final long flushInterval;
    public final long flushMs;
    public final long retentionSize;
    public final long retentionMs;
    public final int indexInterval;
    public final long fileDeleteDelayMs;
    public final long deleteRetentionMs;
    public final long compactionLagMs;
    public final long maxCompactionLagMs;
    public final double minCleanableRatio;
    public final boolean compact;
    public final boolean delete;
    public final boolean uncleanLeaderElectionEnable;
    public final int minInSyncReplicas;
    public final BrokerCompressionType compressionType;
    public final Optional<Compression> compression;
    public final boolean preallocate;

    public final TimestampType messageTimestampType;

    public final long messageTimestampBeforeMaxMs;
    public final long messageTimestampAfterMaxMs;
    public final List<String> leaderReplicationThrottledReplicas;
    public final List<String> followerReplicationThrottledReplicas;

    private final RemoteLogConfig remoteLogConfig;
    private final int maxMessageSize;
    private final Map<?, ?> props;

    public LogConfig(Map<?, ?> props) {
        this(props, Collections.emptySet());
    }

    @SuppressWarnings({"this-escape"})
    public LogConfig(Map<?, ?> props, Set<String> overriddenConfigs) {
        super(CONFIG, props, false);
        this.props = Collections.unmodifiableMap(props);
        this.overriddenConfigs = Collections.unmodifiableSet(overriddenConfigs);

        this.segmentSize = getInt(TopicConfig.SEGMENT_BYTES_CONFIG);
        this.segmentMs = getLong(TopicConfig.SEGMENT_MS_CONFIG);
        this.segmentJitterMs = getLong(TopicConfig.SEGMENT_JITTER_MS_CONFIG);
        this.maxIndexSize = getInt(TopicConfig.SEGMENT_INDEX_BYTES_CONFIG);
        this.flushInterval = getLong(TopicConfig.FLUSH_MESSAGES_INTERVAL_CONFIG);
        this.flushMs = getLong(TopicConfig.FLUSH_MS_CONFIG);
        this.retentionSize = getLong(TopicConfig.RETENTION_BYTES_CONFIG);
        this.retentionMs = getLong(TopicConfig.RETENTION_MS_CONFIG);
        this.maxMessageSize = getInt(TopicConfig.MAX_MESSAGE_BYTES_CONFIG);
        this.indexInterval = getInt(TopicConfig.INDEX_INTERVAL_BYTES_CONFIG);
        this.fileDeleteDelayMs = getLong(TopicConfig.FILE_DELETE_DELAY_MS_CONFIG);
        this.deleteRetentionMs = getLong(TopicConfig.DELETE_RETENTION_MS_CONFIG);
        this.compactionLagMs = getLong(TopicConfig.MIN_COMPACTION_LAG_MS_CONFIG);
        this.maxCompactionLagMs = getLong(TopicConfig.MAX_COMPACTION_LAG_MS_CONFIG);
        this.minCleanableRatio = getDouble(TopicConfig.MIN_CLEANABLE_DIRTY_RATIO_CONFIG);
<<<<<<< HEAD
        this.compact = getList(TopicConfig.CLEANUP_POLICY_CONFIG).stream().map(c -> c.toLowerCase(Locale.ROOT)).collect(Collectors.toList()).contains(TopicConfig.CLEANUP_POLICY_COMPACT);
        this.delete = getList(TopicConfig.CLEANUP_POLICY_CONFIG).stream().map(c -> c.toLowerCase(Locale.ROOT)).collect(Collectors.toList()).contains(TopicConfig.CLEANUP_POLICY_DELETE);
=======
        this.compact = getList(TopicConfig.CLEANUP_POLICY_CONFIG).stream()
                .map(c -> c.toLowerCase(Locale.ROOT))
                .collect(Collectors.toList())
                .contains(TopicConfig.CLEANUP_POLICY_COMPACT);
        this.delete = getList(TopicConfig.CLEANUP_POLICY_CONFIG).stream()
                .map(c -> c.toLowerCase(Locale.ROOT))
                .collect(Collectors.toList())
                .contains(TopicConfig.CLEANUP_POLICY_DELETE);
>>>>>>> 9494bebe
        this.uncleanLeaderElectionEnable = getBoolean(TopicConfig.UNCLEAN_LEADER_ELECTION_ENABLE_CONFIG);
        this.minInSyncReplicas = getInt(TopicConfig.MIN_IN_SYNC_REPLICAS_CONFIG);
        this.compressionType = BrokerCompressionType.forName(getString(TopicConfig.COMPRESSION_TYPE_CONFIG));
        this.compression = getCompression();
        this.preallocate = getBoolean(TopicConfig.PREALLOCATE_CONFIG);
        this.messageTimestampType = TimestampType.forName(getString(TopicConfig.MESSAGE_TIMESTAMP_TYPE_CONFIG));
        this.messageTimestampBeforeMaxMs = getLong(TopicConfig.MESSAGE_TIMESTAMP_BEFORE_MAX_MS_CONFIG);
        this.messageTimestampAfterMaxMs = getLong(TopicConfig.MESSAGE_TIMESTAMP_AFTER_MAX_MS_CONFIG);
        this.leaderReplicationThrottledReplicas = Collections.unmodifiableList(getList(QuotaConfig.LEADER_REPLICATION_THROTTLED_REPLICAS_CONFIG));
        this.followerReplicationThrottledReplicas = Collections.unmodifiableList(getList(QuotaConfig.FOLLOWER_REPLICATION_THROTTLED_REPLICAS_CONFIG));

        remoteLogConfig = new RemoteLogConfig(this);
    }

    private Optional<Compression> getCompression() {
        switch (compressionType) {
            case GZIP:
                return Optional.of(Compression.gzip()
                        .level(getInt(TopicConfig.COMPRESSION_GZIP_LEVEL_CONFIG))
                        .build());
            case LZ4:
                return Optional.of(Compression.lz4()
                        .level(getInt(TopicConfig.COMPRESSION_LZ4_LEVEL_CONFIG))
                        .build());
            case ZSTD:
                return Optional.of(Compression.zstd()
                        .level(getInt(TopicConfig.COMPRESSION_ZSTD_LEVEL_CONFIG))
                        .build());
            case SNAPPY:
                return Optional.of(Compression.snappy().build());
            case UNCOMPRESSED:
                return Optional.of(Compression.NONE);
            case PRODUCER:
                return Optional.empty();
            default:
                throw new IllegalArgumentException("Invalid value for " + TopicConfig.COMPRESSION_TYPE_CONFIG);
        }
    }

    // Exposed as a method so it can be mocked
    public int maxMessageSize() {
        return maxMessageSize;
    }

    public long randomSegmentJitter() {
        if (segmentJitterMs == 0)
            return 0;
        else
            return Utils.abs(ThreadLocalRandom.current().nextInt()) % Math.min(segmentJitterMs, segmentMs);
    }

    public long maxSegmentMs() {
        if (compact && maxCompactionLagMs > 0)
            return Math.min(maxCompactionLagMs, segmentMs);
        else
            return segmentMs;
    }

    public int initFileSize() {
        if (preallocate)
            return segmentSize;
        else
            return 0;
    }

    public boolean remoteStorageEnable() {
        return remoteLogConfig.remoteStorageEnable;
    }

    public Boolean remoteLogDeleteOnDisable() {
        return remoteLogConfig.remoteLogDeleteOnDisable;
    }

    public Boolean remoteLogCopyDisable() {
        return remoteLogConfig.remoteLogCopyDisable;
    }

    public long localRetentionMs() {
        return remoteLogConfig.localRetentionMs == LogConfig.DEFAULT_LOCAL_RETENTION_MS ? retentionMs : remoteLogConfig.localRetentionMs;
    }

    public long localRetentionBytes() {
        return remoteLogConfig.localRetentionBytes == LogConfig.DEFAULT_LOCAL_RETENTION_BYTES ? retentionSize : remoteLogConfig.localRetentionBytes;
    }

    public String overriddenConfigsAsLoggableString() {
        Map<String, Object> overriddenTopicProps = new HashMap<>();
        props.forEach((k, v) -> {
            if (overriddenConfigs.contains(k))
                overriddenTopicProps.put((String) k, v);
        });
        return ConfigUtils.configMapToRedactedString(overriddenTopicProps, CONFIG);
    }

    /**
     * Create a log config instance using the given properties and defaults
     */
    public static LogConfig fromProps(Map<?, ?> defaults, Properties overrides) {
        Properties props = new Properties();
        props.putAll(defaults);
        props.putAll(overrides);
        Set<String> overriddenKeys = overrides.keySet().stream().map(k -> (String) k).collect(Collectors.toSet());
        return new LogConfig(props, overriddenKeys);
    }

    // Visible for testing, return a copy since it's a mutable global variable
    public static LogConfigDef configDefCopy() {
        return new LogConfigDef(CONFIG);
    }

    public static boolean shouldIgnoreMessageFormatVersion(MetadataVersion interBrokerProtocolVersion) {
        return interBrokerProtocolVersion.isAtLeast(IBP_3_0_IV1);
    }

    public static Optional<Type> configType(String configName) {
        return Optional.ofNullable(CONFIG.configKeys().get(configName)).map(c -> c.type);
    }

    public static List<String> configNames() {
        return CONFIG.names().stream().sorted().collect(Collectors.toList());
    }

    public static Optional<String> serverConfigName(String configName) {
        return CONFIG.serverConfigName(configName);
    }

    public static Map<String, ConfigKey> configKeys() {
        return Collections.unmodifiableMap(CONFIG.configKeys());
    }

    /**
     * Check that property names are valid
     */
    public static void validateNames(Properties props) {
        List<String> names = configNames();
        for (Object name : props.keySet())
            if (!names.contains(name))
                throw new InvalidConfigurationException("Unknown topic config name: " + name);
    }

    /**
     * Validates the values of the given properties. Can be called by both client and server.
     * The `props` supplied should contain all the LogConfig properties and the default values are extracted from the
     * LogConfig class.
     * @param props The properties to be validated
     */
    public static void validateValues(Map<?, ?> props) {
        long minCompactionLag = (Long) props.get(TopicConfig.MIN_COMPACTION_LAG_MS_CONFIG);
        long maxCompactionLag = (Long) props.get(TopicConfig.MAX_COMPACTION_LAG_MS_CONFIG);
        if (minCompactionLag > maxCompactionLag) {
<<<<<<< HEAD
            throw new InvalidConfigurationException("conflict topic config setting " + TopicConfig.MIN_COMPACTION_LAG_MS_CONFIG + " (" + minCompactionLag + ") > " + TopicConfig.MAX_COMPACTION_LAG_MS_CONFIG + " (" + maxCompactionLag + ")");
=======
            throw new InvalidConfigurationException("conflict topic config setting "
                    + TopicConfig.MIN_COMPACTION_LAG_MS_CONFIG + " (" + minCompactionLag + ") > "
                    + TopicConfig.MAX_COMPACTION_LAG_MS_CONFIG + " (" + maxCompactionLag + ")");
        }
    }

    /**
     * Validates the values of the given properties. Should be called only by the broker.
     * The `props` supplied doesn't contain any topic-level configs, only broker-level configs.
     * The default values should be extracted from the KafkaConfig.
     * @param props The properties to be validated
     */
    public static void validateBrokerLogConfigValues(Map<?, ?> props,
                                                     boolean isRemoteLogStorageSystemEnabled) {
        validateValues(props);
        if (isRemoteLogStorageSystemEnabled) {
            validateRemoteStorageRetentionSize(props);
            validateRemoteStorageRetentionTime(props);
        }
    }

    /**
     * Validates the values of the given properties. Should be called only by the broker.
     * The `newConfigs` supplied contains the topic-level configs,
     * The default values should be extracted from the KafkaConfig.
     * @param existingConfigs                   The existing properties
     * @param newConfigs                        The new properties to be validated
     * @param isRemoteLogStorageSystemEnabled   true if system wise remote log storage is enabled
     */
    private static void validateTopicLogConfigValues(Map<String, String> existingConfigs,
                                                     Map<?, ?> newConfigs,
                                                     boolean isRemoteLogStorageSystemEnabled) {
        validateValues(newConfigs);

        boolean isRemoteLogStorageEnabled = (Boolean) newConfigs.get(TopicConfig.REMOTE_LOG_STORAGE_ENABLE_CONFIG);
        if (isRemoteLogStorageEnabled) {
            validateRemoteStorageOnlyIfSystemEnabled(newConfigs, isRemoteLogStorageSystemEnabled, false);
            validateNoRemoteStorageForCompactedTopic(newConfigs);
            validateRemoteStorageRetentionSize(newConfigs);
            validateRemoteStorageRetentionTime(newConfigs);
            validateRetentionConfigsWhenRemoteCopyDisabled(newConfigs, isRemoteLogStorageEnabled);
        } else {
            // The new config "remote.storage.enable" is false, validate if it's turning from true to false
            boolean wasRemoteLogEnabled = Boolean.parseBoolean(existingConfigs.getOrDefault(TopicConfig.REMOTE_LOG_STORAGE_ENABLE_CONFIG, "false"));
            validateTurningOffRemoteStorageWithDelete(newConfigs, wasRemoteLogEnabled, isRemoteLogStorageEnabled);
        }
    }

    public static void validateTurningOffRemoteStorageWithDelete(Map<?, ?> newConfigs, boolean wasRemoteLogEnabled, boolean isRemoteLogStorageEnabled) {
        boolean isRemoteLogDeleteOnDisable = (Boolean) Utils.castToStringObjectMap(newConfigs).getOrDefault(TopicConfig.REMOTE_LOG_DELETE_ON_DISABLE_CONFIG, false);
        if (wasRemoteLogEnabled && !isRemoteLogStorageEnabled && !isRemoteLogDeleteOnDisable) {
            throw new InvalidConfigurationException("It is invalid to disable remote storage without deleting remote data. " +
                    "If you want to keep the remote data and turn to read only, please set `remote.storage.enable=true,remote.log.copy.disable=true`. " +
                    "If you want to disable remote storage and delete all remote data, please set `remote.storage.enable=false,remote.log.delete.on.disable=true`.");
        }
    }

    public static void validateRetentionConfigsWhenRemoteCopyDisabled(Map<?, ?> newConfigs, boolean isRemoteLogStorageEnabled) {
        boolean isRemoteLogCopyDisabled = (Boolean) Utils.castToStringObjectMap(newConfigs).getOrDefault(TopicConfig.REMOTE_LOG_COPY_DISABLE_CONFIG, false);
        long retentionMs = (Long) newConfigs.get(TopicConfig.RETENTION_MS_CONFIG);
        long localRetentionMs = (Long) newConfigs.get(TopicConfig.LOCAL_LOG_RETENTION_MS_CONFIG);
        long retentionBytes = (Long) newConfigs.get(TopicConfig.RETENTION_BYTES_CONFIG);
        long localRetentionBytes = (Long) newConfigs.get(TopicConfig.LOCAL_LOG_RETENTION_BYTES_CONFIG);
        if (isRemoteLogStorageEnabled && isRemoteLogCopyDisabled) {
            if (localRetentionBytes != -2 && localRetentionBytes != retentionBytes) {
                throw new InvalidConfigurationException("When `remote.log.copy.disable` is set to true, the `local.retention.bytes` " +
                        "and `retention.bytes` must be set to the identical value because there will be no more logs copied to the remote storage.");
            }
            if (localRetentionMs != -2 && localRetentionMs != retentionMs) {
                throw new InvalidConfigurationException("When `remote.log.copy.disable` is set to true, the `local.retention.ms` " +
                        "and `retention.ms` must be set to the identical value because there will be no more logs copied to the remote storage.");
            }
        }
    }

    public static void validateRemoteStorageOnlyIfSystemEnabled(Map<?, ?> props, boolean isRemoteLogStorageSystemEnabled, boolean isReceivingConfigFromStore) {
        boolean isRemoteLogStorageEnabled = (Boolean) props.get(TopicConfig.REMOTE_LOG_STORAGE_ENABLE_CONFIG);
        if (isRemoteLogStorageEnabled && !isRemoteLogStorageSystemEnabled) {
            if (isReceivingConfigFromStore) {
                throw new ConfigException("You have to delete all topics with the property remote.storage.enable=true before disabling tiered storage cluster-wide");
            } else {
                throw new ConfigException("Tiered Storage functionality is disabled in the broker. " +
                        "Topic cannot be configured with remote log storage.");
            }
        }
    }

    private static void validateNoRemoteStorageForCompactedTopic(Map<?, ?> props) {
        String cleanupPolicy = props.get(TopicConfig.CLEANUP_POLICY_CONFIG).toString().toLowerCase(Locale.getDefault());
        if (cleanupPolicy.contains(TopicConfig.CLEANUP_POLICY_COMPACT)) {
            throw new ConfigException("Remote log storage is unsupported for the compacted topics");
        }
    }

    private static void validateRemoteStorageRetentionSize(Map<?, ?> props) {
        Long retentionBytes = (Long) props.get(TopicConfig.RETENTION_BYTES_CONFIG);
        Long localRetentionBytes = (Long) props.get(TopicConfig.LOCAL_LOG_RETENTION_BYTES_CONFIG);
        if (retentionBytes > -1 && localRetentionBytes != -2) {
            if (localRetentionBytes == -1) {
                String message = String.format("Value must not be -1 as %s value is set as %d.",
                        TopicConfig.RETENTION_BYTES_CONFIG, retentionBytes);
                throw new ConfigException(TopicConfig.LOCAL_LOG_RETENTION_BYTES_CONFIG, localRetentionBytes, message);
            }
            if (localRetentionBytes > retentionBytes) {
                String message = String.format("Value must not be more than %s property value: %d",
                        TopicConfig.RETENTION_BYTES_CONFIG, retentionBytes);
                throw new ConfigException(TopicConfig.LOCAL_LOG_RETENTION_BYTES_CONFIG, localRetentionBytes, message);
            }
        }
    }

    private static void validateRemoteStorageRetentionTime(Map<?, ?> props) {
        Long retentionMs = (Long) props.get(TopicConfig.RETENTION_MS_CONFIG);
        Long localRetentionMs = (Long) props.get(TopicConfig.LOCAL_LOG_RETENTION_MS_CONFIG);
        if (retentionMs != -1 && localRetentionMs != -2) {
            if (localRetentionMs == -1) {
                String message = String.format("Value must not be -1 as %s value is set as %d.",
                        TopicConfig.RETENTION_MS_CONFIG, retentionMs);
                throw new ConfigException(TopicConfig.LOCAL_LOG_RETENTION_MS_CONFIG, localRetentionMs, message);
            }
            if (localRetentionMs > retentionMs) {
                String message = String.format("Value must not be more than %s property value: %d",
                        TopicConfig.RETENTION_MS_CONFIG, retentionMs);
                throw new ConfigException(TopicConfig.LOCAL_LOG_RETENTION_MS_CONFIG, localRetentionMs, message);
            }
>>>>>>> 9494bebe
        }
    }

    /**
     * Check that the given properties contain only valid log config names and that all values can be parsed and are valid
     */
    public static void validate(Properties props) {
        validate(Collections.emptyMap(), props, Collections.emptyMap(), false);
    }

    public static void validate(Map<String, String> existingConfigs,
                                Properties props,
                                Map<?, ?> configuredProps,
                                boolean isRemoteLogStorageSystemEnabled) {
        validateNames(props);
        if (configuredProps == null || configuredProps.isEmpty()) {
            Map<?, ?> valueMaps = CONFIG.parse(props);
            validateValues(valueMaps);
        } else {
            Map<Object, Object> combinedConfigs = new HashMap<>(configuredProps);
            combinedConfigs.putAll(props);
            Map<?, ?> valueMaps = CONFIG.parse(combinedConfigs);
            validateTopicLogConfigValues(existingConfigs, valueMaps, isRemoteLogStorageSystemEnabled);
        }
    }

    @Override
    public String toString() {
        return "LogConfig{" +
                "segmentSize=" + segmentSize +
                ", segmentMs=" + segmentMs +
                ", segmentJitterMs=" + segmentJitterMs +
                ", maxIndexSize=" + maxIndexSize +
                ", flushInterval=" + flushInterval +
                ", flushMs=" + flushMs +
                ", retentionSize=" + retentionSize +
                ", retentionMs=" + retentionMs +
                ", indexInterval=" + indexInterval +
                ", fileDeleteDelayMs=" + fileDeleteDelayMs +
                ", deleteRetentionMs=" + deleteRetentionMs +
                ", compactionLagMs=" + compactionLagMs +
                ", maxCompactionLagMs=" + maxCompactionLagMs +
                ", minCleanableRatio=" + minCleanableRatio +
                ", compact=" + compact +
                ", delete=" + delete +
                ", uncleanLeaderElectionEnable=" + uncleanLeaderElectionEnable +
                ", minInSyncReplicas=" + minInSyncReplicas +
                ", compressionType='" + compressionType + '\'' +
                ", preallocate=" + preallocate +
                ", messageTimestampType=" + messageTimestampType +
                ", leaderReplicationThrottledReplicas=" + leaderReplicationThrottledReplicas +
                ", followerReplicationThrottledReplicas=" + followerReplicationThrottledReplicas +
                ", remoteLogConfig=" + remoteLogConfig +
                ", maxMessageSize=" + maxMessageSize +
                '}';
    }

    public static void main(String[] args) {
        System.out.println(CONFIG.toHtml(4, config -> "topicconfigs_" + config));
    }
}<|MERGE_RESOLUTION|>--- conflicted
+++ resolved
@@ -16,10 +16,7 @@
  */
 package org.apache.kafka.storage.internals.log;
 
-<<<<<<< HEAD
-=======
 import org.apache.kafka.common.compress.Compression;
->>>>>>> 9494bebe
 import org.apache.kafka.common.config.AbstractConfig;
 import org.apache.kafka.common.config.ConfigDef;
 import org.apache.kafka.common.config.ConfigDef.ConfigKey;
@@ -40,57 +37,6 @@
 import org.apache.kafka.server.config.ServerTopicConfigSynonyms;
 import org.apache.kafka.server.record.BrokerCompressionType;
 
-<<<<<<< HEAD
-import java.util.*;
-import java.util.concurrent.ThreadLocalRandom;
-import java.util.stream.Collectors;
-
-import static java.util.Arrays.asList;
-import static org.apache.kafka.common.config.ConfigDef.Importance.LOW;
-import static org.apache.kafka.common.config.ConfigDef.Importance.MEDIUM;
-import static org.apache.kafka.common.config.ConfigDef.Range.atLeast;
-import static org.apache.kafka.common.config.ConfigDef.Range.between;
-import static org.apache.kafka.common.config.ConfigDef.Type.*;
-import static org.apache.kafka.common.config.ConfigDef.ValidString.in;
-import static org.apache.kafka.server.common.MetadataVersion.IBP_3_0_IV1;
-
-public class LogConfig extends AbstractConfig {
-
-    public static class MessageFormatVersion {
-        private final String messageFormatVersionString;
-        private final String interBrokerProtocolVersionString;
-        private final MetadataVersion messageFormatVersion;
-        private final MetadataVersion interBrokerProtocolVersion;
-
-        public MessageFormatVersion(String messageFormatVersionString, String interBrokerProtocolVersionString) {
-            this.messageFormatVersionString = messageFormatVersionString;
-            this.interBrokerProtocolVersionString = interBrokerProtocolVersionString;
-            this.messageFormatVersion = MetadataVersion.fromVersionString(messageFormatVersionString);
-            this.interBrokerProtocolVersion = MetadataVersion.fromVersionString(interBrokerProtocolVersionString);
-        }
-
-        public MetadataVersion messageFormatVersion() {
-            return messageFormatVersion;
-        }
-
-        public MetadataVersion interBrokerProtocolVersion() {
-            return interBrokerProtocolVersion;
-        }
-
-        public boolean shouldIgnore() {
-            return shouldIgnoreMessageFormatVersion(interBrokerProtocolVersion);
-        }
-
-        public boolean shouldWarn() {
-            return interBrokerProtocolVersion.isAtLeast(IBP_3_0_IV1) && messageFormatVersion.highestSupportedRecordVersion().precedes(RecordVersion.V2);
-        }
-
-        @SuppressWarnings("deprecation")
-        public String topicWarningMessage(String topicName) {
-            return "Topic configuration " + TopicConfig.MESSAGE_FORMAT_VERSION_CONFIG + " with value `" + messageFormatVersionString + "` is ignored for `" + topicName + "` because the " + "inter-broker protocol version `" + interBrokerProtocolVersionString + "` is greater or " + "equal than 3.0. This configuration is deprecated and it will be removed in Apache Kafka 4.0.";
-        }
-    }
-=======
 import java.util.Collections;
 import java.util.HashMap;
 import java.util.List;
@@ -118,7 +64,6 @@
 import static org.apache.kafka.common.config.ConfigDef.Type.STRING;
 import static org.apache.kafka.common.config.ConfigDef.ValidString.in;
 import static org.apache.kafka.server.common.MetadataVersion.IBP_3_0_IV1;
->>>>>>> 9494bebe
 
 public class LogConfig extends AbstractConfig {
 
@@ -138,39 +83,6 @@
             this.localRetentionBytes = config.getLong(TopicConfig.LOCAL_LOG_RETENTION_BYTES_CONFIG);
         }
 
-<<<<<<< HEAD
-            long localLogRetentionMs = config.getLong(TopicConfig.LOCAL_LOG_RETENTION_MS_CONFIG);
-
-            // -2 indicates to derive value from retentionMs property.
-            if (localLogRetentionMs == -2)
-                this.localRetentionMs = retentionMs;
-            else {
-                // Added validation here to check the effective value should not be more than RetentionMs.
-                if (localLogRetentionMs == -1 && retentionMs != -1)
-                    throw new ConfigException(TopicConfig.LOCAL_LOG_RETENTION_MS_CONFIG, localLogRetentionMs, "Value must not be -1 as " + TopicConfig.RETENTION_MS_CONFIG + " value is set as " + retentionMs);
-
-                if (localLogRetentionMs > retentionMs)
-                    throw new ConfigException(TopicConfig.LOCAL_LOG_RETENTION_MS_CONFIG, localLogRetentionMs, "Value must not be more than property: " + TopicConfig.RETENTION_MS_CONFIG + " value.");
-
-                this.localRetentionMs = localLogRetentionMs;
-            }
-
-            long localLogRetentionBytes = config.getLong(TopicConfig.LOCAL_LOG_RETENTION_BYTES_CONFIG);
-
-            // -2 indicates to derive value from retentionSize property.
-            if (localLogRetentionBytes == -2)
-                this.localRetentionBytes = retentionSize;
-            else {
-                // Added validation here to check the effective value should not be more than RetentionBytes.
-                if (localLogRetentionBytes == -1 && retentionSize != -1)
-                    throw new ConfigException(TopicConfig.LOCAL_LOG_RETENTION_BYTES_CONFIG, localLogRetentionBytes, "Value must not be -1 as " + TopicConfig.RETENTION_BYTES_CONFIG + " value is set as " + retentionSize);
-
-                if (localLogRetentionBytes > retentionSize)
-                    throw new ConfigException(TopicConfig.LOCAL_LOG_RETENTION_BYTES_CONFIG, localLogRetentionBytes, "Value must not be more than property: " + TopicConfig.RETENTION_BYTES_CONFIG + " value.");
-
-                this.localRetentionBytes = localLogRetentionBytes;
-            }
-=======
         @Override
         public String toString() {
             return "RemoteLogConfig{" +
@@ -180,7 +92,6 @@
                     ", localRetentionMs=" + localRetentionMs +
                     ", localRetentionBytes=" + localRetentionBytes +
                     '}';
->>>>>>> 9494bebe
         }
     }
 
@@ -236,17 +147,6 @@
     public static final long DEFAULT_LOCAL_RETENTION_MS = -2; // It indicates the value to be derived from RetentionMs
 
     // Visible for testing
-<<<<<<< HEAD
-    public static final Set<String> CONFIGS_WITH_NO_SERVER_DEFAULTS = Collections.unmodifiableSet(Utils.mkSet(TopicConfig.REMOTE_LOG_STORAGE_ENABLE_CONFIG, TopicConfig.LOCAL_LOG_RETENTION_MS_CONFIG, TopicConfig.LOCAL_LOG_RETENTION_BYTES_CONFIG, LEADER_REPLICATION_THROTTLED_REPLICAS_CONFIG, FOLLOWER_REPLICATION_THROTTLED_REPLICAS_CONFIG));
-
-    public static final String LEADER_REPLICATION_THROTTLED_REPLICAS_DOC = "A list of replicas for which log replication should be throttled on " + "the leader side. The list should describe a set of replicas in the form " + "[PartitionId]:[BrokerId],[PartitionId]:[BrokerId]:... or alternatively the wildcard '*' can be used to throttle " + "all replicas for this topic.";
-    public static final String FOLLOWER_REPLICATION_THROTTLED_REPLICAS_DOC = "A list of replicas for which log replication should be throttled on " + "the follower side. The list should describe a set of " + "replicas in the form " + "[PartitionId]:[BrokerId],[PartitionId]:[BrokerId]:... or alternatively the wildcard '*' can be used to throttle " + "all replicas for this topic.";
-
-    @SuppressWarnings("deprecation")
-    private static final String MESSAGE_FORMAT_VERSION_DOC = TopicConfig.MESSAGE_FORMAT_VERSION_DOC;
-
-    @SuppressWarnings("deprecation")
-=======
     public static final Set<String> CONFIGS_WITH_NO_SERVER_DEFAULTS = Set.of(
             TopicConfig.REMOTE_LOG_STORAGE_ENABLE_CONFIG,
             TopicConfig.REMOTE_LOG_DELETE_ON_DISABLE_CONFIG,
@@ -294,17 +194,8 @@
             .define(ServerLogConfigs.LOG_DIR_FAILURE_TIMEOUT_MS_CONFIG, LONG, ServerLogConfigs.LOG_DIR_FAILURE_TIMEOUT_MS_DEFAULT, atLeast(1), LOW, ServerLogConfigs.LOG_DIR_FAILURE_TIMEOUT_MS_DOC)
             .defineInternal(ServerLogConfigs.LOG_INITIAL_TASK_DELAY_MS_CONFIG, LONG, ServerLogConfigs.LOG_INITIAL_TASK_DELAY_MS_DEFAULT, atLeast(0), LOW, ServerLogConfigs.LOG_INITIAL_TASK_DELAY_MS_DOC);
 
->>>>>>> 9494bebe
     private static final LogConfigDef CONFIG = new LogConfigDef();
-
     static {
-<<<<<<< HEAD
-        CONFIG.define(TopicConfig.SEGMENT_BYTES_CONFIG, INT, DEFAULT_SEGMENT_BYTES, atLeast(LegacyRecord.RECORD_OVERHEAD_V0), MEDIUM, TopicConfig.SEGMENT_BYTES_DOC).define(TopicConfig.SEGMENT_MS_CONFIG, LONG, DEFAULT_SEGMENT_MS, atLeast(1), MEDIUM, TopicConfig.SEGMENT_MS_DOC).define(TopicConfig.SEGMENT_JITTER_MS_CONFIG, LONG, DEFAULT_SEGMENT_JITTER_MS, atLeast(0), MEDIUM, TopicConfig.SEGMENT_JITTER_MS_DOC).define(TopicConfig.SEGMENT_INDEX_BYTES_CONFIG, INT, DEFAULT_SEGMENT_INDEX_BYTES, atLeast(4), MEDIUM, TopicConfig.SEGMENT_INDEX_BYTES_DOC).define(TopicConfig.FLUSH_MESSAGES_INTERVAL_CONFIG, LONG, DEFAULT_FLUSH_MESSAGES_INTERVAL, atLeast(1), MEDIUM, TopicConfig.FLUSH_MESSAGES_INTERVAL_DOC).define(TopicConfig.FLUSH_MS_CONFIG, LONG, DEFAULT_FLUSH_MS, atLeast(0), MEDIUM, TopicConfig.FLUSH_MS_DOC)
-                // can be negative. See kafka.log.LogManager.cleanupSegmentsToMaintainSize
-                .define(TopicConfig.RETENTION_BYTES_CONFIG, LONG, DEFAULT_RETENTION_BYTES, MEDIUM, TopicConfig.RETENTION_BYTES_DOC)
-                // can be negative. See kafka.log.LogManager.cleanupExpiredSegments
-                .define(TopicConfig.RETENTION_MS_CONFIG, LONG, DEFAULT_RETENTION_MS, atLeast(-1), MEDIUM, TopicConfig.RETENTION_MS_DOC).define(TopicConfig.MAX_MESSAGE_BYTES_CONFIG, INT, DEFAULT_MAX_MESSAGE_BYTES, atLeast(0), MEDIUM, TopicConfig.MAX_MESSAGE_BYTES_DOC).define(TopicConfig.INDEX_INTERVAL_BYTES_CONFIG, INT, DEFAULT_INDEX_INTERVAL_BYTES, atLeast(0), MEDIUM, TopicConfig.INDEX_INTERVAL_BYTES_DOC).define(TopicConfig.DELETE_RETENTION_MS_CONFIG, LONG, DEFAULT_DELETE_RETENTION_MS, atLeast(0), MEDIUM, TopicConfig.DELETE_RETENTION_MS_DOC).define(TopicConfig.MIN_COMPACTION_LAG_MS_CONFIG, LONG, DEFAULT_MIN_COMPACTION_LAG_MS, atLeast(0), MEDIUM, TopicConfig.MIN_COMPACTION_LAG_MS_DOC).define(TopicConfig.MAX_COMPACTION_LAG_MS_CONFIG, LONG, DEFAULT_MAX_COMPACTION_LAG_MS, atLeast(1), MEDIUM, TopicConfig.MAX_COMPACTION_LAG_MS_DOC).define(TopicConfig.FILE_DELETE_DELAY_MS_CONFIG, LONG, DEFAULT_FILE_DELETE_DELAY_MS, atLeast(0), MEDIUM, TopicConfig.FILE_DELETE_DELAY_MS_DOC).define(TopicConfig.MIN_CLEANABLE_DIRTY_RATIO_CONFIG, DOUBLE, DEFAULT_MIN_CLEANABLE_DIRTY_RATIO, between(0, 1), MEDIUM, TopicConfig.MIN_CLEANABLE_DIRTY_RATIO_DOC).define(TopicConfig.CLEANUP_POLICY_CONFIG, LIST, DEFAULT_CLEANUP_POLICY, ValidList.in(TopicConfig.CLEANUP_POLICY_COMPACT, TopicConfig.CLEANUP_POLICY_DELETE), MEDIUM, TopicConfig.CLEANUP_POLICY_DOC).define(TopicConfig.UNCLEAN_LEADER_ELECTION_ENABLE_CONFIG, BOOLEAN, DEFAULT_UNCLEAN_LEADER_ELECTION_ENABLE, MEDIUM, TopicConfig.UNCLEAN_LEADER_ELECTION_ENABLE_DOC).define(TopicConfig.MIN_IN_SYNC_REPLICAS_CONFIG, INT, DEFAULT_MIN_IN_SYNC_REPLICAS, atLeast(1), MEDIUM, TopicConfig.MIN_IN_SYNC_REPLICAS_DOC).define(TopicConfig.COMPRESSION_TYPE_CONFIG, STRING, DEFAULT_COMPRESSION_TYPE, in(BrokerCompressionType.names().toArray(new String[0])), MEDIUM, TopicConfig.COMPRESSION_TYPE_DOC).define(TopicConfig.PREALLOCATE_CONFIG, BOOLEAN, DEFAULT_PREALLOCATE, MEDIUM, TopicConfig.PREALLOCATE_DOC).define(MESSAGE_FORMAT_VERSION_CONFIG, STRING, DEFAULT_MESSAGE_FORMAT_VERSION, new MetadataVersionValidator(), MEDIUM, MESSAGE_FORMAT_VERSION_DOC).define(TopicConfig.MESSAGE_TIMESTAMP_TYPE_CONFIG, STRING, DEFAULT_MESSAGE_TIMESTAMP_TYPE, in("CreateTime", "LogAppendTime"), MEDIUM, TopicConfig.MESSAGE_TIMESTAMP_TYPE_DOC).define(TopicConfig.MESSAGE_TIMESTAMP_DIFFERENCE_MAX_MS_CONFIG, LONG, DEFAULT_MESSAGE_TIMESTAMP_DIFFERENCE_MAX_MS, atLeast(0), MEDIUM, TopicConfig.MESSAGE_TIMESTAMP_DIFFERENCE_MAX_MS_DOC).define(LEADER_REPLICATION_THROTTLED_REPLICAS_CONFIG, LIST, DEFAULT_LEADER_REPLICATION_THROTTLED_REPLICAS, ThrottledReplicaListValidator.INSTANCE, MEDIUM, LEADER_REPLICATION_THROTTLED_REPLICAS_DOC).define(FOLLOWER_REPLICATION_THROTTLED_REPLICAS_CONFIG, LIST, DEFAULT_FOLLOWER_REPLICATION_THROTTLED_REPLICAS, ThrottledReplicaListValidator.INSTANCE, MEDIUM, FOLLOWER_REPLICATION_THROTTLED_REPLICAS_DOC).define(TopicConfig.MESSAGE_DOWNCONVERSION_ENABLE_CONFIG, BOOLEAN, DEFAULT_MESSAGE_DOWNCONVERSION_ENABLE, LOW, TopicConfig.MESSAGE_DOWNCONVERSION_ENABLE_DOC).defineInternal(TopicConfig.REMOTE_LOG_STORAGE_ENABLE_CONFIG, BOOLEAN, DEFAULT_REMOTE_STORAGE_ENABLE, null, MEDIUM, TopicConfig.REMOTE_LOG_STORAGE_ENABLE_DOC).defineInternal(TopicConfig.LOCAL_LOG_RETENTION_MS_CONFIG, LONG, DEFAULT_LOCAL_RETENTION_MS, atLeast(-2), MEDIUM, TopicConfig.LOCAL_LOG_RETENTION_MS_DOC).defineInternal(TopicConfig.LOCAL_LOG_RETENTION_BYTES_CONFIG, LONG, DEFAULT_LOCAL_RETENTION_BYTES, atLeast(-2), MEDIUM, TopicConfig.LOCAL_LOG_RETENTION_BYTES_DOC);
-=======
         CONFIG.
                 define(TopicConfig.SEGMENT_BYTES_CONFIG, INT, DEFAULT_SEGMENT_BYTES, atLeast(LegacyRecord.RECORD_OVERHEAD_V0), MEDIUM,
                         TopicConfig.SEGMENT_BYTES_DOC)
@@ -369,7 +260,6 @@
                         TopicConfig.LOCAL_LOG_RETENTION_BYTES_DOC)
                 .define(TopicConfig.REMOTE_LOG_COPY_DISABLE_CONFIG, BOOLEAN, false, MEDIUM, TopicConfig.REMOTE_LOG_COPY_DISABLE_DOC)
                 .define(TopicConfig.REMOTE_LOG_DELETE_ON_DISABLE_CONFIG, BOOLEAN, false, MEDIUM, TopicConfig.REMOTE_LOG_DELETE_ON_DISABLE_DOC);
->>>>>>> 9494bebe
     }
 
     public final Set<String> overriddenConfigs;
@@ -436,10 +326,6 @@
         this.compactionLagMs = getLong(TopicConfig.MIN_COMPACTION_LAG_MS_CONFIG);
         this.maxCompactionLagMs = getLong(TopicConfig.MAX_COMPACTION_LAG_MS_CONFIG);
         this.minCleanableRatio = getDouble(TopicConfig.MIN_CLEANABLE_DIRTY_RATIO_CONFIG);
-<<<<<<< HEAD
-        this.compact = getList(TopicConfig.CLEANUP_POLICY_CONFIG).stream().map(c -> c.toLowerCase(Locale.ROOT)).collect(Collectors.toList()).contains(TopicConfig.CLEANUP_POLICY_COMPACT);
-        this.delete = getList(TopicConfig.CLEANUP_POLICY_CONFIG).stream().map(c -> c.toLowerCase(Locale.ROOT)).collect(Collectors.toList()).contains(TopicConfig.CLEANUP_POLICY_DELETE);
-=======
         this.compact = getList(TopicConfig.CLEANUP_POLICY_CONFIG).stream()
                 .map(c -> c.toLowerCase(Locale.ROOT))
                 .collect(Collectors.toList())
@@ -448,7 +334,6 @@
                 .map(c -> c.toLowerCase(Locale.ROOT))
                 .collect(Collectors.toList())
                 .contains(TopicConfig.CLEANUP_POLICY_DELETE);
->>>>>>> 9494bebe
         this.uncleanLeaderElectionEnable = getBoolean(TopicConfig.UNCLEAN_LEADER_ELECTION_ENABLE_CONFIG);
         this.minInSyncReplicas = getInt(TopicConfig.MIN_IN_SYNC_REPLICAS_CONFIG);
         this.compressionType = BrokerCompressionType.forName(getString(TopicConfig.COMPRESSION_TYPE_CONFIG));
@@ -599,9 +484,6 @@
         long minCompactionLag = (Long) props.get(TopicConfig.MIN_COMPACTION_LAG_MS_CONFIG);
         long maxCompactionLag = (Long) props.get(TopicConfig.MAX_COMPACTION_LAG_MS_CONFIG);
         if (minCompactionLag > maxCompactionLag) {
-<<<<<<< HEAD
-            throw new InvalidConfigurationException("conflict topic config setting " + TopicConfig.MIN_COMPACTION_LAG_MS_CONFIG + " (" + minCompactionLag + ") > " + TopicConfig.MAX_COMPACTION_LAG_MS_CONFIG + " (" + maxCompactionLag + ")");
-=======
             throw new InvalidConfigurationException("conflict topic config setting "
                     + TopicConfig.MIN_COMPACTION_LAG_MS_CONFIG + " (" + minCompactionLag + ") > "
                     + TopicConfig.MAX_COMPACTION_LAG_MS_CONFIG + " (" + maxCompactionLag + ")");
@@ -727,7 +609,6 @@
                         TopicConfig.RETENTION_MS_CONFIG, retentionMs);
                 throw new ConfigException(TopicConfig.LOCAL_LOG_RETENTION_MS_CONFIG, localRetentionMs, message);
             }
->>>>>>> 9494bebe
         }
     }
 
