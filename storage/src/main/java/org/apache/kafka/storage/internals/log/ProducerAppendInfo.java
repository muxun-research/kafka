--- conflicted
+++ resolved
@@ -29,7 +29,12 @@
 import org.slf4j.Logger;
 import org.slf4j.LoggerFactory;
 
-import java.util.*;
+import java.util.ArrayList;
+import java.util.Collections;
+import java.util.Iterator;
+import java.util.List;
+import java.util.Optional;
+import java.util.OptionalLong;
 
 /**
  * This class is used to validate the records appended by a given producer before they are written to the log.
@@ -50,20 +55,6 @@
 
     /**
      * Creates a new instance with the provided parameters.
-<<<<<<< HEAD
-     * @param topicPartition topic partition
-     * @param producerId     The id of the producer appending to the log
-     * @param currentEntry   The current entry associated with the producer id which contains metadata for a fixed number of
-     *                       the most recent appends made by the producer. Validation of the first incoming append will
-     *                       be made against the latest append in the current entry. New appends will replace older appends
-     *                       in the current entry so that the space overhead is constant.
-     * @param origin         Indicates the origin of the append which implies the extent of validation. For example, offset
-     *                       commits, which originate from the group coordinator, do not have sequence numbers and therefore
-     *                       only producer epoch validation is done. Appends which come through replication are not validated
-     *                       (we assume the validation has already been done) and appends from clients require full validation.
-     */
-    public ProducerAppendInfo(TopicPartition topicPartition, long producerId, ProducerStateEntry currentEntry, AppendOrigin origin) {
-=======
      *
      * @param topicPartition         topic partition
      * @param producerId             The id of the producer appending to the log
@@ -82,7 +73,6 @@
                               ProducerStateEntry currentEntry,
                               AppendOrigin origin,
                               VerificationStateEntry verificationStateEntry) {
->>>>>>> 9494bebe
         this.topicPartition = topicPartition;
         this.producerId = producerId;
         this.currentEntry = currentEntry;
@@ -105,7 +95,8 @@
 
     private void checkProducerEpoch(short producerEpoch, long offset) {
         if (producerEpoch < updatedEntry.producerEpoch()) {
-            String message = "Epoch of producer " + producerId + " at offset " + offset + " in " + topicPartition + " is " + producerEpoch + ", " + "which is smaller than the last seen epoch " + updatedEntry.producerEpoch();
+            String message = "Epoch of producer " + producerId + " at offset " + offset + " in " + topicPartition +
+                    " is " + producerEpoch + ", " + "which is smaller than the last seen epoch " + updatedEntry.producerEpoch();
 
             if (origin == AppendOrigin.REPLICATION) {
                 log.warn(message);
@@ -127,7 +118,9 @@
         if (producerEpoch != updatedEntry.producerEpoch()) {
             if (appendFirstSeq != 0) {
                 if (updatedEntry.producerEpoch() != RecordBatch.NO_PRODUCER_EPOCH) {
-                    throw new OutOfOrderSequenceException("Invalid sequence number for new epoch of producer " + producerId + "at offset " + offset + " in partition " + topicPartition + ": " + producerEpoch + " (request epoch), " + appendFirstSeq + " (seq. number), " + updatedEntry.producerEpoch() + " (current producer epoch)");
+                    throw new OutOfOrderSequenceException("Invalid sequence number for new epoch of producer " + producerId +
+                            "at offset " + offset + " in partition " + topicPartition + ": " + producerEpoch + " (request epoch), "
+                            + appendFirstSeq + " (seq. number), " + updatedEntry.producerEpoch() + " (current producer epoch)");
                 }
             }
         } else {
@@ -142,7 +135,9 @@
             // If there is no current producer epoch (possibly because all producer records have been deleted due to
             // retention or the DeleteRecords API) accept writes with any sequence number
             if (!(currentEntry.producerEpoch() == RecordBatch.NO_PRODUCER_EPOCH || inSequence(currentLastSeq, appendFirstSeq))) {
-                throw new OutOfOrderSequenceException("Out of order sequence number for producer " + producerId + " at " + "offset " + offset + " in partition " + topicPartition + ": " + appendFirstSeq + " (incoming seq. number), " + currentLastSeq + " (current end sequence number)");
+                throw new OutOfOrderSequenceException("Out of order sequence number for producer " + producerId + " at " +
+                        "offset " + offset + " in partition " + topicPartition + ": " + appendFirstSeq +
+                        " (incoming seq. number), " + currentLastSeq + " (current end sequence number)");
             }
         }
     }
@@ -164,12 +159,19 @@
             }
         } else {
             LogOffsetMetadata firstOffsetMetadata = firstOffsetMetadataOpt.orElse(new LogOffsetMetadata(batch.baseOffset()));
-            appendDataBatch(batch.producerEpoch(), batch.baseSequence(), batch.lastSequence(), batch.maxTimestamp(), firstOffsetMetadata, batch.lastOffset(), batch.isTransactional());
+            appendDataBatch(batch.producerEpoch(), batch.baseSequence(), batch.lastSequence(), batch.maxTimestamp(),
+                    firstOffsetMetadata, batch.lastOffset(), batch.isTransactional());
             return Optional.empty();
         }
     }
 
-    public void appendDataBatch(short epoch, int firstSeq, int lastSeq, long lastTimestamp, LogOffsetMetadata firstOffsetMetadata, long lastOffset, boolean isTransactional) {
+    public void appendDataBatch(short epoch,
+                                int firstSeq,
+                                int lastSeq,
+                                long lastTimestamp,
+                                LogOffsetMetadata firstOffsetMetadata,
+                                long lastOffset,
+                                boolean isTransactional) {
         long firstOffset = firstOffsetMetadata.messageOffset;
         maybeValidateDataBatch(epoch, firstSeq, firstOffset);
         updatedEntry.addBatch(epoch, lastSeq, lastOffset, (int) (lastOffset - firstOffset), lastTimestamp);
@@ -177,14 +179,9 @@
         OptionalLong currentTxnFirstOffset = updatedEntry.currentTxnFirstOffset();
         if (currentTxnFirstOffset.isPresent() && !isTransactional) {
             // Received a non-transactional message while a transaction is active
-<<<<<<< HEAD
-            throw new InvalidTxnStateException("Expected transactional write from producer " + producerId + " at " + "offset " + firstOffsetMetadata + " in partition " + topicPartition);
-        } else if (!currentTxnFirstOffset.isPresent() && isTransactional) {
-=======
             throw new InvalidTxnStateException("Expected transactional write from producer " + producerId + " at " +
                     "offset " + firstOffsetMetadata + " in partition " + topicPartition);
         } else if (currentTxnFirstOffset.isEmpty() && isTransactional) {
->>>>>>> 9494bebe
             // Began a new transaction
             updatedEntry.setCurrentTxnFirstOffset(firstOffset);
             transactions.add(new TxnMetadata(producerId, firstOffsetMetadata));
@@ -194,21 +191,31 @@
     private void checkCoordinatorEpoch(EndTransactionMarker endTxnMarker, long offset) {
         if (updatedEntry.coordinatorEpoch() > endTxnMarker.coordinatorEpoch()) {
             if (origin == AppendOrigin.REPLICATION) {
-                log.info("Detected invalid coordinator epoch for producerId {} at offset {} in partition {}: {} is older than previously known coordinator epoch {}", producerId, offset, topicPartition, endTxnMarker.coordinatorEpoch(), updatedEntry.coordinatorEpoch());
+                log.info("Detected invalid coordinator epoch for producerId {} at offset {} in partition {}: {} is older than previously known coordinator epoch {}",
+                        producerId, offset, topicPartition, endTxnMarker.coordinatorEpoch(), updatedEntry.coordinatorEpoch());
             } else {
-                throw new TransactionCoordinatorFencedException("Invalid coordinator epoch for producerId " + producerId + " at " + "offset " + offset + " in partition " + topicPartition + ": " + endTxnMarker.coordinatorEpoch() + " (zombie), " + updatedEntry.coordinatorEpoch() + " (current)");
-            }
-        }
-    }
-
-    public Optional<CompletedTxn> appendEndTxnMarker(EndTransactionMarker endTxnMarker, short producerEpoch, long offset, long timestamp) {
+                throw new TransactionCoordinatorFencedException("Invalid coordinator epoch for producerId " + producerId + " at " +
+                        "offset " + offset + " in partition " + topicPartition + ": " + endTxnMarker.coordinatorEpoch() +
+                        " (zombie), " + updatedEntry.coordinatorEpoch() + " (current)");
+            }
+        }
+    }
+
+    public Optional<CompletedTxn> appendEndTxnMarker(
+            EndTransactionMarker endTxnMarker,
+            short producerEpoch,
+            long offset,
+            long timestamp) {
         checkProducerEpoch(producerEpoch, offset);
         checkCoordinatorEpoch(endTxnMarker, offset);
 
         // Only emit the `CompletedTxn` for non-empty transactions. A transaction marker
         // without any associated data will not have any impact on the last stable offset
         // and would not need to be reflected in the transaction index.
-        Optional<CompletedTxn> completedTxn = updatedEntry.currentTxnFirstOffset().isPresent() ? Optional.of(new CompletedTxn(producerId, updatedEntry.currentTxnFirstOffset().getAsLong(), offset, endTxnMarker.controlType() == ControlRecordType.ABORT)) : Optional.empty();
+        Optional<CompletedTxn> completedTxn = updatedEntry.currentTxnFirstOffset().isPresent() ?
+                Optional.of(new CompletedTxn(producerId, updatedEntry.currentTxnFirstOffset().getAsLong(), offset,
+                        endTxnMarker.controlType() == ControlRecordType.ABORT))
+                : Optional.empty();
         updatedEntry.update(producerEpoch, endTxnMarker.coordinatorEpoch(), timestamp);
         return completedTxn;
     }
@@ -223,6 +230,15 @@
 
     @Override
     public String toString() {
-        return "ProducerAppendInfo(" + "producerId=" + producerId + ", producerEpoch=" + updatedEntry.producerEpoch() + ", firstSequence=" + updatedEntry.firstSeq() + ", lastSequence=" + updatedEntry.lastSeq() + ", currentTxnFirstOffset=" + updatedEntry.currentTxnFirstOffset() + ", coordinatorEpoch=" + updatedEntry.coordinatorEpoch() + ", lastTimestamp=" + updatedEntry.lastTimestamp() + ", startedTransactions=" + transactions + ')';
+        return "ProducerAppendInfo(" +
+                "producerId=" + producerId +
+                ", producerEpoch=" + updatedEntry.producerEpoch() +
+                ", firstSequence=" + updatedEntry.firstSeq() +
+                ", lastSequence=" + updatedEntry.lastSeq() +
+                ", currentTxnFirstOffset=" + updatedEntry.currentTxnFirstOffset() +
+                ", coordinatorEpoch=" + updatedEntry.coordinatorEpoch() +
+                ", lastTimestamp=" + updatedEntry.lastTimestamp() +
+                ", startedTransactions=" + transactions +
+                ')';
     }
 }