/*
 * Licensed to the Apache Software Foundation (ASF) under one or more
 * contributor license agreements. See the NOTICE file distributed with
 * this work for additional information regarding copyright ownership.
 * The ASF licenses this file to You under the Apache License, Version 2.0
 * (the "License"); you may not use this file except in compliance with
 * the License. You may obtain a copy of the License at
 *
 *    http://www.apache.org/licenses/LICENSE-2.0
 *
 * Unless required by applicable law or agreed to in writing, software
 * distributed under the License is distributed on an "AS IS" BASIS,
 * WITHOUT WARRANTIES OR CONDITIONS OF ANY KIND, either express or implied.
 * See the License for the specific language governing permissions and
 * limitations under the License.
 */
package org.apache.kafka.server.log.remote.metadata.storage;

import org.apache.kafka.common.TopicIdPartition;
import org.apache.kafka.common.Uuid;
import org.apache.kafka.server.log.remote.storage.RemoteLogMetadata;
import org.apache.kafka.server.log.remote.storage.RemoteLogSegmentMetadata;
import org.apache.kafka.server.log.remote.storage.RemoteLogSegmentMetadata.CustomMetadata;
import org.apache.kafka.server.log.remote.storage.RemoteLogSegmentState;

<<<<<<< HEAD
import java.util.*;
=======
import java.util.Collections;
import java.util.Map;
import java.util.NavigableMap;
import java.util.Objects;
import java.util.Optional;
import java.util.TreeMap;
>>>>>>> 9494bebe

/**
 * This class represents the entry containing the metadata about a remote log segment. This is similar to
 * {@link RemoteLogSegmentMetadata} but it does not contain topic partition information. This class keeps
<<<<<<< HEAD
 * only remote log segment ID but not the topic partition.
 * <p>
 * This class is used in storing the snapshot of remote log metadata for a specific topic partition as mentioned
 * in {@link RemoteLogMetadataSnapshotFile.Snapshot}.
=======
 * only remote log segment ID but not the topic partition. This class is used in storing the snapshot of
 * remote log metadata for a specific topic partition.
>>>>>>> 9494bebe
 */
public class RemoteLogSegmentMetadataSnapshot extends RemoteLogMetadata {

    /**
     * Universally unique remote log segment id.
     */
    private final Uuid segmentId;

    /**
     * Start offset of this segment.
     */
    private final long startOffset;

    /**
     * End offset of this segment.
     */
    private final long endOffset;

    /**
     * Maximum timestamp in milliseconds in the segment
     */
    private final long maxTimestampMs;

    /**
     * LeaderEpoch vs offset for messages within this segment.
     */
    private final NavigableMap<Integer, Long> segmentLeaderEpochs;

    /**
     * Size of the segment in bytes.
     */
    private final int segmentSizeInBytes;

    /**
     * Custom metadata.
     */
    private final Optional<CustomMetadata> customMetadata;

    /**
     * It indicates the state in which the action is executed on this segment.
     */
    private final RemoteLogSegmentState state;

    /**
     * Indicates whether the transaction index is empty for this segment.
     */
    private final boolean txnIdxEmpty;

    /**
     * Creates an instance with the given metadata of remote log segment.
     * <p>
     * {@code segmentLeaderEpochs} can not be empty. If all the records in this segment belong to the same leader epoch
     * then it should have an entry with epoch mapping to start-offset of this segment.
<<<<<<< HEAD
=======
     *
>>>>>>> 9494bebe
     * @param segmentId           Universally unique remote log segment id.
     * @param startOffset         Start offset of this segment (inclusive).
     * @param endOffset           End offset of this segment (inclusive).
     * @param maxTimestampMs      Maximum timestamp in milliseconds in this segment.
     * @param brokerId            Broker id from which this event is generated.
     * @param eventTimestampMs    Epoch time in milliseconds at which the remote log segment is copied to the remote tier storage.
     * @param segmentSizeInBytes  Size of this segment in bytes.
     * @param customMetadata      Custom metadata.
     * @param state               State of the respective segment of remoteLogSegmentId.
     * @param segmentLeaderEpochs leader epochs occurred within this segment.
     */
<<<<<<< HEAD
    public RemoteLogSegmentMetadataSnapshot(Uuid segmentId, long startOffset, long endOffset, long maxTimestampMs, int brokerId, long eventTimestampMs, int segmentSizeInBytes, RemoteLogSegmentState state, Map<Integer, Long> segmentLeaderEpochs) {
=======
    public RemoteLogSegmentMetadataSnapshot(Uuid segmentId,
                                            long startOffset,
                                            long endOffset,
                                            long maxTimestampMs,
                                            int brokerId,
                                            long eventTimestampMs,
                                            int segmentSizeInBytes,
                                            Optional<CustomMetadata> customMetadata,
                                            RemoteLogSegmentState state,
                                            Map<Integer, Long> segmentLeaderEpochs) {
        this(segmentId, startOffset, endOffset, maxTimestampMs, brokerId, eventTimestampMs, segmentSizeInBytes,
                customMetadata, state, segmentLeaderEpochs, false);
    }

    /**
     * Creates an instance with the given metadata of remote log segment.
     * <p>
     * {@code segmentLeaderEpochs} can not be empty. If all the records in this segment belong to the same leader epoch
     * then it should have an entry with epoch mapping to start-offset of this segment.
     *
     * @param segmentId           Universally unique remote log segment id.
     * @param startOffset         Start offset of this segment (inclusive).
     * @param endOffset           End offset of this segment (inclusive).
     * @param maxTimestampMs      Maximum timestamp in milliseconds in this segment.
     * @param brokerId            Broker id from which this event is generated.
     * @param eventTimestampMs    Epoch time in milliseconds at which the remote log segment is copied to the remote tier storage.
     * @param segmentSizeInBytes  Size of this segment in bytes.
     * @param customMetadata      Custom metadata.
     * @param state               State of the respective segment of remoteLogSegmentId.
     * @param segmentLeaderEpochs leader epochs occurred within this segment.
     * @param txnIdxEmpty         true if the transaction index is empty, false otherwise.
     */
    public RemoteLogSegmentMetadataSnapshot(Uuid segmentId,
                                            long startOffset,
                                            long endOffset,
                                            long maxTimestampMs,
                                            int brokerId,
                                            long eventTimestampMs,
                                            int segmentSizeInBytes,
                                            Optional<CustomMetadata> customMetadata,
                                            RemoteLogSegmentState state,
                                            Map<Integer, Long> segmentLeaderEpochs,
                                            boolean txnIdxEmpty) {
>>>>>>> 9494bebe
        super(brokerId, eventTimestampMs);
        this.segmentId = Objects.requireNonNull(segmentId, "remoteLogSegmentId can not be null");
        this.state = Objects.requireNonNull(state, "state can not be null");

        this.startOffset = startOffset;
        this.endOffset = endOffset;
        this.maxTimestampMs = maxTimestampMs;
        this.segmentSizeInBytes = segmentSizeInBytes;
        this.customMetadata = Objects.requireNonNull(customMetadata, "customMetadata can not be null");
        this.txnIdxEmpty = txnIdxEmpty;

        if (segmentLeaderEpochs == null || segmentLeaderEpochs.isEmpty()) {
            throw new IllegalArgumentException("segmentLeaderEpochs can not be null or empty");
        }

        this.segmentLeaderEpochs = Collections.unmodifiableNavigableMap(new TreeMap<>(segmentLeaderEpochs));
    }

    public static RemoteLogSegmentMetadataSnapshot create(RemoteLogSegmentMetadata metadata) {
<<<<<<< HEAD
        return new RemoteLogSegmentMetadataSnapshot(metadata.remoteLogSegmentId().id(), metadata.startOffset(), metadata.endOffset(), metadata.maxTimestampMs(), metadata.brokerId(), metadata.eventTimestampMs(), metadata.segmentSizeInBytes(), metadata.state(), metadata.segmentLeaderEpochs());
=======
        return new RemoteLogSegmentMetadataSnapshot(metadata.remoteLogSegmentId().id(), metadata.startOffset(), metadata.endOffset(),
                                                    metadata.maxTimestampMs(), metadata.brokerId(), metadata.eventTimestampMs(),
                                                    metadata.segmentSizeInBytes(), metadata.customMetadata(), metadata.state(), metadata.segmentLeaderEpochs(), metadata.isTxnIdxEmpty()
        );
>>>>>>> 9494bebe
    }

    /**
     * @return unique id of this segment.
     */
    public Uuid segmentId() {
        return segmentId;
    }

    /**
     * @return Start offset of this segment (inclusive).
     */
    public long startOffset() {
        return startOffset;
    }

    /**
     * @return End offset of this segment (inclusive).
     */
    public long endOffset() {
        return endOffset;
    }

    /**
     * @return Total size of this segment in bytes.
     */
    public int segmentSizeInBytes() {
        return segmentSizeInBytes;
    }

    /**
     * @return Maximum timestamp in milliseconds of a record within this segment.
     */
    public long maxTimestampMs() {
        return maxTimestampMs;
    }

    /**
     * @return Map of leader epoch vs offset for the records available in this segment.
     */
    public NavigableMap<Integer, Long> segmentLeaderEpochs() {
        return segmentLeaderEpochs;
    }

    /**
     * @return Custom metadata.
     */
    public Optional<CustomMetadata> customMetadata() {
        return customMetadata;
    }

    /**
     * Returns the current state of this remote log segment. It can be any of the below
     * <ul>
     *     {@link RemoteLogSegmentState#COPY_SEGMENT_STARTED}
     *     {@link RemoteLogSegmentState#COPY_SEGMENT_FINISHED}
     *     {@link RemoteLogSegmentState#DELETE_SEGMENT_STARTED}
     *     {@link RemoteLogSegmentState#DELETE_SEGMENT_FINISHED}
     * </ul>
     */
    public RemoteLogSegmentState state() {
        return state;
    }

    public boolean isTxnIdxEmpty() {
        return txnIdxEmpty;
    }

    @Override
    public TopicIdPartition topicIdPartition() {
        throw new UnsupportedOperationException("This metadata does not have topic partition with it.");
    }

    @Override
    public boolean equals(Object o) {
<<<<<<< HEAD
        if (this == o)
            return true;
        if (!(o instanceof RemoteLogSegmentMetadataSnapshot))
            return false;
        RemoteLogSegmentMetadataSnapshot that = (RemoteLogSegmentMetadataSnapshot) o;
        return startOffset == that.startOffset && endOffset == that.endOffset && maxTimestampMs == that.maxTimestampMs && segmentSizeInBytes == that.segmentSizeInBytes && Objects.equals(segmentId, that.segmentId) && Objects.equals(segmentLeaderEpochs, that.segmentLeaderEpochs) && state == that.state;
=======
        if (this == o) return true;
        if (!(o instanceof RemoteLogSegmentMetadataSnapshot that)) return false;
        return startOffset == that.startOffset
                && endOffset == that.endOffset
                && maxTimestampMs == that.maxTimestampMs
                && segmentSizeInBytes == that.segmentSizeInBytes
                && Objects.equals(customMetadata, that.customMetadata)
                && Objects.equals(segmentId, that.segmentId)
                && Objects.equals(segmentLeaderEpochs, that.segmentLeaderEpochs)
                && state == that.state
                && txnIdxEmpty == that.txnIdxEmpty;
>>>>>>> 9494bebe
    }

    @Override
    public int hashCode() {
        return Objects.hash(segmentId, startOffset, endOffset, maxTimestampMs, segmentLeaderEpochs, segmentSizeInBytes, customMetadata, state, txnIdxEmpty);
    }

    @Override
    public String toString() {
<<<<<<< HEAD
        return "RemoteLogSegmentMetadataSnapshot{" + "segmentId=" + segmentId + ", startOffset=" + startOffset + ", endOffset=" + endOffset + ", maxTimestampMs=" + maxTimestampMs + ", segmentLeaderEpochs=" + segmentLeaderEpochs + ", segmentSizeInBytes=" + segmentSizeInBytes + ", state=" + state + '}';
=======
        return "RemoteLogSegmentMetadataSnapshot{" +
                "segmentId=" + segmentId +
                ", startOffset=" + startOffset +
                ", endOffset=" + endOffset +
                ", maxTimestampMs=" + maxTimestampMs +
                ", segmentLeaderEpochs=" + segmentLeaderEpochs +
                ", segmentSizeInBytes=" + segmentSizeInBytes +
                ", customMetadata=" + customMetadata +
                ", state=" + state +
                ", txnIdxEmpty=" + txnIdxEmpty +
                '}';
>>>>>>> 9494bebe
    }
}<|MERGE_RESOLUTION|>--- conflicted
+++ resolved
@@ -23,29 +23,18 @@
 import org.apache.kafka.server.log.remote.storage.RemoteLogSegmentMetadata.CustomMetadata;
 import org.apache.kafka.server.log.remote.storage.RemoteLogSegmentState;
 
-<<<<<<< HEAD
-import java.util.*;
-=======
 import java.util.Collections;
 import java.util.Map;
 import java.util.NavigableMap;
 import java.util.Objects;
 import java.util.Optional;
 import java.util.TreeMap;
->>>>>>> 9494bebe
 
 /**
  * This class represents the entry containing the metadata about a remote log segment. This is similar to
  * {@link RemoteLogSegmentMetadata} but it does not contain topic partition information. This class keeps
-<<<<<<< HEAD
- * only remote log segment ID but not the topic partition.
- * <p>
- * This class is used in storing the snapshot of remote log metadata for a specific topic partition as mentioned
- * in {@link RemoteLogMetadataSnapshotFile.Snapshot}.
-=======
  * only remote log segment ID but not the topic partition. This class is used in storing the snapshot of
  * remote log metadata for a specific topic partition.
->>>>>>> 9494bebe
  */
 public class RemoteLogSegmentMetadataSnapshot extends RemoteLogMetadata {
 
@@ -99,10 +88,7 @@
      * <p>
      * {@code segmentLeaderEpochs} can not be empty. If all the records in this segment belong to the same leader epoch
      * then it should have an entry with epoch mapping to start-offset of this segment.
-<<<<<<< HEAD
-=======
      *
->>>>>>> 9494bebe
      * @param segmentId           Universally unique remote log segment id.
      * @param startOffset         Start offset of this segment (inclusive).
      * @param endOffset           End offset of this segment (inclusive).
@@ -114,9 +100,6 @@
      * @param state               State of the respective segment of remoteLogSegmentId.
      * @param segmentLeaderEpochs leader epochs occurred within this segment.
      */
-<<<<<<< HEAD
-    public RemoteLogSegmentMetadataSnapshot(Uuid segmentId, long startOffset, long endOffset, long maxTimestampMs, int brokerId, long eventTimestampMs, int segmentSizeInBytes, RemoteLogSegmentState state, Map<Integer, Long> segmentLeaderEpochs) {
-=======
     public RemoteLogSegmentMetadataSnapshot(Uuid segmentId,
                                             long startOffset,
                                             long endOffset,
@@ -160,7 +143,6 @@
                                             RemoteLogSegmentState state,
                                             Map<Integer, Long> segmentLeaderEpochs,
                                             boolean txnIdxEmpty) {
->>>>>>> 9494bebe
         super(brokerId, eventTimestampMs);
         this.segmentId = Objects.requireNonNull(segmentId, "remoteLogSegmentId can not be null");
         this.state = Objects.requireNonNull(state, "state can not be null");
@@ -180,14 +162,10 @@
     }
 
     public static RemoteLogSegmentMetadataSnapshot create(RemoteLogSegmentMetadata metadata) {
-<<<<<<< HEAD
-        return new RemoteLogSegmentMetadataSnapshot(metadata.remoteLogSegmentId().id(), metadata.startOffset(), metadata.endOffset(), metadata.maxTimestampMs(), metadata.brokerId(), metadata.eventTimestampMs(), metadata.segmentSizeInBytes(), metadata.state(), metadata.segmentLeaderEpochs());
-=======
         return new RemoteLogSegmentMetadataSnapshot(metadata.remoteLogSegmentId().id(), metadata.startOffset(), metadata.endOffset(),
                                                     metadata.maxTimestampMs(), metadata.brokerId(), metadata.eventTimestampMs(),
                                                     metadata.segmentSizeInBytes(), metadata.customMetadata(), metadata.state(), metadata.segmentLeaderEpochs(), metadata.isTxnIdxEmpty()
         );
->>>>>>> 9494bebe
     }
 
     /**
@@ -263,14 +241,6 @@
 
     @Override
     public boolean equals(Object o) {
-<<<<<<< HEAD
-        if (this == o)
-            return true;
-        if (!(o instanceof RemoteLogSegmentMetadataSnapshot))
-            return false;
-        RemoteLogSegmentMetadataSnapshot that = (RemoteLogSegmentMetadataSnapshot) o;
-        return startOffset == that.startOffset && endOffset == that.endOffset && maxTimestampMs == that.maxTimestampMs && segmentSizeInBytes == that.segmentSizeInBytes && Objects.equals(segmentId, that.segmentId) && Objects.equals(segmentLeaderEpochs, that.segmentLeaderEpochs) && state == that.state;
-=======
         if (this == o) return true;
         if (!(o instanceof RemoteLogSegmentMetadataSnapshot that)) return false;
         return startOffset == that.startOffset
@@ -282,7 +252,6 @@
                 && Objects.equals(segmentLeaderEpochs, that.segmentLeaderEpochs)
                 && state == that.state
                 && txnIdxEmpty == that.txnIdxEmpty;
->>>>>>> 9494bebe
     }
 
     @Override
@@ -292,9 +261,6 @@
 
     @Override
     public String toString() {
-<<<<<<< HEAD
-        return "RemoteLogSegmentMetadataSnapshot{" + "segmentId=" + segmentId + ", startOffset=" + startOffset + ", endOffset=" + endOffset + ", maxTimestampMs=" + maxTimestampMs + ", segmentLeaderEpochs=" + segmentLeaderEpochs + ", segmentSizeInBytes=" + segmentSizeInBytes + ", state=" + state + '}';
-=======
         return "RemoteLogSegmentMetadataSnapshot{" +
                 "segmentId=" + segmentId +
                 ", startOffset=" + startOffset +
@@ -306,6 +272,5 @@
                 ", state=" + state +
                 ", txnIdxEmpty=" + txnIdxEmpty +
                 '}';
->>>>>>> 9494bebe
     }
 }