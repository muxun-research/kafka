/*
 * Licensed to the Apache Software Foundation (ASF) under one or more
 * contributor license agreements. See the NOTICE file distributed with
 * this work for additional information regarding copyright ownership.
 * The ASF licenses this file to You under the Apache License, Version 2.0
 * (the "License"); you may not use this file except in compliance with
 * the License. You may obtain a copy of the License at
 *
 *    http://www.apache.org/licenses/LICENSE-2.0
 *
 * Unless required by applicable law or agreed to in writing, software
 * distributed under the License is distributed on an "AS IS" BASIS,
 * WITHOUT WARRANTIES OR CONDITIONS OF ANY KIND, either express or implied.
 * See the License for the specific language governing permissions and
 * limitations under the License.
 */
package org.apache.kafka.server.log.remote.metadata.storage;

import org.apache.kafka.clients.consumer.Consumer;
import org.apache.kafka.clients.consumer.ConsumerRecord;
import org.apache.kafka.clients.consumer.ConsumerRecords;
import org.apache.kafka.common.TopicIdPartition;
import org.apache.kafka.common.TopicPartition;
import org.apache.kafka.common.errors.RetriableException;
import org.apache.kafka.common.errors.WakeupException;
import org.apache.kafka.common.utils.Time;
import org.apache.kafka.server.log.remote.metadata.storage.serialization.RemoteLogMetadataSerde;
import org.apache.kafka.server.log.remote.storage.RemoteLogMetadata;
import org.apache.kafka.server.log.remote.storage.RemoteLogSegmentMetadata;

import org.slf4j.Logger;
import org.slf4j.LoggerFactory;

import java.io.Closeable;
import java.time.Duration;
import java.util.*;
import java.util.concurrent.ConcurrentHashMap;
import java.util.stream.Collectors;

import static org.apache.kafka.server.log.remote.metadata.storage.TopicBasedRemoteLogMetadataManagerConfig.REMOTE_LOG_METADATA_TOPIC_NAME;

/**
 * This class is responsible for consuming messages from remote log metadata topic ({@link TopicBasedRemoteLogMetadataManagerConfig#REMOTE_LOG_METADATA_TOPIC_NAME})
 * partitions and maintain the state of the remote log segment metadata. It gives an API to add or remove
 * for what topic partition's metadata should be consumed by this instance using
 * {{@link #addAssignmentsForPartitions(Set)}} and {@link #removeAssignmentsForPartitions(Set)} respectively.
 * <p>
 * When a broker is started, controller sends topic partitions that this broker is leader or follower for and the
 * partitions to be deleted. This class receives those notifications with
 * {@link #addAssignmentsForPartitions(Set)} and {@link #removeAssignmentsForPartitions(Set)} assigns consumer for the
 * respective remote log metadata partitions by using {@link RemoteLogMetadataTopicPartitioner#metadataPartition(TopicIdPartition)}.
 * Any leadership changes later are called through the same API. We will remove the partitions that are deleted from
 * this broker which are received through {@link #removeAssignmentsForPartitions(Set)}.
 * <p>
 * After receiving these events it invokes {@link RemotePartitionMetadataEventHandler#handleRemoteLogSegmentMetadata(RemoteLogSegmentMetadata)},
 * which maintains in-memory representation of the state of {@link RemoteLogSegmentMetadata}.
 */
class ConsumerTask implements Runnable, Closeable {
    private static final Logger log = LoggerFactory.getLogger(ConsumerTask.class);

    private final RemoteLogMetadataSerde serde = new RemoteLogMetadataSerde();
    private final Consumer<byte[], byte[]> consumer;
    private final RemotePartitionMetadataEventHandler remotePartitionMetadataEventHandler;
    private final RemoteLogMetadataTopicPartitioner topicPartitioner;
    // The timeout for the consumer to poll records from the remote log metadata topic.
    private final long pollTimeoutMs;
    private final Time time;

    // It indicates whether the ConsumerTask is closed or not.
    private volatile boolean isClosed = false;
    // It indicates whether the user topic partition assignment to the consumer has changed or not. If the assignment
    // has changed, the consumer will eventually start tracking the newly assigned partitions and stop tracking the
    // ones it is no longer assigned to.
    // The initial value is set to true to wait for partition assignment on the first execution; otherwise thread will
    // be busy without actually doing anything
    private volatile boolean hasAssignmentChanged = true;

    // It represents a lock for any operations related to the assignedTopicPartitions.
    private final Object assignPartitionsLock = new Object();

    // Remote log metadata topic partitions that consumer is assigned to.
    private volatile Set<Integer> assignedMetadataPartitions = Collections.emptySet();

    // User topic partitions that this broker is a leader/follower for.
    private volatile Map<TopicIdPartition, UserTopicIdPartition> assignedUserTopicIdPartitions = Collections.emptyMap();
    private volatile Set<TopicIdPartition> processedAssignmentOfUserTopicIdPartitions = Collections.emptySet();

    private long uninitializedAt;
    private boolean isAllUserTopicPartitionsInitialized;

    // Map of remote log metadata topic partition to consumed offsets.
    private final Map<Integer, Long> readOffsetsByMetadataPartition = new ConcurrentHashMap<>();
    private final Map<TopicIdPartition, Long> readOffsetsByUserTopicPartition = new HashMap<>();

    private Map<TopicPartition, StartAndEndOffsetHolder> offsetHolderByMetadataPartition = new HashMap<>();
    private boolean hasLastOffsetsFetchFailed = false;
    private long lastFailedFetchOffsetsTimestamp;
    // The interval between retries to fetch the start and end offsets for the metadata partitions after a failed fetch.
    private final long offsetFetchRetryIntervalMs;

<<<<<<< HEAD
    public ConsumerTask(KafkaConsumer<byte[], byte[]> consumer, RemotePartitionMetadataEventHandler remotePartitionMetadataEventHandler, RemoteLogMetadataTopicPartitioner topicPartitioner, Path committedOffsetsPath, Time time, long committedOffsetSyncIntervalMs) {
        this.consumer = Objects.requireNonNull(consumer);
=======
    public ConsumerTask(RemotePartitionMetadataEventHandler remotePartitionMetadataEventHandler,
                        RemoteLogMetadataTopicPartitioner topicPartitioner,
                        Consumer<byte[], byte[]> consumer,
                        long pollTimeoutMs,
                        long offsetFetchRetryIntervalMs,
                        Time time) {
        this.consumer = consumer;
>>>>>>> 9494bebe
        this.remotePartitionMetadataEventHandler = Objects.requireNonNull(remotePartitionMetadataEventHandler);
        this.topicPartitioner = Objects.requireNonNull(topicPartitioner);
        this.pollTimeoutMs = pollTimeoutMs;
        this.offsetFetchRetryIntervalMs = offsetFetchRetryIntervalMs;
        this.time = Objects.requireNonNull(time);
        this.uninitializedAt = time.milliseconds();
    }

    @Override
    public void run() {
        log.info("Starting consumer task thread.");
        while (!isClosed) {
            ingestRecords();
        }
        closeConsumer();
        log.info("Exited from consumer task thread");
    }

    // visible for testing
    void ingestRecords() {
        try {
<<<<<<< HEAD
            // Load committed offset and assign them in the consumer.
            committedOffsets = committedOffsetsFile.readEntries();
        } catch (IOException e) {
            // Ignore the error and consumer consumes from the earliest offset.
            log.error("Encountered error while building committed offsets from the file. " + "Consumer will consume from the earliest offset for the assigned partitions.", e);
        }

        if (!committedOffsets.isEmpty()) {
            // Assign topic partitions from the earlier committed offsets file.
            Set<Integer> earlierAssignedPartitions = committedOffsets.keySet();
            assignedMetaPartitions = Collections.unmodifiableSet(earlierAssignedPartitions);
            Set<TopicPartition> metadataTopicPartitions = earlierAssignedPartitions.stream().map(x -> new TopicPartition(REMOTE_LOG_METADATA_TOPIC_NAME, x)).collect(Collectors.toSet());
            consumer.assign(metadataTopicPartitions);

            // Seek to the committed offsets
            for (Map.Entry<Integer, Long> entry : committedOffsets.entrySet()) {
                partitionToConsumedOffsets.put(entry.getKey(), entry.getValue());
                consumer.seek(new TopicPartition(REMOTE_LOG_METADATA_TOPIC_NAME, entry.getKey()), entry.getValue());
=======
            if (hasAssignmentChanged) {
                maybeWaitForPartitionAssignments();
>>>>>>> 9494bebe
            }

            log.trace("Polling consumer to receive remote log metadata topic records");
            final ConsumerRecords<byte[], byte[]> consumerRecords = consumer.poll(Duration.ofMillis(pollTimeoutMs));
            for (ConsumerRecord<byte[], byte[]> record : consumerRecords) {
                processConsumerRecord(record);
            }
            maybeMarkUserPartitionsAsReady();
        } catch (final WakeupException ex) {
            // ignore logging the error
            isClosed = true;
        } catch (final RetriableException ex) {
            log.warn("Retriable error occurred while processing the records. Retrying...", ex);
        } catch (final Exception ex) {
            isClosed = true;
            log.error("Error occurred while processing the records", ex);
        }
    }

    // visible for testing
    void closeConsumer() {
        try {
            consumer.close(Duration.ofSeconds(30));
        } catch (final Exception e) {
            log.error("Error encountered while closing the consumer", e);
        }
    }

    private void processConsumerRecord(ConsumerRecord<byte[], byte[]> record) {
        final RemoteLogMetadata remoteLogMetadata = serde.deserialize(record.value());
        if (shouldProcess(remoteLogMetadata, record.offset())) {
            remotePartitionMetadataEventHandler.handleRemoteLogMetadata(remoteLogMetadata);
            readOffsetsByUserTopicPartition.put(remoteLogMetadata.topicIdPartition(), record.offset());
        } else {
            log.trace("The event {} is skipped because it is either already processed or not assigned to this consumer",
                    remoteLogMetadata);
        }
        log.trace("Updating consumed offset: {} for partition {}", record.offset(), record.partition());
        readOffsetsByMetadataPartition.put(record.partition(), record.offset());
    }

    private boolean shouldProcess(final RemoteLogMetadata metadata, final long recordOffset) {
        final TopicIdPartition tpId = metadata.topicIdPartition();
        final Long readOffset = readOffsetsByUserTopicPartition.get(tpId);
        return processedAssignmentOfUserTopicIdPartitions.contains(tpId) && (readOffset == null || readOffset < recordOffset);
    }

    private void maybeMarkUserPartitionsAsReady() {
        if (isAllUserTopicPartitionsInitialized) {
            return;
        }
        maybeFetchStartAndEndOffsets();
        boolean isAllInitialized = true;
        for (final UserTopicIdPartition utp : assignedUserTopicIdPartitions.values()) {
            if (utp.isAssigned && !utp.isInitialized) {
                final Integer metadataPartition = utp.metadataPartition;
                final StartAndEndOffsetHolder holder = offsetHolderByMetadataPartition.get(toRemoteLogPartition(metadataPartition));
                // The offset-holder can be null, when the recent assignment wasn't picked up by the consumer.
                if (holder != null) {
                    final Long readOffset = readOffsetsByMetadataPartition.getOrDefault(metadataPartition, -1L);
                    // 1) The end-offset was fetched only once during reassignment. The metadata-partition can receive
                    // new stream of records, so the consumer can read records more than the last-fetched end-offset.
                    // 2) When the internal topic becomes empty due to breach by size/time/start-offset, then there
                    // are no records to read.
                    if (readOffset + 1 >= holder.endOffset || holder.endOffset.equals(holder.startOffset)) {
                        markInitialized(utp);
                    } else {
<<<<<<< HEAD
                        log.debug("Skipping syncup of the remote-log-metadata-file for partition:{} , with remote log metadata partition{}, and no offset", topicIdPartition, metadataPartition);
=======
                        log.debug("The user-topic-partition {} could not be marked initialized since the read-offset is {} " +
                                "but the end-offset is {} for the metadata-partition {}", utp, readOffset, holder.endOffset,
                            metadataPartition);
>>>>>>> 9494bebe
                    }
                } else {
                    log.debug("The offset-holder is null for the metadata-partition {}. The consumer may not have picked" +
                            " up the recent assignment", metadataPartition);
                }
            }
            isAllInitialized = isAllInitialized && utp.isAssigned && utp.isInitialized;
        }
        if (isAllInitialized) {
            log.info("Initialized for all the {} assigned user-partitions mapped to the {} meta-partitions in {} ms",
                assignedUserTopicIdPartitions.size(), assignedMetadataPartitions.size(),
                time.milliseconds() - uninitializedAt);
        }
        isAllUserTopicPartitionsInitialized = isAllInitialized;
    }

    void maybeWaitForPartitionAssignments() throws InterruptedException {
        // Snapshots of the metadata-partition and user-topic-partition are used to reduce the scope of the
        // synchronization block.
        // 1) LEADER_AND_ISR and STOP_REPLICA requests adds / removes the user-topic-partitions from the request
        //    handler threads. Those threads should not be blocked for a long time, therefore scope of the
        //    synchronization block is reduced to bare minimum.
        // 2) Note that the consumer#position, consumer#seekToBeginning, consumer#seekToEnd and the other consumer APIs
        //    response times are un-predictable. Those should not be kept in the synchronization block.
        final Set<Integer> metadataPartitionSnapshot = new HashSet<>();
        final Set<UserTopicIdPartition> assignedUserTopicIdPartitionsSnapshot = new HashSet<>();
        synchronized (assignPartitionsLock) {
            while (!isClosed && assignedUserTopicIdPartitions.isEmpty()) {
                log.debug("Waiting for remote log metadata partitions to be assigned");
                assignPartitionsLock.wait();
            }
            if (!isClosed && hasAssignmentChanged) {
                assignedUserTopicIdPartitions.values().forEach(utp -> {
                    metadataPartitionSnapshot.add(utp.metadataPartition);
                    assignedUserTopicIdPartitionsSnapshot.add(utp);
                });
                hasAssignmentChanged = false;
            }
        }
        if (!metadataPartitionSnapshot.isEmpty()) {
            final Set<TopicPartition> remoteLogPartitions = toRemoteLogPartitions(metadataPartitionSnapshot);
            consumer.assign(remoteLogPartitions);
            this.assignedMetadataPartitions = Collections.unmodifiableSet(metadataPartitionSnapshot);
            // for newly assigned user-partitions, read from the beginning of the corresponding metadata partition
            final Set<TopicPartition> seekToBeginOffsetPartitions = assignedUserTopicIdPartitionsSnapshot
                    .stream()
                    .filter(utp -> !utp.isAssigned)
                    .map(utp -> utp.metadataPartition)
                    // When reset to beginning is happening, we also need to reset the last read offset
                    // Otherwise if the next reassignment request for the same metadata partition comes in
                    // before the record of already assigned topic has been read, then the reset will happen again to the last read offset
                    .peek(readOffsetsByMetadataPartition::remove)
                    .map(ConsumerTask::toRemoteLogPartition)
                    .collect(Collectors.toSet());
            consumer.seekToBeginning(seekToBeginOffsetPartitions);
            // for other metadata partitions, read from the offset where the processing left last time.
            remoteLogPartitions.stream()
                .filter(tp -> !seekToBeginOffsetPartitions.contains(tp) &&
                    readOffsetsByMetadataPartition.containsKey(tp.partition()))
                .forEach(tp -> consumer.seek(tp, readOffsetsByMetadataPartition.get(tp.partition())));
            Set<TopicIdPartition> processedAssignmentPartitions = new HashSet<>();
            // mark all the user-topic-partitions as assigned to the consumer.
            assignedUserTopicIdPartitionsSnapshot.forEach(utp -> {
                if (!utp.isAssigned) {
                    // Note that there can be a race between `remove` and `add` partition assignment. Calling the
                    // `maybeLoadPartition` here again to be sure that the partition gets loaded on the handler.
                    remotePartitionMetadataEventHandler.maybeLoadPartition(utp.topicIdPartition);
                    utp.isAssigned = true;
                }
                processedAssignmentPartitions.add(utp.topicIdPartition);
            });
            processedAssignmentOfUserTopicIdPartitions = new HashSet<>(processedAssignmentPartitions);
            clearResourcesForUnassignedUserTopicPartitions(processedAssignmentPartitions);
            isAllUserTopicPartitionsInitialized = false;
            uninitializedAt = time.milliseconds();
            fetchStartAndEndOffsets();
        }
    }

    private void clearResourcesForUnassignedUserTopicPartitions(Set<TopicIdPartition> assignedPartitions) {
        // Note that there can be previously assigned user-topic-partitions where no records are there to read
        // (eg) none of the segments for a partition were uploaded. Those partition resources won't be cleared.
        // It can be fixed later when required since they are empty resources.
        Set<TopicIdPartition> unassignedPartitions = readOffsetsByUserTopicPartition.keySet()
            .stream()
            .filter(e -> !assignedPartitions.contains(e))
            .collect(Collectors.toSet());
        unassignedPartitions.forEach(unassignedPartition -> {
            remotePartitionMetadataEventHandler.clearTopicPartition(unassignedPartition);
            readOffsetsByUserTopicPartition.remove(unassignedPartition);
        });
        log.info("Unassigned user-topic-partitions: {}", unassignedPartitions.size());
    }

    void addAssignmentsForPartitions(final Set<TopicIdPartition> partitions) {
        updateAssignments(Objects.requireNonNull(partitions), Collections.emptySet());
    }

    void removeAssignmentsForPartitions(final Set<TopicIdPartition> partitions) {
        updateAssignments(Collections.emptySet(), Objects.requireNonNull(partitions));
    }

    private void updateAssignments(final Set<TopicIdPartition> addedPartitions,
                                   final Set<TopicIdPartition> removedPartitions) {
        log.info("Updating assignments for partitions added: {} and removed: {}", addedPartitions, removedPartitions);
        if (!addedPartitions.isEmpty() || !removedPartitions.isEmpty()) {
            synchronized (assignPartitionsLock) {
                // Make a copy of the existing assignments and update the copy.
                final Map<TopicIdPartition, UserTopicIdPartition> updatedUserPartitions = new HashMap<>(assignedUserTopicIdPartitions);
                addedPartitions.forEach(tpId -> updatedUserPartitions.putIfAbsent(tpId, newUserTopicIdPartition(tpId)));
                removedPartitions.forEach(updatedUserPartitions::remove);
                if (!updatedUserPartitions.equals(assignedUserTopicIdPartitions)) {
                    assignedUserTopicIdPartitions = Collections.unmodifiableMap(updatedUserPartitions);
                    hasAssignmentChanged = true;
                    log.debug("Assigned user-topic-partitions: {}", assignedUserTopicIdPartitions);
                    assignPartitionsLock.notifyAll();
                }
            }
        }
    }

    Optional<Long> readOffsetForMetadataPartition(final int partition) {
        return Optional.ofNullable(readOffsetsByMetadataPartition.get(partition));
    }

<<<<<<< HEAD
    private void executeReassignment(Set<Integer> assignedMetaPartitionsSnapshot) {
        Set<TopicPartition> assignedMetaTopicPartitions = assignedMetaPartitionsSnapshot.stream().map(partitionNum -> new TopicPartition(REMOTE_LOG_METADATA_TOPIC_NAME, partitionNum)).collect(Collectors.toSet());
        log.info("Reassigning partitions to consumer task [{}]", assignedMetaTopicPartitions);
        consumer.assign(assignedMetaTopicPartitions);
=======
    boolean isMetadataPartitionAssigned(final int partition) {
        return assignedMetadataPartitions.contains(partition);
    }

    boolean isUserPartitionAssigned(final TopicIdPartition partition) {
        final UserTopicIdPartition utp = assignedUserTopicIdPartitions.get(partition);
        return utp != null && utp.isAssigned;
    }

    @Override
    public void close() {
        if (!isClosed) {
            log.info("Closing the instance");
            synchronized (assignPartitionsLock) {
                isClosed = true;
                assignedUserTopicIdPartitions.values().forEach(this::markInitialized);
                consumer.wakeup();
                assignPartitionsLock.notifyAll();
            }
        }
>>>>>>> 9494bebe
    }

    Set<Integer> metadataPartitionsAssigned() {
        return Collections.unmodifiableSet(assignedMetadataPartitions);
    }

    private void fetchStartAndEndOffsets() {
        try {
            final Set<TopicPartition> uninitializedPartitions = assignedUserTopicIdPartitions.values().stream()
                .filter(utp -> utp.isAssigned && !utp.isInitialized)
                .map(utp -> toRemoteLogPartition(utp.metadataPartition))
                .collect(Collectors.toSet());
            // Removing the previous offset holder if it exists. During reassignment, if the list-offset
            // call to `earliest` and `latest` offset fails, then we should not use the previous values.
            uninitializedPartitions.forEach(tp -> offsetHolderByMetadataPartition.remove(tp));
            if (!uninitializedPartitions.isEmpty()) {
                Map<TopicPartition, Long> endOffsets = consumer.endOffsets(uninitializedPartitions);
                Map<TopicPartition, Long> startOffsets = consumer.beginningOffsets(uninitializedPartitions);
                offsetHolderByMetadataPartition = endOffsets.entrySet()
                    .stream()
                    .collect(Collectors.toMap(Map.Entry::getKey,
                        e -> new StartAndEndOffsetHolder(startOffsets.get(e.getKey()), e.getValue())));

            }
            hasLastOffsetsFetchFailed = false;
        } catch (final RetriableException ex) {
            // ignore LEADER_NOT_AVAILABLE error, this can happen when the partition leader is not yet assigned.
            hasLastOffsetsFetchFailed = true;
            lastFailedFetchOffsetsTimestamp = time.milliseconds();
        }
    }

<<<<<<< HEAD
    private void updateAssignmentsForPartitions(Set<TopicIdPartition> addedPartitions, Set<TopicIdPartition> removedPartitions) {
        log.info("Updating assignments for addedPartitions: {} and removedPartition: {}", addedPartitions, removedPartitions);
=======
    private void maybeFetchStartAndEndOffsets() {
        // If the leader for a `__remote_log_metadata` partition is not available, then the call to `ListOffsets`
        // will fail after the default timeout of 1 min. Added a delay between the retries to prevent the thread from
        // aggressively fetching the list offsets. During this time, the recently reassigned user-topic-partitions
        // won't be marked as initialized.
        if (hasLastOffsetsFetchFailed && lastFailedFetchOffsetsTimestamp + offsetFetchRetryIntervalMs < time.milliseconds()) {
            fetchStartAndEndOffsets();
        }
    }
>>>>>>> 9494bebe

    private UserTopicIdPartition newUserTopicIdPartition(final TopicIdPartition tpId) {
        return new UserTopicIdPartition(tpId, topicPartitioner.metadataPartition(tpId));
    }

    private void markInitialized(final UserTopicIdPartition utp) {
        // Silently not initialize the utp
        if (!utp.isAssigned) {
            log.warn("Tried to initialize a UTP: {} that was not yet assigned!", utp);
            return;
        }
        if (!utp.isInitialized) {
            remotePartitionMetadataEventHandler.markInitialized(utp.topicIdPartition);
            utp.isInitialized = true;
        }
    }

    static Set<TopicPartition> toRemoteLogPartitions(final Set<Integer> partitions) {
        return partitions.stream()
            .map(ConsumerTask::toRemoteLogPartition)
            .collect(Collectors.toSet());
    }

    static TopicPartition toRemoteLogPartition(int partition) {
        return new TopicPartition(REMOTE_LOG_METADATA_TOPIC_NAME, partition);
    }

    static class UserTopicIdPartition {
        private final TopicIdPartition topicIdPartition;
        private final Integer metadataPartition;
        // The `utp` will be initialized once it reads all the existing events from the remote log metadata topic.
        boolean isInitialized;
        // denotes whether this `utp` is assigned to the consumer
        boolean isAssigned;

        /**
         * UserTopicIdPartition denotes the user topic-partitions for which this broker acts as a leader/follower of.
         *
         * @param tpId               the unique topic partition identifier
         * @param metadataPartition  the remote log metadata partition mapped for this user-topic-partition.
         */
        public UserTopicIdPartition(final TopicIdPartition tpId, final Integer metadataPartition) {
            this.topicIdPartition = Objects.requireNonNull(tpId);
            this.metadataPartition = Objects.requireNonNull(metadataPartition);
            this.isInitialized = false;
            this.isAssigned = false;
        }

        @Override
        public String toString() {
            return "UserTopicIdPartition{" +
                "topicIdPartition=" + topicIdPartition +
                ", metadataPartition=" + metadataPartition +
                ", isInitialized=" + isInitialized +
                ", isAssigned=" + isAssigned +
                '}';
        }

        @Override
        public boolean equals(Object o) {
            if (this == o) return true;
            if (o == null || getClass() != o.getClass()) return false;
            UserTopicIdPartition that = (UserTopicIdPartition) o;
            return topicIdPartition.equals(that.topicIdPartition) && metadataPartition.equals(that.metadataPartition);
        }

        @Override
        public int hashCode() {
            return Objects.hash(topicIdPartition, metadataPartition);
        }
    }

    static class StartAndEndOffsetHolder {
        Long startOffset;
        Long endOffset;

        public StartAndEndOffsetHolder(Long startOffset, Long endOffset) {
            this.startOffset = startOffset;
            this.endOffset = endOffset;
        }

        @Override
        public String toString() {
            return "StartAndEndOffsetHolder{" +
                "startOffset=" + startOffset +
                ", endOffset=" + endOffset +
                '}';
        }
    }
}<|MERGE_RESOLUTION|>--- conflicted
+++ resolved
@@ -33,7 +33,13 @@
 
 import java.io.Closeable;
 import java.time.Duration;
-import java.util.*;
+import java.util.Collections;
+import java.util.HashMap;
+import java.util.HashSet;
+import java.util.Map;
+import java.util.Objects;
+import java.util.Optional;
+import java.util.Set;
 import java.util.concurrent.ConcurrentHashMap;
 import java.util.stream.Collectors;
 
@@ -98,10 +104,6 @@
     // The interval between retries to fetch the start and end offsets for the metadata partitions after a failed fetch.
     private final long offsetFetchRetryIntervalMs;
 
-<<<<<<< HEAD
-    public ConsumerTask(KafkaConsumer<byte[], byte[]> consumer, RemotePartitionMetadataEventHandler remotePartitionMetadataEventHandler, RemoteLogMetadataTopicPartitioner topicPartitioner, Path committedOffsetsPath, Time time, long committedOffsetSyncIntervalMs) {
-        this.consumer = Objects.requireNonNull(consumer);
-=======
     public ConsumerTask(RemotePartitionMetadataEventHandler remotePartitionMetadataEventHandler,
                         RemoteLogMetadataTopicPartitioner topicPartitioner,
                         Consumer<byte[], byte[]> consumer,
@@ -109,7 +111,6 @@
                         long offsetFetchRetryIntervalMs,
                         Time time) {
         this.consumer = consumer;
->>>>>>> 9494bebe
         this.remotePartitionMetadataEventHandler = Objects.requireNonNull(remotePartitionMetadataEventHandler);
         this.topicPartitioner = Objects.requireNonNull(topicPartitioner);
         this.pollTimeoutMs = pollTimeoutMs;
@@ -131,29 +132,8 @@
     // visible for testing
     void ingestRecords() {
         try {
-<<<<<<< HEAD
-            // Load committed offset and assign them in the consumer.
-            committedOffsets = committedOffsetsFile.readEntries();
-        } catch (IOException e) {
-            // Ignore the error and consumer consumes from the earliest offset.
-            log.error("Encountered error while building committed offsets from the file. " + "Consumer will consume from the earliest offset for the assigned partitions.", e);
-        }
-
-        if (!committedOffsets.isEmpty()) {
-            // Assign topic partitions from the earlier committed offsets file.
-            Set<Integer> earlierAssignedPartitions = committedOffsets.keySet();
-            assignedMetaPartitions = Collections.unmodifiableSet(earlierAssignedPartitions);
-            Set<TopicPartition> metadataTopicPartitions = earlierAssignedPartitions.stream().map(x -> new TopicPartition(REMOTE_LOG_METADATA_TOPIC_NAME, x)).collect(Collectors.toSet());
-            consumer.assign(metadataTopicPartitions);
-
-            // Seek to the committed offsets
-            for (Map.Entry<Integer, Long> entry : committedOffsets.entrySet()) {
-                partitionToConsumedOffsets.put(entry.getKey(), entry.getValue());
-                consumer.seek(new TopicPartition(REMOTE_LOG_METADATA_TOPIC_NAME, entry.getKey()), entry.getValue());
-=======
             if (hasAssignmentChanged) {
                 maybeWaitForPartitionAssignments();
->>>>>>> 9494bebe
             }
 
             log.trace("Polling consumer to receive remote log metadata topic records");
@@ -221,13 +201,9 @@
                     if (readOffset + 1 >= holder.endOffset || holder.endOffset.equals(holder.startOffset)) {
                         markInitialized(utp);
                     } else {
-<<<<<<< HEAD
-                        log.debug("Skipping syncup of the remote-log-metadata-file for partition:{} , with remote log metadata partition{}, and no offset", topicIdPartition, metadataPartition);
-=======
                         log.debug("The user-topic-partition {} could not be marked initialized since the read-offset is {} " +
                                 "but the end-offset is {} for the metadata-partition {}", utp, readOffset, holder.endOffset,
                             metadataPartition);
->>>>>>> 9494bebe
                     }
                 } else {
                     log.debug("The offset-holder is null for the metadata-partition {}. The consumer may not have picked" +
@@ -353,12 +329,6 @@
         return Optional.ofNullable(readOffsetsByMetadataPartition.get(partition));
     }
 
-<<<<<<< HEAD
-    private void executeReassignment(Set<Integer> assignedMetaPartitionsSnapshot) {
-        Set<TopicPartition> assignedMetaTopicPartitions = assignedMetaPartitionsSnapshot.stream().map(partitionNum -> new TopicPartition(REMOTE_LOG_METADATA_TOPIC_NAME, partitionNum)).collect(Collectors.toSet());
-        log.info("Reassigning partitions to consumer task [{}]", assignedMetaTopicPartitions);
-        consumer.assign(assignedMetaTopicPartitions);
-=======
     boolean isMetadataPartitionAssigned(final int partition) {
         return assignedMetadataPartitions.contains(partition);
     }
@@ -379,7 +349,6 @@
                 assignPartitionsLock.notifyAll();
             }
         }
->>>>>>> 9494bebe
     }
 
     Set<Integer> metadataPartitionsAssigned() {
@@ -412,10 +381,6 @@
         }
     }
 
-<<<<<<< HEAD
-    private void updateAssignmentsForPartitions(Set<TopicIdPartition> addedPartitions, Set<TopicIdPartition> removedPartitions) {
-        log.info("Updating assignments for addedPartitions: {} and removedPartition: {}", addedPartitions, removedPartitions);
-=======
     private void maybeFetchStartAndEndOffsets() {
         // If the leader for a `__remote_log_metadata` partition is not available, then the call to `ListOffsets`
         // will fail after the default timeout of 1 min. Added a delay between the retries to prevent the thread from
@@ -425,7 +390,6 @@
             fetchStartAndEndOffsets();
         }
     }
->>>>>>> 9494bebe
 
     private UserTopicIdPartition newUserTopicIdPartition(final TopicIdPartition tpId) {
         return new UserTopicIdPartition(tpId, topicPartitioner.metadataPartition(tpId));
