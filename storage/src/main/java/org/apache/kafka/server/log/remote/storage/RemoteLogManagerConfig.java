/*
 * Licensed to the Apache Software Foundation (ASF) under one or more
 * contributor license agreements. See the NOTICE file distributed with
 * this work for additional information regarding copyright ownership.
 * The ASF licenses this file to You under the Apache License, Version 2.0
 * (the "License"); you may not use this file except in compliance with
 * the License. You may obtain a copy of the License at
 *
 *    http://www.apache.org/licenses/LICENSE-2.0
 *
 * Unless required by applicable law or agreed to in writing, software
 * distributed under the License is distributed on an "AS IS" BASIS,
 * WITHOUT WARRANTIES OR CONDITIONS OF ANY KIND, either express or implied.
 * See the License for the specific language governing permissions and
 * limitations under the License.
 */
package org.apache.kafka.server.log.remote.storage;

import org.apache.kafka.common.config.AbstractConfig;
import org.apache.kafka.common.config.ConfigDef;

import java.util.Collections;
import java.util.Map;

import static org.apache.kafka.common.config.ConfigDef.Importance.LOW;
import static org.apache.kafka.common.config.ConfigDef.Importance.MEDIUM;
import static org.apache.kafka.common.config.ConfigDef.Range.atLeast;
import static org.apache.kafka.common.config.ConfigDef.Range.between;
import static org.apache.kafka.common.config.ConfigDef.Type.*;

public final class RemoteLogManagerConfig {

    /**
     * Prefix used for properties to be passed to {@link RemoteStorageManager} implementation. Remote log subsystem collects all the properties having
     * this prefix and passes to {@code RemoteStorageManager} using {@link RemoteStorageManager#configure(Map)}.
     */
    public static final String REMOTE_STORAGE_MANAGER_CONFIG_PREFIX_PROP = "remote.log.storage.manager.impl.prefix";
<<<<<<< HEAD
    public static final String REMOTE_STORAGE_MANAGER_CONFIG_PREFIX_DOC = "Prefix used for properties to be passed to RemoteStorageManager " + "implementation. For example this value can be `rsm.s3.`.";
=======
    public static final String REMOTE_STORAGE_MANAGER_CONFIG_PREFIX_DOC = "Prefix used for properties to be passed to RemoteStorageManager " +
            "implementation. For example this value can be `rsm.config.`.";
    public static final String DEFAULT_REMOTE_STORAGE_MANAGER_CONFIG_PREFIX = "rsm.config.";
>>>>>>> 9494bebe

    /**
     * Prefix used for properties to be passed to {@link RemoteLogMetadataManager} implementation. Remote log subsystem collects all the properties having
     * this prefix and passed to {@code RemoteLogMetadataManager} using {@link RemoteLogMetadataManager#configure(Map)}.
     */
    public static final String REMOTE_LOG_METADATA_MANAGER_CONFIG_PREFIX_PROP = "remote.log.metadata.manager.impl.prefix";
<<<<<<< HEAD
    public static final String REMOTE_LOG_METADATA_MANAGER_CONFIG_PREFIX_DOC = "Prefix used for properties to be passed to RemoteLogMetadataManager " + "implementation. For example this value can be `rlmm.s3.`.";

    public static final String REMOTE_LOG_STORAGE_SYSTEM_ENABLE_PROP = "remote.log.storage.system.enable";
    public static final String REMOTE_LOG_STORAGE_SYSTEM_ENABLE_DOC = "Whether to enable tier storage functionality in a broker or not. Valid values " + "are `true` or `false` and the default value is false. When it is true broker starts all the services required for tiered storage functionality.";
=======
    public static final String REMOTE_LOG_METADATA_MANAGER_CONFIG_PREFIX_DOC = "Prefix used for properties to be passed to RemoteLogMetadataManager " +
            "implementation. For example this value can be `rlmm.config.`.";
    public static final String DEFAULT_REMOTE_LOG_METADATA_MANAGER_CONFIG_PREFIX = "rlmm.config.";

    public static final String REMOTE_LOG_STORAGE_SYSTEM_ENABLE_PROP = "remote.log.storage.system.enable";
    public static final String REMOTE_LOG_STORAGE_SYSTEM_ENABLE_DOC = "Whether to enable tiered storage functionality in a broker or not. " +
            "When it is true broker starts all the services required for the tiered storage functionality.";
>>>>>>> 9494bebe
    public static final boolean DEFAULT_REMOTE_LOG_STORAGE_SYSTEM_ENABLE = false;

    public static final String REMOTE_STORAGE_MANAGER_CLASS_NAME_PROP = "remote.log.storage.manager.class.name";
    public static final String REMOTE_STORAGE_MANAGER_CLASS_NAME_DOC = "Fully qualified class name of `RemoteStorageManager` implementation.";

    public static final String REMOTE_STORAGE_MANAGER_CLASS_PATH_PROP = "remote.log.storage.manager.class.path";
<<<<<<< HEAD
    public static final String REMOTE_STORAGE_MANAGER_CLASS_PATH_DOC = "Class path of the `RemoteLogStorageManager` implementation." + "If specified, the RemoteLogStorageManager implementation and its dependent libraries will be loaded by a dedicated" + "classloader which searches this class path before the Kafka broker class path. The syntax of this parameter is same" + "with the standard Java class path string.";
=======
    public static final String REMOTE_STORAGE_MANAGER_CLASS_PATH_DOC = "Class path of the `RemoteStorageManager` implementation. " +
            "If specified, the RemoteStorageManager implementation and its dependent libraries will be loaded by a dedicated " +
            "classloader which searches this class path before the Kafka broker class path. The syntax of this parameter is same " +
            "as the standard Java class path string.";
>>>>>>> 9494bebe

    public static final String REMOTE_LOG_METADATA_MANAGER_CLASS_NAME_PROP = "remote.log.metadata.manager.class.name";
    public static final String REMOTE_LOG_METADATA_MANAGER_CLASS_NAME_DOC = "Fully qualified class name of `RemoteLogMetadataManager` implementation.";
    public static final String DEFAULT_REMOTE_LOG_METADATA_MANAGER_CLASS_NAME = "org.apache.kafka.server.log.remote.metadata.storage.TopicBasedRemoteLogMetadataManager";

    public static final String REMOTE_LOG_METADATA_MANAGER_CLASS_PATH_PROP = "remote.log.metadata.manager.class.path";
<<<<<<< HEAD
    public static final String REMOTE_LOG_METADATA_MANAGER_CLASS_PATH_DOC = "Class path of the `RemoteLogMetadataManager` implementation." + "If specified, the RemoteLogMetadataManager implementation and its dependent libraries will be loaded by a dedicated" + "classloader which searches this class path before the Kafka broker class path. The syntax of this parameter is same" + "with the standard Java class path string.";
=======
    public static final String REMOTE_LOG_METADATA_MANAGER_CLASS_PATH_DOC = "Class path of the `RemoteLogMetadataManager` implementation. " +
            "If specified, the RemoteLogMetadataManager implementation and its dependent libraries will be loaded by a dedicated " +
            "classloader which searches this class path before the Kafka broker class path. The syntax of this parameter is same " +
            "as the standard Java class path string.";
>>>>>>> 9494bebe

    public static final String REMOTE_LOG_METADATA_MANAGER_LISTENER_NAME_PROP = "remote.log.metadata.manager.listener.name";
    public static final String REMOTE_LOG_METADATA_MANAGER_LISTENER_NAME_DOC = "Listener name of the local broker to which it should get connected if " + "needed by RemoteLogMetadataManager implementation.";

    public static final String REMOTE_LOG_METADATA_CUSTOM_METADATA_MAX_BYTES_PROP = "remote.log.metadata.custom.metadata.max.bytes";
    public static final String REMOTE_LOG_METADATA_CUSTOM_METADATA_MAX_BYTES_DOC = "The maximum size of custom metadata in bytes that the broker " +
            "should accept from a remote storage plugin. If custom  metadata exceeds this limit, the updated segment metadata " +
            "will not be stored, the copied data will be attempted to delete, " +
            "and the remote copying task for this topic-partition will stop with an error.";
    public static final int DEFAULT_REMOTE_LOG_METADATA_CUSTOM_METADATA_MAX_BYTES = 128;

    public static final String REMOTE_LOG_INDEX_FILE_CACHE_TOTAL_SIZE_BYTES_PROP = "remote.log.index.file.cache.total.size.bytes";
    public static final String REMOTE_LOG_INDEX_FILE_CACHE_TOTAL_SIZE_BYTES_DOC = "The total size of the space allocated to store index files fetched " + "from remote storage in the local storage.";
    public static final long DEFAULT_REMOTE_LOG_INDEX_FILE_CACHE_TOTAL_SIZE_BYTES = 1024 * 1024 * 1024L;

    public static final String REMOTE_LOG_MANAGER_THREAD_POOL_SIZE_PROP = "remote.log.manager.thread.pool.size";
<<<<<<< HEAD
    public static final String REMOTE_LOG_MANAGER_THREAD_POOL_SIZE_DOC = "Size of the thread pool used in scheduling tasks to copy " + "segments, fetch remote log indexes and clean up remote log segments.";
    public static final int DEFAULT_REMOTE_LOG_MANAGER_THREAD_POOL_SIZE = 10;

=======
    public static final String REMOTE_LOG_MANAGER_THREAD_POOL_SIZE_DOC = "Size of the thread pool used in scheduling follower tasks to read " +
            "the highest-uploaded remote-offset for follower partitions.";
    public static final int DEFAULT_REMOTE_LOG_MANAGER_THREAD_POOL_SIZE = 2;

    public static final String REMOTE_LOG_MANAGER_COPIER_THREAD_POOL_SIZE_PROP = "remote.log.manager.copier.thread.pool.size";
    public static final String REMOTE_LOG_MANAGER_COPIER_THREAD_POOL_SIZE_DOC = "Size of the thread pool used in scheduling tasks " +
            "to copy segments.";
    public static final int DEFAULT_REMOTE_LOG_MANAGER_COPIER_THREAD_POOL_SIZE = 10;

    public static final String REMOTE_LOG_MANAGER_EXPIRATION_THREAD_POOL_SIZE_PROP = "remote.log.manager.expiration.thread.pool.size";
    public static final String REMOTE_LOG_MANAGER_EXPIRATION_THREAD_POOL_SIZE_DOC = "Size of the thread pool used in scheduling tasks " +
            "to clean up the expired remote log segments.";
    public static final int DEFAULT_REMOTE_LOG_MANAGER_EXPIRATION_THREAD_POOL_SIZE = 10;
    
>>>>>>> 9494bebe
    public static final String REMOTE_LOG_MANAGER_TASK_INTERVAL_MS_PROP = "remote.log.manager.task.interval.ms";
    public static final String REMOTE_LOG_MANAGER_TASK_INTERVAL_MS_DOC = "Interval at which remote log manager runs the scheduled tasks like copy " + "segments, and clean up remote log segments.";
    public static final long DEFAULT_REMOTE_LOG_MANAGER_TASK_INTERVAL_MS = 30 * 1000L;

    public static final String REMOTE_LOG_MANAGER_TASK_RETRY_BACK_OFF_MS_PROP = "remote.log.manager.task.retry.backoff.ms";
    public static final String REMOTE_LOG_MANAGER_TASK_RETRY_BACK_OFF_MS_DOC = "The initial amount of wait in milliseconds before the request is retried again.";
    public static final long DEFAULT_REMOTE_LOG_MANAGER_TASK_RETRY_BACK_OFF_MS = 500L;

    public static final String REMOTE_LOG_MANAGER_TASK_RETRY_BACK_OFF_MAX_MS_PROP = "remote.log.manager.task.retry.backoff.max.ms";
    public static final String REMOTE_LOG_MANAGER_TASK_RETRY_BACK_OFF_MAX_MS_DOC = "The maximum amount of time in milliseconds to wait when the request " + "is retried again. The retry duration will increase exponentially for each request failure up to this maximum wait interval.";
    public static final long DEFAULT_REMOTE_LOG_MANAGER_TASK_RETRY_BACK_OFF_MAX_MS = 30 * 1000L;

    public static final String REMOTE_LOG_MANAGER_TASK_RETRY_JITTER_PROP = "remote.log.manager.task.retry.jitter";
    public static final String REMOTE_LOG_MANAGER_TASK_RETRY_JITTER_DOC = "The value used in defining the range for computing random jitter factor. " + "It is applied to the effective exponential term for computing the resultant retry backoff interval. This will avoid thundering herds " + "of requests. The default value is 0.2 and valid value should be between 0(inclusive) and 0.5(inclusive). " + "For ex: remote.log.manager.task.retry.jitter = 0.25, then the range to compute random jitter will be [1-0.25, 1+0.25) viz [0.75, 1.25). " + "So, jitter factor can be any random value with in that range.";
    public static final double DEFAULT_REMOTE_LOG_MANAGER_TASK_RETRY_JITTER = 0.2;

    public static final String REMOTE_LOG_READER_THREADS_PROP = "remote.log.reader.threads";
    public static final String REMOTE_LOG_READER_THREADS_DOC = "Size of the thread pool that is allocated for handling remote log reads.";
    public static final int DEFAULT_REMOTE_LOG_READER_THREADS = 10;

    public static final String REMOTE_LOG_READER_MAX_PENDING_TASKS_PROP = "remote.log.reader.max.pending.tasks";
    public static final String REMOTE_LOG_READER_MAX_PENDING_TASKS_DOC = "Maximum remote log reader thread pool task queue size. If the task queue " + "is full, fetch requests are served with an error.";
    public static final int DEFAULT_REMOTE_LOG_READER_MAX_PENDING_TASKS = 100;

<<<<<<< HEAD
    public static final ConfigDef CONFIG_DEF = new ConfigDef();

    static {
        CONFIG_DEF.defineInternal(REMOTE_LOG_STORAGE_SYSTEM_ENABLE_PROP, BOOLEAN, DEFAULT_REMOTE_LOG_STORAGE_SYSTEM_ENABLE, null, MEDIUM, REMOTE_LOG_STORAGE_SYSTEM_ENABLE_DOC).defineInternal(REMOTE_STORAGE_MANAGER_CONFIG_PREFIX_PROP, STRING, null, new ConfigDef.NonEmptyString(), MEDIUM, REMOTE_STORAGE_MANAGER_CONFIG_PREFIX_DOC).defineInternal(REMOTE_LOG_METADATA_MANAGER_CONFIG_PREFIX_PROP, STRING, null, new ConfigDef.NonEmptyString(), MEDIUM, REMOTE_LOG_METADATA_MANAGER_CONFIG_PREFIX_DOC).defineInternal(REMOTE_STORAGE_MANAGER_CLASS_NAME_PROP, STRING, null, new ConfigDef.NonEmptyString(), MEDIUM, REMOTE_STORAGE_MANAGER_CLASS_NAME_DOC).defineInternal(REMOTE_STORAGE_MANAGER_CLASS_PATH_PROP, STRING, null, new ConfigDef.NonEmptyString(), MEDIUM, REMOTE_STORAGE_MANAGER_CLASS_PATH_DOC).defineInternal(REMOTE_LOG_METADATA_MANAGER_CLASS_NAME_PROP, STRING, null, new ConfigDef.NonEmptyString(), MEDIUM, REMOTE_LOG_METADATA_MANAGER_CLASS_NAME_DOC).defineInternal(REMOTE_LOG_METADATA_MANAGER_CLASS_PATH_PROP, STRING, null, new ConfigDef.NonEmptyString(), MEDIUM, REMOTE_LOG_METADATA_MANAGER_CLASS_PATH_DOC).defineInternal(REMOTE_LOG_METADATA_MANAGER_LISTENER_NAME_PROP, STRING, null, new ConfigDef.NonEmptyString(), MEDIUM, REMOTE_LOG_METADATA_MANAGER_LISTENER_NAME_DOC).defineInternal(REMOTE_LOG_INDEX_FILE_CACHE_TOTAL_SIZE_BYTES_PROP, LONG, DEFAULT_REMOTE_LOG_INDEX_FILE_CACHE_TOTAL_SIZE_BYTES, atLeast(1), LOW, REMOTE_LOG_INDEX_FILE_CACHE_TOTAL_SIZE_BYTES_DOC).defineInternal(REMOTE_LOG_MANAGER_THREAD_POOL_SIZE_PROP, INT, DEFAULT_REMOTE_LOG_MANAGER_THREAD_POOL_SIZE, atLeast(1), MEDIUM, REMOTE_LOG_MANAGER_THREAD_POOL_SIZE_DOC).defineInternal(REMOTE_LOG_MANAGER_TASK_INTERVAL_MS_PROP, LONG, DEFAULT_REMOTE_LOG_MANAGER_TASK_INTERVAL_MS, atLeast(1), LOW, REMOTE_LOG_MANAGER_TASK_INTERVAL_MS_DOC).defineInternal(REMOTE_LOG_MANAGER_TASK_RETRY_BACK_OFF_MS_PROP, LONG, DEFAULT_REMOTE_LOG_MANAGER_TASK_RETRY_BACK_OFF_MS, atLeast(1), LOW, REMOTE_LOG_MANAGER_TASK_RETRY_BACK_OFF_MS_DOC).defineInternal(REMOTE_LOG_MANAGER_TASK_RETRY_BACK_OFF_MAX_MS_PROP, LONG, DEFAULT_REMOTE_LOG_MANAGER_TASK_RETRY_BACK_OFF_MAX_MS, atLeast(1), LOW, REMOTE_LOG_MANAGER_TASK_RETRY_BACK_OFF_MAX_MS_DOC).defineInternal(REMOTE_LOG_MANAGER_TASK_RETRY_JITTER_PROP, DOUBLE, DEFAULT_REMOTE_LOG_MANAGER_TASK_RETRY_JITTER, between(0, 0.5), LOW, REMOTE_LOG_MANAGER_TASK_RETRY_JITTER_DOC).defineInternal(REMOTE_LOG_READER_THREADS_PROP, INT, DEFAULT_REMOTE_LOG_READER_THREADS, atLeast(1), MEDIUM, REMOTE_LOG_READER_THREADS_DOC).defineInternal(REMOTE_LOG_READER_MAX_PENDING_TASKS_PROP, INT, DEFAULT_REMOTE_LOG_READER_MAX_PENDING_TASKS, atLeast(1), MEDIUM, REMOTE_LOG_READER_MAX_PENDING_TASKS_DOC);
    }

    private final boolean enableRemoteStorageSystem;
    private final String remoteStorageManagerClassName;
    private final String remoteStorageManagerClassPath;
    private final String remoteLogMetadataManagerClassName;
    private final String remoteLogMetadataManagerClassPath;
    private final long remoteLogIndexFileCacheTotalSizeBytes;
    private final int remoteLogManagerThreadPoolSize;
    private final long remoteLogManagerTaskIntervalMs;
    private final long remoteLogManagerTaskRetryBackoffMs;
    private final long remoteLogManagerTaskRetryBackoffMaxMs;
    private final double remoteLogManagerTaskRetryJitter;
    private final int remoteLogReaderThreads;
    private final int remoteLogReaderMaxPendingTasks;
    private final String remoteStorageManagerPrefix;
    private final HashMap<String, Object> remoteStorageManagerProps;
    private final String remoteLogMetadataManagerPrefix;
    private final HashMap<String, Object> remoteLogMetadataManagerProps;
    private final String remoteLogMetadataManagerListenerName;

    public RemoteLogManagerConfig(AbstractConfig config) {
        this(config.getBoolean(REMOTE_LOG_STORAGE_SYSTEM_ENABLE_PROP), config.getString(REMOTE_STORAGE_MANAGER_CLASS_NAME_PROP), config.getString(REMOTE_STORAGE_MANAGER_CLASS_PATH_PROP), config.getString(REMOTE_LOG_METADATA_MANAGER_CLASS_NAME_PROP), config.getString(REMOTE_LOG_METADATA_MANAGER_CLASS_PATH_PROP), config.getString(REMOTE_LOG_METADATA_MANAGER_LISTENER_NAME_PROP), config.getLong(REMOTE_LOG_INDEX_FILE_CACHE_TOTAL_SIZE_BYTES_PROP), config.getInt(REMOTE_LOG_MANAGER_THREAD_POOL_SIZE_PROP), config.getLong(REMOTE_LOG_MANAGER_TASK_INTERVAL_MS_PROP), config.getLong(REMOTE_LOG_MANAGER_TASK_RETRY_BACK_OFF_MS_PROP), config.getLong(REMOTE_LOG_MANAGER_TASK_RETRY_BACK_OFF_MAX_MS_PROP), config.getDouble(REMOTE_LOG_MANAGER_TASK_RETRY_JITTER_PROP), config.getInt(REMOTE_LOG_READER_THREADS_PROP), config.getInt(REMOTE_LOG_READER_MAX_PENDING_TASKS_PROP), config.getString(REMOTE_STORAGE_MANAGER_CONFIG_PREFIX_PROP), config.getString(REMOTE_STORAGE_MANAGER_CONFIG_PREFIX_PROP) != null ? config.originalsWithPrefix(config.getString(REMOTE_STORAGE_MANAGER_CONFIG_PREFIX_PROP)) : Collections.emptyMap(), config.getString(REMOTE_LOG_METADATA_MANAGER_CONFIG_PREFIX_PROP), config.getString(REMOTE_LOG_METADATA_MANAGER_CONFIG_PREFIX_PROP) != null ? config.originalsWithPrefix(config.getString(REMOTE_LOG_METADATA_MANAGER_CONFIG_PREFIX_PROP)) : Collections.emptyMap());
    }

    // Visible for testing
    public RemoteLogManagerConfig(boolean enableRemoteStorageSystem, String remoteStorageManagerClassName, String remoteStorageManagerClassPath, String remoteLogMetadataManagerClassName, String remoteLogMetadataManagerClassPath, String remoteLogMetadataManagerListenerName, long remoteLogIndexFileCacheTotalSizeBytes, int remoteLogManagerThreadPoolSize, long remoteLogManagerTaskIntervalMs, long remoteLogManagerTaskRetryBackoffMs, long remoteLogManagerTaskRetryBackoffMaxMs, double remoteLogManagerTaskRetryJitter, int remoteLogReaderThreads, int remoteLogReaderMaxPendingTasks, String remoteStorageManagerPrefix, Map<String, Object> remoteStorageManagerProps, /* properties having keys stripped out with remoteStorageManagerPrefix */
                                  String remoteLogMetadataManagerPrefix, Map<String, Object> remoteLogMetadataManagerProps /* properties having keys stripped out with remoteLogMetadataManagerPrefix */) {
        this.enableRemoteStorageSystem = enableRemoteStorageSystem;
        this.remoteStorageManagerClassName = remoteStorageManagerClassName;
        this.remoteStorageManagerClassPath = remoteStorageManagerClassPath;
        this.remoteLogMetadataManagerClassName = remoteLogMetadataManagerClassName;
        this.remoteLogMetadataManagerClassPath = remoteLogMetadataManagerClassPath;
        this.remoteLogIndexFileCacheTotalSizeBytes = remoteLogIndexFileCacheTotalSizeBytes;
        this.remoteLogManagerThreadPoolSize = remoteLogManagerThreadPoolSize;
        this.remoteLogManagerTaskIntervalMs = remoteLogManagerTaskIntervalMs;
        this.remoteLogManagerTaskRetryBackoffMs = remoteLogManagerTaskRetryBackoffMs;
        this.remoteLogManagerTaskRetryBackoffMaxMs = remoteLogManagerTaskRetryBackoffMaxMs;
        this.remoteLogManagerTaskRetryJitter = remoteLogManagerTaskRetryJitter;
        this.remoteLogReaderThreads = remoteLogReaderThreads;
        this.remoteLogReaderMaxPendingTasks = remoteLogReaderMaxPendingTasks;
        this.remoteStorageManagerPrefix = remoteStorageManagerPrefix;
        this.remoteStorageManagerProps = new HashMap<>(remoteStorageManagerProps);
        this.remoteLogMetadataManagerPrefix = remoteLogMetadataManagerPrefix;
        this.remoteLogMetadataManagerProps = new HashMap<>(remoteLogMetadataManagerProps);
        this.remoteLogMetadataManagerListenerName = remoteLogMetadataManagerListenerName;
    }

    public boolean enableRemoteStorageSystem() {
        return enableRemoteStorageSystem;
=======
    public static final String LOG_LOCAL_RETENTION_MS_PROP = "log.local.retention.ms";
    public static final String LOG_LOCAL_RETENTION_MS_DOC = "The number of milliseconds to keep the local log segments before it gets eligible for deletion. " +
            "Default value is -2, it represents `log.retention.ms` value is to be used. The effective value should always be less than or equal " +
            "to `log.retention.ms` value.";
    public static final Long DEFAULT_LOG_LOCAL_RETENTION_MS = -2L;

    public static final String LOG_LOCAL_RETENTION_BYTES_PROP = "log.local.retention.bytes";
    public static final String LOG_LOCAL_RETENTION_BYTES_DOC = "The maximum size of local log segments that can grow for a partition before it gets eligible for deletion. " +
            "Default value is -2, it represents `log.retention.bytes` value to be used. The effective value should always be " +
            "less than or equal to `log.retention.bytes` value.";
    public static final Long DEFAULT_LOG_LOCAL_RETENTION_BYTES = -2L;

    public static final String REMOTE_LOG_MANAGER_COPY_MAX_BYTES_PER_SECOND_PROP = "remote.log.manager.copy.max.bytes.per.second";
    public static final String REMOTE_LOG_MANAGER_COPY_MAX_BYTES_PER_SECOND_DOC = "The maximum number of bytes that can be copied from local storage to remote storage per second. " +
            "This is a global limit for all the partitions that are being copied from local storage to remote storage. " +
            "The default value is Long.MAX_VALUE, which means there is no limit on the number of bytes that can be copied per second.";
    public static final Long DEFAULT_REMOTE_LOG_MANAGER_COPY_MAX_BYTES_PER_SECOND = Long.MAX_VALUE;

    public static final String REMOTE_LOG_MANAGER_COPY_QUOTA_WINDOW_NUM_PROP = "remote.log.manager.copy.quota.window.num";
    public static final String REMOTE_LOG_MANAGER_COPY_QUOTA_WINDOW_NUM_DOC = "The number of samples to retain in memory for remote copy quota management. " +
            "The default value is 11, which means there are 10 whole windows + 1 current window.";
    public static final int DEFAULT_REMOTE_LOG_MANAGER_COPY_QUOTA_WINDOW_NUM = 11;

    public static final String REMOTE_LOG_MANAGER_COPY_QUOTA_WINDOW_SIZE_SECONDS_PROP = "remote.log.manager.copy.quota.window.size.seconds";
    public static final String REMOTE_LOG_MANAGER_COPY_QUOTA_WINDOW_SIZE_SECONDS_DOC = "The time span of each sample for remote copy quota management. " +
            "The default value is 1 second.";
    public static final int DEFAULT_REMOTE_LOG_MANAGER_COPY_QUOTA_WINDOW_SIZE_SECONDS = 1;

    public static final String REMOTE_LOG_MANAGER_FETCH_MAX_BYTES_PER_SECOND_PROP = "remote.log.manager.fetch.max.bytes.per.second";
    public static final String REMOTE_LOG_MANAGER_FETCH_MAX_BYTES_PER_SECOND_DOC = "The maximum number of bytes that can be fetched from remote storage to local storage per second. " +
            "This is a global limit for all the partitions that are being fetched from remote storage to local storage. " +
            "The default value is Long.MAX_VALUE, which means there is no limit on the number of bytes that can be fetched per second.";
    public static final Long DEFAULT_REMOTE_LOG_MANAGER_FETCH_MAX_BYTES_PER_SECOND = Long.MAX_VALUE;

    public static final String REMOTE_LOG_MANAGER_FETCH_QUOTA_WINDOW_NUM_PROP = "remote.log.manager.fetch.quota.window.num";
    public static final String REMOTE_LOG_MANAGER_FETCH_QUOTA_WINDOW_NUM_DOC = "The number of samples to retain in memory for remote fetch quota management. " +
            "The default value is 11, which means there are 10 whole windows + 1 current window.";
    public static final int DEFAULT_REMOTE_LOG_MANAGER_FETCH_QUOTA_WINDOW_NUM = 11;

    public static final String REMOTE_LOG_MANAGER_FETCH_QUOTA_WINDOW_SIZE_SECONDS_PROP = "remote.log.manager.fetch.quota.window.size.seconds";
    public static final String REMOTE_LOG_MANAGER_FETCH_QUOTA_WINDOW_SIZE_SECONDS_DOC = "The time span of each sample for remote fetch quota management. " +
            "The default value is 1 second.";
    public static final int DEFAULT_REMOTE_LOG_MANAGER_FETCH_QUOTA_WINDOW_SIZE_SECONDS = 1;

    public static final String REMOTE_FETCH_MAX_WAIT_MS_PROP = "remote.fetch.max.wait.ms";
    public static final String REMOTE_FETCH_MAX_WAIT_MS_DOC = "The maximum amount of time the server will wait before answering the remote fetch request";
    public static final int DEFAULT_REMOTE_FETCH_MAX_WAIT_MS = 500;

    public static final String REMOTE_LIST_OFFSETS_REQUEST_TIMEOUT_MS_PROP = "remote.list.offsets.request.timeout.ms";
    public static final String REMOTE_LIST_OFFSETS_REQUEST_TIMEOUT_MS_DOC = "The maximum amount of time the server will wait for the remote list offsets request to complete.";
    public static final long DEFAULT_REMOTE_LIST_OFFSETS_REQUEST_TIMEOUT_MS = 30000L;

    private final AbstractConfig config;

    public static ConfigDef configDef() {
        return new ConfigDef()
                .define(REMOTE_LOG_STORAGE_SYSTEM_ENABLE_PROP,
                        BOOLEAN,
                        DEFAULT_REMOTE_LOG_STORAGE_SYSTEM_ENABLE,
                        null,
                        MEDIUM,
                        REMOTE_LOG_STORAGE_SYSTEM_ENABLE_DOC)
                .define(REMOTE_STORAGE_MANAGER_CONFIG_PREFIX_PROP,
                        STRING,
                        DEFAULT_REMOTE_STORAGE_MANAGER_CONFIG_PREFIX,
                        new ConfigDef.NonEmptyString(),
                        MEDIUM,
                        REMOTE_STORAGE_MANAGER_CONFIG_PREFIX_DOC)
                .define(REMOTE_LOG_METADATA_MANAGER_CONFIG_PREFIX_PROP,
                        STRING,
                        DEFAULT_REMOTE_LOG_METADATA_MANAGER_CONFIG_PREFIX,
                        new ConfigDef.NonEmptyString(),
                        MEDIUM,
                        REMOTE_LOG_METADATA_MANAGER_CONFIG_PREFIX_DOC)
                .define(REMOTE_STORAGE_MANAGER_CLASS_NAME_PROP, STRING,
                        null,
                        new ConfigDef.NonEmptyString(),
                        MEDIUM,
                        REMOTE_STORAGE_MANAGER_CLASS_NAME_DOC)
                .define(REMOTE_STORAGE_MANAGER_CLASS_PATH_PROP, STRING,
                        null,
                        null,
                        MEDIUM,
                        REMOTE_STORAGE_MANAGER_CLASS_PATH_DOC)
                .define(REMOTE_LOG_METADATA_MANAGER_CLASS_NAME_PROP,
                        STRING,
                        DEFAULT_REMOTE_LOG_METADATA_MANAGER_CLASS_NAME,
                        new ConfigDef.NonEmptyString(),
                        MEDIUM,
                        REMOTE_LOG_METADATA_MANAGER_CLASS_NAME_DOC)
                .define(REMOTE_LOG_METADATA_MANAGER_CLASS_PATH_PROP,
                        STRING,
                        null,
                        null,
                        MEDIUM,
                        REMOTE_LOG_METADATA_MANAGER_CLASS_PATH_DOC)
                .define(REMOTE_LOG_METADATA_MANAGER_LISTENER_NAME_PROP, STRING,
                        null,
                        new ConfigDef.NonEmptyString(),
                        MEDIUM,
                        REMOTE_LOG_METADATA_MANAGER_LISTENER_NAME_DOC)
                .define(REMOTE_LOG_METADATA_CUSTOM_METADATA_MAX_BYTES_PROP,
                        INT,
                        DEFAULT_REMOTE_LOG_METADATA_CUSTOM_METADATA_MAX_BYTES,
                        atLeast(0),
                        LOW,
                        REMOTE_LOG_METADATA_CUSTOM_METADATA_MAX_BYTES_DOC)
                .define(REMOTE_LOG_INDEX_FILE_CACHE_TOTAL_SIZE_BYTES_PROP,
                        LONG,
                        DEFAULT_REMOTE_LOG_INDEX_FILE_CACHE_TOTAL_SIZE_BYTES,
                        atLeast(1),
                        LOW,
                        REMOTE_LOG_INDEX_FILE_CACHE_TOTAL_SIZE_BYTES_DOC)
                .define(REMOTE_LOG_MANAGER_THREAD_POOL_SIZE_PROP,
                        INT,
                        DEFAULT_REMOTE_LOG_MANAGER_THREAD_POOL_SIZE,
                        atLeast(1),
                        MEDIUM,
                        REMOTE_LOG_MANAGER_THREAD_POOL_SIZE_DOC)
                .define(REMOTE_LOG_MANAGER_COPIER_THREAD_POOL_SIZE_PROP,
                        INT,
                        DEFAULT_REMOTE_LOG_MANAGER_COPIER_THREAD_POOL_SIZE,
                        atLeast(1),
                        MEDIUM,
                        REMOTE_LOG_MANAGER_COPIER_THREAD_POOL_SIZE_DOC)
                .define(REMOTE_LOG_MANAGER_EXPIRATION_THREAD_POOL_SIZE_PROP,
                        INT,
                        DEFAULT_REMOTE_LOG_MANAGER_EXPIRATION_THREAD_POOL_SIZE,
                        atLeast(1),
                        MEDIUM,
                        REMOTE_LOG_MANAGER_EXPIRATION_THREAD_POOL_SIZE_DOC)
                .define(REMOTE_LOG_MANAGER_TASK_INTERVAL_MS_PROP,
                        LONG,
                        DEFAULT_REMOTE_LOG_MANAGER_TASK_INTERVAL_MS,
                        atLeast(1),
                        LOW,
                        REMOTE_LOG_MANAGER_TASK_INTERVAL_MS_DOC)
                .defineInternal(REMOTE_LOG_MANAGER_TASK_RETRY_BACK_OFF_MS_PROP,
                        LONG,
                        DEFAULT_REMOTE_LOG_MANAGER_TASK_RETRY_BACK_OFF_MS,
                        atLeast(1),
                        LOW,
                        REMOTE_LOG_MANAGER_TASK_RETRY_BACK_OFF_MS_DOC)
                .defineInternal(REMOTE_LOG_MANAGER_TASK_RETRY_BACK_OFF_MAX_MS_PROP,
                        LONG,
                        DEFAULT_REMOTE_LOG_MANAGER_TASK_RETRY_BACK_OFF_MAX_MS,
                        atLeast(1), LOW,
                        REMOTE_LOG_MANAGER_TASK_RETRY_BACK_OFF_MAX_MS_DOC)
                .defineInternal(REMOTE_LOG_MANAGER_TASK_RETRY_JITTER_PROP,
                        DOUBLE,
                        DEFAULT_REMOTE_LOG_MANAGER_TASK_RETRY_JITTER,
                        between(0, 0.5),
                        LOW,
                        REMOTE_LOG_MANAGER_TASK_RETRY_JITTER_DOC)
                .define(REMOTE_LOG_READER_THREADS_PROP,
                        INT,
                        DEFAULT_REMOTE_LOG_READER_THREADS,
                        atLeast(1),
                        MEDIUM,
                        REMOTE_LOG_READER_THREADS_DOC)
                .define(REMOTE_LOG_READER_MAX_PENDING_TASKS_PROP,
                        INT,
                        DEFAULT_REMOTE_LOG_READER_MAX_PENDING_TASKS,
                        atLeast(1),
                        MEDIUM,
                        REMOTE_LOG_READER_MAX_PENDING_TASKS_DOC)
                .define(LOG_LOCAL_RETENTION_MS_PROP,
                        LONG,
                        DEFAULT_LOG_LOCAL_RETENTION_MS,
                        atLeast(DEFAULT_LOG_LOCAL_RETENTION_MS),
                        MEDIUM,
                        LOG_LOCAL_RETENTION_MS_DOC)
                .define(LOG_LOCAL_RETENTION_BYTES_PROP,
                        LONG,
                        DEFAULT_LOG_LOCAL_RETENTION_BYTES,
                        atLeast(DEFAULT_LOG_LOCAL_RETENTION_BYTES),
                        MEDIUM,
                        LOG_LOCAL_RETENTION_BYTES_DOC)
                .define(REMOTE_LOG_MANAGER_COPY_MAX_BYTES_PER_SECOND_PROP,
                        LONG,
                        DEFAULT_REMOTE_LOG_MANAGER_COPY_MAX_BYTES_PER_SECOND,
                        atLeast(1),
                        MEDIUM,
                        REMOTE_LOG_MANAGER_COPY_MAX_BYTES_PER_SECOND_DOC)
                .define(REMOTE_LOG_MANAGER_COPY_QUOTA_WINDOW_NUM_PROP,
                        INT,
                        DEFAULT_REMOTE_LOG_MANAGER_COPY_QUOTA_WINDOW_NUM,
                        atLeast(1),
                        MEDIUM,
                        REMOTE_LOG_MANAGER_COPY_QUOTA_WINDOW_NUM_DOC)
                .define(REMOTE_LOG_MANAGER_COPY_QUOTA_WINDOW_SIZE_SECONDS_PROP,
                        INT,
                        DEFAULT_REMOTE_LOG_MANAGER_COPY_QUOTA_WINDOW_SIZE_SECONDS,
                        atLeast(1),
                        MEDIUM,
                        REMOTE_LOG_MANAGER_COPY_QUOTA_WINDOW_SIZE_SECONDS_DOC)
                .define(REMOTE_LOG_MANAGER_FETCH_MAX_BYTES_PER_SECOND_PROP,
                        LONG,
                        DEFAULT_REMOTE_LOG_MANAGER_FETCH_MAX_BYTES_PER_SECOND,
                        atLeast(1),
                        MEDIUM,
                        REMOTE_LOG_MANAGER_FETCH_MAX_BYTES_PER_SECOND_DOC)
                .define(REMOTE_LOG_MANAGER_FETCH_QUOTA_WINDOW_NUM_PROP,
                        INT,
                        DEFAULT_REMOTE_LOG_MANAGER_FETCH_QUOTA_WINDOW_NUM,
                        atLeast(1),
                        MEDIUM,
                        REMOTE_LOG_MANAGER_FETCH_QUOTA_WINDOW_NUM_DOC)
                .define(REMOTE_LOG_MANAGER_FETCH_QUOTA_WINDOW_SIZE_SECONDS_PROP,
                        INT,
                        DEFAULT_REMOTE_LOG_MANAGER_FETCH_QUOTA_WINDOW_SIZE_SECONDS,
                        atLeast(1),
                        MEDIUM,
                        REMOTE_LOG_MANAGER_FETCH_QUOTA_WINDOW_SIZE_SECONDS_DOC)
                .define(REMOTE_FETCH_MAX_WAIT_MS_PROP,
                        INT,
                        DEFAULT_REMOTE_FETCH_MAX_WAIT_MS,
                        atLeast(1),
                        MEDIUM,
                        REMOTE_FETCH_MAX_WAIT_MS_DOC)
                .define(REMOTE_LIST_OFFSETS_REQUEST_TIMEOUT_MS_PROP,
                        LONG,
                        DEFAULT_REMOTE_LIST_OFFSETS_REQUEST_TIMEOUT_MS,
                        atLeast(1),
                        MEDIUM,
                        REMOTE_LIST_OFFSETS_REQUEST_TIMEOUT_MS_DOC);
    }
    
    public RemoteLogManagerConfig(AbstractConfig config) {
        this.config = config;
    }

    public boolean isRemoteStorageSystemEnabled() {
        return config.getBoolean(REMOTE_LOG_STORAGE_SYSTEM_ENABLE_PROP);
>>>>>>> 9494bebe
    }

    public String remoteStorageManagerClassName() {
        return config.getString(REMOTE_STORAGE_MANAGER_CLASS_NAME_PROP);
    }

    public String remoteStorageManagerClassPath() {
        return config.getString(REMOTE_STORAGE_MANAGER_CLASS_PATH_PROP);
    }

    public String remoteLogMetadataManagerClassName() {
        return config.getString(REMOTE_LOG_METADATA_MANAGER_CLASS_NAME_PROP);
    }

    public String remoteLogMetadataManagerClassPath() {
        return config.getString(REMOTE_LOG_METADATA_MANAGER_CLASS_PATH_PROP);
    }

    public int remoteLogManagerThreadPoolSize() {
        return config.getInt(REMOTE_LOG_MANAGER_THREAD_POOL_SIZE_PROP);
    }

    public int remoteLogManagerCopierThreadPoolSize() {
        int size = config.getInt(REMOTE_LOG_MANAGER_COPIER_THREAD_POOL_SIZE_PROP);
        return size == -1 ? remoteLogManagerThreadPoolSize() : size;
    }

    public int remoteLogManagerExpirationThreadPoolSize() {
        int size = config.getInt(REMOTE_LOG_MANAGER_EXPIRATION_THREAD_POOL_SIZE_PROP);
        return size == -1 ? remoteLogManagerThreadPoolSize() : size;
    }

    public long remoteLogManagerTaskIntervalMs() {
        return config.getLong(REMOTE_LOG_MANAGER_TASK_INTERVAL_MS_PROP);
    }

    public long remoteLogManagerTaskRetryBackoffMs() {
        return config.getLong(REMOTE_LOG_MANAGER_TASK_RETRY_BACK_OFF_MS_PROP);
    }

    public long remoteLogManagerTaskRetryBackoffMaxMs() {
        return config.getLong(REMOTE_LOG_MANAGER_TASK_RETRY_BACK_OFF_MAX_MS_PROP);
    }

    public double remoteLogManagerTaskRetryJitter() {
        return config.getDouble(REMOTE_LOG_MANAGER_TASK_RETRY_JITTER_PROP);
    }

    public int remoteLogReaderThreads() {
        return config.getInt(REMOTE_LOG_READER_THREADS_PROP);
    }

    public int remoteLogReaderMaxPendingTasks() {
        return config.getInt(REMOTE_LOG_READER_MAX_PENDING_TASKS_PROP);
    }

    public String remoteLogMetadataManagerListenerName() {
        return config.getString(REMOTE_LOG_METADATA_MANAGER_LISTENER_NAME_PROP);
    }

    public int remoteLogMetadataCustomMetadataMaxBytes() {
        return config.getInt(REMOTE_LOG_METADATA_CUSTOM_METADATA_MAX_BYTES_PROP);
    }

    public String remoteStorageManagerPrefix() {
        return config.getString(REMOTE_STORAGE_MANAGER_CONFIG_PREFIX_PROP);
    }

    public String remoteLogMetadataManagerPrefix() {
        return config.getString(REMOTE_LOG_METADATA_MANAGER_CONFIG_PREFIX_PROP);
    }

    public Map<String, Object> remoteStorageManagerProps() {
        return getConfigProps(REMOTE_STORAGE_MANAGER_CONFIG_PREFIX_PROP);
    }

    public Map<String, Object> remoteLogMetadataManagerProps() {
<<<<<<< HEAD
        return Collections.unmodifiableMap(remoteLogMetadataManagerProps);
    }

    @Override
    public boolean equals(Object o) {
        if (this == o)
            return true;
        if (!(o instanceof RemoteLogManagerConfig))
            return false;
        RemoteLogManagerConfig that = (RemoteLogManagerConfig) o;
        return enableRemoteStorageSystem == that.enableRemoteStorageSystem && remoteLogIndexFileCacheTotalSizeBytes == that.remoteLogIndexFileCacheTotalSizeBytes && remoteLogManagerThreadPoolSize == that.remoteLogManagerThreadPoolSize && remoteLogManagerTaskIntervalMs == that.remoteLogManagerTaskIntervalMs && remoteLogManagerTaskRetryBackoffMs == that.remoteLogManagerTaskRetryBackoffMs && remoteLogManagerTaskRetryBackoffMaxMs == that.remoteLogManagerTaskRetryBackoffMaxMs && remoteLogManagerTaskRetryJitter == that.remoteLogManagerTaskRetryJitter && remoteLogReaderThreads == that.remoteLogReaderThreads && remoteLogReaderMaxPendingTasks == that.remoteLogReaderMaxPendingTasks && Objects.equals(remoteStorageManagerClassName, that.remoteStorageManagerClassName) && Objects.equals(remoteStorageManagerClassPath, that.remoteStorageManagerClassPath) && Objects.equals(remoteLogMetadataManagerClassName, that.remoteLogMetadataManagerClassName) && Objects.equals(remoteLogMetadataManagerClassPath, that.remoteLogMetadataManagerClassPath) && Objects.equals(remoteLogMetadataManagerListenerName, that.remoteLogMetadataManagerListenerName) && Objects.equals(remoteStorageManagerProps, that.remoteStorageManagerProps) && Objects.equals(remoteLogMetadataManagerProps, that.remoteLogMetadataManagerProps) && Objects.equals(remoteStorageManagerPrefix, that.remoteStorageManagerPrefix) && Objects.equals(remoteLogMetadataManagerPrefix, that.remoteLogMetadataManagerPrefix);
    }

    @Override
    public int hashCode() {
        return Objects.hash(enableRemoteStorageSystem, remoteStorageManagerClassName, remoteStorageManagerClassPath, remoteLogMetadataManagerClassName, remoteLogMetadataManagerClassPath, remoteLogMetadataManagerListenerName, remoteLogIndexFileCacheTotalSizeBytes, remoteLogManagerThreadPoolSize, remoteLogManagerTaskIntervalMs, remoteLogManagerTaskRetryBackoffMs, remoteLogManagerTaskRetryBackoffMaxMs, remoteLogManagerTaskRetryJitter, remoteLogReaderThreads, remoteLogReaderMaxPendingTasks, remoteStorageManagerProps, remoteLogMetadataManagerProps, remoteStorageManagerPrefix, remoteLogMetadataManagerPrefix);
=======
        return getConfigProps(REMOTE_LOG_METADATA_MANAGER_CONFIG_PREFIX_PROP);
    }

    public Map<String, Object> getConfigProps(String configPrefixProp) {
        String prefixProp = config.getString(configPrefixProp);
        return prefixProp == null ? Collections.emptyMap() : Collections.unmodifiableMap(config.originalsWithPrefix(prefixProp));
    }

    public int remoteLogManagerCopyNumQuotaSamples() {
        return config.getInt(REMOTE_LOG_MANAGER_COPY_QUOTA_WINDOW_NUM_PROP);
    }

    public int remoteLogManagerCopyQuotaWindowSizeSeconds() {
        return config.getInt(REMOTE_LOG_MANAGER_COPY_QUOTA_WINDOW_SIZE_SECONDS_PROP);
    }

    public int remoteLogManagerFetchNumQuotaSamples() {
        return config.getInt(REMOTE_LOG_MANAGER_FETCH_QUOTA_WINDOW_NUM_PROP);
    }

    public int remoteLogManagerFetchQuotaWindowSizeSeconds() {
        return config.getInt(REMOTE_LOG_MANAGER_FETCH_QUOTA_WINDOW_SIZE_SECONDS_PROP);
    }

    public long remoteLogIndexFileCacheTotalSizeBytes() {
        return config.getLong(REMOTE_LOG_INDEX_FILE_CACHE_TOTAL_SIZE_BYTES_PROP);
    }

    public long remoteLogManagerCopyMaxBytesPerSecond() {
        return config.getLong(REMOTE_LOG_MANAGER_COPY_MAX_BYTES_PER_SECOND_PROP);
    }

    public long remoteLogManagerFetchMaxBytesPerSecond() {
        return config.getLong(REMOTE_LOG_MANAGER_FETCH_MAX_BYTES_PER_SECOND_PROP);
    }

    public int remoteFetchMaxWaitMs() {
        return config.getInt(REMOTE_FETCH_MAX_WAIT_MS_PROP);
    }

    public long logLocalRetentionBytes() {
        return config.getLong(RemoteLogManagerConfig.LOG_LOCAL_RETENTION_BYTES_PROP);
    }

    public long logLocalRetentionMs() {
        return config.getLong(RemoteLogManagerConfig.LOG_LOCAL_RETENTION_MS_PROP);
    }

    public long remoteListOffsetsRequestTimeoutMs() {
        return config.getLong(REMOTE_LIST_OFFSETS_REQUEST_TIMEOUT_MS_PROP);
    }

    public static void main(String[] args) {
        System.out.println(configDef().toHtml(4, config -> "remote_log_manager_" + config));
>>>>>>> 9494bebe
    }
}<|MERGE_RESOLUTION|>--- conflicted
+++ resolved
@@ -26,7 +26,11 @@
 import static org.apache.kafka.common.config.ConfigDef.Importance.MEDIUM;
 import static org.apache.kafka.common.config.ConfigDef.Range.atLeast;
 import static org.apache.kafka.common.config.ConfigDef.Range.between;
-import static org.apache.kafka.common.config.ConfigDef.Type.*;
+import static org.apache.kafka.common.config.ConfigDef.Type.BOOLEAN;
+import static org.apache.kafka.common.config.ConfigDef.Type.DOUBLE;
+import static org.apache.kafka.common.config.ConfigDef.Type.INT;
+import static org.apache.kafka.common.config.ConfigDef.Type.LONG;
+import static org.apache.kafka.common.config.ConfigDef.Type.STRING;
 
 public final class RemoteLogManagerConfig {
 
@@ -35,25 +39,15 @@
      * this prefix and passes to {@code RemoteStorageManager} using {@link RemoteStorageManager#configure(Map)}.
      */
     public static final String REMOTE_STORAGE_MANAGER_CONFIG_PREFIX_PROP = "remote.log.storage.manager.impl.prefix";
-<<<<<<< HEAD
-    public static final String REMOTE_STORAGE_MANAGER_CONFIG_PREFIX_DOC = "Prefix used for properties to be passed to RemoteStorageManager " + "implementation. For example this value can be `rsm.s3.`.";
-=======
     public static final String REMOTE_STORAGE_MANAGER_CONFIG_PREFIX_DOC = "Prefix used for properties to be passed to RemoteStorageManager " +
             "implementation. For example this value can be `rsm.config.`.";
     public static final String DEFAULT_REMOTE_STORAGE_MANAGER_CONFIG_PREFIX = "rsm.config.";
->>>>>>> 9494bebe
 
     /**
      * Prefix used for properties to be passed to {@link RemoteLogMetadataManager} implementation. Remote log subsystem collects all the properties having
      * this prefix and passed to {@code RemoteLogMetadataManager} using {@link RemoteLogMetadataManager#configure(Map)}.
      */
     public static final String REMOTE_LOG_METADATA_MANAGER_CONFIG_PREFIX_PROP = "remote.log.metadata.manager.impl.prefix";
-<<<<<<< HEAD
-    public static final String REMOTE_LOG_METADATA_MANAGER_CONFIG_PREFIX_DOC = "Prefix used for properties to be passed to RemoteLogMetadataManager " + "implementation. For example this value can be `rlmm.s3.`.";
-
-    public static final String REMOTE_LOG_STORAGE_SYSTEM_ENABLE_PROP = "remote.log.storage.system.enable";
-    public static final String REMOTE_LOG_STORAGE_SYSTEM_ENABLE_DOC = "Whether to enable tier storage functionality in a broker or not. Valid values " + "are `true` or `false` and the default value is false. When it is true broker starts all the services required for tiered storage functionality.";
-=======
     public static final String REMOTE_LOG_METADATA_MANAGER_CONFIG_PREFIX_DOC = "Prefix used for properties to be passed to RemoteLogMetadataManager " +
             "implementation. For example this value can be `rlmm.config.`.";
     public static final String DEFAULT_REMOTE_LOG_METADATA_MANAGER_CONFIG_PREFIX = "rlmm.config.";
@@ -61,38 +55,30 @@
     public static final String REMOTE_LOG_STORAGE_SYSTEM_ENABLE_PROP = "remote.log.storage.system.enable";
     public static final String REMOTE_LOG_STORAGE_SYSTEM_ENABLE_DOC = "Whether to enable tiered storage functionality in a broker or not. " +
             "When it is true broker starts all the services required for the tiered storage functionality.";
->>>>>>> 9494bebe
     public static final boolean DEFAULT_REMOTE_LOG_STORAGE_SYSTEM_ENABLE = false;
 
     public static final String REMOTE_STORAGE_MANAGER_CLASS_NAME_PROP = "remote.log.storage.manager.class.name";
     public static final String REMOTE_STORAGE_MANAGER_CLASS_NAME_DOC = "Fully qualified class name of `RemoteStorageManager` implementation.";
 
     public static final String REMOTE_STORAGE_MANAGER_CLASS_PATH_PROP = "remote.log.storage.manager.class.path";
-<<<<<<< HEAD
-    public static final String REMOTE_STORAGE_MANAGER_CLASS_PATH_DOC = "Class path of the `RemoteLogStorageManager` implementation." + "If specified, the RemoteLogStorageManager implementation and its dependent libraries will be loaded by a dedicated" + "classloader which searches this class path before the Kafka broker class path. The syntax of this parameter is same" + "with the standard Java class path string.";
-=======
     public static final String REMOTE_STORAGE_MANAGER_CLASS_PATH_DOC = "Class path of the `RemoteStorageManager` implementation. " +
             "If specified, the RemoteStorageManager implementation and its dependent libraries will be loaded by a dedicated " +
             "classloader which searches this class path before the Kafka broker class path. The syntax of this parameter is same " +
             "as the standard Java class path string.";
->>>>>>> 9494bebe
 
     public static final String REMOTE_LOG_METADATA_MANAGER_CLASS_NAME_PROP = "remote.log.metadata.manager.class.name";
     public static final String REMOTE_LOG_METADATA_MANAGER_CLASS_NAME_DOC = "Fully qualified class name of `RemoteLogMetadataManager` implementation.";
     public static final String DEFAULT_REMOTE_LOG_METADATA_MANAGER_CLASS_NAME = "org.apache.kafka.server.log.remote.metadata.storage.TopicBasedRemoteLogMetadataManager";
 
     public static final String REMOTE_LOG_METADATA_MANAGER_CLASS_PATH_PROP = "remote.log.metadata.manager.class.path";
-<<<<<<< HEAD
-    public static final String REMOTE_LOG_METADATA_MANAGER_CLASS_PATH_DOC = "Class path of the `RemoteLogMetadataManager` implementation." + "If specified, the RemoteLogMetadataManager implementation and its dependent libraries will be loaded by a dedicated" + "classloader which searches this class path before the Kafka broker class path. The syntax of this parameter is same" + "with the standard Java class path string.";
-=======
     public static final String REMOTE_LOG_METADATA_MANAGER_CLASS_PATH_DOC = "Class path of the `RemoteLogMetadataManager` implementation. " +
             "If specified, the RemoteLogMetadataManager implementation and its dependent libraries will be loaded by a dedicated " +
             "classloader which searches this class path before the Kafka broker class path. The syntax of this parameter is same " +
             "as the standard Java class path string.";
->>>>>>> 9494bebe
 
     public static final String REMOTE_LOG_METADATA_MANAGER_LISTENER_NAME_PROP = "remote.log.metadata.manager.listener.name";
-    public static final String REMOTE_LOG_METADATA_MANAGER_LISTENER_NAME_DOC = "Listener name of the local broker to which it should get connected if " + "needed by RemoteLogMetadataManager implementation.";
+    public static final String REMOTE_LOG_METADATA_MANAGER_LISTENER_NAME_DOC = "Listener name of the local broker to which it should get connected if " +
+            "needed by RemoteLogMetadataManager implementation.";
 
     public static final String REMOTE_LOG_METADATA_CUSTOM_METADATA_MAX_BYTES_PROP = "remote.log.metadata.custom.metadata.max.bytes";
     public static final String REMOTE_LOG_METADATA_CUSTOM_METADATA_MAX_BYTES_DOC = "The maximum size of custom metadata in bytes that the broker " +
@@ -102,15 +88,11 @@
     public static final int DEFAULT_REMOTE_LOG_METADATA_CUSTOM_METADATA_MAX_BYTES = 128;
 
     public static final String REMOTE_LOG_INDEX_FILE_CACHE_TOTAL_SIZE_BYTES_PROP = "remote.log.index.file.cache.total.size.bytes";
-    public static final String REMOTE_LOG_INDEX_FILE_CACHE_TOTAL_SIZE_BYTES_DOC = "The total size of the space allocated to store index files fetched " + "from remote storage in the local storage.";
+    public static final String REMOTE_LOG_INDEX_FILE_CACHE_TOTAL_SIZE_BYTES_DOC = "The total size of the space allocated to store index files fetched " +
+            "from remote storage in the local storage.";
     public static final long DEFAULT_REMOTE_LOG_INDEX_FILE_CACHE_TOTAL_SIZE_BYTES = 1024 * 1024 * 1024L;
 
     public static final String REMOTE_LOG_MANAGER_THREAD_POOL_SIZE_PROP = "remote.log.manager.thread.pool.size";
-<<<<<<< HEAD
-    public static final String REMOTE_LOG_MANAGER_THREAD_POOL_SIZE_DOC = "Size of the thread pool used in scheduling tasks to copy " + "segments, fetch remote log indexes and clean up remote log segments.";
-    public static final int DEFAULT_REMOTE_LOG_MANAGER_THREAD_POOL_SIZE = 10;
-
-=======
     public static final String REMOTE_LOG_MANAGER_THREAD_POOL_SIZE_DOC = "Size of the thread pool used in scheduling follower tasks to read " +
             "the highest-uploaded remote-offset for follower partitions.";
     public static final int DEFAULT_REMOTE_LOG_MANAGER_THREAD_POOL_SIZE = 2;
@@ -125,9 +107,9 @@
             "to clean up the expired remote log segments.";
     public static final int DEFAULT_REMOTE_LOG_MANAGER_EXPIRATION_THREAD_POOL_SIZE = 10;
     
->>>>>>> 9494bebe
     public static final String REMOTE_LOG_MANAGER_TASK_INTERVAL_MS_PROP = "remote.log.manager.task.interval.ms";
-    public static final String REMOTE_LOG_MANAGER_TASK_INTERVAL_MS_DOC = "Interval at which remote log manager runs the scheduled tasks like copy " + "segments, and clean up remote log segments.";
+    public static final String REMOTE_LOG_MANAGER_TASK_INTERVAL_MS_DOC = "Interval at which remote log manager runs the scheduled tasks like copy " +
+            "segments, and clean up remote log segments.";
     public static final long DEFAULT_REMOTE_LOG_MANAGER_TASK_INTERVAL_MS = 30 * 1000L;
 
     public static final String REMOTE_LOG_MANAGER_TASK_RETRY_BACK_OFF_MS_PROP = "remote.log.manager.task.retry.backoff.ms";
@@ -135,11 +117,16 @@
     public static final long DEFAULT_REMOTE_LOG_MANAGER_TASK_RETRY_BACK_OFF_MS = 500L;
 
     public static final String REMOTE_LOG_MANAGER_TASK_RETRY_BACK_OFF_MAX_MS_PROP = "remote.log.manager.task.retry.backoff.max.ms";
-    public static final String REMOTE_LOG_MANAGER_TASK_RETRY_BACK_OFF_MAX_MS_DOC = "The maximum amount of time in milliseconds to wait when the request " + "is retried again. The retry duration will increase exponentially for each request failure up to this maximum wait interval.";
+    public static final String REMOTE_LOG_MANAGER_TASK_RETRY_BACK_OFF_MAX_MS_DOC = "The maximum amount of time in milliseconds to wait when the request " +
+            "is retried again. The retry duration will increase exponentially for each request failure up to this maximum wait interval.";
     public static final long DEFAULT_REMOTE_LOG_MANAGER_TASK_RETRY_BACK_OFF_MAX_MS = 30 * 1000L;
 
     public static final String REMOTE_LOG_MANAGER_TASK_RETRY_JITTER_PROP = "remote.log.manager.task.retry.jitter";
-    public static final String REMOTE_LOG_MANAGER_TASK_RETRY_JITTER_DOC = "The value used in defining the range for computing random jitter factor. " + "It is applied to the effective exponential term for computing the resultant retry backoff interval. This will avoid thundering herds " + "of requests. The default value is 0.2 and valid value should be between 0(inclusive) and 0.5(inclusive). " + "For ex: remote.log.manager.task.retry.jitter = 0.25, then the range to compute random jitter will be [1-0.25, 1+0.25) viz [0.75, 1.25). " + "So, jitter factor can be any random value with in that range.";
+    public static final String REMOTE_LOG_MANAGER_TASK_RETRY_JITTER_DOC = "The value used in defining the range for computing random jitter factor. " +
+            "It is applied to the effective exponential term for computing the resultant retry backoff interval. This will avoid thundering herds " +
+            "of requests. The default value is 0.2 and valid value should be between 0(inclusive) and 0.5(inclusive). " +
+            "For ex: remote.log.manager.task.retry.jitter = 0.25, then the range to compute random jitter will be [1-0.25, 1+0.25) viz [0.75, 1.25). " +
+            "So, jitter factor can be any random value with in that range.";
     public static final double DEFAULT_REMOTE_LOG_MANAGER_TASK_RETRY_JITTER = 0.2;
 
     public static final String REMOTE_LOG_READER_THREADS_PROP = "remote.log.reader.threads";
@@ -147,65 +134,10 @@
     public static final int DEFAULT_REMOTE_LOG_READER_THREADS = 10;
 
     public static final String REMOTE_LOG_READER_MAX_PENDING_TASKS_PROP = "remote.log.reader.max.pending.tasks";
-    public static final String REMOTE_LOG_READER_MAX_PENDING_TASKS_DOC = "Maximum remote log reader thread pool task queue size. If the task queue " + "is full, fetch requests are served with an error.";
+    public static final String REMOTE_LOG_READER_MAX_PENDING_TASKS_DOC = "Maximum remote log reader thread pool task queue size. If the task queue " +
+            "is full, fetch requests are served with an error.";
     public static final int DEFAULT_REMOTE_LOG_READER_MAX_PENDING_TASKS = 100;
 
-<<<<<<< HEAD
-    public static final ConfigDef CONFIG_DEF = new ConfigDef();
-
-    static {
-        CONFIG_DEF.defineInternal(REMOTE_LOG_STORAGE_SYSTEM_ENABLE_PROP, BOOLEAN, DEFAULT_REMOTE_LOG_STORAGE_SYSTEM_ENABLE, null, MEDIUM, REMOTE_LOG_STORAGE_SYSTEM_ENABLE_DOC).defineInternal(REMOTE_STORAGE_MANAGER_CONFIG_PREFIX_PROP, STRING, null, new ConfigDef.NonEmptyString(), MEDIUM, REMOTE_STORAGE_MANAGER_CONFIG_PREFIX_DOC).defineInternal(REMOTE_LOG_METADATA_MANAGER_CONFIG_PREFIX_PROP, STRING, null, new ConfigDef.NonEmptyString(), MEDIUM, REMOTE_LOG_METADATA_MANAGER_CONFIG_PREFIX_DOC).defineInternal(REMOTE_STORAGE_MANAGER_CLASS_NAME_PROP, STRING, null, new ConfigDef.NonEmptyString(), MEDIUM, REMOTE_STORAGE_MANAGER_CLASS_NAME_DOC).defineInternal(REMOTE_STORAGE_MANAGER_CLASS_PATH_PROP, STRING, null, new ConfigDef.NonEmptyString(), MEDIUM, REMOTE_STORAGE_MANAGER_CLASS_PATH_DOC).defineInternal(REMOTE_LOG_METADATA_MANAGER_CLASS_NAME_PROP, STRING, null, new ConfigDef.NonEmptyString(), MEDIUM, REMOTE_LOG_METADATA_MANAGER_CLASS_NAME_DOC).defineInternal(REMOTE_LOG_METADATA_MANAGER_CLASS_PATH_PROP, STRING, null, new ConfigDef.NonEmptyString(), MEDIUM, REMOTE_LOG_METADATA_MANAGER_CLASS_PATH_DOC).defineInternal(REMOTE_LOG_METADATA_MANAGER_LISTENER_NAME_PROP, STRING, null, new ConfigDef.NonEmptyString(), MEDIUM, REMOTE_LOG_METADATA_MANAGER_LISTENER_NAME_DOC).defineInternal(REMOTE_LOG_INDEX_FILE_CACHE_TOTAL_SIZE_BYTES_PROP, LONG, DEFAULT_REMOTE_LOG_INDEX_FILE_CACHE_TOTAL_SIZE_BYTES, atLeast(1), LOW, REMOTE_LOG_INDEX_FILE_CACHE_TOTAL_SIZE_BYTES_DOC).defineInternal(REMOTE_LOG_MANAGER_THREAD_POOL_SIZE_PROP, INT, DEFAULT_REMOTE_LOG_MANAGER_THREAD_POOL_SIZE, atLeast(1), MEDIUM, REMOTE_LOG_MANAGER_THREAD_POOL_SIZE_DOC).defineInternal(REMOTE_LOG_MANAGER_TASK_INTERVAL_MS_PROP, LONG, DEFAULT_REMOTE_LOG_MANAGER_TASK_INTERVAL_MS, atLeast(1), LOW, REMOTE_LOG_MANAGER_TASK_INTERVAL_MS_DOC).defineInternal(REMOTE_LOG_MANAGER_TASK_RETRY_BACK_OFF_MS_PROP, LONG, DEFAULT_REMOTE_LOG_MANAGER_TASK_RETRY_BACK_OFF_MS, atLeast(1), LOW, REMOTE_LOG_MANAGER_TASK_RETRY_BACK_OFF_MS_DOC).defineInternal(REMOTE_LOG_MANAGER_TASK_RETRY_BACK_OFF_MAX_MS_PROP, LONG, DEFAULT_REMOTE_LOG_MANAGER_TASK_RETRY_BACK_OFF_MAX_MS, atLeast(1), LOW, REMOTE_LOG_MANAGER_TASK_RETRY_BACK_OFF_MAX_MS_DOC).defineInternal(REMOTE_LOG_MANAGER_TASK_RETRY_JITTER_PROP, DOUBLE, DEFAULT_REMOTE_LOG_MANAGER_TASK_RETRY_JITTER, between(0, 0.5), LOW, REMOTE_LOG_MANAGER_TASK_RETRY_JITTER_DOC).defineInternal(REMOTE_LOG_READER_THREADS_PROP, INT, DEFAULT_REMOTE_LOG_READER_THREADS, atLeast(1), MEDIUM, REMOTE_LOG_READER_THREADS_DOC).defineInternal(REMOTE_LOG_READER_MAX_PENDING_TASKS_PROP, INT, DEFAULT_REMOTE_LOG_READER_MAX_PENDING_TASKS, atLeast(1), MEDIUM, REMOTE_LOG_READER_MAX_PENDING_TASKS_DOC);
-    }
-
-    private final boolean enableRemoteStorageSystem;
-    private final String remoteStorageManagerClassName;
-    private final String remoteStorageManagerClassPath;
-    private final String remoteLogMetadataManagerClassName;
-    private final String remoteLogMetadataManagerClassPath;
-    private final long remoteLogIndexFileCacheTotalSizeBytes;
-    private final int remoteLogManagerThreadPoolSize;
-    private final long remoteLogManagerTaskIntervalMs;
-    private final long remoteLogManagerTaskRetryBackoffMs;
-    private final long remoteLogManagerTaskRetryBackoffMaxMs;
-    private final double remoteLogManagerTaskRetryJitter;
-    private final int remoteLogReaderThreads;
-    private final int remoteLogReaderMaxPendingTasks;
-    private final String remoteStorageManagerPrefix;
-    private final HashMap<String, Object> remoteStorageManagerProps;
-    private final String remoteLogMetadataManagerPrefix;
-    private final HashMap<String, Object> remoteLogMetadataManagerProps;
-    private final String remoteLogMetadataManagerListenerName;
-
-    public RemoteLogManagerConfig(AbstractConfig config) {
-        this(config.getBoolean(REMOTE_LOG_STORAGE_SYSTEM_ENABLE_PROP), config.getString(REMOTE_STORAGE_MANAGER_CLASS_NAME_PROP), config.getString(REMOTE_STORAGE_MANAGER_CLASS_PATH_PROP), config.getString(REMOTE_LOG_METADATA_MANAGER_CLASS_NAME_PROP), config.getString(REMOTE_LOG_METADATA_MANAGER_CLASS_PATH_PROP), config.getString(REMOTE_LOG_METADATA_MANAGER_LISTENER_NAME_PROP), config.getLong(REMOTE_LOG_INDEX_FILE_CACHE_TOTAL_SIZE_BYTES_PROP), config.getInt(REMOTE_LOG_MANAGER_THREAD_POOL_SIZE_PROP), config.getLong(REMOTE_LOG_MANAGER_TASK_INTERVAL_MS_PROP), config.getLong(REMOTE_LOG_MANAGER_TASK_RETRY_BACK_OFF_MS_PROP), config.getLong(REMOTE_LOG_MANAGER_TASK_RETRY_BACK_OFF_MAX_MS_PROP), config.getDouble(REMOTE_LOG_MANAGER_TASK_RETRY_JITTER_PROP), config.getInt(REMOTE_LOG_READER_THREADS_PROP), config.getInt(REMOTE_LOG_READER_MAX_PENDING_TASKS_PROP), config.getString(REMOTE_STORAGE_MANAGER_CONFIG_PREFIX_PROP), config.getString(REMOTE_STORAGE_MANAGER_CONFIG_PREFIX_PROP) != null ? config.originalsWithPrefix(config.getString(REMOTE_STORAGE_MANAGER_CONFIG_PREFIX_PROP)) : Collections.emptyMap(), config.getString(REMOTE_LOG_METADATA_MANAGER_CONFIG_PREFIX_PROP), config.getString(REMOTE_LOG_METADATA_MANAGER_CONFIG_PREFIX_PROP) != null ? config.originalsWithPrefix(config.getString(REMOTE_LOG_METADATA_MANAGER_CONFIG_PREFIX_PROP)) : Collections.emptyMap());
-    }
-
-    // Visible for testing
-    public RemoteLogManagerConfig(boolean enableRemoteStorageSystem, String remoteStorageManagerClassName, String remoteStorageManagerClassPath, String remoteLogMetadataManagerClassName, String remoteLogMetadataManagerClassPath, String remoteLogMetadataManagerListenerName, long remoteLogIndexFileCacheTotalSizeBytes, int remoteLogManagerThreadPoolSize, long remoteLogManagerTaskIntervalMs, long remoteLogManagerTaskRetryBackoffMs, long remoteLogManagerTaskRetryBackoffMaxMs, double remoteLogManagerTaskRetryJitter, int remoteLogReaderThreads, int remoteLogReaderMaxPendingTasks, String remoteStorageManagerPrefix, Map<String, Object> remoteStorageManagerProps, /* properties having keys stripped out with remoteStorageManagerPrefix */
-                                  String remoteLogMetadataManagerPrefix, Map<String, Object> remoteLogMetadataManagerProps /* properties having keys stripped out with remoteLogMetadataManagerPrefix */) {
-        this.enableRemoteStorageSystem = enableRemoteStorageSystem;
-        this.remoteStorageManagerClassName = remoteStorageManagerClassName;
-        this.remoteStorageManagerClassPath = remoteStorageManagerClassPath;
-        this.remoteLogMetadataManagerClassName = remoteLogMetadataManagerClassName;
-        this.remoteLogMetadataManagerClassPath = remoteLogMetadataManagerClassPath;
-        this.remoteLogIndexFileCacheTotalSizeBytes = remoteLogIndexFileCacheTotalSizeBytes;
-        this.remoteLogManagerThreadPoolSize = remoteLogManagerThreadPoolSize;
-        this.remoteLogManagerTaskIntervalMs = remoteLogManagerTaskIntervalMs;
-        this.remoteLogManagerTaskRetryBackoffMs = remoteLogManagerTaskRetryBackoffMs;
-        this.remoteLogManagerTaskRetryBackoffMaxMs = remoteLogManagerTaskRetryBackoffMaxMs;
-        this.remoteLogManagerTaskRetryJitter = remoteLogManagerTaskRetryJitter;
-        this.remoteLogReaderThreads = remoteLogReaderThreads;
-        this.remoteLogReaderMaxPendingTasks = remoteLogReaderMaxPendingTasks;
-        this.remoteStorageManagerPrefix = remoteStorageManagerPrefix;
-        this.remoteStorageManagerProps = new HashMap<>(remoteStorageManagerProps);
-        this.remoteLogMetadataManagerPrefix = remoteLogMetadataManagerPrefix;
-        this.remoteLogMetadataManagerProps = new HashMap<>(remoteLogMetadataManagerProps);
-        this.remoteLogMetadataManagerListenerName = remoteLogMetadataManagerListenerName;
-    }
-
-    public boolean enableRemoteStorageSystem() {
-        return enableRemoteStorageSystem;
-=======
     public static final String LOG_LOCAL_RETENTION_MS_PROP = "log.local.retention.ms";
     public static final String LOG_LOCAL_RETENTION_MS_DOC = "The number of milliseconds to keep the local log segments before it gets eligible for deletion. " +
             "Default value is -2, it represents `log.retention.ms` value is to be used. The effective value should always be less than or equal " +
@@ -440,7 +372,6 @@
 
     public boolean isRemoteStorageSystemEnabled() {
         return config.getBoolean(REMOTE_LOG_STORAGE_SYSTEM_ENABLE_PROP);
->>>>>>> 9494bebe
     }
 
     public String remoteStorageManagerClassName() {
@@ -518,24 +449,6 @@
     }
 
     public Map<String, Object> remoteLogMetadataManagerProps() {
-<<<<<<< HEAD
-        return Collections.unmodifiableMap(remoteLogMetadataManagerProps);
-    }
-
-    @Override
-    public boolean equals(Object o) {
-        if (this == o)
-            return true;
-        if (!(o instanceof RemoteLogManagerConfig))
-            return false;
-        RemoteLogManagerConfig that = (RemoteLogManagerConfig) o;
-        return enableRemoteStorageSystem == that.enableRemoteStorageSystem && remoteLogIndexFileCacheTotalSizeBytes == that.remoteLogIndexFileCacheTotalSizeBytes && remoteLogManagerThreadPoolSize == that.remoteLogManagerThreadPoolSize && remoteLogManagerTaskIntervalMs == that.remoteLogManagerTaskIntervalMs && remoteLogManagerTaskRetryBackoffMs == that.remoteLogManagerTaskRetryBackoffMs && remoteLogManagerTaskRetryBackoffMaxMs == that.remoteLogManagerTaskRetryBackoffMaxMs && remoteLogManagerTaskRetryJitter == that.remoteLogManagerTaskRetryJitter && remoteLogReaderThreads == that.remoteLogReaderThreads && remoteLogReaderMaxPendingTasks == that.remoteLogReaderMaxPendingTasks && Objects.equals(remoteStorageManagerClassName, that.remoteStorageManagerClassName) && Objects.equals(remoteStorageManagerClassPath, that.remoteStorageManagerClassPath) && Objects.equals(remoteLogMetadataManagerClassName, that.remoteLogMetadataManagerClassName) && Objects.equals(remoteLogMetadataManagerClassPath, that.remoteLogMetadataManagerClassPath) && Objects.equals(remoteLogMetadataManagerListenerName, that.remoteLogMetadataManagerListenerName) && Objects.equals(remoteStorageManagerProps, that.remoteStorageManagerProps) && Objects.equals(remoteLogMetadataManagerProps, that.remoteLogMetadataManagerProps) && Objects.equals(remoteStorageManagerPrefix, that.remoteStorageManagerPrefix) && Objects.equals(remoteLogMetadataManagerPrefix, that.remoteLogMetadataManagerPrefix);
-    }
-
-    @Override
-    public int hashCode() {
-        return Objects.hash(enableRemoteStorageSystem, remoteStorageManagerClassName, remoteStorageManagerClassPath, remoteLogMetadataManagerClassName, remoteLogMetadataManagerClassPath, remoteLogMetadataManagerListenerName, remoteLogIndexFileCacheTotalSizeBytes, remoteLogManagerThreadPoolSize, remoteLogManagerTaskIntervalMs, remoteLogManagerTaskRetryBackoffMs, remoteLogManagerTaskRetryBackoffMaxMs, remoteLogManagerTaskRetryJitter, remoteLogReaderThreads, remoteLogReaderMaxPendingTasks, remoteStorageManagerProps, remoteLogMetadataManagerProps, remoteStorageManagerPrefix, remoteLogMetadataManagerPrefix);
-=======
         return getConfigProps(REMOTE_LOG_METADATA_MANAGER_CONFIG_PREFIX_PROP);
     }
 
@@ -590,6 +503,5 @@
 
     public static void main(String[] args) {
         System.out.println(configDef().toHtml(4, config -> "remote_log_manager_" + config));
->>>>>>> 9494bebe
     }
 }