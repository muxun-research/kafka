--- conflicted
+++ resolved
@@ -17,10 +17,6 @@
 package org.apache.kafka.server.log.remote.metadata.storage;
 
 import org.apache.kafka.common.TopicIdPartition;
-<<<<<<< HEAD
-import org.apache.kafka.common.TopicPartition;
-import org.apache.kafka.server.log.remote.storage.*;
-=======
 import org.apache.kafka.common.errors.ReplicaNotAvailableException;
 import org.apache.kafka.server.log.remote.storage.RemoteLogSegmentId;
 import org.apache.kafka.server.log.remote.storage.RemoteLogSegmentMetadata;
@@ -30,22 +26,16 @@
 import org.apache.kafka.server.log.remote.storage.RemoteResourceNotFoundException;
 import org.apache.kafka.server.log.remote.storage.RemoteStorageException;
 
->>>>>>> 9494bebe
 import org.slf4j.Logger;
 import org.slf4j.LoggerFactory;
 
 import java.io.Closeable;
 import java.io.IOException;
-<<<<<<< HEAD
-import java.nio.file.Path;
-import java.util.*;
-=======
 import java.util.Collections;
 import java.util.Iterator;
 import java.util.Map;
 import java.util.Objects;
 import java.util.Optional;
->>>>>>> 9494bebe
 import java.util.concurrent.ConcurrentHashMap;
 
 /**
@@ -54,19 +44,11 @@
 public class RemotePartitionMetadataStore extends RemotePartitionMetadataEventHandler implements Closeable {
     private static final Logger log = LoggerFactory.getLogger(RemotePartitionMetadataStore.class);
 
-<<<<<<< HEAD
-    private final Path logDir;
-
-    private Map<TopicIdPartition, RemotePartitionDeleteMetadata> idToPartitionDeleteMetadata = new ConcurrentHashMap<>();
-
-    private Map<TopicIdPartition, FileBasedRemoteLogMetadataCache> idToRemoteLogMetadataCache = new ConcurrentHashMap<>();
-=======
     private Map<TopicIdPartition, RemotePartitionDeleteMetadata> idToPartitionDeleteMetadata =
             new ConcurrentHashMap<>();
 
     private Map<TopicIdPartition, RemoteLogMetadataCache> idToRemoteLogMetadataCache =
             new ConcurrentHashMap<>();
->>>>>>> 9494bebe
 
     public RemotePartitionMetadataStore() {
     }
@@ -120,42 +102,10 @@
     }
 
     @Override
-<<<<<<< HEAD
-    public void syncLogMetadataSnapshot(TopicIdPartition topicIdPartition, int metadataPartition, Long metadataPartitionOffset) throws IOException {
-        RemotePartitionDeleteMetadata partitionDeleteMetadata = idToPartitionDeleteMetadata.get(topicIdPartition);
-        if (partitionDeleteMetadata != null) {
-            log.info("Skipping syncing of metadata snapshot as remote partition [{}] is with state: [{}] ", topicIdPartition, partitionDeleteMetadata);
-        } else {
-            FileBasedRemoteLogMetadataCache remoteLogMetadataCache = idToRemoteLogMetadataCache.get(topicIdPartition);
-            if (remoteLogMetadataCache != null) {
-                remoteLogMetadataCache.flushToFile(metadataPartition, metadataPartitionOffset);
-            }
-        }
-    }
-
-    @Override
-=======
->>>>>>> 9494bebe
     public void clearTopicPartition(TopicIdPartition topicIdPartition) {
         idToRemoteLogMetadataCache.remove(topicIdPartition);
     }
 
-<<<<<<< HEAD
-    public Iterator<RemoteLogSegmentMetadata> listRemoteLogSegments(TopicIdPartition topicIdPartition) throws RemoteStorageException {
-        Objects.requireNonNull(topicIdPartition, "topicIdPartition can not be null");
-
-        return getRemoteLogMetadataCache(topicIdPartition).listAllRemoteLogSegments();
-    }
-
-    public Iterator<RemoteLogSegmentMetadata> listRemoteLogSegments(TopicIdPartition topicIdPartition, int leaderEpoch) throws RemoteStorageException {
-        Objects.requireNonNull(topicIdPartition, "topicIdPartition can not be null");
-
-        return getRemoteLogMetadataCache(topicIdPartition).listRemoteLogSegments(leaderEpoch);
-    }
-
-    private FileBasedRemoteLogMetadataCache getRemoteLogMetadataCache(TopicIdPartition topicIdPartition) throws RemoteResourceNotFoundException {
-        FileBasedRemoteLogMetadataCache remoteLogMetadataCache = idToRemoteLogMetadataCache.get(topicIdPartition);
-=======
     Iterator<RemoteLogSegmentMetadata> listRemoteLogSegments(TopicIdPartition topicIdPartition)
             throws RemoteStorageException {
         return getRemoteLogMetadataCache(topicIdPartition).listAllRemoteLogSegments();
@@ -170,7 +120,6 @@
             throws RemoteResourceNotFoundException {
         Objects.requireNonNull(topicIdPartition, "topicIdPartition can not be null");
         RemoteLogMetadataCache remoteLogMetadataCache = idToRemoteLogMetadataCache.get(topicIdPartition);
->>>>>>> 9494bebe
         if (remoteLogMetadataCache == null) {
             throw new RemoteResourceNotFoundException("No resource found for partition: " + topicIdPartition);
         }
@@ -181,16 +130,6 @@
         return remoteLogMetadataCache;
     }
 
-<<<<<<< HEAD
-    public Optional<RemoteLogSegmentMetadata> remoteLogSegmentMetadata(TopicIdPartition topicIdPartition, long offset, int epochForOffset) throws RemoteStorageException {
-        Objects.requireNonNull(topicIdPartition, "topicIdPartition can not be null");
-
-        return getRemoteLogMetadataCache(topicIdPartition).remoteLogSegmentMetadata(epochForOffset, offset);
-    }
-
-    public Optional<Long> highestLogOffset(TopicIdPartition topicIdPartition, int leaderEpoch) throws RemoteStorageException {
-        Objects.requireNonNull(topicIdPartition, "topicIdPartition can not be null");
-=======
     Optional<RemoteLogSegmentMetadata> remoteLogSegmentMetadata(TopicIdPartition topicIdPartition,
                                                                 long offset,
                                                                 int epochForOffset)
@@ -203,7 +142,6 @@
                                                                long offset) throws RemoteStorageException {
         return getRemoteLogMetadataCache(topicIdPartition).nextSegmentWithTxnIndex(epoch, offset);
     }
->>>>>>> 9494bebe
 
     Optional<Long> highestLogOffset(TopicIdPartition topicIdPartition,
                                     int leaderEpoch) throws RemoteStorageException {
@@ -222,11 +160,7 @@
 
     @Override
     public void maybeLoadPartition(TopicIdPartition partition) {
-<<<<<<< HEAD
-        idToRemoteLogMetadataCache.computeIfAbsent(partition, topicIdPartition -> new FileBasedRemoteLogMetadataCache(topicIdPartition, partitionLogDirectory(topicIdPartition.topicPartition())));
-=======
         idToRemoteLogMetadataCache.computeIfAbsent(partition, idPartition -> new RemoteLogMetadataCache());
->>>>>>> 9494bebe
     }
 
     @Override
