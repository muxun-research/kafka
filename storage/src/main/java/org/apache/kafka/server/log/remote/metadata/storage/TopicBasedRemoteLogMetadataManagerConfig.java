--- conflicted
+++ resolved
@@ -30,7 +30,9 @@
 
 import static org.apache.kafka.common.config.ConfigDef.Importance.LOW;
 import static org.apache.kafka.common.config.ConfigDef.Range.atLeast;
-import static org.apache.kafka.common.config.ConfigDef.Type.*;
+import static org.apache.kafka.common.config.ConfigDef.Type.INT;
+import static org.apache.kafka.common.config.ConfigDef.Type.LONG;
+import static org.apache.kafka.common.config.ConfigDef.Type.SHORT;
 
 /**
  * This class defines the configuration of topic based {@link org.apache.kafka.server.log.remote.storage.RemoteLogMetadataManager} implementation.
@@ -53,15 +55,6 @@
     public static final long DEFAULT_REMOTE_LOG_METADATA_INITIALIZATION_RETRY_MAX_TIMEOUT_MS = 2 * 60 * 1000L;
     public static final long DEFAULT_REMOTE_LOG_METADATA_INITIALIZATION_RETRY_INTERVAL_MS = 100L;
 
-<<<<<<< HEAD
-    public static final String REMOTE_LOG_METADATA_TOPIC_REPLICATION_FACTOR_DOC = "Replication factor of remote log metadata Topic.";
-    public static final String REMOTE_LOG_METADATA_TOPIC_PARTITIONS_DOC = "The number of partitions for remote log metadata Topic.";
-    public static final String REMOTE_LOG_METADATA_TOPIC_RETENTION_MS_DOC = "Remote log metadata topic log retention in milli seconds." + "Default: -1, that means unlimited. Users can configure this value based on their use cases. " + "To avoid any data loss, this value should be more than the maximum retention period of any topic enabled with " + "tiered storage in the cluster.";
-    public static final String REMOTE_LOG_METADATA_CONSUME_WAIT_MS_DOC = "The amount of time in milli seconds to wait for the local consumer to " + "receive the published event.";
-    public static final String REMOTE_LOG_METADATA_INITIALIZATION_RETRY_INTERVAL_MS_DOC = "The retry interval in milli seconds for " + " retrying RemoteLogMetadataManager resources initialization again.";
-
-    public static final String REMOTE_LOG_METADATA_INITIALIZATION_RETRY_MAX_TIMEOUT_MS_DOC = "The maximum amount of time in milli seconds " + " for retrying RemoteLogMetadataManager resources initialization. When total retry intervals reach this timeout, initialization" + " is considered as failed and broker starts shutting down.";
-=======
     public static final String REMOTE_LOG_METADATA_TOPIC_REPLICATION_FACTOR_DOC = "Replication factor of remote log metadata topic.";
     public static final String REMOTE_LOG_METADATA_TOPIC_PARTITIONS_DOC = "The number of partitions for remote log metadata topic.";
     public static final String REMOTE_LOG_METADATA_TOPIC_RETENTION_MS_DOC = "Retention of remote log metadata topic in milliseconds. " +
@@ -76,7 +69,6 @@
     public static final String REMOTE_LOG_METADATA_INITIALIZATION_RETRY_MAX_TIMEOUT_MS_DOC = "The maximum amount of time in milliseconds " +
             "for retrying RemoteLogMetadataManager resources initialization. When total retry intervals reach this timeout, initialization " +
             "is considered as failed and broker starts shutting down.";
->>>>>>> 9494bebe
 
     public static final String REMOTE_LOG_METADATA_COMMON_CLIENT_PREFIX = "remote.log.metadata.common.client.";
     public static final String REMOTE_LOG_METADATA_PRODUCER_PREFIX = "remote.log.metadata.producer.";
@@ -87,11 +79,7 @@
     private static final String REMOTE_LOG_METADATA_CLIENT_PREFIX = "__remote_log_metadata_client";
 
     private static final ConfigDef CONFIG = new ConfigDef();
-
     static {
-<<<<<<< HEAD
-        CONFIG.define(REMOTE_LOG_METADATA_TOPIC_REPLICATION_FACTOR_PROP, SHORT, DEFAULT_REMOTE_LOG_METADATA_TOPIC_REPLICATION_FACTOR, atLeast(1), LOW, REMOTE_LOG_METADATA_TOPIC_REPLICATION_FACTOR_DOC).define(REMOTE_LOG_METADATA_TOPIC_PARTITIONS_PROP, INT, DEFAULT_REMOTE_LOG_METADATA_TOPIC_PARTITIONS, atLeast(1), LOW, REMOTE_LOG_METADATA_TOPIC_PARTITIONS_DOC).define(REMOTE_LOG_METADATA_TOPIC_RETENTION_MS_PROP, LONG, DEFAULT_REMOTE_LOG_METADATA_TOPIC_RETENTION_MILLIS, LOW, REMOTE_LOG_METADATA_TOPIC_RETENTION_MS_DOC).define(REMOTE_LOG_METADATA_CONSUME_WAIT_MS_PROP, LONG, DEFAULT_REMOTE_LOG_METADATA_CONSUME_WAIT_MS, atLeast(0), LOW, REMOTE_LOG_METADATA_CONSUME_WAIT_MS_DOC).define(REMOTE_LOG_METADATA_INITIALIZATION_RETRY_MAX_TIMEOUT_MS_PROP, LONG, DEFAULT_REMOTE_LOG_METADATA_INITIALIZATION_RETRY_MAX_TIMEOUT_MS, atLeast(0), LOW, REMOTE_LOG_METADATA_INITIALIZATION_RETRY_MAX_TIMEOUT_MS_DOC).define(REMOTE_LOG_METADATA_INITIALIZATION_RETRY_INTERVAL_MS_PROP, LONG, DEFAULT_REMOTE_LOG_METADATA_INITIALIZATION_RETRY_INTERVAL_MS, atLeast(0), LOW, REMOTE_LOG_METADATA_INITIALIZATION_RETRY_INTERVAL_MS_DOC);
-=======
         CONFIG.define(REMOTE_LOG_METADATA_TOPIC_REPLICATION_FACTOR_PROP, SHORT, DEFAULT_REMOTE_LOG_METADATA_TOPIC_REPLICATION_FACTOR, atLeast(1), LOW,
                       REMOTE_LOG_METADATA_TOPIC_REPLICATION_FACTOR_DOC)
               .define(REMOTE_LOG_METADATA_TOPIC_PARTITIONS_PROP, INT, DEFAULT_REMOTE_LOG_METADATA_TOPIC_PARTITIONS, atLeast(1), LOW,
@@ -106,7 +94,6 @@
               .define(REMOTE_LOG_METADATA_INITIALIZATION_RETRY_INTERVAL_MS_PROP, LONG,
                       DEFAULT_REMOTE_LOG_METADATA_INITIALIZATION_RETRY_INTERVAL_MS, atLeast(0), LOW,
                       REMOTE_LOG_METADATA_INITIALIZATION_RETRY_INTERVAL_MS_DOC);
->>>>>>> 9494bebe
     }
 
     private final String clientIdPrefix;
@@ -232,9 +219,6 @@
 
     @Override
     public String toString() {
-<<<<<<< HEAD
-        return "TopicBasedRemoteLogMetadataManagerConfig{" + "clientIdPrefix='" + clientIdPrefix + '\'' + ", metadataTopicPartitionsCount=" + metadataTopicPartitionsCount + ", consumeWaitMs=" + consumeWaitMs + ", metadataTopicRetentionMs=" + metadataTopicRetentionMs + ", metadataTopicReplicationFactor=" + metadataTopicReplicationFactor + ", initializationRetryMaxTimeoutMs=" + initializationRetryMaxTimeoutMs + ", initializationRetryIntervalMs=" + initializationRetryIntervalMs + ", consumerProps=" + consumerProps + ", producerProps=" + producerProps + '}';
-=======
         return "TopicBasedRemoteLogMetadataManagerConfig{" +
                 "clientIdPrefix='" + clientIdPrefix + '\'' +
                 ", metadataTopicPartitionsCount=" + metadataTopicPartitionsCount +
@@ -247,7 +231,6 @@
                 ", consumerProps=" + consumerProps +
                 ", producerProps=" + producerProps +
                 '}';
->>>>>>> 9494bebe
     }
 
     public static void main(String[] args) {
