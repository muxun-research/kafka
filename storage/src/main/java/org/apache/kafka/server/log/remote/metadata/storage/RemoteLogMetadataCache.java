/*
 * Licensed to the Apache Software Foundation (ASF) under one or more
 * contributor license agreements. See the NOTICE file distributed with
 * this work for additional information regarding copyright ownership.
 * The ASF licenses this file to You under the Apache License, Version 2.0
 * (the "License"); you may not use this file except in compliance with
 * the License. You may obtain a copy of the License at
 *
 *    http://www.apache.org/licenses/LICENSE-2.0
 *
 * Unless required by applicable law or agreed to in writing, software
 * distributed under the License is distributed on an "AS IS" BASIS,
 * WITHOUT WARRANTIES OR CONDITIONS OF ANY KIND, either express or implied.
 * See the License for the specific language governing permissions and
 * limitations under the License.
 */
package org.apache.kafka.server.log.remote.metadata.storage;

import org.apache.kafka.server.log.remote.storage.RemoteLogSegmentId;
import org.apache.kafka.server.log.remote.storage.RemoteLogSegmentMetadata;
import org.apache.kafka.server.log.remote.storage.RemoteLogSegmentMetadataUpdate;
import org.apache.kafka.server.log.remote.storage.RemoteLogSegmentState;
import org.apache.kafka.server.log.remote.storage.RemoteResourceNotFoundException;
import org.slf4j.Logger;
import org.slf4j.LoggerFactory;

import java.util.Collections;
import java.util.Iterator;
import java.util.Map;
import java.util.NavigableMap;
import java.util.Objects;
import java.util.Optional;
import java.util.concurrent.ConcurrentHashMap;
import java.util.concurrent.ConcurrentMap;

/**
 * This class provides an in-memory cache of remote log segment metadata. This maintains the lineage of segments
 * with respect to leader epochs.
 * <p>
 * Remote log segment can go through the state transitions as mentioned in {@link RemoteLogSegmentState}.
 * <p>
 * This class will have all the segments which did not reach terminal state viz DELETE_SEGMENT_FINISHED. That means,any
 * segment reaching the terminal state will get cleared from this instance.
 * This class provides different methods to fetch segment metadata like {@link #remoteLogSegmentMetadata(int, long)},
 * {@link #highestOffsetForEpoch(int)}, {@link #listRemoteLogSegments(int)}, {@link #listAllRemoteLogSegments()}. Those
 * methods have different semantics to fetch the segment based on its state.
 * <p>
 * <ul>
 * <li>
 * {@link RemoteLogSegmentState#COPY_SEGMENT_STARTED}:
 * <br>
 * Segment in this state indicates it is not yet copied successfully. So, these segments will not be
 * accessible for reads but these are considered for cleanups when a partition is deleted.
 * </li>
 * <li>
 * {@link RemoteLogSegmentState#COPY_SEGMENT_FINISHED}:
 * <br>
 * Segment in this state indicates it is successfully copied and it is available for reads. So, these segments
 * will be accessible for reads. But this should be available for any cleanup activity like deleting segments by the
 * caller of this class.
 * </li>
 * <li>
 * {@link RemoteLogSegmentState#DELETE_SEGMENT_STARTED}:
 * Segment in this state indicates it is getting deleted. That means, it is not available for reads. But it should be
 * available for any cleanup activity like deleting segments by the caller of this class.
 * </li>
 * <li>
 * {@link RemoteLogSegmentState#DELETE_SEGMENT_FINISHED}:
 * Segment in this state indicate it is already deleted. That means, it is not available for any activity including
 * reads or cleanup activity. This cache will clear entries containing this state.
 * </li>
 * </ul>
 *
 * <p>
 *  The below table summarizes whether the segment with the respective state are available for the given methods.
 * <pre>
 * +---------------------------------+----------------------+------------------------+-------------------------+-------------------------+
 * |  Method / SegmentState          | COPY_SEGMENT_STARTED | COPY_SEGMENT_FINISHED  | DELETE_SEGMENT_STARTED  | DELETE_SEGMENT_FINISHED |
 * |---------------------------------+----------------------+------------------------+-------------------------+-------------------------|
 * | remoteLogSegmentMetadata        |        No            |           Yes          |          No             |           No            |
 * | (int leaderEpoch, long offset)  |                      |                        |                         |                         |
 * |---------------------------------+----------------------+------------------------+-------------------------+-------------------------|
 * | listRemoteLogSegments           |        Yes           |           Yes          |          Yes            |           No            |
 * | (int leaderEpoch)               |                      |                        |                         |                         |
 * |---------------------------------+----------------------+------------------------+-------------------------+-------------------------|
 * | listAllRemoteLogSegments()      |        Yes           |           Yes          |          Yes            |           No            |
 * |                                 |                      |                        |                         |                         |
 * +---------------------------------+----------------------+------------------------+-------------------------+-------------------------+
 * </pre>
 * </p>
 * <p></p>
 */
public class RemoteLogMetadataCache {

<<<<<<< HEAD
	private static final Logger log = LoggerFactory.getLogger(RemoteLogMetadataCache.class);

	// It contains all the segment-id to metadata mappings which did not reach the terminal state viz DELETE_SEGMENT_FINISHED.
	private final ConcurrentMap<RemoteLogSegmentId, RemoteLogSegmentMetadata> idToSegmentMetadata
			= new ConcurrentHashMap<>();

	// It contains leader epoch to the respective entry containing the state.
	// TODO We are not clearing the entry for epoch when RemoteLogLeaderEpochState becomes empty. This will be addressed
	// later. We will look into it when we integrate these APIs along with RemoteLogManager changes.
	// https://issues.apache.org/jira/browse/KAFKA-12641
	private final ConcurrentMap<Integer, RemoteLogLeaderEpochState> leaderEpochEntries = new ConcurrentHashMap<>();

	/**
	 * Returns {@link RemoteLogSegmentMetadata} if it exists for the given leader-epoch containing the offset and with
	 * {@link RemoteLogSegmentState#COPY_SEGMENT_FINISHED} state, else returns {@link Optional#empty()}.
	 * @param leaderEpoch leader epoch for the given offset
	 * @param offset      offset
	 * @return the requested remote log segment metadata if it exists.
	 */
	public Optional<RemoteLogSegmentMetadata> remoteLogSegmentMetadata(int leaderEpoch, long offset) {
		RemoteLogLeaderEpochState remoteLogLeaderEpochState = leaderEpochEntries.get(leaderEpoch);

		if (remoteLogLeaderEpochState == null) {
			return Optional.empty();
		}

		// Look for floor entry as the given offset may exist in this entry.
		RemoteLogSegmentId remoteLogSegmentId = remoteLogLeaderEpochState.floorEntry(offset);
		if (remoteLogSegmentId == null) {
			// If the offset is lower than the minimum offset available in metadata then return empty.
			return Optional.empty();
		}

		RemoteLogSegmentMetadata metadata = idToSegmentMetadata.get(remoteLogSegmentId);
		// Check whether the given offset with leaderEpoch exists in this segment.
		// Check for epoch's offset boundaries with in this segment.
		//      1. Get the next epoch's start offset -1 if exists
		//      2. If no next epoch exists, then segment end offset can be considered as epoch's relative end offset.
		Map.Entry<Integer, Long> nextEntry = metadata.segmentLeaderEpochs().higherEntry(leaderEpoch);
		long epochEndOffset = (nextEntry != null) ? nextEntry.getValue() - 1 : metadata.endOffset();

		// Return empty when target offset > epoch's end offset.
		return offset > epochEndOffset ? Optional.empty() : Optional.of(metadata);
	}

	public void updateRemoteLogSegmentMetadata(RemoteLogSegmentMetadataUpdate metadataUpdate)
			throws RemoteResourceNotFoundException {
		log.debug("Updating remote log segment metadata: [{}]", metadataUpdate);
		Objects.requireNonNull(metadataUpdate, "metadataUpdate can not be null");

		RemoteLogSegmentState targetState = metadataUpdate.state();
		RemoteLogSegmentId remoteLogSegmentId = metadataUpdate.remoteLogSegmentId();
		RemoteLogSegmentMetadata existingMetadata = idToSegmentMetadata.get(remoteLogSegmentId);
		if (existingMetadata == null) {
			throw new RemoteResourceNotFoundException("No remote log segment metadata found for :" +
					remoteLogSegmentId);
		}

		// Check the state transition.
		checkStateTransition(existingMetadata.state(), targetState);

		switch (targetState) {
			case COPY_SEGMENT_STARTED:
				// Callers should use addCopyInProgressSegment to add RemoteLogSegmentMetadata with state as
				// RemoteLogSegmentState.COPY_SEGMENT_STARTED.
				throw new IllegalArgumentException("metadataUpdate: " + metadataUpdate + " with state " + RemoteLogSegmentState.COPY_SEGMENT_STARTED +
						" can not be updated");
			case COPY_SEGMENT_FINISHED:
				handleSegmentWithCopySegmentFinishedState(metadataUpdate, existingMetadata);
				break;
			case DELETE_SEGMENT_STARTED:
				handleSegmentWithDeleteSegmentStartedState(metadataUpdate, existingMetadata);
				break;
			case DELETE_SEGMENT_FINISHED:
				handleSegmentWithDeleteSegmentFinishedState(metadataUpdate, existingMetadata);
				break;
			default:
				throw new IllegalArgumentException("Metadata with the state " + targetState + " is not supported");
		}
	}

	private void handleSegmentWithCopySegmentFinishedState(RemoteLogSegmentMetadataUpdate metadataUpdate,
														   RemoteLogSegmentMetadata existingMetadata) {
		log.debug("Adding remote log segment metadata to leader epoch mappings with update: [{}]", metadataUpdate);

		doHandleSegmentStateTransitionForLeaderEpochs(existingMetadata,
				RemoteLogLeaderEpochState::handleSegmentWithCopySegmentFinishedState);

		// Put the entry with the updated metadata.
		idToSegmentMetadata.put(existingMetadata.remoteLogSegmentId(),
				existingMetadata.createWithUpdates(metadataUpdate));
	}

	private void handleSegmentWithDeleteSegmentStartedState(RemoteLogSegmentMetadataUpdate metadataUpdate,
															RemoteLogSegmentMetadata existingMetadata) {
		log.debug("Cleaning up the state for : [{}]", metadataUpdate);

		doHandleSegmentStateTransitionForLeaderEpochs(existingMetadata,
				RemoteLogLeaderEpochState::handleSegmentWithDeleteSegmentStartedState);

		// Put the entry with the updated metadata.
		idToSegmentMetadata.put(existingMetadata.remoteLogSegmentId(),
				existingMetadata.createWithUpdates(metadataUpdate));
	}

	private void handleSegmentWithDeleteSegmentFinishedState(RemoteLogSegmentMetadataUpdate metadataUpdate,
															 RemoteLogSegmentMetadata existingMetadata) {
		log.debug("Removing the entry as it reached the terminal state: [{}]", metadataUpdate);

		doHandleSegmentStateTransitionForLeaderEpochs(existingMetadata,
				RemoteLogLeaderEpochState::handleSegmentWithDeleteSegmentFinishedState);

		// Remove the segment's id to metadata mapping because this segment is considered as deleted and it cleared all
		// the state of this segment in the cache.
		idToSegmentMetadata.remove(existingMetadata.remoteLogSegmentId());
	}

	private void doHandleSegmentStateTransitionForLeaderEpochs(RemoteLogSegmentMetadata existingMetadata,
															   RemoteLogLeaderEpochState.Action action) {
		RemoteLogSegmentId remoteLogSegmentId = existingMetadata.remoteLogSegmentId();
		Map<Integer, Long> leaderEpochToOffset = existingMetadata.segmentLeaderEpochs();

		// Go through all the leader epochs and apply the given action.
		for (Map.Entry<Integer, Long> entry : leaderEpochToOffset.entrySet()) {
			Integer leaderEpoch = entry.getKey();
			Long startOffset = entry.getValue();
			RemoteLogLeaderEpochState remoteLogLeaderEpochState = leaderEpochEntries.get(leaderEpoch);

			if (remoteLogLeaderEpochState == null) {
				throw new IllegalStateException("RemoteLogLeaderEpochState does not exist for the leader epoch: "
						+ leaderEpoch);
			} else {
				long leaderEpochEndOffset = highestOffsetForEpoch(leaderEpoch, existingMetadata);
				action.accept(remoteLogLeaderEpochState, startOffset, remoteLogSegmentId, leaderEpochEndOffset);
			}
		}
	}

	private long highestOffsetForEpoch(Integer leaderEpoch, RemoteLogSegmentMetadata segmentMetadata) {
		// Compute the highest offset for the leader epoch with in the segment
		NavigableMap<Integer, Long> epochToOffset = segmentMetadata.segmentLeaderEpochs();
		Map.Entry<Integer, Long> nextEntry = epochToOffset.higherEntry(leaderEpoch);

		return nextEntry != null ? nextEntry.getValue() - 1 : segmentMetadata.endOffset();
	}

	/**
	 * Returns all the segments stored in this cache.
	 * @return
	 */
	public Iterator<RemoteLogSegmentMetadata> listAllRemoteLogSegments() {
		// Return all the segments including unreferenced metadata.
		return Collections.unmodifiableCollection(idToSegmentMetadata.values()).iterator();
	}

	/**
	 * Returns all the segments mapped to the leader epoch that exist in this cache sorted by {@link RemoteLogSegmentMetadata#startOffset()}.
	 * @param leaderEpoch leader epoch.
	 */
	public Iterator<RemoteLogSegmentMetadata> listRemoteLogSegments(int leaderEpoch)
			throws RemoteResourceNotFoundException {
		RemoteLogLeaderEpochState remoteLogLeaderEpochState = leaderEpochEntries.get(leaderEpoch);
		if (remoteLogLeaderEpochState == null) {
			return Collections.emptyIterator();
		}

		return remoteLogLeaderEpochState.listAllRemoteLogSegments(idToSegmentMetadata);
	}

	/**
	 * Returns the highest offset of a segment for the given leader epoch if exists, else it returns empty. The segments
	 * that have reached the {@link RemoteLogSegmentState#COPY_SEGMENT_FINISHED} or later states are considered here.
	 * @param leaderEpoch leader epoch
	 */
	public Optional<Long> highestOffsetForEpoch(int leaderEpoch) {
		RemoteLogLeaderEpochState entry = leaderEpochEntries.get(leaderEpoch);
		return entry != null ? Optional.ofNullable(entry.highestLogOffset()) : Optional.empty();
	}

	/**
	 * This method tracks the given remote segment as not yet available for reads. It does not add the segment
	 * leader epoch offset mapping until this segment reaches COPY_SEGMENT_FINISHED state.
	 * @param remoteLogSegmentMetadata RemoteLogSegmentMetadata instance
	 */
	public void addCopyInProgressSegment(RemoteLogSegmentMetadata remoteLogSegmentMetadata) {
		log.debug("Adding to in-progress state: [{}]", remoteLogSegmentMetadata);
		Objects.requireNonNull(remoteLogSegmentMetadata, "remoteLogSegmentMetadata can not be null");

		// This method is allowed only to add remote log segment with the initial state(which is RemoteLogSegmentState.COPY_SEGMENT_STARTED)
		// but not to update the existing remote log segment metadata.
		if (remoteLogSegmentMetadata.state() != RemoteLogSegmentState.COPY_SEGMENT_STARTED) {
			throw new IllegalArgumentException(
					"Given remoteLogSegmentMetadata:" + remoteLogSegmentMetadata + " should have state as " + RemoteLogSegmentState.COPY_SEGMENT_STARTED
							+ " but it contains state as: " + remoteLogSegmentMetadata.state());
		}

		RemoteLogSegmentId remoteLogSegmentId = remoteLogSegmentMetadata.remoteLogSegmentId();
		RemoteLogSegmentMetadata existingMetadata = idToSegmentMetadata.get(remoteLogSegmentId);
		checkStateTransition(existingMetadata != null ? existingMetadata.state() : null,
				remoteLogSegmentMetadata.state());

		for (Integer epoch : remoteLogSegmentMetadata.segmentLeaderEpochs().keySet()) {
			leaderEpochEntries.computeIfAbsent(epoch, leaderEpoch -> new RemoteLogLeaderEpochState())
					.handleSegmentWithCopySegmentStartedState(remoteLogSegmentId);
		}

		idToSegmentMetadata.put(remoteLogSegmentId, remoteLogSegmentMetadata);
	}

	private void checkStateTransition(RemoteLogSegmentState existingState, RemoteLogSegmentState targetState) {
		if (!RemoteLogSegmentState.isValidTransition(existingState, targetState)) {
			throw new IllegalStateException(
					"Current state: " + existingState + " can not be transitioned to target state: " + targetState);
		}
	}
=======
    private static final Logger log = LoggerFactory.getLogger(RemoteLogMetadataCache.class);

    // It contains all the segment-id to metadata mappings which did not reach the terminal state viz DELETE_SEGMENT_FINISHED.
    protected final ConcurrentMap<RemoteLogSegmentId, RemoteLogSegmentMetadata> idToSegmentMetadata
            = new ConcurrentHashMap<>();

    // It contains leader epoch to the respective entry containing the state.
    // TODO We are not clearing the entry for epoch when RemoteLogLeaderEpochState becomes empty. This will be addressed
    // later. We will look into it when we integrate these APIs along with RemoteLogManager changes.
    // https://issues.apache.org/jira/browse/KAFKA-12641
    protected final ConcurrentMap<Integer, RemoteLogLeaderEpochState> leaderEpochEntries = new ConcurrentHashMap<>();

    /**
     * Returns {@link RemoteLogSegmentMetadata} if it exists for the given leader-epoch containing the offset and with
     * {@link RemoteLogSegmentState#COPY_SEGMENT_FINISHED} state, else returns {@link Optional#empty()}.
     *
     * @param leaderEpoch leader epoch for the given offset
     * @param offset      offset
     * @return the requested remote log segment metadata if it exists.
     */
    public Optional<RemoteLogSegmentMetadata> remoteLogSegmentMetadata(int leaderEpoch, long offset) {
        RemoteLogLeaderEpochState remoteLogLeaderEpochState = leaderEpochEntries.get(leaderEpoch);

        if (remoteLogLeaderEpochState == null) {
            return Optional.empty();
        }

        // Look for floor entry as the given offset may exist in this entry.
        RemoteLogSegmentId remoteLogSegmentId = remoteLogLeaderEpochState.floorEntry(offset);
        if (remoteLogSegmentId == null) {
            // If the offset is lower than the minimum offset available in metadata then return empty.
            return Optional.empty();
        }

        RemoteLogSegmentMetadata metadata = idToSegmentMetadata.get(remoteLogSegmentId);
        // Check whether the given offset with leaderEpoch exists in this segment.
        // Check for epoch's offset boundaries with in this segment.
        //      1. Get the next epoch's start offset -1 if exists
        //      2. If no next epoch exists, then segment end offset can be considered as epoch's relative end offset.
        Map.Entry<Integer, Long> nextEntry = metadata.segmentLeaderEpochs().higherEntry(leaderEpoch);
        long epochEndOffset = (nextEntry != null) ? nextEntry.getValue() - 1 : metadata.endOffset();

        // Return empty when target offset > epoch's end offset.
        return offset > epochEndOffset ? Optional.empty() : Optional.of(metadata);
    }

    public void updateRemoteLogSegmentMetadata(RemoteLogSegmentMetadataUpdate metadataUpdate)
            throws RemoteResourceNotFoundException {
        log.debug("Updating remote log segment metadata: [{}]", metadataUpdate);
        Objects.requireNonNull(metadataUpdate, "metadataUpdate can not be null");

        RemoteLogSegmentState targetState = metadataUpdate.state();
        RemoteLogSegmentId remoteLogSegmentId = metadataUpdate.remoteLogSegmentId();
        RemoteLogSegmentMetadata existingMetadata = idToSegmentMetadata.get(remoteLogSegmentId);
        if (existingMetadata == null) {
            throw new RemoteResourceNotFoundException("No remote log segment metadata found for :" +
                                                      remoteLogSegmentId);
        }

        // Check the state transition.
        checkStateTransition(existingMetadata.state(), targetState);

        switch (targetState) {
            case COPY_SEGMENT_STARTED:
                // Callers should use addCopyInProgressSegment to add RemoteLogSegmentMetadata with state as
                // RemoteLogSegmentState.COPY_SEGMENT_STARTED.
                throw new IllegalArgumentException("metadataUpdate: " + metadataUpdate + " with state " + RemoteLogSegmentState.COPY_SEGMENT_STARTED +
                                                   " can not be updated");
            case COPY_SEGMENT_FINISHED:
                handleSegmentWithCopySegmentFinishedState(existingMetadata.createWithUpdates(metadataUpdate));
                break;
            case DELETE_SEGMENT_STARTED:
                handleSegmentWithDeleteSegmentStartedState(existingMetadata.createWithUpdates(metadataUpdate));
                break;
            case DELETE_SEGMENT_FINISHED:
                handleSegmentWithDeleteSegmentFinishedState(existingMetadata.createWithUpdates(metadataUpdate));
                break;
            default:
                throw new IllegalArgumentException("Metadata with the state " + targetState + " is not supported");
        }
    }

    protected final void handleSegmentWithCopySegmentFinishedState(RemoteLogSegmentMetadata remoteLogSegmentMetadata) {
        doHandleSegmentStateTransitionForLeaderEpochs(remoteLogSegmentMetadata,
                                                      (leaderEpoch, remoteLogLeaderEpochState, startOffset, segmentId) -> {
                                                          long leaderEpochEndOffset = highestOffsetForEpoch(leaderEpoch,
                                                                                                            remoteLogSegmentMetadata);
                                                          remoteLogLeaderEpochState.handleSegmentWithCopySegmentFinishedState(startOffset,
                                                                                                                              segmentId,
                                                                                                                              leaderEpochEndOffset);
                                                      });

        // Put the entry with the updated metadata.
        idToSegmentMetadata.put(remoteLogSegmentMetadata.remoteLogSegmentId(), remoteLogSegmentMetadata);
    }

    protected final void handleSegmentWithDeleteSegmentStartedState(RemoteLogSegmentMetadata remoteLogSegmentMetadata) {
        log.debug("Cleaning up the state for : [{}]", remoteLogSegmentMetadata);

        doHandleSegmentStateTransitionForLeaderEpochs(remoteLogSegmentMetadata,
                                                      (leaderEpoch, remoteLogLeaderEpochState, startOffset, segmentId) ->
                                                              remoteLogLeaderEpochState.handleSegmentWithDeleteSegmentStartedState(startOffset, segmentId));

        // Put the entry with the updated metadata.
        idToSegmentMetadata.put(remoteLogSegmentMetadata.remoteLogSegmentId(), remoteLogSegmentMetadata);
    }

    private void handleSegmentWithDeleteSegmentFinishedState(RemoteLogSegmentMetadata remoteLogSegmentMetadata) {
        log.debug("Removing the entry as it reached the terminal state: [{}]", remoteLogSegmentMetadata);

        doHandleSegmentStateTransitionForLeaderEpochs(remoteLogSegmentMetadata,
                                                      (leaderEpoch, remoteLogLeaderEpochState, startOffset, segmentId) ->
                                                              remoteLogLeaderEpochState.handleSegmentWithDeleteSegmentFinishedState(segmentId));

        // Remove the segment's id to metadata mapping because this segment is considered as deleted and it cleared all
        // the state of this segment in the cache.
        idToSegmentMetadata.remove(remoteLogSegmentMetadata.remoteLogSegmentId());
    }

    private void doHandleSegmentStateTransitionForLeaderEpochs(RemoteLogSegmentMetadata remoteLogSegmentMetadata,
                                                               RemoteLogLeaderEpochState.Action action) {
        RemoteLogSegmentId remoteLogSegmentId = remoteLogSegmentMetadata.remoteLogSegmentId();
        Map<Integer, Long> leaderEpochToOffset = remoteLogSegmentMetadata.segmentLeaderEpochs();

        // Go through all the leader epochs and apply the given action.
        for (Map.Entry<Integer, Long> entry : leaderEpochToOffset.entrySet()) {
            Integer leaderEpoch = entry.getKey();
            Long startOffset = entry.getValue();
            // leaderEpochEntries will be empty when resorting the metadata from snapshot.
            RemoteLogLeaderEpochState remoteLogLeaderEpochState = leaderEpochEntries.computeIfAbsent(
                    leaderEpoch, x -> new RemoteLogLeaderEpochState());
            action.accept(leaderEpoch, remoteLogLeaderEpochState, startOffset, remoteLogSegmentId);
        }
    }

    private static long highestOffsetForEpoch(Integer leaderEpoch, RemoteLogSegmentMetadata segmentMetadata) {
        // Compute the highest offset for the leader epoch with in the segment
        NavigableMap<Integer, Long> epochToOffset = segmentMetadata.segmentLeaderEpochs();
        Map.Entry<Integer, Long> nextEntry = epochToOffset.higherEntry(leaderEpoch);

        return nextEntry != null ? nextEntry.getValue() - 1 : segmentMetadata.endOffset();
    }

    /**
     * Returns all the segments stored in this cache.
     *
     * @return
     */
    public Iterator<RemoteLogSegmentMetadata> listAllRemoteLogSegments() {
        // Return all the segments including unreferenced metadata.
        return Collections.unmodifiableCollection(idToSegmentMetadata.values()).iterator();
    }

    /**
     * Returns all the segments mapped to the leader epoch that exist in this cache sorted by {@link RemoteLogSegmentMetadata#startOffset()}.
     *
     * @param leaderEpoch leader epoch.
     */
    public Iterator<RemoteLogSegmentMetadata> listRemoteLogSegments(int leaderEpoch)
            throws RemoteResourceNotFoundException {
        RemoteLogLeaderEpochState remoteLogLeaderEpochState = leaderEpochEntries.get(leaderEpoch);
        if (remoteLogLeaderEpochState == null) {
            return Collections.emptyIterator();
        }

        return remoteLogLeaderEpochState.listAllRemoteLogSegments(idToSegmentMetadata);
    }

    /**
     * Returns the highest offset of a segment for the given leader epoch if exists, else it returns empty. The segments
     * that have reached the {@link RemoteLogSegmentState#COPY_SEGMENT_FINISHED} or later states are considered here.
     *
     * @param leaderEpoch leader epoch
     */
    public Optional<Long> highestOffsetForEpoch(int leaderEpoch) {
        RemoteLogLeaderEpochState entry = leaderEpochEntries.get(leaderEpoch);
        return entry != null ? Optional.ofNullable(entry.highestLogOffset()) : Optional.empty();
    }

    /**
     * This method tracks the given remote segment as not yet available for reads. It does not add the segment
     * leader epoch offset mapping until this segment reaches COPY_SEGMENT_FINISHED state.
     *
     * @param remoteLogSegmentMetadata RemoteLogSegmentMetadata instance
     */
    public void addCopyInProgressSegment(RemoteLogSegmentMetadata remoteLogSegmentMetadata) {
        log.debug("Adding to in-progress state: [{}]", remoteLogSegmentMetadata);
        Objects.requireNonNull(remoteLogSegmentMetadata, "remoteLogSegmentMetadata can not be null");

        // This method is allowed only to add remote log segment with the initial state(which is RemoteLogSegmentState.COPY_SEGMENT_STARTED)
        // but not to update the existing remote log segment metadata.
        if (remoteLogSegmentMetadata.state() != RemoteLogSegmentState.COPY_SEGMENT_STARTED) {
            throw new IllegalArgumentException(
                    "Given remoteLogSegmentMetadata:" + remoteLogSegmentMetadata + " should have state as " + RemoteLogSegmentState.COPY_SEGMENT_STARTED
                    + " but it contains state as: " + remoteLogSegmentMetadata.state());
        }

        RemoteLogSegmentId remoteLogSegmentId = remoteLogSegmentMetadata.remoteLogSegmentId();
        RemoteLogSegmentMetadata existingMetadata = idToSegmentMetadata.get(remoteLogSegmentId);
        checkStateTransition(existingMetadata != null ? existingMetadata.state() : null,
                remoteLogSegmentMetadata.state());

        for (Integer epoch : remoteLogSegmentMetadata.segmentLeaderEpochs().keySet()) {
            leaderEpochEntries.computeIfAbsent(epoch, leaderEpoch -> new RemoteLogLeaderEpochState())
                    .handleSegmentWithCopySegmentStartedState(remoteLogSegmentId);
        }

        idToSegmentMetadata.put(remoteLogSegmentId, remoteLogSegmentMetadata);
    }

    private void checkStateTransition(RemoteLogSegmentState existingState, RemoteLogSegmentState targetState) {
        if (!RemoteLogSegmentState.isValidTransition(existingState, targetState)) {
            throw new IllegalStateException(
                    "Current state: " + existingState + " can not be transitioned to target state: " + targetState);
        }
    }
>>>>>>> 15418db6

}<|MERGE_RESOLUTION|>--- conflicted
+++ resolved
@@ -16,20 +16,11 @@
  */
 package org.apache.kafka.server.log.remote.metadata.storage;
 
-import org.apache.kafka.server.log.remote.storage.RemoteLogSegmentId;
-import org.apache.kafka.server.log.remote.storage.RemoteLogSegmentMetadata;
-import org.apache.kafka.server.log.remote.storage.RemoteLogSegmentMetadataUpdate;
-import org.apache.kafka.server.log.remote.storage.RemoteLogSegmentState;
-import org.apache.kafka.server.log.remote.storage.RemoteResourceNotFoundException;
+import org.apache.kafka.server.log.remote.storage.*;
 import org.slf4j.Logger;
 import org.slf4j.LoggerFactory;
 
-import java.util.Collections;
-import java.util.Iterator;
-import java.util.Map;
-import java.util.NavigableMap;
-import java.util.Objects;
-import java.util.Optional;
+import java.util.*;
 import java.util.concurrent.ConcurrentHashMap;
 import java.util.concurrent.ConcurrentMap;
 
@@ -92,228 +83,10 @@
  */
 public class RemoteLogMetadataCache {
 
-<<<<<<< HEAD
-	private static final Logger log = LoggerFactory.getLogger(RemoteLogMetadataCache.class);
-
-	// It contains all the segment-id to metadata mappings which did not reach the terminal state viz DELETE_SEGMENT_FINISHED.
-	private final ConcurrentMap<RemoteLogSegmentId, RemoteLogSegmentMetadata> idToSegmentMetadata
-			= new ConcurrentHashMap<>();
-
-	// It contains leader epoch to the respective entry containing the state.
-	// TODO We are not clearing the entry for epoch when RemoteLogLeaderEpochState becomes empty. This will be addressed
-	// later. We will look into it when we integrate these APIs along with RemoteLogManager changes.
-	// https://issues.apache.org/jira/browse/KAFKA-12641
-	private final ConcurrentMap<Integer, RemoteLogLeaderEpochState> leaderEpochEntries = new ConcurrentHashMap<>();
-
-	/**
-	 * Returns {@link RemoteLogSegmentMetadata} if it exists for the given leader-epoch containing the offset and with
-	 * {@link RemoteLogSegmentState#COPY_SEGMENT_FINISHED} state, else returns {@link Optional#empty()}.
-	 * @param leaderEpoch leader epoch for the given offset
-	 * @param offset      offset
-	 * @return the requested remote log segment metadata if it exists.
-	 */
-	public Optional<RemoteLogSegmentMetadata> remoteLogSegmentMetadata(int leaderEpoch, long offset) {
-		RemoteLogLeaderEpochState remoteLogLeaderEpochState = leaderEpochEntries.get(leaderEpoch);
-
-		if (remoteLogLeaderEpochState == null) {
-			return Optional.empty();
-		}
-
-		// Look for floor entry as the given offset may exist in this entry.
-		RemoteLogSegmentId remoteLogSegmentId = remoteLogLeaderEpochState.floorEntry(offset);
-		if (remoteLogSegmentId == null) {
-			// If the offset is lower than the minimum offset available in metadata then return empty.
-			return Optional.empty();
-		}
-
-		RemoteLogSegmentMetadata metadata = idToSegmentMetadata.get(remoteLogSegmentId);
-		// Check whether the given offset with leaderEpoch exists in this segment.
-		// Check for epoch's offset boundaries with in this segment.
-		//      1. Get the next epoch's start offset -1 if exists
-		//      2. If no next epoch exists, then segment end offset can be considered as epoch's relative end offset.
-		Map.Entry<Integer, Long> nextEntry = metadata.segmentLeaderEpochs().higherEntry(leaderEpoch);
-		long epochEndOffset = (nextEntry != null) ? nextEntry.getValue() - 1 : metadata.endOffset();
-
-		// Return empty when target offset > epoch's end offset.
-		return offset > epochEndOffset ? Optional.empty() : Optional.of(metadata);
-	}
-
-	public void updateRemoteLogSegmentMetadata(RemoteLogSegmentMetadataUpdate metadataUpdate)
-			throws RemoteResourceNotFoundException {
-		log.debug("Updating remote log segment metadata: [{}]", metadataUpdate);
-		Objects.requireNonNull(metadataUpdate, "metadataUpdate can not be null");
-
-		RemoteLogSegmentState targetState = metadataUpdate.state();
-		RemoteLogSegmentId remoteLogSegmentId = metadataUpdate.remoteLogSegmentId();
-		RemoteLogSegmentMetadata existingMetadata = idToSegmentMetadata.get(remoteLogSegmentId);
-		if (existingMetadata == null) {
-			throw new RemoteResourceNotFoundException("No remote log segment metadata found for :" +
-					remoteLogSegmentId);
-		}
-
-		// Check the state transition.
-		checkStateTransition(existingMetadata.state(), targetState);
-
-		switch (targetState) {
-			case COPY_SEGMENT_STARTED:
-				// Callers should use addCopyInProgressSegment to add RemoteLogSegmentMetadata with state as
-				// RemoteLogSegmentState.COPY_SEGMENT_STARTED.
-				throw new IllegalArgumentException("metadataUpdate: " + metadataUpdate + " with state " + RemoteLogSegmentState.COPY_SEGMENT_STARTED +
-						" can not be updated");
-			case COPY_SEGMENT_FINISHED:
-				handleSegmentWithCopySegmentFinishedState(metadataUpdate, existingMetadata);
-				break;
-			case DELETE_SEGMENT_STARTED:
-				handleSegmentWithDeleteSegmentStartedState(metadataUpdate, existingMetadata);
-				break;
-			case DELETE_SEGMENT_FINISHED:
-				handleSegmentWithDeleteSegmentFinishedState(metadataUpdate, existingMetadata);
-				break;
-			default:
-				throw new IllegalArgumentException("Metadata with the state " + targetState + " is not supported");
-		}
-	}
-
-	private void handleSegmentWithCopySegmentFinishedState(RemoteLogSegmentMetadataUpdate metadataUpdate,
-														   RemoteLogSegmentMetadata existingMetadata) {
-		log.debug("Adding remote log segment metadata to leader epoch mappings with update: [{}]", metadataUpdate);
-
-		doHandleSegmentStateTransitionForLeaderEpochs(existingMetadata,
-				RemoteLogLeaderEpochState::handleSegmentWithCopySegmentFinishedState);
-
-		// Put the entry with the updated metadata.
-		idToSegmentMetadata.put(existingMetadata.remoteLogSegmentId(),
-				existingMetadata.createWithUpdates(metadataUpdate));
-	}
-
-	private void handleSegmentWithDeleteSegmentStartedState(RemoteLogSegmentMetadataUpdate metadataUpdate,
-															RemoteLogSegmentMetadata existingMetadata) {
-		log.debug("Cleaning up the state for : [{}]", metadataUpdate);
-
-		doHandleSegmentStateTransitionForLeaderEpochs(existingMetadata,
-				RemoteLogLeaderEpochState::handleSegmentWithDeleteSegmentStartedState);
-
-		// Put the entry with the updated metadata.
-		idToSegmentMetadata.put(existingMetadata.remoteLogSegmentId(),
-				existingMetadata.createWithUpdates(metadataUpdate));
-	}
-
-	private void handleSegmentWithDeleteSegmentFinishedState(RemoteLogSegmentMetadataUpdate metadataUpdate,
-															 RemoteLogSegmentMetadata existingMetadata) {
-		log.debug("Removing the entry as it reached the terminal state: [{}]", metadataUpdate);
-
-		doHandleSegmentStateTransitionForLeaderEpochs(existingMetadata,
-				RemoteLogLeaderEpochState::handleSegmentWithDeleteSegmentFinishedState);
-
-		// Remove the segment's id to metadata mapping because this segment is considered as deleted and it cleared all
-		// the state of this segment in the cache.
-		idToSegmentMetadata.remove(existingMetadata.remoteLogSegmentId());
-	}
-
-	private void doHandleSegmentStateTransitionForLeaderEpochs(RemoteLogSegmentMetadata existingMetadata,
-															   RemoteLogLeaderEpochState.Action action) {
-		RemoteLogSegmentId remoteLogSegmentId = existingMetadata.remoteLogSegmentId();
-		Map<Integer, Long> leaderEpochToOffset = existingMetadata.segmentLeaderEpochs();
-
-		// Go through all the leader epochs and apply the given action.
-		for (Map.Entry<Integer, Long> entry : leaderEpochToOffset.entrySet()) {
-			Integer leaderEpoch = entry.getKey();
-			Long startOffset = entry.getValue();
-			RemoteLogLeaderEpochState remoteLogLeaderEpochState = leaderEpochEntries.get(leaderEpoch);
-
-			if (remoteLogLeaderEpochState == null) {
-				throw new IllegalStateException("RemoteLogLeaderEpochState does not exist for the leader epoch: "
-						+ leaderEpoch);
-			} else {
-				long leaderEpochEndOffset = highestOffsetForEpoch(leaderEpoch, existingMetadata);
-				action.accept(remoteLogLeaderEpochState, startOffset, remoteLogSegmentId, leaderEpochEndOffset);
-			}
-		}
-	}
-
-	private long highestOffsetForEpoch(Integer leaderEpoch, RemoteLogSegmentMetadata segmentMetadata) {
-		// Compute the highest offset for the leader epoch with in the segment
-		NavigableMap<Integer, Long> epochToOffset = segmentMetadata.segmentLeaderEpochs();
-		Map.Entry<Integer, Long> nextEntry = epochToOffset.higherEntry(leaderEpoch);
-
-		return nextEntry != null ? nextEntry.getValue() - 1 : segmentMetadata.endOffset();
-	}
-
-	/**
-	 * Returns all the segments stored in this cache.
-	 * @return
-	 */
-	public Iterator<RemoteLogSegmentMetadata> listAllRemoteLogSegments() {
-		// Return all the segments including unreferenced metadata.
-		return Collections.unmodifiableCollection(idToSegmentMetadata.values()).iterator();
-	}
-
-	/**
-	 * Returns all the segments mapped to the leader epoch that exist in this cache sorted by {@link RemoteLogSegmentMetadata#startOffset()}.
-	 * @param leaderEpoch leader epoch.
-	 */
-	public Iterator<RemoteLogSegmentMetadata> listRemoteLogSegments(int leaderEpoch)
-			throws RemoteResourceNotFoundException {
-		RemoteLogLeaderEpochState remoteLogLeaderEpochState = leaderEpochEntries.get(leaderEpoch);
-		if (remoteLogLeaderEpochState == null) {
-			return Collections.emptyIterator();
-		}
-
-		return remoteLogLeaderEpochState.listAllRemoteLogSegments(idToSegmentMetadata);
-	}
-
-	/**
-	 * Returns the highest offset of a segment for the given leader epoch if exists, else it returns empty. The segments
-	 * that have reached the {@link RemoteLogSegmentState#COPY_SEGMENT_FINISHED} or later states are considered here.
-	 * @param leaderEpoch leader epoch
-	 */
-	public Optional<Long> highestOffsetForEpoch(int leaderEpoch) {
-		RemoteLogLeaderEpochState entry = leaderEpochEntries.get(leaderEpoch);
-		return entry != null ? Optional.ofNullable(entry.highestLogOffset()) : Optional.empty();
-	}
-
-	/**
-	 * This method tracks the given remote segment as not yet available for reads. It does not add the segment
-	 * leader epoch offset mapping until this segment reaches COPY_SEGMENT_FINISHED state.
-	 * @param remoteLogSegmentMetadata RemoteLogSegmentMetadata instance
-	 */
-	public void addCopyInProgressSegment(RemoteLogSegmentMetadata remoteLogSegmentMetadata) {
-		log.debug("Adding to in-progress state: [{}]", remoteLogSegmentMetadata);
-		Objects.requireNonNull(remoteLogSegmentMetadata, "remoteLogSegmentMetadata can not be null");
-
-		// This method is allowed only to add remote log segment with the initial state(which is RemoteLogSegmentState.COPY_SEGMENT_STARTED)
-		// but not to update the existing remote log segment metadata.
-		if (remoteLogSegmentMetadata.state() != RemoteLogSegmentState.COPY_SEGMENT_STARTED) {
-			throw new IllegalArgumentException(
-					"Given remoteLogSegmentMetadata:" + remoteLogSegmentMetadata + " should have state as " + RemoteLogSegmentState.COPY_SEGMENT_STARTED
-							+ " but it contains state as: " + remoteLogSegmentMetadata.state());
-		}
-
-		RemoteLogSegmentId remoteLogSegmentId = remoteLogSegmentMetadata.remoteLogSegmentId();
-		RemoteLogSegmentMetadata existingMetadata = idToSegmentMetadata.get(remoteLogSegmentId);
-		checkStateTransition(existingMetadata != null ? existingMetadata.state() : null,
-				remoteLogSegmentMetadata.state());
-
-		for (Integer epoch : remoteLogSegmentMetadata.segmentLeaderEpochs().keySet()) {
-			leaderEpochEntries.computeIfAbsent(epoch, leaderEpoch -> new RemoteLogLeaderEpochState())
-					.handleSegmentWithCopySegmentStartedState(remoteLogSegmentId);
-		}
-
-		idToSegmentMetadata.put(remoteLogSegmentId, remoteLogSegmentMetadata);
-	}
-
-	private void checkStateTransition(RemoteLogSegmentState existingState, RemoteLogSegmentState targetState) {
-		if (!RemoteLogSegmentState.isValidTransition(existingState, targetState)) {
-			throw new IllegalStateException(
-					"Current state: " + existingState + " can not be transitioned to target state: " + targetState);
-		}
-	}
-=======
     private static final Logger log = LoggerFactory.getLogger(RemoteLogMetadataCache.class);
 
     // It contains all the segment-id to metadata mappings which did not reach the terminal state viz DELETE_SEGMENT_FINISHED.
-    protected final ConcurrentMap<RemoteLogSegmentId, RemoteLogSegmentMetadata> idToSegmentMetadata
-            = new ConcurrentHashMap<>();
+    protected final ConcurrentMap<RemoteLogSegmentId, RemoteLogSegmentMetadata> idToSegmentMetadata = new ConcurrentHashMap<>();
 
     // It contains leader epoch to the respective entry containing the state.
     // TODO We are not clearing the entry for epoch when RemoteLogLeaderEpochState becomes empty. This will be addressed
@@ -324,7 +97,6 @@
     /**
      * Returns {@link RemoteLogSegmentMetadata} if it exists for the given leader-epoch containing the offset and with
      * {@link RemoteLogSegmentState#COPY_SEGMENT_FINISHED} state, else returns {@link Optional#empty()}.
-     *
      * @param leaderEpoch leader epoch for the given offset
      * @param offset      offset
      * @return the requested remote log segment metadata if it exists.
@@ -355,8 +127,7 @@
         return offset > epochEndOffset ? Optional.empty() : Optional.of(metadata);
     }
 
-    public void updateRemoteLogSegmentMetadata(RemoteLogSegmentMetadataUpdate metadataUpdate)
-            throws RemoteResourceNotFoundException {
+    public void updateRemoteLogSegmentMetadata(RemoteLogSegmentMetadataUpdate metadataUpdate) throws RemoteResourceNotFoundException {
         log.debug("Updating remote log segment metadata: [{}]", metadataUpdate);
         Objects.requireNonNull(metadataUpdate, "metadataUpdate can not be null");
 
@@ -364,8 +135,7 @@
         RemoteLogSegmentId remoteLogSegmentId = metadataUpdate.remoteLogSegmentId();
         RemoteLogSegmentMetadata existingMetadata = idToSegmentMetadata.get(remoteLogSegmentId);
         if (existingMetadata == null) {
-            throw new RemoteResourceNotFoundException("No remote log segment metadata found for :" +
-                                                      remoteLogSegmentId);
+            throw new RemoteResourceNotFoundException("No remote log segment metadata found for :" + remoteLogSegmentId);
         }
 
         // Check the state transition.
@@ -375,8 +145,7 @@
             case COPY_SEGMENT_STARTED:
                 // Callers should use addCopyInProgressSegment to add RemoteLogSegmentMetadata with state as
                 // RemoteLogSegmentState.COPY_SEGMENT_STARTED.
-                throw new IllegalArgumentException("metadataUpdate: " + metadataUpdate + " with state " + RemoteLogSegmentState.COPY_SEGMENT_STARTED +
-                                                   " can not be updated");
+                throw new IllegalArgumentException("metadataUpdate: " + metadataUpdate + " with state " + RemoteLogSegmentState.COPY_SEGMENT_STARTED + " can not be updated");
             case COPY_SEGMENT_FINISHED:
                 handleSegmentWithCopySegmentFinishedState(existingMetadata.createWithUpdates(metadataUpdate));
                 break;
@@ -392,14 +161,10 @@
     }
 
     protected final void handleSegmentWithCopySegmentFinishedState(RemoteLogSegmentMetadata remoteLogSegmentMetadata) {
-        doHandleSegmentStateTransitionForLeaderEpochs(remoteLogSegmentMetadata,
-                                                      (leaderEpoch, remoteLogLeaderEpochState, startOffset, segmentId) -> {
-                                                          long leaderEpochEndOffset = highestOffsetForEpoch(leaderEpoch,
-                                                                                                            remoteLogSegmentMetadata);
-                                                          remoteLogLeaderEpochState.handleSegmentWithCopySegmentFinishedState(startOffset,
-                                                                                                                              segmentId,
-                                                                                                                              leaderEpochEndOffset);
-                                                      });
+        doHandleSegmentStateTransitionForLeaderEpochs(remoteLogSegmentMetadata, (leaderEpoch, remoteLogLeaderEpochState, startOffset, segmentId) -> {
+            long leaderEpochEndOffset = highestOffsetForEpoch(leaderEpoch, remoteLogSegmentMetadata);
+            remoteLogLeaderEpochState.handleSegmentWithCopySegmentFinishedState(startOffset, segmentId, leaderEpochEndOffset);
+        });
 
         // Put the entry with the updated metadata.
         idToSegmentMetadata.put(remoteLogSegmentMetadata.remoteLogSegmentId(), remoteLogSegmentMetadata);
@@ -408,9 +173,7 @@
     protected final void handleSegmentWithDeleteSegmentStartedState(RemoteLogSegmentMetadata remoteLogSegmentMetadata) {
         log.debug("Cleaning up the state for : [{}]", remoteLogSegmentMetadata);
 
-        doHandleSegmentStateTransitionForLeaderEpochs(remoteLogSegmentMetadata,
-                                                      (leaderEpoch, remoteLogLeaderEpochState, startOffset, segmentId) ->
-                                                              remoteLogLeaderEpochState.handleSegmentWithDeleteSegmentStartedState(startOffset, segmentId));
+        doHandleSegmentStateTransitionForLeaderEpochs(remoteLogSegmentMetadata, (leaderEpoch, remoteLogLeaderEpochState, startOffset, segmentId) -> remoteLogLeaderEpochState.handleSegmentWithDeleteSegmentStartedState(startOffset, segmentId));
 
         // Put the entry with the updated metadata.
         idToSegmentMetadata.put(remoteLogSegmentMetadata.remoteLogSegmentId(), remoteLogSegmentMetadata);
@@ -419,17 +182,14 @@
     private void handleSegmentWithDeleteSegmentFinishedState(RemoteLogSegmentMetadata remoteLogSegmentMetadata) {
         log.debug("Removing the entry as it reached the terminal state: [{}]", remoteLogSegmentMetadata);
 
-        doHandleSegmentStateTransitionForLeaderEpochs(remoteLogSegmentMetadata,
-                                                      (leaderEpoch, remoteLogLeaderEpochState, startOffset, segmentId) ->
-                                                              remoteLogLeaderEpochState.handleSegmentWithDeleteSegmentFinishedState(segmentId));
+        doHandleSegmentStateTransitionForLeaderEpochs(remoteLogSegmentMetadata, (leaderEpoch, remoteLogLeaderEpochState, startOffset, segmentId) -> remoteLogLeaderEpochState.handleSegmentWithDeleteSegmentFinishedState(segmentId));
 
         // Remove the segment's id to metadata mapping because this segment is considered as deleted and it cleared all
         // the state of this segment in the cache.
         idToSegmentMetadata.remove(remoteLogSegmentMetadata.remoteLogSegmentId());
     }
 
-    private void doHandleSegmentStateTransitionForLeaderEpochs(RemoteLogSegmentMetadata remoteLogSegmentMetadata,
-                                                               RemoteLogLeaderEpochState.Action action) {
+    private void doHandleSegmentStateTransitionForLeaderEpochs(RemoteLogSegmentMetadata remoteLogSegmentMetadata, RemoteLogLeaderEpochState.Action action) {
         RemoteLogSegmentId remoteLogSegmentId = remoteLogSegmentMetadata.remoteLogSegmentId();
         Map<Integer, Long> leaderEpochToOffset = remoteLogSegmentMetadata.segmentLeaderEpochs();
 
@@ -438,8 +198,7 @@
             Integer leaderEpoch = entry.getKey();
             Long startOffset = entry.getValue();
             // leaderEpochEntries will be empty when resorting the metadata from snapshot.
-            RemoteLogLeaderEpochState remoteLogLeaderEpochState = leaderEpochEntries.computeIfAbsent(
-                    leaderEpoch, x -> new RemoteLogLeaderEpochState());
+            RemoteLogLeaderEpochState remoteLogLeaderEpochState = leaderEpochEntries.computeIfAbsent(leaderEpoch, x -> new RemoteLogLeaderEpochState());
             action.accept(leaderEpoch, remoteLogLeaderEpochState, startOffset, remoteLogSegmentId);
         }
     }
@@ -454,7 +213,6 @@
 
     /**
      * Returns all the segments stored in this cache.
-     *
      * @return
      */
     public Iterator<RemoteLogSegmentMetadata> listAllRemoteLogSegments() {
@@ -464,11 +222,9 @@
 
     /**
      * Returns all the segments mapped to the leader epoch that exist in this cache sorted by {@link RemoteLogSegmentMetadata#startOffset()}.
-     *
      * @param leaderEpoch leader epoch.
      */
-    public Iterator<RemoteLogSegmentMetadata> listRemoteLogSegments(int leaderEpoch)
-            throws RemoteResourceNotFoundException {
+    public Iterator<RemoteLogSegmentMetadata> listRemoteLogSegments(int leaderEpoch) throws RemoteResourceNotFoundException {
         RemoteLogLeaderEpochState remoteLogLeaderEpochState = leaderEpochEntries.get(leaderEpoch);
         if (remoteLogLeaderEpochState == null) {
             return Collections.emptyIterator();
@@ -480,7 +236,6 @@
     /**
      * Returns the highest offset of a segment for the given leader epoch if exists, else it returns empty. The segments
      * that have reached the {@link RemoteLogSegmentState#COPY_SEGMENT_FINISHED} or later states are considered here.
-     *
      * @param leaderEpoch leader epoch
      */
     public Optional<Long> highestOffsetForEpoch(int leaderEpoch) {
@@ -491,7 +246,6 @@
     /**
      * This method tracks the given remote segment as not yet available for reads. It does not add the segment
      * leader epoch offset mapping until this segment reaches COPY_SEGMENT_FINISHED state.
-     *
      * @param remoteLogSegmentMetadata RemoteLogSegmentMetadata instance
      */
     public void addCopyInProgressSegment(RemoteLogSegmentMetadata remoteLogSegmentMetadata) {
@@ -501,19 +255,15 @@
         // This method is allowed only to add remote log segment with the initial state(which is RemoteLogSegmentState.COPY_SEGMENT_STARTED)
         // but not to update the existing remote log segment metadata.
         if (remoteLogSegmentMetadata.state() != RemoteLogSegmentState.COPY_SEGMENT_STARTED) {
-            throw new IllegalArgumentException(
-                    "Given remoteLogSegmentMetadata:" + remoteLogSegmentMetadata + " should have state as " + RemoteLogSegmentState.COPY_SEGMENT_STARTED
-                    + " but it contains state as: " + remoteLogSegmentMetadata.state());
+            throw new IllegalArgumentException("Given remoteLogSegmentMetadata:" + remoteLogSegmentMetadata + " should have state as " + RemoteLogSegmentState.COPY_SEGMENT_STARTED + " but it contains state as: " + remoteLogSegmentMetadata.state());
         }
 
         RemoteLogSegmentId remoteLogSegmentId = remoteLogSegmentMetadata.remoteLogSegmentId();
         RemoteLogSegmentMetadata existingMetadata = idToSegmentMetadata.get(remoteLogSegmentId);
-        checkStateTransition(existingMetadata != null ? existingMetadata.state() : null,
-                remoteLogSegmentMetadata.state());
+        checkStateTransition(existingMetadata != null ? existingMetadata.state() : null, remoteLogSegmentMetadata.state());
 
         for (Integer epoch : remoteLogSegmentMetadata.segmentLeaderEpochs().keySet()) {
-            leaderEpochEntries.computeIfAbsent(epoch, leaderEpoch -> new RemoteLogLeaderEpochState())
-                    .handleSegmentWithCopySegmentStartedState(remoteLogSegmentId);
+            leaderEpochEntries.computeIfAbsent(epoch, leaderEpoch -> new RemoteLogLeaderEpochState()).handleSegmentWithCopySegmentStartedState(remoteLogSegmentId);
         }
 
         idToSegmentMetadata.put(remoteLogSegmentId, remoteLogSegmentMetadata);
@@ -521,10 +271,8 @@
 
     private void checkStateTransition(RemoteLogSegmentState existingState, RemoteLogSegmentState targetState) {
         if (!RemoteLogSegmentState.isValidTransition(existingState, targetState)) {
-            throw new IllegalStateException(
-                    "Current state: " + existingState + " can not be transitioned to target state: " + targetState);
-        }
-    }
->>>>>>> 15418db6
+            throw new IllegalStateException("Current state: " + existingState + " can not be transitioned to target state: " + targetState);
+        }
+    }
 
 }