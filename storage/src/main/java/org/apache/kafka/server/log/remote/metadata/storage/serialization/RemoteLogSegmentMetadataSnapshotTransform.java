/*
 * Licensed to the Apache Software Foundation (ASF) under one or more
 * contributor license agreements. See the NOTICE file distributed with
 * this work for additional information regarding copyright ownership.
 * The ASF licenses this file to You under the Apache License, Version 2.0
 * (the "License"); you may not use this file except in compliance with
 * the License. You may obtain a copy of the License at
 *
 *    http://www.apache.org/licenses/LICENSE-2.0
 *
 * Unless required by applicable law or agreed to in writing, software
 * distributed under the License is distributed on an "AS IS" BASIS,
 * WITHOUT WARRANTIES OR CONDITIONS OF ANY KIND, either express or implied.
 * See the License for the specific language governing permissions and
 * limitations under the License.
 */
package org.apache.kafka.server.log.remote.metadata.storage.serialization;

import org.apache.kafka.server.common.ApiMessageAndVersion;
import org.apache.kafka.server.log.remote.metadata.storage.RemoteLogSegmentMetadataSnapshot;
import org.apache.kafka.server.log.remote.metadata.storage.generated.RemoteLogSegmentMetadataSnapshotRecord;
import org.apache.kafka.server.log.remote.storage.RemoteLogSegmentMetadata.CustomMetadata;
import org.apache.kafka.server.log.remote.storage.RemoteLogSegmentState;

import java.util.HashMap;
import java.util.List;
import java.util.Map;
import java.util.Optional;
import java.util.stream.Collectors;

public class RemoteLogSegmentMetadataSnapshotTransform implements RemoteLogMetadataTransform<RemoteLogSegmentMetadataSnapshot> {

    public ApiMessageAndVersion toApiMessageAndVersion(RemoteLogSegmentMetadataSnapshot segmentMetadata) {
<<<<<<< HEAD
        RemoteLogSegmentMetadataSnapshotRecord record = new RemoteLogSegmentMetadataSnapshotRecord().setSegmentId(segmentMetadata.segmentId()).setStartOffset(segmentMetadata.startOffset()).setEndOffset(segmentMetadata.endOffset()).setBrokerId(segmentMetadata.brokerId()).setEventTimestampMs(segmentMetadata.eventTimestampMs()).setMaxTimestampMs(segmentMetadata.maxTimestampMs()).setSegmentSizeInBytes(segmentMetadata.segmentSizeInBytes()).setSegmentLeaderEpochs(createSegmentLeaderEpochsEntry(segmentMetadata.segmentLeaderEpochs())).setRemoteLogSegmentState(segmentMetadata.state().id());
=======
        RemoteLogSegmentMetadataSnapshotRecord record = new RemoteLogSegmentMetadataSnapshotRecord()
                .setSegmentId(segmentMetadata.segmentId())
                .setStartOffset(segmentMetadata.startOffset())
                .setEndOffset(segmentMetadata.endOffset())
                .setBrokerId(segmentMetadata.brokerId())
                .setEventTimestampMs(segmentMetadata.eventTimestampMs())
                .setMaxTimestampMs(segmentMetadata.maxTimestampMs())
                .setSegmentSizeInBytes(segmentMetadata.segmentSizeInBytes())
                .setSegmentLeaderEpochs(createSegmentLeaderEpochsEntry(segmentMetadata.segmentLeaderEpochs()))
                .setRemoteLogSegmentState(segmentMetadata.state().id())
                .setTxnIndexEmpty(segmentMetadata.isTxnIdxEmpty());
        segmentMetadata.customMetadata().ifPresent(md -> record.setCustomMetadata(md.value()));
>>>>>>> 9494bebe

        return new ApiMessageAndVersion(record, record.highestSupportedVersion());
    }

    private List<RemoteLogSegmentMetadataSnapshotRecord.SegmentLeaderEpochEntry> createSegmentLeaderEpochsEntry(Map<Integer, Long> leaderEpochs) {
        return leaderEpochs.entrySet().stream().map(entry -> new RemoteLogSegmentMetadataSnapshotRecord.SegmentLeaderEpochEntry().setLeaderEpoch(entry.getKey()).setOffset(entry.getValue())).collect(Collectors.toList());
    }

    @Override
    public RemoteLogSegmentMetadataSnapshot fromApiMessageAndVersion(ApiMessageAndVersion apiMessageAndVersion) {
        RemoteLogSegmentMetadataSnapshotRecord record = (RemoteLogSegmentMetadataSnapshotRecord) apiMessageAndVersion.message();
        Map<Integer, Long> segmentLeaderEpochs = new HashMap<>();
        for (RemoteLogSegmentMetadataSnapshotRecord.SegmentLeaderEpochEntry segmentLeaderEpoch : record.segmentLeaderEpochs()) {
            segmentLeaderEpochs.put(segmentLeaderEpoch.leaderEpoch(), segmentLeaderEpoch.offset());
        }

<<<<<<< HEAD
        return new RemoteLogSegmentMetadataSnapshot(record.segmentId(), record.startOffset(), record.endOffset(), record.maxTimestampMs(), record.brokerId(), record.eventTimestampMs(), record.segmentSizeInBytes(), RemoteLogSegmentState.forId(record.remoteLogSegmentState()), segmentLeaderEpochs);
=======
        Optional<CustomMetadata> customMetadata = Optional.ofNullable(record.customMetadata()).map(CustomMetadata::new);
        return new RemoteLogSegmentMetadataSnapshot(record.segmentId(),
                                                    record.startOffset(),
                                                    record.endOffset(),
                                                    record.maxTimestampMs(),
                                                    record.brokerId(),
                                                    record.eventTimestampMs(),
                                                    record.segmentSizeInBytes(),
                                                    customMetadata,
                                                    RemoteLogSegmentState.forId(record.remoteLogSegmentState()),
                                                    segmentLeaderEpochs,
                                                    record.txnIndexEmpty());
>>>>>>> 9494bebe
    }

}<|MERGE_RESOLUTION|>--- conflicted
+++ resolved
@@ -31,9 +31,6 @@
 public class RemoteLogSegmentMetadataSnapshotTransform implements RemoteLogMetadataTransform<RemoteLogSegmentMetadataSnapshot> {
 
     public ApiMessageAndVersion toApiMessageAndVersion(RemoteLogSegmentMetadataSnapshot segmentMetadata) {
-<<<<<<< HEAD
-        RemoteLogSegmentMetadataSnapshotRecord record = new RemoteLogSegmentMetadataSnapshotRecord().setSegmentId(segmentMetadata.segmentId()).setStartOffset(segmentMetadata.startOffset()).setEndOffset(segmentMetadata.endOffset()).setBrokerId(segmentMetadata.brokerId()).setEventTimestampMs(segmentMetadata.eventTimestampMs()).setMaxTimestampMs(segmentMetadata.maxTimestampMs()).setSegmentSizeInBytes(segmentMetadata.segmentSizeInBytes()).setSegmentLeaderEpochs(createSegmentLeaderEpochsEntry(segmentMetadata.segmentLeaderEpochs())).setRemoteLogSegmentState(segmentMetadata.state().id());
-=======
         RemoteLogSegmentMetadataSnapshotRecord record = new RemoteLogSegmentMetadataSnapshotRecord()
                 .setSegmentId(segmentMetadata.segmentId())
                 .setStartOffset(segmentMetadata.startOffset())
@@ -46,13 +43,16 @@
                 .setRemoteLogSegmentState(segmentMetadata.state().id())
                 .setTxnIndexEmpty(segmentMetadata.isTxnIdxEmpty());
         segmentMetadata.customMetadata().ifPresent(md -> record.setCustomMetadata(md.value()));
->>>>>>> 9494bebe
 
         return new ApiMessageAndVersion(record, record.highestSupportedVersion());
     }
 
     private List<RemoteLogSegmentMetadataSnapshotRecord.SegmentLeaderEpochEntry> createSegmentLeaderEpochsEntry(Map<Integer, Long> leaderEpochs) {
-        return leaderEpochs.entrySet().stream().map(entry -> new RemoteLogSegmentMetadataSnapshotRecord.SegmentLeaderEpochEntry().setLeaderEpoch(entry.getKey()).setOffset(entry.getValue())).collect(Collectors.toList());
+        return leaderEpochs.entrySet().stream()
+                           .map(entry -> new RemoteLogSegmentMetadataSnapshotRecord.SegmentLeaderEpochEntry()
+                           .setLeaderEpoch(entry.getKey())
+                           .setOffset(entry.getValue()))
+                           .collect(Collectors.toList());
     }
 
     @Override
@@ -63,9 +63,6 @@
             segmentLeaderEpochs.put(segmentLeaderEpoch.leaderEpoch(), segmentLeaderEpoch.offset());
         }
 
-<<<<<<< HEAD
-        return new RemoteLogSegmentMetadataSnapshot(record.segmentId(), record.startOffset(), record.endOffset(), record.maxTimestampMs(), record.brokerId(), record.eventTimestampMs(), record.segmentSizeInBytes(), RemoteLogSegmentState.forId(record.remoteLogSegmentState()), segmentLeaderEpochs);
-=======
         Optional<CustomMetadata> customMetadata = Optional.ofNullable(record.customMetadata()).map(CustomMetadata::new);
         return new RemoteLogSegmentMetadataSnapshot(record.segmentId(),
                                                     record.startOffset(),
@@ -78,7 +75,6 @@
                                                     RemoteLogSegmentState.forId(record.remoteLogSegmentState()),
                                                     segmentLeaderEpochs,
                                                     record.txnIndexEmpty());
->>>>>>> 9494bebe
     }
 
 }