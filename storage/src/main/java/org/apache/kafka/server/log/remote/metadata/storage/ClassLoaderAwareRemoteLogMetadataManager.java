/*
 * Licensed to the Apache Software Foundation (ASF) under one or more
 * contributor license agreements. See the NOTICE file distributed with
 * this work for additional information regarding copyright ownership.
 * The ASF licenses this file to You under the Apache License, Version 2.0
 * (the "License"); you may not use this file except in compliance with
 * the License. You may obtain a copy of the License at
 *
 *    http://www.apache.org/licenses/LICENSE-2.0
 *
 * Unless required by applicable law or agreed to in writing, software
 * distributed under the License is distributed on an "AS IS" BASIS,
 * WITHOUT WARRANTIES OR CONDITIONS OF ANY KIND, either express or implied.
 * See the License for the specific language governing permissions and
 * limitations under the License.
 */
package org.apache.kafka.server.log.remote.metadata.storage;

import org.apache.kafka.common.TopicIdPartition;
<<<<<<< HEAD
import org.apache.kafka.server.log.remote.storage.*;
=======
import org.apache.kafka.server.log.remote.storage.RemoteLogMetadataManager;
import org.apache.kafka.server.log.remote.storage.RemoteLogSegmentMetadata;
import org.apache.kafka.server.log.remote.storage.RemoteLogSegmentMetadataUpdate;
import org.apache.kafka.server.log.remote.storage.RemotePartitionDeleteMetadata;
import org.apache.kafka.server.log.remote.storage.RemoteStorageException;
>>>>>>> 9494bebe
import org.apache.kafka.storage.internals.log.StorageAction;

import java.io.IOException;
import java.util.Iterator;
import java.util.Map;
import java.util.Optional;
import java.util.Set;
import java.util.concurrent.CompletableFuture;

/**
 * A wrapper class of {@link RemoteLogMetadataManager} that sets the context class loader when calling the respective
 * methods.
 */
public class ClassLoaderAwareRemoteLogMetadataManager implements RemoteLogMetadataManager {
    private final RemoteLogMetadataManager delegate;
    private final ClassLoader loader;

    public ClassLoaderAwareRemoteLogMetadataManager(RemoteLogMetadataManager delegate, ClassLoader loader) {
        this.delegate = delegate;
        this.loader = loader;
    }

    @Override
    public CompletableFuture<Void> addRemoteLogSegmentMetadata(RemoteLogSegmentMetadata remoteLogSegmentMetadata) throws RemoteStorageException {
        return withClassLoader(() -> delegate.addRemoteLogSegmentMetadata(remoteLogSegmentMetadata));
    }

    @Override
    public CompletableFuture<Void> updateRemoteLogSegmentMetadata(RemoteLogSegmentMetadataUpdate remoteLogSegmentMetadataUpdate) throws RemoteStorageException {
        return withClassLoader(() -> delegate.updateRemoteLogSegmentMetadata(remoteLogSegmentMetadataUpdate));
    }

    @Override
    public Optional<RemoteLogSegmentMetadata> remoteLogSegmentMetadata(TopicIdPartition topicIdPartition, int epochForOffset, long offset) throws RemoteStorageException {
        return withClassLoader(() -> delegate.remoteLogSegmentMetadata(topicIdPartition, epochForOffset, offset));
    }

    @Override
    public Optional<Long> highestOffsetForEpoch(TopicIdPartition topicIdPartition, int leaderEpoch) throws RemoteStorageException {
        return withClassLoader(() -> delegate.highestOffsetForEpoch(topicIdPartition, leaderEpoch));
    }

    @Override
    public CompletableFuture<Void> putRemotePartitionDeleteMetadata(RemotePartitionDeleteMetadata remotePartitionDeleteMetadata) throws RemoteStorageException {
        return withClassLoader(() -> delegate.putRemotePartitionDeleteMetadata(remotePartitionDeleteMetadata));
    }

    @Override
    public Iterator<RemoteLogSegmentMetadata> listRemoteLogSegments(TopicIdPartition topicIdPartition) throws RemoteStorageException {
        return withClassLoader(() -> delegate.listRemoteLogSegments(topicIdPartition));
    }

    @Override
    public Iterator<RemoteLogSegmentMetadata> listRemoteLogSegments(TopicIdPartition topicIdPartition, int leaderEpoch) throws RemoteStorageException {
        return withClassLoader(() -> delegate.listRemoteLogSegments(topicIdPartition, leaderEpoch));
    }

    @Override
    public void onPartitionLeadershipChanges(Set<TopicIdPartition> leaderPartitions, Set<TopicIdPartition> followerPartitions) {
        withClassLoader(() -> {
            delegate.onPartitionLeadershipChanges(leaderPartitions, followerPartitions);
            return null;
        });
    }

    @Override
    public void onStopPartitions(Set<TopicIdPartition> partitions) {
        withClassLoader(() -> {
            delegate.onStopPartitions(partitions);
            return null;
        });
    }

    @Override
    public long remoteLogSize(TopicIdPartition topicIdPartition, int leaderEpoch) throws RemoteStorageException {
        return withClassLoader(() -> delegate.remoteLogSize(topicIdPartition, leaderEpoch));
    }

    @Override
    public Optional<RemoteLogSegmentMetadata> nextSegmentWithTxnIndex(TopicIdPartition topicIdPartition, int epoch, long offset) throws RemoteStorageException {
        return withClassLoader(() -> delegate.nextSegmentWithTxnIndex(topicIdPartition, epoch, offset));
    }

    @Override
    public boolean isReady(TopicIdPartition topicIdPartition) {
        return withClassLoader(() -> delegate.isReady(topicIdPartition));
    }

    @Override
    public void configure(Map<String, ?> configs) {
        withClassLoader(() -> {
            delegate.configure(configs);
            return null;
        });
    }

    @Override
    public void close() throws IOException {
        withClassLoader(() -> {
            delegate.close();
            return null;
        });
    }

    private <T, E extends Exception> T withClassLoader(StorageAction<T, E> action) throws E {
        ClassLoader originalClassLoader = Thread.currentThread().getContextClassLoader();
        Thread.currentThread().setContextClassLoader(loader);
        try {
            return action.execute();
        } finally {
            Thread.currentThread().setContextClassLoader(originalClassLoader);
        }
    }

}<|MERGE_RESOLUTION|>--- conflicted
+++ resolved
@@ -17,15 +17,11 @@
 package org.apache.kafka.server.log.remote.metadata.storage;
 
 import org.apache.kafka.common.TopicIdPartition;
-<<<<<<< HEAD
-import org.apache.kafka.server.log.remote.storage.*;
-=======
 import org.apache.kafka.server.log.remote.storage.RemoteLogMetadataManager;
 import org.apache.kafka.server.log.remote.storage.RemoteLogSegmentMetadata;
 import org.apache.kafka.server.log.remote.storage.RemoteLogSegmentMetadataUpdate;
 import org.apache.kafka.server.log.remote.storage.RemotePartitionDeleteMetadata;
 import org.apache.kafka.server.log.remote.storage.RemoteStorageException;
->>>>>>> 9494bebe
 import org.apache.kafka.storage.internals.log.StorageAction;
 
 import java.io.IOException;
@@ -43,7 +39,8 @@
     private final RemoteLogMetadataManager delegate;
     private final ClassLoader loader;
 
-    public ClassLoaderAwareRemoteLogMetadataManager(RemoteLogMetadataManager delegate, ClassLoader loader) {
+    public ClassLoaderAwareRemoteLogMetadataManager(RemoteLogMetadataManager delegate,
+                                                    ClassLoader loader) {
         this.delegate = delegate;
         this.loader = loader;
     }
@@ -59,12 +56,15 @@
     }
 
     @Override
-    public Optional<RemoteLogSegmentMetadata> remoteLogSegmentMetadata(TopicIdPartition topicIdPartition, int epochForOffset, long offset) throws RemoteStorageException {
+    public Optional<RemoteLogSegmentMetadata> remoteLogSegmentMetadata(TopicIdPartition topicIdPartition,
+                                                                       int epochForOffset,
+                                                                       long offset) throws RemoteStorageException {
         return withClassLoader(() -> delegate.remoteLogSegmentMetadata(topicIdPartition, epochForOffset, offset));
     }
 
     @Override
-    public Optional<Long> highestOffsetForEpoch(TopicIdPartition topicIdPartition, int leaderEpoch) throws RemoteStorageException {
+    public Optional<Long> highestOffsetForEpoch(TopicIdPartition topicIdPartition,
+                                                int leaderEpoch) throws RemoteStorageException {
         return withClassLoader(() -> delegate.highestOffsetForEpoch(topicIdPartition, leaderEpoch));
     }
 
@@ -79,12 +79,14 @@
     }
 
     @Override
-    public Iterator<RemoteLogSegmentMetadata> listRemoteLogSegments(TopicIdPartition topicIdPartition, int leaderEpoch) throws RemoteStorageException {
+    public Iterator<RemoteLogSegmentMetadata> listRemoteLogSegments(TopicIdPartition topicIdPartition,
+                                                                    int leaderEpoch) throws RemoteStorageException {
         return withClassLoader(() -> delegate.listRemoteLogSegments(topicIdPartition, leaderEpoch));
     }
 
     @Override
-    public void onPartitionLeadershipChanges(Set<TopicIdPartition> leaderPartitions, Set<TopicIdPartition> followerPartitions) {
+    public void onPartitionLeadershipChanges(Set<TopicIdPartition> leaderPartitions,
+                                             Set<TopicIdPartition> followerPartitions) {
         withClassLoader(() -> {
             delegate.onPartitionLeadershipChanges(leaderPartitions, followerPartitions);
             return null;
