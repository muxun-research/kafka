--- conflicted
+++ resolved
@@ -68,17 +68,9 @@
         }
     }
 
-<<<<<<< HEAD
-    public void copyLogSegmentData(RemoteLogSegmentMetadata remoteLogSegmentMetadata, LogSegmentData logSegmentData) throws RemoteStorageException {
-        withClassLoader(() -> {
-            delegate.copyLogSegmentData(remoteLogSegmentMetadata, logSegmentData);
-            return null;
-        });
-=======
     public Optional<CustomMetadata> copyLogSegmentData(RemoteLogSegmentMetadata remoteLogSegmentMetadata,
                                    LogSegmentData logSegmentData) throws RemoteStorageException {
         return withClassLoader(() -> delegate.copyLogSegmentData(remoteLogSegmentMetadata, logSegmentData));
->>>>>>> 9494bebe
     }
 
     @Override
