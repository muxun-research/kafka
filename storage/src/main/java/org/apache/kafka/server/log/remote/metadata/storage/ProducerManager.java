--- conflicted
+++ resolved
@@ -34,7 +34,7 @@
 
 /**
  * This class is responsible for publishing messages into the remote log metadata topic partitions.
- * <p>
+ *
  * Caller of this class should take care of not sending messages once the closing of this instance is initiated.
  */
 public class ProducerManager implements Closeable {
@@ -45,7 +45,8 @@
     private final RemoteLogMetadataTopicPartitioner topicPartitioner;
     private final TopicBasedRemoteLogMetadataManagerConfig rlmmConfig;
 
-    public ProducerManager(TopicBasedRemoteLogMetadataManagerConfig rlmmConfig, RemoteLogMetadataTopicPartitioner rlmmTopicPartitioner) {
+    public ProducerManager(TopicBasedRemoteLogMetadataManagerConfig rlmmConfig,
+                           RemoteLogMetadataTopicPartitioner rlmmTopicPartitioner) {
         this.rlmmConfig = rlmmConfig;
         this.producer = new KafkaProducer<>(rlmmConfig.producerProperties());
         topicPartitioner = rlmmTopicPartitioner;
@@ -54,6 +55,7 @@
     /**
      * Returns {@link CompletableFuture} which will complete only after publishing of the given {@code remoteLogMetadata}
      * is considered complete.
+     *
      * @param remoteLogMetadata RemoteLogMetadata to be published
      * @return
      */
@@ -62,32 +64,24 @@
 
         TopicIdPartition topicIdPartition = remoteLogMetadata.topicIdPartition();
         int metadataPartitionNum = topicPartitioner.metadataPartition(topicIdPartition);
-        log.debug("Publishing metadata message of partition:[{}] into metadata topic partition:[{}] with payload: [{}]", topicIdPartition, metadataPartitionNum, remoteLogMetadata);
+        log.debug("Publishing metadata message of partition:[{}] into metadata topic partition:[{}] with payload: [{}]",
+                  topicIdPartition, metadataPartitionNum, remoteLogMetadata);
         if (metadataPartitionNum >= rlmmConfig.metadataTopicPartitionsCount()) {
             // This should never occur as long as metadata partitions always remain the same.
-            throw new KafkaException("Chosen partition no " + metadataPartitionNum + " must be less than the partition count: " + rlmmConfig.metadataTopicPartitionsCount());
+            throw new KafkaException("Chosen partition no " + metadataPartitionNum +
+                                             " must be less than the partition count: " + rlmmConfig.metadataTopicPartitionsCount());
         }
 
         try {
-<<<<<<< HEAD
-            Callback callback = new Callback() {
-                @Override
-                public void onCompletion(RecordMetadata metadata, Exception exception) {
-                    if (exception != null) {
-                        future.completeExceptionally(exception);
-                    } else {
-                        future.complete(metadata);
-                    }
-=======
             Callback callback = (metadata, exception) -> {
                 if (exception != null) {
                     future.completeExceptionally(exception);
                 } else {
                     future.complete(metadata);
->>>>>>> 9494bebe
                 }
             };
-            producer.send(new ProducerRecord<>(rlmmConfig.remoteLogMetadataTopicName(), metadataPartitionNum, null, serde.serialize(remoteLogMetadata)), callback);
+            producer.send(new ProducerRecord<>(rlmmConfig.remoteLogMetadataTopicName(), metadataPartitionNum, null,
+                                               serde.serialize(remoteLogMetadata)), callback);
         } catch (Exception ex) {
             future.completeExceptionally(ex);
         }
