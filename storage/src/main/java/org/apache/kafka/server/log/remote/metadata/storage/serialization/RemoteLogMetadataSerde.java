--- conflicted
+++ resolved
@@ -22,7 +22,11 @@
 import org.apache.kafka.server.common.ApiMessageAndVersion;
 import org.apache.kafka.server.common.serialization.BytesApiMessageSerde;
 import org.apache.kafka.server.log.remote.metadata.storage.RemoteLogSegmentMetadataSnapshot;
-import org.apache.kafka.server.log.remote.metadata.storage.generated.*;
+import org.apache.kafka.server.log.remote.metadata.storage.generated.MetadataRecordType;
+import org.apache.kafka.server.log.remote.metadata.storage.generated.RemoteLogSegmentMetadataRecord;
+import org.apache.kafka.server.log.remote.metadata.storage.generated.RemoteLogSegmentMetadataSnapshotRecord;
+import org.apache.kafka.server.log.remote.metadata.storage.generated.RemoteLogSegmentMetadataUpdateRecord;
+import org.apache.kafka.server.log.remote.metadata.storage.generated.RemotePartitionDeleteMetadataRecord;
 import org.apache.kafka.server.log.remote.storage.RemoteLogMetadata;
 import org.apache.kafka.server.log.remote.storage.RemoteLogSegmentMetadata;
 import org.apache.kafka.server.log.remote.storage.RemoteLogSegmentMetadataUpdate;
@@ -65,14 +69,6 @@
     }
 
     public byte[] serialize(RemoteLogMetadata remoteLogMetadata) {
-<<<<<<< HEAD
-        Short apiKey = remoteLogStorageClassToApiKey.get(remoteLogMetadata.getClass().getName());
-        if (apiKey == null) {
-            throw new IllegalArgumentException("ApiKey for given RemoteStorageMetadata class: " + remoteLogMetadata.getClass() + " does not exist.");
-        }
-
-        @SuppressWarnings("unchecked") ApiMessageAndVersion apiMessageAndVersion = remoteLogMetadataTransform(apiKey).toApiMessageAndVersion(remoteLogMetadata);
-=======
 
         ApiMessageAndVersion apiMessageAndVersion;
         if (remoteLogMetadata instanceof RemoteLogSegmentMetadata) {
@@ -87,7 +83,6 @@
             throw new IllegalArgumentException("RemoteLogMetadataTransform for given RemoteStorageMetadata class: " + remoteLogMetadata.getClass()
                     + " does not exist.");
         }
->>>>>>> 9494bebe
 
         return bytesApiMessageSerde.serialize(apiMessageAndVersion);
     }
@@ -116,7 +111,10 @@
         @Override
         public void writeTo(ConsumerRecord<byte[], byte[]> consumerRecord, PrintStream output) {
             // The key is expected to be null.
-            output.printf("partition: %d, offset: %d, value: %s%n", consumerRecord.partition(), consumerRecord.offset(), remoteLogMetadataSerde.deserialize(consumerRecord.value()).toString());
+            output.printf("partition: %d, offset: %d, value: %s%n",
+                    consumerRecord.partition(),
+                    consumerRecord.offset(),
+                    remoteLogMetadataSerde.deserialize(consumerRecord.value()).toString());
         }
     }
 }