/*
 * Licensed to the Apache Software Foundation (ASF) under one or more
 * contributor license agreements. See the NOTICE file distributed with
 * this work for additional information regarding copyright ownership.
 * The ASF licenses this file to You under the Apache License, Version 2.0
 * (the "License"); you may not use this file except in compliance with
 * the License. You may obtain a copy of the License at
 *
 *    http://www.apache.org/licenses/LICENSE-2.0
 *
 * Unless required by applicable law or agreed to in writing, software
 * distributed under the License is distributed on an "AS IS" BASIS,
 * WITHOUT WARRANTIES OR CONDITIONS OF ANY KIND, either express or implied.
 * See the License for the specific language governing permissions and
 * limitations under the License.
 */
package org.apache.kafka.server.log.remote.metadata.storage.serialization;

import org.apache.kafka.common.TopicIdPartition;
import org.apache.kafka.common.TopicPartition;
import org.apache.kafka.server.common.ApiMessageAndVersion;
import org.apache.kafka.server.log.remote.metadata.storage.generated.RemoteLogSegmentMetadataUpdateRecord;
import org.apache.kafka.server.log.remote.storage.RemoteLogSegmentId;
import org.apache.kafka.server.log.remote.storage.RemoteLogSegmentMetadata.CustomMetadata;
import org.apache.kafka.server.log.remote.storage.RemoteLogSegmentMetadataUpdate;
import org.apache.kafka.server.log.remote.storage.RemoteLogSegmentState;

import java.util.Optional;

public class RemoteLogSegmentMetadataUpdateTransform implements RemoteLogMetadataTransform<RemoteLogSegmentMetadataUpdate> {

    public ApiMessageAndVersion toApiMessageAndVersion(RemoteLogSegmentMetadataUpdate segmentMetadataUpdate) {
<<<<<<< HEAD
        RemoteLogSegmentMetadataUpdateRecord record = new RemoteLogSegmentMetadataUpdateRecord().setRemoteLogSegmentId(createRemoteLogSegmentIdEntry(segmentMetadataUpdate)).setBrokerId(segmentMetadataUpdate.brokerId()).setEventTimestampMs(segmentMetadataUpdate.eventTimestampMs()).setRemoteLogSegmentState(segmentMetadataUpdate.state().id());
=======
        RemoteLogSegmentMetadataUpdateRecord record = new RemoteLogSegmentMetadataUpdateRecord()
                .setRemoteLogSegmentId(createRemoteLogSegmentIdEntry(segmentMetadataUpdate))
                .setBrokerId(segmentMetadataUpdate.brokerId())
                .setEventTimestampMs(segmentMetadataUpdate.eventTimestampMs())
                .setRemoteLogSegmentState(segmentMetadataUpdate.state().id());
        segmentMetadataUpdate.customMetadata().ifPresent(md -> record.setCustomMetadata(md.value()));
>>>>>>> 9494bebe

        return new ApiMessageAndVersion(record, record.highestSupportedVersion());
    }

    public RemoteLogSegmentMetadataUpdate fromApiMessageAndVersion(ApiMessageAndVersion apiMessageAndVersion) {
        RemoteLogSegmentMetadataUpdateRecord record = (RemoteLogSegmentMetadataUpdateRecord) apiMessageAndVersion.message();
        RemoteLogSegmentMetadataUpdateRecord.RemoteLogSegmentIdEntry entry = record.remoteLogSegmentId();
        TopicIdPartition topicIdPartition = new TopicIdPartition(entry.topicIdPartition().id(), new TopicPartition(entry.topicIdPartition().name(), entry.topicIdPartition().partition()));

<<<<<<< HEAD
        return new RemoteLogSegmentMetadataUpdate(new RemoteLogSegmentId(topicIdPartition, entry.id()), record.eventTimestampMs(), RemoteLogSegmentState.forId(record.remoteLogSegmentState()), record.brokerId());
=======
        Optional<CustomMetadata> customMetadata = Optional.ofNullable(record.customMetadata()).map(CustomMetadata::new);
        return new RemoteLogSegmentMetadataUpdate(new RemoteLogSegmentId(topicIdPartition, entry.id()),
                record.eventTimestampMs(), customMetadata, RemoteLogSegmentState.forId(record.remoteLogSegmentState()), record.brokerId());
>>>>>>> 9494bebe
    }

    private RemoteLogSegmentMetadataUpdateRecord.RemoteLogSegmentIdEntry createRemoteLogSegmentIdEntry(RemoteLogSegmentMetadataUpdate data) {
        return new RemoteLogSegmentMetadataUpdateRecord.RemoteLogSegmentIdEntry().setId(data.remoteLogSegmentId().id()).setTopicIdPartition(new RemoteLogSegmentMetadataUpdateRecord.TopicIdPartitionEntry().setName(data.remoteLogSegmentId().topicIdPartition().topic()).setPartition(data.remoteLogSegmentId().topicIdPartition().partition()).setId(data.remoteLogSegmentId().topicIdPartition().topicId()));
    }

}<|MERGE_RESOLUTION|>--- conflicted
+++ resolved
@@ -30,16 +30,12 @@
 public class RemoteLogSegmentMetadataUpdateTransform implements RemoteLogMetadataTransform<RemoteLogSegmentMetadataUpdate> {
 
     public ApiMessageAndVersion toApiMessageAndVersion(RemoteLogSegmentMetadataUpdate segmentMetadataUpdate) {
-<<<<<<< HEAD
-        RemoteLogSegmentMetadataUpdateRecord record = new RemoteLogSegmentMetadataUpdateRecord().setRemoteLogSegmentId(createRemoteLogSegmentIdEntry(segmentMetadataUpdate)).setBrokerId(segmentMetadataUpdate.brokerId()).setEventTimestampMs(segmentMetadataUpdate.eventTimestampMs()).setRemoteLogSegmentState(segmentMetadataUpdate.state().id());
-=======
         RemoteLogSegmentMetadataUpdateRecord record = new RemoteLogSegmentMetadataUpdateRecord()
                 .setRemoteLogSegmentId(createRemoteLogSegmentIdEntry(segmentMetadataUpdate))
                 .setBrokerId(segmentMetadataUpdate.brokerId())
                 .setEventTimestampMs(segmentMetadataUpdate.eventTimestampMs())
                 .setRemoteLogSegmentState(segmentMetadataUpdate.state().id());
         segmentMetadataUpdate.customMetadata().ifPresent(md -> record.setCustomMetadata(md.value()));
->>>>>>> 9494bebe
 
         return new ApiMessageAndVersion(record, record.highestSupportedVersion());
     }
@@ -47,19 +43,22 @@
     public RemoteLogSegmentMetadataUpdate fromApiMessageAndVersion(ApiMessageAndVersion apiMessageAndVersion) {
         RemoteLogSegmentMetadataUpdateRecord record = (RemoteLogSegmentMetadataUpdateRecord) apiMessageAndVersion.message();
         RemoteLogSegmentMetadataUpdateRecord.RemoteLogSegmentIdEntry entry = record.remoteLogSegmentId();
-        TopicIdPartition topicIdPartition = new TopicIdPartition(entry.topicIdPartition().id(), new TopicPartition(entry.topicIdPartition().name(), entry.topicIdPartition().partition()));
+        TopicIdPartition topicIdPartition = new TopicIdPartition(entry.topicIdPartition().id(),
+                new TopicPartition(entry.topicIdPartition().name(), entry.topicIdPartition().partition()));
 
-<<<<<<< HEAD
-        return new RemoteLogSegmentMetadataUpdate(new RemoteLogSegmentId(topicIdPartition, entry.id()), record.eventTimestampMs(), RemoteLogSegmentState.forId(record.remoteLogSegmentState()), record.brokerId());
-=======
         Optional<CustomMetadata> customMetadata = Optional.ofNullable(record.customMetadata()).map(CustomMetadata::new);
         return new RemoteLogSegmentMetadataUpdate(new RemoteLogSegmentId(topicIdPartition, entry.id()),
                 record.eventTimestampMs(), customMetadata, RemoteLogSegmentState.forId(record.remoteLogSegmentState()), record.brokerId());
->>>>>>> 9494bebe
     }
 
     private RemoteLogSegmentMetadataUpdateRecord.RemoteLogSegmentIdEntry createRemoteLogSegmentIdEntry(RemoteLogSegmentMetadataUpdate data) {
-        return new RemoteLogSegmentMetadataUpdateRecord.RemoteLogSegmentIdEntry().setId(data.remoteLogSegmentId().id()).setTopicIdPartition(new RemoteLogSegmentMetadataUpdateRecord.TopicIdPartitionEntry().setName(data.remoteLogSegmentId().topicIdPartition().topic()).setPartition(data.remoteLogSegmentId().topicIdPartition().partition()).setId(data.remoteLogSegmentId().topicIdPartition().topicId()));
+        return new RemoteLogSegmentMetadataUpdateRecord.RemoteLogSegmentIdEntry()
+                .setId(data.remoteLogSegmentId().id())
+                .setTopicIdPartition(
+                        new RemoteLogSegmentMetadataUpdateRecord.TopicIdPartitionEntry()
+                                .setName(data.remoteLogSegmentId().topicIdPartition().topic())
+                                .setPartition(data.remoteLogSegmentId().topicIdPartition().partition())
+                                .setId(data.remoteLogSegmentId().topicIdPartition().topicId()));
     }
 
 }