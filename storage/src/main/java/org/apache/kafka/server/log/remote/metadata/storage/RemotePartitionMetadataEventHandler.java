--- conflicted
+++ resolved
@@ -42,15 +42,11 @@
 
     protected abstract void handleRemotePartitionDeleteMetadata(RemotePartitionDeleteMetadata remotePartitionDeleteMetadata);
 
-<<<<<<< HEAD
-    public abstract void syncLogMetadataSnapshot(TopicIdPartition topicIdPartition, int metadataPartition, Long metadataPartitionOffset) throws IOException;
-=======
     public void syncLogMetadataSnapshot(TopicIdPartition topicIdPartition,
                                         int metadataPartition,
                                         Long metadataPartitionOffset) {
         // no-op by default
     }
->>>>>>> 9494bebe
 
     public abstract void clearTopicPartition(TopicIdPartition topicIdPartition);
 
