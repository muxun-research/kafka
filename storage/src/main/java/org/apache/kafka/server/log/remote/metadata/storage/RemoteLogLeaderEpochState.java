--- conflicted
+++ resolved
@@ -20,14 +20,7 @@
 import org.apache.kafka.server.log.remote.storage.RemoteLogSegmentMetadata;
 import org.apache.kafka.server.log.remote.storage.RemoteResourceNotFoundException;
 
-import java.util.ArrayList;
-import java.util.Collection;
-import java.util.Collections;
-import java.util.Comparator;
-import java.util.Iterator;
-import java.util.Map;
-import java.util.NavigableMap;
-import java.util.Set;
+import java.util.*;
 import java.util.concurrent.ConcurrentHashMap;
 import java.util.concurrent.ConcurrentSkipListMap;
 
@@ -39,134 +32,6 @@
  */
 class RemoteLogLeaderEpochState {
 
-<<<<<<< HEAD
-	// It contains offset to segment ids mapping with the segment state as COPY_SEGMENT_FINISHED.
-	private final NavigableMap<Long, RemoteLogSegmentId> offsetToId = new ConcurrentSkipListMap<>();
-
-	/**
-	 * It represents unreferenced segments for this leader epoch. It contains the segments still in COPY_SEGMENT_STARTED
-	 * and DELETE_SEGMENT_STARTED state or these have been replaced by callers with other segments having the same
-	 * start offset for the leader epoch. These will be returned by {@link RemoteLogMetadataCache#listAllRemoteLogSegments()}
-	 * and {@link RemoteLogMetadataCache#listRemoteLogSegments(int leaderEpoch)} so that callers can clean them up if
-	 * they still exist. These will be cleaned from the cache once they reach DELETE_SEGMENT_FINISHED state.
-	 */
-	private final Set<RemoteLogSegmentId> unreferencedSegmentIds = ConcurrentHashMap.newKeySet();
-
-	// It represents the highest log offset of the segments that reached the COPY_SEGMENT_FINISHED state.
-	private volatile Long highestLogOffset;
-
-	/**
-	 * Returns all the segments associated with this leader epoch sorted by start offset in ascending order.
-	 * @param idToSegmentMetadata mapping of id to segment metadata. This will be used to get RemoteLogSegmentMetadata
-	 *                            for an id to be used for sorting.
-	 */
-	Iterator<RemoteLogSegmentMetadata> listAllRemoteLogSegments(Map<RemoteLogSegmentId, RemoteLogSegmentMetadata> idToSegmentMetadata)
-			throws RemoteResourceNotFoundException {
-		// Return all the segments including unreferenced metadata.
-		int size = offsetToId.size() + unreferencedSegmentIds.size();
-		if (size == 0) {
-			return Collections.emptyIterator();
-		}
-
-		ArrayList<RemoteLogSegmentMetadata> metadataList = new ArrayList<>(size);
-		collectConvertedIdToMetadata(offsetToId.values(), idToSegmentMetadata, metadataList);
-
-		if (!unreferencedSegmentIds.isEmpty()) {
-			collectConvertedIdToMetadata(unreferencedSegmentIds, idToSegmentMetadata, metadataList);
-
-			// Sort only when unreferenced entries exist as they are already sorted in offsetToId.
-			metadataList.sort(Comparator.comparingLong(RemoteLogSegmentMetadata::startOffset));
-		}
-
-		return metadataList.iterator();
-	}
-
-	private void collectConvertedIdToMetadata(Collection<RemoteLogSegmentId> segmentIds,
-											  Map<RemoteLogSegmentId, RemoteLogSegmentMetadata> idToSegmentMetadata,
-											  Collection<RemoteLogSegmentMetadata> result) throws RemoteResourceNotFoundException {
-		for (RemoteLogSegmentId id : segmentIds) {
-			RemoteLogSegmentMetadata metadata = idToSegmentMetadata.get(id);
-			if (metadata == null) {
-				throw new RemoteResourceNotFoundException("No remote log segment metadata found for :" + id);
-			}
-			result.add(metadata);
-		}
-	}
-
-	void handleSegmentWithCopySegmentStartedState(RemoteLogSegmentId remoteLogSegmentId) {
-		// Add this to unreferenced set of segments for the respective leader epoch.
-		unreferencedSegmentIds.add(remoteLogSegmentId);
-	}
-
-	void handleSegmentWithCopySegmentFinishedState(Long startOffset, RemoteLogSegmentId remoteLogSegmentId,
-												   Long leaderEpochEndOffset) {
-		// Add the segment epochs mapping as the segment is copied successfully.
-		RemoteLogSegmentId oldEntry = offsetToId.put(startOffset, remoteLogSegmentId);
-
-		// Remove the metadata from unreferenced entries as it is successfully copied and added to the offset mapping.
-		unreferencedSegmentIds.remove(remoteLogSegmentId);
-
-		// Add the old entry to unreferenced entries as the mapping is removed for the old entry.
-		if (oldEntry != null) {
-			unreferencedSegmentIds.add(oldEntry);
-		}
-
-		// Update the highest offset entry for this leader epoch as we added a new mapping.
-		if (highestLogOffset == null || leaderEpochEndOffset > highestLogOffset) {
-			highestLogOffset = leaderEpochEndOffset;
-		}
-	}
-
-	void handleSegmentWithDeleteSegmentStartedState(Long startOffset, RemoteLogSegmentId remoteLogSegmentId,
-													Long leaderEpochEndOffset) {
-		// Remove the offset mappings as this segment is getting deleted.
-		offsetToId.remove(startOffset, remoteLogSegmentId);
-
-		// Add this entry to unreferenced set for the leader epoch as it is being deleted.
-		// This allows any retries of deletion as these are returned from listAllSegments and listSegments(leaderEpoch).
-		unreferencedSegmentIds.add(remoteLogSegmentId);
-	}
-
-	void handleSegmentWithDeleteSegmentFinishedState(long startOffset, RemoteLogSegmentId remoteLogSegmentId,
-													 Long leaderEpochEndOffset) {
-		// It completely removes the tracking of this segment as it is considered as deleted.
-		unreferencedSegmentIds.remove(remoteLogSegmentId);
-	}
-
-	Long highestLogOffset() {
-		return highestLogOffset;
-	}
-
-	/**
-	 * Returns the RemoteLogSegmentId of a segment for the given offset, if there exists a mapping associated with
-	 * the greatest offset less than or equal to the given offset, or null if there is no such mapping.
-	 * @param offset offset
-	 */
-	RemoteLogSegmentId floorEntry(long offset) {
-		Map.Entry<Long, RemoteLogSegmentId> entry = offsetToId.floorEntry(offset);
-
-		return entry == null ? null : entry.getValue();
-	}
-
-	/**
-	 * Action interface to act on remote log segment transition for the given {@link RemoteLogLeaderEpochState}.
-	 */
-	@FunctionalInterface
-	interface Action {
-
-		/**
-		 * Performs this operation with the given {@code remoteLogLeaderEpochState}.
-		 * @param remoteLogLeaderEpochState In-memory state of the segments for a leader epoch.
-		 * @param startOffset               start offset of the segment.
-		 * @param segmentId                 segment id.
-		 * @param leaderEpochEndOffset      end offset for the given leader epoch.
-		 */
-		void accept(RemoteLogLeaderEpochState remoteLogLeaderEpochState,
-					Long startOffset,
-					RemoteLogSegmentId segmentId,
-					Long leaderEpochEndOffset);
-	}
-=======
     // It contains offset to segment ids mapping with the segment state as COPY_SEGMENT_FINISHED.
     private final NavigableMap<Long, RemoteLogSegmentId> offsetToId = new ConcurrentSkipListMap<>();
 
@@ -184,12 +49,10 @@
 
     /**
      * Returns all the segments associated with this leader epoch sorted by start offset in ascending order.
-     *
      * @param idToSegmentMetadata mapping of id to segment metadata. This will be used to get RemoteLogSegmentMetadata
      *                            for an id to be used for sorting.
      */
-    Iterator<RemoteLogSegmentMetadata> listAllRemoteLogSegments(Map<RemoteLogSegmentId, RemoteLogSegmentMetadata> idToSegmentMetadata)
-            throws RemoteResourceNotFoundException {
+    Iterator<RemoteLogSegmentMetadata> listAllRemoteLogSegments(Map<RemoteLogSegmentId, RemoteLogSegmentMetadata> idToSegmentMetadata) throws RemoteResourceNotFoundException {
         // Return all the segments including unreferenced metadata.
         int size = offsetToId.size() + unreferencedSegmentIds.size();
         if (size == 0) {
@@ -209,9 +72,7 @@
         return metadataList.iterator();
     }
 
-    private void collectConvertedIdToMetadata(Collection<RemoteLogSegmentId> segmentIds,
-                                              Map<RemoteLogSegmentId, RemoteLogSegmentMetadata> idToSegmentMetadata,
-                                              Collection<RemoteLogSegmentMetadata> result) throws RemoteResourceNotFoundException {
+    private void collectConvertedIdToMetadata(Collection<RemoteLogSegmentId> segmentIds, Map<RemoteLogSegmentId, RemoteLogSegmentMetadata> idToSegmentMetadata, Collection<RemoteLogSegmentMetadata> result) throws RemoteResourceNotFoundException {
         for (RemoteLogSegmentId id : segmentIds) {
             RemoteLogSegmentMetadata metadata = idToSegmentMetadata.get(id);
             if (metadata == null) {
@@ -226,8 +87,7 @@
         unreferencedSegmentIds.add(remoteLogSegmentId);
     }
 
-    void handleSegmentWithCopySegmentFinishedState(Long startOffset, RemoteLogSegmentId remoteLogSegmentId,
-                                                   Long leaderEpochEndOffset) {
+    void handleSegmentWithCopySegmentFinishedState(Long startOffset, RemoteLogSegmentId remoteLogSegmentId, Long leaderEpochEndOffset) {
         // Add the segment epochs mapping as the segment is copied successfully.
         RemoteLogSegmentId oldEntry = offsetToId.put(startOffset, remoteLogSegmentId);
 
@@ -266,7 +126,6 @@
     /**
      * Returns the RemoteLogSegmentId of a segment for the given offset, if there exists a mapping associated with
      * the greatest offset less than or equal to the given offset, or null if there is no such mapping.
-     *
      * @param offset offset
      */
     RemoteLogSegmentId floorEntry(long offset) {
@@ -291,17 +150,12 @@
 
         /**
          * Performs this operation with the given {@code remoteLogLeaderEpochState}.
-         *
          * @param leaderEpoch               leader epoch value
          * @param remoteLogLeaderEpochState In-memory state of the segments for a leader epoch.
          * @param startOffset               start offset of the segment.
          * @param segmentId                 segment id.
          */
-        void accept(int leaderEpoch,
-                    RemoteLogLeaderEpochState remoteLogLeaderEpochState,
-                    long startOffset,
-                    RemoteLogSegmentId segmentId);
+        void accept(int leaderEpoch, RemoteLogLeaderEpochState remoteLogLeaderEpochState, long startOffset, RemoteLogSegmentId segmentId);
     }
->>>>>>> 15418db6
 
 }