--- conflicted
+++ resolved
@@ -23,16 +23,6 @@
 import org.apache.kafka.common.test.api.ClusterTest;
 import org.apache.kafka.common.test.api.ClusterTestDefaults;
 import org.apache.kafka.common.utils.Time;
-<<<<<<< HEAD
-import org.apache.kafka.common.utils.Utils;
-import org.apache.kafka.server.log.remote.metadata.storage.TopicBasedRemoteLogMetadataManagerWrapperWithHarness;
-import org.junit.jupiter.api.Assertions;
-import org.junit.jupiter.params.ParameterizedTest;
-import org.junit.jupiter.params.provider.Arguments;
-import org.junit.jupiter.params.provider.MethodSource;
-
-import java.util.*;
-=======
 import org.apache.kafka.server.log.remote.metadata.storage.RemoteLogMetadataManagerTestUtils;
 import org.apache.kafka.server.log.remote.metadata.storage.RemotePartitionMetadataStore;
 import org.apache.kafka.server.log.remote.metadata.storage.TopicBasedRemoteLogMetadataManager;
@@ -41,7 +31,6 @@
 import java.util.HashMap;
 import java.util.Map;
 import java.util.Optional;
->>>>>>> 9494bebe
 
 import static org.apache.kafka.server.log.remote.storage.RemoteLogSegmentState.COPY_SEGMENT_FINISHED;
 import static org.apache.kafka.server.log.remote.storage.RemotePartitionDeleteState.DELETE_PARTITION_FINISHED;
@@ -52,16 +41,11 @@
 import static org.junit.jupiter.api.Assertions.assertFalse;
 import static org.junit.jupiter.api.Assertions.assertThrows;
 
-<<<<<<< HEAD
-    private static final TopicIdPartition TP0 = new TopicIdPartition(Uuid.randomUuid(), new TopicPartition("foo", 0));
-    private static final int SEG_SIZE = 1024 * 1024;
-=======
 @ClusterTestDefaults(brokers = 3)
 public class RemoteLogMetadataManagerTest {
     private final ClusterInstance clusterInstance;
     private static final TopicIdPartition TP0 = new TopicIdPartition(Uuid.randomUuid(), new TopicPartition("foo", 0));
     private static final int SEG_SIZE = 1048576;
->>>>>>> 9494bebe
     private static final int BROKER_ID_0 = 0;
     private static final int BROKER_ID_1 = 1;
     private final Time time = Time.SYSTEM;
@@ -86,12 +70,8 @@
             // 1.Create a segment with state COPY_SEGMENT_STARTED, and this segment should not be available.
             Map<Integer, Long> segmentLeaderEpochs = Collections.singletonMap(0, 101L);
             RemoteLogSegmentId segmentId = new RemoteLogSegmentId(TP0, Uuid.randomUuid());
-<<<<<<< HEAD
-            RemoteLogSegmentMetadata segmentMetadata = new RemoteLogSegmentMetadata(segmentId, 101L, 200L, -1L, BROKER_ID_0, time.milliseconds(), SEG_SIZE, segmentLeaderEpochs);
-=======
             RemoteLogSegmentMetadata segmentMetadata = new RemoteLogSegmentMetadata(
                     segmentId, 101L, 200L, -1L, BROKER_ID_0, time.milliseconds(), SEG_SIZE, segmentLeaderEpochs);
->>>>>>> 9494bebe
             // Wait until the segment is added successfully.
             assertDoesNotThrow(() -> remoteLogMetadataManager.addRemoteLogSegmentMetadata(segmentMetadata).get());
 
@@ -99,12 +79,8 @@
             assertFalse(remoteLogMetadataManager.remoteLogSegmentMetadata(TP0, 0, 150).isPresent());
 
             // 2.Move that segment to COPY_SEGMENT_FINISHED state and this segment should be available.
-<<<<<<< HEAD
-            RemoteLogSegmentMetadataUpdate segmentMetadataUpdate = new RemoteLogSegmentMetadataUpdate(segmentId, time.milliseconds(), RemoteLogSegmentState.COPY_SEGMENT_FINISHED, BROKER_ID_1);
-=======
             RemoteLogSegmentMetadataUpdate segmentMetadataUpdate = new RemoteLogSegmentMetadataUpdate(
                     segmentId, time.milliseconds(), Optional.empty(), COPY_SEGMENT_FINISHED, BROKER_ID_1);
->>>>>>> 9494bebe
             // Wait until the segment is updated successfully.
             assertDoesNotThrow(() -> remoteLogMetadataManager.updateRemoteLogSegmentMetadata(segmentMetadataUpdate).get());
             RemoteLogSegmentMetadata expectedSegmentMetadata = segmentMetadata.createWithUpdates(segmentMetadataUpdate);
@@ -133,21 +109,13 @@
             segmentLeaderEpochs.put(2, 50L);
             segmentLeaderEpochs.put(3, 80L);
             RemoteLogSegmentId segmentId = new RemoteLogSegmentId(TP0, Uuid.randomUuid());
-<<<<<<< HEAD
-            RemoteLogSegmentMetadata segmentMetadata = new RemoteLogSegmentMetadata(segmentId, 0L, 100L, -1L, BROKER_ID_0, time.milliseconds(), SEG_SIZE, segmentLeaderEpochs);
-=======
             RemoteLogSegmentMetadata segmentMetadata = new RemoteLogSegmentMetadata(
                     segmentId, 0L, 100L, -1L, BROKER_ID_0, time.milliseconds(), SEG_SIZE, segmentLeaderEpochs);
->>>>>>> 9494bebe
             // Wait until the segment is added successfully.
             assertDoesNotThrow(() -> remoteLogMetadataManager.addRemoteLogSegmentMetadata(segmentMetadata).get());
 
-<<<<<<< HEAD
-            RemoteLogSegmentMetadataUpdate segmentMetadataUpdate = new RemoteLogSegmentMetadataUpdate(segmentId, time.milliseconds(), RemoteLogSegmentState.COPY_SEGMENT_FINISHED, BROKER_ID_1);
-=======
             RemoteLogSegmentMetadataUpdate segmentMetadataUpdate = new RemoteLogSegmentMetadataUpdate(
                     segmentId, time.milliseconds(), Optional.empty(), COPY_SEGMENT_FINISHED, BROKER_ID_1);
->>>>>>> 9494bebe
             // Wait until the segment is updated successfully.
             assertDoesNotThrow(() -> remoteLogMetadataManager.updateRemoteLogSegmentMetadata(segmentMetadataUpdate).get());
 
@@ -159,27 +127,6 @@
             assertEquals(Optional.of(expectedSegMetadata), segMetadataForOffset30Epoch1);
 
             // Mark the partition for deletion and wait for it to be updated successfully.
-<<<<<<< HEAD
-            remoteLogMetadataManager.putRemotePartitionDeleteMetadata(createRemotePartitionDeleteMetadata(RemotePartitionDeleteState.DELETE_PARTITION_MARKED)).get();
-
-            Optional<RemoteLogSegmentMetadata> segmentMetadataAfterDelMark = remoteLogMetadataManager.remoteLogSegmentMetadata(TP0, 1, 30L);
-            Assertions.assertEquals(Optional.of(expectedSegMetadata), segmentMetadataAfterDelMark);
-
-            // Set the partition deletion state as started. Partition and segments should still be accessible as they are not
-            // yet deleted. Wait until the segment state is updated successfully.
-            remoteLogMetadataManager.putRemotePartitionDeleteMetadata(createRemotePartitionDeleteMetadata(RemotePartitionDeleteState.DELETE_PARTITION_STARTED)).get();
-
-            Optional<RemoteLogSegmentMetadata> segmentMetadataAfterDelStart = remoteLogMetadataManager.remoteLogSegmentMetadata(TP0, 1, 30L);
-            Assertions.assertEquals(Optional.of(expectedSegMetadata), segmentMetadataAfterDelStart);
-
-            // Set the partition deletion state as finished. RLMM should clear all its internal state for that partition.
-            // Wait until the segment state is updated successfully.
-            remoteLogMetadataManager.putRemotePartitionDeleteMetadata(createRemotePartitionDeleteMetadata(RemotePartitionDeleteState.DELETE_PARTITION_FINISHED)).get();
-
-            Assertions.assertThrows(RemoteResourceNotFoundException.class, () -> remoteLogMetadataManager.remoteLogSegmentMetadata(TP0, 1, 30L));
-        } finally {
-            Utils.closeQuietly(remoteLogMetadataManager, "RemoteLogMetadataManager");
-=======
             assertDoesNotThrow(() -> remoteLogMetadataManager.putRemotePartitionDeleteMetadata(
                     createRemotePartitionDeleteMetadata(DELETE_PARTITION_MARKED)).get());
 
@@ -203,7 +150,6 @@
 
             assertThrows(RemoteResourceNotFoundException.class,
                 () -> remoteLogMetadataManager.remoteLogSegmentMetadata(TP0, 1, 30L));
->>>>>>> 9494bebe
         }
     }
 
