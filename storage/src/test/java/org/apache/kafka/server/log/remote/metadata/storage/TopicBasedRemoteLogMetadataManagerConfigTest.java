/*
 * Licensed to the Apache Software Foundation (ASF) under one or more
 * contributor license agreements. See the NOTICE file distributed with
 * this work for additional information regarding copyright ownership.
 * The ASF licenses this file to You under the Apache License, Version 2.0
 * (the "License"); you may not use this file except in compliance with
 * the License. You may obtain a copy of the License at
 *
 *    http://www.apache.org/licenses/LICENSE-2.0
 *
 * Unless required by applicable law or agreed to in writing, software
 * distributed under the License is distributed on an "AS IS" BASIS,
 * WITHOUT WARRANTIES OR CONDITIONS OF ANY KIND, either express or implied.
 * See the License for the specific language governing permissions and
 * limitations under the License.
 */
package org.apache.kafka.server.log.remote.metadata.storage;

import org.apache.kafka.clients.CommonClientConfigs;
import org.apache.kafka.clients.consumer.ConsumerConfig;
import org.apache.kafka.clients.producer.ProducerConfig;
import org.apache.kafka.test.TestUtils;

import org.junit.jupiter.api.Test;

import java.util.AbstractMap;
import java.util.HashMap;
import java.util.Map;

<<<<<<< HEAD
import static org.apache.kafka.server.log.remote.metadata.storage.TopicBasedRemoteLogMetadataManagerConfig.*;

public class TopicBasedRemoteLogMetadataManagerConfigTest {
    private static final Logger log = LoggerFactory.getLogger(TopicBasedRemoteLogMetadataManagerConfigTest.class);

    private static final String BOOTSTRAP_SERVERS = "localhost:9091";
=======
import static org.apache.kafka.server.log.remote.metadata.storage.TopicBasedRemoteLogMetadataManagerConfig.BROKER_ID;
import static org.apache.kafka.server.log.remote.metadata.storage.TopicBasedRemoteLogMetadataManagerConfig.LOG_DIR;
import static org.apache.kafka.server.log.remote.metadata.storage.TopicBasedRemoteLogMetadataManagerConfig.REMOTE_LOG_METADATA_COMMON_CLIENT_PREFIX;
import static org.apache.kafka.server.log.remote.metadata.storage.TopicBasedRemoteLogMetadataManagerConfig.REMOTE_LOG_METADATA_CONSUMER_PREFIX;
import static org.apache.kafka.server.log.remote.metadata.storage.TopicBasedRemoteLogMetadataManagerConfig.REMOTE_LOG_METADATA_PRODUCER_PREFIX;
import static org.apache.kafka.server.log.remote.metadata.storage.TopicBasedRemoteLogMetadataManagerConfig.REMOTE_LOG_METADATA_TOPIC_PARTITIONS_PROP;
import static org.apache.kafka.server.log.remote.metadata.storage.TopicBasedRemoteLogMetadataManagerConfig.REMOTE_LOG_METADATA_TOPIC_REPLICATION_FACTOR_PROP;
import static org.apache.kafka.server.log.remote.metadata.storage.TopicBasedRemoteLogMetadataManagerConfig.REMOTE_LOG_METADATA_TOPIC_RETENTION_MS_PROP;
import static org.junit.jupiter.api.Assertions.assertEquals;

public class TopicBasedRemoteLogMetadataManagerConfigTest {
    private static final String BOOTSTRAP_SERVERS = "localhost:2222";
>>>>>>> 9494bebe

    @Test
    public void testValidConfig() {
        Map<String, Object> commonClientConfig = new HashMap<>();
        commonClientConfig.put(CommonClientConfigs.RETRIES_CONFIG, 10);
        commonClientConfig.put(CommonClientConfigs.RETRY_BACKOFF_MS_CONFIG, 1000L);
        commonClientConfig.put(CommonClientConfigs.METADATA_MAX_AGE_CONFIG, 60000L);

        Map<String, Object> producerConfig = new HashMap<>();
        producerConfig.put(ProducerConfig.ACKS_CONFIG, "all");

        Map<String, Object> consumerConfig = new HashMap<>();
        consumerConfig.put(ConsumerConfig.ENABLE_AUTO_COMMIT_CONFIG, false);

        Map<String, Object> props = createValidConfigProps(commonClientConfig, producerConfig, consumerConfig);

        // Check for topic properties
        TopicBasedRemoteLogMetadataManagerConfig rlmmConfig = new TopicBasedRemoteLogMetadataManagerConfig(props);
        assertEquals(props.get(REMOTE_LOG_METADATA_TOPIC_PARTITIONS_PROP), rlmmConfig.metadataTopicPartitionsCount());

        // Check for common client configs.
        assertEquals(BOOTSTRAP_SERVERS, rlmmConfig.commonProperties().get(CommonClientConfigs.BOOTSTRAP_SERVERS_CONFIG));
        assertEquals(BOOTSTRAP_SERVERS, rlmmConfig.producerProperties().get(CommonClientConfigs.BOOTSTRAP_SERVERS_CONFIG));
        assertEquals(BOOTSTRAP_SERVERS, rlmmConfig.consumerProperties().get(CommonClientConfigs.BOOTSTRAP_SERVERS_CONFIG));

        for (Map.Entry<String, Object> entry : commonClientConfig.entrySet()) {
<<<<<<< HEAD
            log.info("Checking config: " + entry.getKey());
            Assertions.assertEquals(entry.getValue(), rlmmConfig.producerProperties().get(entry.getKey()));
            Assertions.assertEquals(entry.getValue(), rlmmConfig.consumerProperties().get(entry.getKey()));
=======
            assertEquals(entry.getValue(), rlmmConfig.commonProperties().get(entry.getKey()));
            assertEquals(entry.getValue(), rlmmConfig.producerProperties().get(entry.getKey()));
            assertEquals(entry.getValue(), rlmmConfig.consumerProperties().get(entry.getKey()));
>>>>>>> 9494bebe
        }
        // Check for producer configs.
        for (Map.Entry<String, Object> entry : producerConfig.entrySet()) {
<<<<<<< HEAD
            log.info("Checking config: " + entry.getKey());
            Assertions.assertEquals(entry.getValue(), rlmmConfig.producerProperties().get(entry.getKey()));
=======
            assertEquals(entry.getValue(), rlmmConfig.producerProperties().get(entry.getKey()));
>>>>>>> 9494bebe
        }
        // Check for consumer configs.
        for (Map.Entry<String, Object> entry : consumerConfig.entrySet()) {
<<<<<<< HEAD
            log.info("Checking config: " + entry.getKey());
            Assertions.assertEquals(entry.getValue(), rlmmConfig.consumerProperties().get(entry.getKey()));
=======
            assertEquals(entry.getValue(), rlmmConfig.consumerProperties().get(entry.getKey()));
>>>>>>> 9494bebe
        }
    }

    @Test
    public void testCommonProducerConsumerOverridesConfig() {
        Map.Entry<String, Long> overrideEntry =
                new AbstractMap.SimpleImmutableEntry<>(CommonClientConfigs.METADATA_MAX_AGE_CONFIG, 60000L);
        Map<String, Object> commonClientConfig = new HashMap<>();
        commonClientConfig.put(CommonClientConfigs.RETRIES_CONFIG, 10);
        commonClientConfig.put(CommonClientConfigs.RETRY_BACKOFF_MS_CONFIG, 1000L);
        Long overrideCommonPropValue = overrideEntry.getValue();
        commonClientConfig.put(overrideEntry.getKey(), overrideCommonPropValue);

        Map<String, Object> producerConfig = new HashMap<>();
        producerConfig.put(ProducerConfig.ACKS_CONFIG, -1);
        Long overriddenProducerPropValue = overrideEntry.getValue() * 2;
        producerConfig.put(overrideEntry.getKey(), overriddenProducerPropValue);

        Map<String, Object> consumerConfig = new HashMap<>();
        consumerConfig.put(ConsumerConfig.ENABLE_AUTO_COMMIT_CONFIG, false);
        Long overriddenConsumerPropValue = overrideEntry.getValue() * 3;
        consumerConfig.put(overrideEntry.getKey(), overriddenConsumerPropValue);

        Map<String, Object> props = createValidConfigProps(commonClientConfig, producerConfig, consumerConfig);
        TopicBasedRemoteLogMetadataManagerConfig rlmmConfig = new TopicBasedRemoteLogMetadataManagerConfig(props);

<<<<<<< HEAD
        Assertions.assertEquals(overriddenProducerPropValue, rlmmConfig.producerProperties().get(overrideEntry.getKey()));
        Assertions.assertEquals(overriddenConsumerPropValue, rlmmConfig.consumerProperties().get(overrideEntry.getKey()));
=======
        assertEquals(overrideCommonPropValue, rlmmConfig.commonProperties().get(overrideEntry.getKey()));
        assertEquals(overriddenProducerPropValue, rlmmConfig.producerProperties().get(overrideEntry.getKey()));
        assertEquals(overriddenConsumerPropValue, rlmmConfig.consumerProperties().get(overrideEntry.getKey()));
>>>>>>> 9494bebe
    }

    private Map<String, Object> createValidConfigProps(Map<String, Object> commonClientConfig, Map<String, Object> producerConfig, Map<String, Object> consumerConfig) {
        Map<String, Object> props = new HashMap<>();
        props.put(REMOTE_LOG_METADATA_COMMON_CLIENT_PREFIX + CommonClientConfigs.BOOTSTRAP_SERVERS_CONFIG, BOOTSTRAP_SERVERS);
        props.put(BROKER_ID, 1);
        props.put(LOG_DIR, TestUtils.tempDirectory().getAbsolutePath());
        props.put(REMOTE_LOG_METADATA_TOPIC_REPLICATION_FACTOR_PROP, (short) 3);
        props.put(REMOTE_LOG_METADATA_TOPIC_PARTITIONS_PROP, 10);
        props.put(REMOTE_LOG_METADATA_TOPIC_RETENTION_MS_PROP, 60 * 60 * 1000L);

        // common client configs
        for (Map.Entry<String, Object> entry : commonClientConfig.entrySet()) {
            props.put(REMOTE_LOG_METADATA_COMMON_CLIENT_PREFIX + entry.getKey(), entry.getValue());
        }
        // producer configs
        for (Map.Entry<String, Object> entry : producerConfig.entrySet()) {
            props.put(REMOTE_LOG_METADATA_PRODUCER_PREFIX + entry.getKey(), entry.getValue());
        }
        //consumer configs
        for (Map.Entry<String, Object> entry : consumerConfig.entrySet()) {
            props.put(REMOTE_LOG_METADATA_CONSUMER_PREFIX + entry.getKey(), entry.getValue());
        }
        return props;
    }
}<|MERGE_RESOLUTION|>--- conflicted
+++ resolved
@@ -27,14 +27,6 @@
 import java.util.HashMap;
 import java.util.Map;
 
-<<<<<<< HEAD
-import static org.apache.kafka.server.log.remote.metadata.storage.TopicBasedRemoteLogMetadataManagerConfig.*;
-
-public class TopicBasedRemoteLogMetadataManagerConfigTest {
-    private static final Logger log = LoggerFactory.getLogger(TopicBasedRemoteLogMetadataManagerConfigTest.class);
-
-    private static final String BOOTSTRAP_SERVERS = "localhost:9091";
-=======
 import static org.apache.kafka.server.log.remote.metadata.storage.TopicBasedRemoteLogMetadataManagerConfig.BROKER_ID;
 import static org.apache.kafka.server.log.remote.metadata.storage.TopicBasedRemoteLogMetadataManagerConfig.LOG_DIR;
 import static org.apache.kafka.server.log.remote.metadata.storage.TopicBasedRemoteLogMetadataManagerConfig.REMOTE_LOG_METADATA_COMMON_CLIENT_PREFIX;
@@ -47,7 +39,6 @@
 
 public class TopicBasedRemoteLogMetadataManagerConfigTest {
     private static final String BOOTSTRAP_SERVERS = "localhost:2222";
->>>>>>> 9494bebe
 
     @Test
     public void testValidConfig() {
@@ -74,33 +65,17 @@
         assertEquals(BOOTSTRAP_SERVERS, rlmmConfig.consumerProperties().get(CommonClientConfigs.BOOTSTRAP_SERVERS_CONFIG));
 
         for (Map.Entry<String, Object> entry : commonClientConfig.entrySet()) {
-<<<<<<< HEAD
-            log.info("Checking config: " + entry.getKey());
-            Assertions.assertEquals(entry.getValue(), rlmmConfig.producerProperties().get(entry.getKey()));
-            Assertions.assertEquals(entry.getValue(), rlmmConfig.consumerProperties().get(entry.getKey()));
-=======
             assertEquals(entry.getValue(), rlmmConfig.commonProperties().get(entry.getKey()));
             assertEquals(entry.getValue(), rlmmConfig.producerProperties().get(entry.getKey()));
             assertEquals(entry.getValue(), rlmmConfig.consumerProperties().get(entry.getKey()));
->>>>>>> 9494bebe
         }
         // Check for producer configs.
         for (Map.Entry<String, Object> entry : producerConfig.entrySet()) {
-<<<<<<< HEAD
-            log.info("Checking config: " + entry.getKey());
-            Assertions.assertEquals(entry.getValue(), rlmmConfig.producerProperties().get(entry.getKey()));
-=======
             assertEquals(entry.getValue(), rlmmConfig.producerProperties().get(entry.getKey()));
->>>>>>> 9494bebe
         }
         // Check for consumer configs.
         for (Map.Entry<String, Object> entry : consumerConfig.entrySet()) {
-<<<<<<< HEAD
-            log.info("Checking config: " + entry.getKey());
-            Assertions.assertEquals(entry.getValue(), rlmmConfig.consumerProperties().get(entry.getKey()));
-=======
             assertEquals(entry.getValue(), rlmmConfig.consumerProperties().get(entry.getKey()));
->>>>>>> 9494bebe
         }
     }
 
@@ -127,17 +102,14 @@
         Map<String, Object> props = createValidConfigProps(commonClientConfig, producerConfig, consumerConfig);
         TopicBasedRemoteLogMetadataManagerConfig rlmmConfig = new TopicBasedRemoteLogMetadataManagerConfig(props);
 
-<<<<<<< HEAD
-        Assertions.assertEquals(overriddenProducerPropValue, rlmmConfig.producerProperties().get(overrideEntry.getKey()));
-        Assertions.assertEquals(overriddenConsumerPropValue, rlmmConfig.consumerProperties().get(overrideEntry.getKey()));
-=======
         assertEquals(overrideCommonPropValue, rlmmConfig.commonProperties().get(overrideEntry.getKey()));
         assertEquals(overriddenProducerPropValue, rlmmConfig.producerProperties().get(overrideEntry.getKey()));
         assertEquals(overriddenConsumerPropValue, rlmmConfig.consumerProperties().get(overrideEntry.getKey()));
->>>>>>> 9494bebe
     }
 
-    private Map<String, Object> createValidConfigProps(Map<String, Object> commonClientConfig, Map<String, Object> producerConfig, Map<String, Object> consumerConfig) {
+    private Map<String, Object> createValidConfigProps(Map<String, Object> commonClientConfig,
+                                                       Map<String, Object> producerConfig,
+                                                       Map<String, Object> consumerConfig) {
         Map<String, Object> props = new HashMap<>();
         props.put(REMOTE_LOG_METADATA_COMMON_CLIENT_PREFIX + CommonClientConfigs.BOOTSTRAP_SERVERS_CONFIG, BOOTSTRAP_SERVERS);
         props.put(BROKER_ID, 1);
