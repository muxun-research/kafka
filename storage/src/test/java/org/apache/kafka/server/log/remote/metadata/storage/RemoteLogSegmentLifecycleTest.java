/*
 * Licensed to the Apache Software Foundation (ASF) under one or more
 * contributor license agreements. See the NOTICE file distributed with
 * this work for additional information regarding copyright ownership.
 * The ASF licenses this file to You under the Apache License, Version 2.0
 * (the "License"); you may not use this file except in compliance with
 * the License. You may obtain a copy of the License at
 *
 *    http://www.apache.org/licenses/LICENSE-2.0
 *
 * Unless required by applicable law or agreed to in writing, software
 * distributed under the License is distributed on an "AS IS" BASIS,
 * WITHOUT WARRANTIES OR CONDITIONS OF ANY KIND, either express or implied.
 * See the License for the specific language governing permissions and
 * limitations under the License.
 */
package org.apache.kafka.server.log.remote.metadata.storage;

import org.apache.kafka.common.TopicIdPartition;
import org.apache.kafka.common.TopicPartition;
import org.apache.kafka.common.Uuid;
import org.apache.kafka.common.test.ClusterInstance;
import org.apache.kafka.common.test.api.ClusterTest;
import org.apache.kafka.common.test.api.ClusterTestDefaults;
import org.apache.kafka.common.utils.Time;
<<<<<<< HEAD
import org.apache.kafka.common.utils.Utils;
import org.apache.kafka.server.log.remote.storage.*;
import org.apache.kafka.test.TestUtils;
import org.junit.jupiter.api.Assertions;
import org.junit.jupiter.params.ParameterizedTest;
import org.junit.jupiter.params.provider.Arguments;
import org.junit.jupiter.params.provider.MethodSource;
import org.slf4j.Logger;
import org.slf4j.LoggerFactory;

import java.io.IOException;
import java.util.*;
import java.util.stream.Stream;

=======
import org.apache.kafka.server.log.remote.storage.RemoteLogMetadataManager;
import org.apache.kafka.server.log.remote.storage.RemoteLogSegmentId;
import org.apache.kafka.server.log.remote.storage.RemoteLogSegmentMetadata;
import org.apache.kafka.server.log.remote.storage.RemoteLogSegmentMetadataUpdate;
import org.apache.kafka.server.log.remote.storage.RemoteLogSegmentState;
import org.apache.kafka.server.log.remote.storage.RemoteStorageException;
import org.apache.kafka.storage.internals.log.EpochEntry;
import org.apache.kafka.test.TestUtils;

import java.util.Arrays;
import java.util.Collections;
import java.util.HashMap;
import java.util.Iterator;
import java.util.List;
import java.util.Map;
import java.util.Optional;
import java.util.concurrent.ExecutionException;

import static org.apache.kafka.server.log.remote.storage.RemoteLogSegmentState.COPY_SEGMENT_FINISHED;
import static org.apache.kafka.server.log.remote.storage.RemoteLogSegmentState.DELETE_SEGMENT_FINISHED;
import static org.apache.kafka.server.log.remote.storage.RemoteLogSegmentState.DELETE_SEGMENT_STARTED;
import static org.junit.jupiter.api.Assertions.assertEquals;
import static org.junit.jupiter.api.Assertions.assertFalse;
import static org.junit.jupiter.api.Assertions.assertTrue;
import static org.mockito.Mockito.spy;
import static org.mockito.Mockito.verify;

@ClusterTestDefaults(brokers = 3)
>>>>>>> 9494bebe
public class RemoteLogSegmentLifecycleTest {

    private final int segSize = 1048576;
    private final int brokerId0 = 0;
    private final int brokerId1 = 1;
    private final Uuid topicId = Uuid.randomUuid();
    private final TopicPartition tp = new TopicPartition("foo", 0);
    private final TopicIdPartition topicIdPartition = new TopicIdPartition(topicId, tp);
    private final Time time = Time.SYSTEM;
    private final RemotePartitionMetadataStore spyRemotePartitionMetadataStore = spy(new RemotePartitionMetadataStore());
    private final ClusterInstance clusterInstance;

    RemoteLogSegmentLifecycleTest(ClusterInstance clusterInstance) {     // Constructor injections
        this.clusterInstance = clusterInstance;
    }

    private RemoteLogMetadataManager createTopicBasedRemoteLogMetadataManager() {
        return RemoteLogMetadataManagerTestUtils.builder()
                .bootstrapServers(clusterInstance.bootstrapServers())
                .startConsumerThread(true)
                .remotePartitionMetadataStore(() -> spyRemotePartitionMetadataStore)
                .build();
    }

    @ClusterTest
    public void testRemoteLogSegmentLifeCycle() throws Exception {
        try (RemoteLogMetadataManager metadataManager = createTopicBasedRemoteLogMetadataManager()) {
            metadataManager.onPartitionLeadershipChanges(Collections.singleton(topicIdPartition), Collections.emptySet());

            // segment 0
            // offsets: [0-100]
            // leader epochs (0,0), (1,20), (2,80)
<<<<<<< HEAD
            Map<Integer, Long> segment0LeaderEpochs = new HashMap<>();
            segment0LeaderEpochs.put(0, 0L);
            segment0LeaderEpochs.put(1, 20L);
            segment0LeaderEpochs.put(2, 80L);
            RemoteLogSegmentId segment0Id = new RemoteLogSegmentId(topicIdPartition, Uuid.randomUuid());
            RemoteLogSegmentMetadata segment0Metadata = new RemoteLogSegmentMetadata(segment0Id, 0L, 100L, -1L, BROKER_ID_0, time.milliseconds(), SEG_SIZE, segment0LeaderEpochs);
            remoteLogSegmentLifecycleManager.addRemoteLogSegmentMetadata(segment0Metadata);
=======
            Map<Integer, Long> leaderEpochSegment0 = new HashMap<>();
            leaderEpochSegment0.put(0, 0L);
            leaderEpochSegment0.put(1, 20L);
            leaderEpochSegment0.put(2, 80L);
            RemoteLogSegmentId segmentId0 = new RemoteLogSegmentId(topicIdPartition, Uuid.randomUuid());
            RemoteLogSegmentMetadata metadataSegment0 = new RemoteLogSegmentMetadata(segmentId0, 0L,
                    100L, -1L, brokerId0, time.milliseconds(), segSize, leaderEpochSegment0);
            metadataManager.addRemoteLogSegmentMetadata(metadataSegment0).get();
            verify(spyRemotePartitionMetadataStore).handleRemoteLogSegmentMetadata(metadataSegment0);
>>>>>>> 9494bebe

            // We should not get this as the segment is still getting copied and it is not yet considered successful until
            // it reaches COPY_SEGMENT_FINISHED.
            assertFalse(metadataManager.remoteLogSegmentMetadata(topicIdPartition, 1, 40).isPresent());

            // Check that these leader epochs are not to be considered for highestOffsetForEpoch API as they are still getting copied.
            for (int leaderEpoch = 0; leaderEpoch <= 2; leaderEpoch++) {
                assertFalse(metadataManager.highestOffsetForEpoch(topicIdPartition, leaderEpoch).isPresent());
            }

<<<<<<< HEAD
            RemoteLogSegmentMetadataUpdate segment0Update = new RemoteLogSegmentMetadataUpdate(segment0Id, time.milliseconds(), RemoteLogSegmentState.COPY_SEGMENT_FINISHED, BROKER_ID_1);
            remoteLogSegmentLifecycleManager.updateRemoteLogSegmentMetadata(segment0Update);
            RemoteLogSegmentMetadata expectedSegment0Metadata = segment0Metadata.createWithUpdates(segment0Update);
=======
            RemoteLogSegmentMetadataUpdate metadataUpdateSegment0 = new RemoteLogSegmentMetadataUpdate(
                    segmentId0, time.milliseconds(), Optional.empty(),
                    COPY_SEGMENT_FINISHED, brokerId1);
            metadataManager.updateRemoteLogSegmentMetadata(metadataUpdateSegment0).get();
            verify(spyRemotePartitionMetadataStore).handleRemoteLogSegmentMetadataUpdate(metadataUpdateSegment0);
            metadataSegment0 = metadataSegment0.createWithUpdates(metadataUpdateSegment0);
>>>>>>> 9494bebe

            // segment 1
            // offsets: [101 - 200]
            // no changes in leadership with in this segment
            // leader epochs (2, 101)
<<<<<<< HEAD
            Map<Integer, Long> segment1LeaderEpochs = Collections.singletonMap(2, 101L);
            RemoteLogSegmentMetadata segment1Metadata = createSegmentUpdateWithState(remoteLogSegmentLifecycleManager, segment1LeaderEpochs, 101L, 200L, RemoteLogSegmentState.COPY_SEGMENT_FINISHED);
=======
            Map<Integer, Long> leaderEpochSegment1 = Collections.singletonMap(2, 101L);
            RemoteLogSegmentMetadata metadataSegment1 = upsertSegmentState(metadataManager, leaderEpochSegment1,
                    101L, 200L, COPY_SEGMENT_FINISHED);
>>>>>>> 9494bebe

            // segment 2
            // offsets: [201 - 300]
            // moved to epoch 3 in between
            // leader epochs (2, 201), (3, 240)
<<<<<<< HEAD
            Map<Integer, Long> segment2LeaderEpochs = new HashMap<>();
            segment2LeaderEpochs.put(2, 201L);
            segment2LeaderEpochs.put(3, 240L);
            RemoteLogSegmentMetadata segment2Metadata = createSegmentUpdateWithState(remoteLogSegmentLifecycleManager, segment2LeaderEpochs, 201L, 300L, RemoteLogSegmentState.COPY_SEGMENT_FINISHED);
=======
            Map<Integer, Long> leaderEpochSegment2 = new HashMap<>();
            leaderEpochSegment2.put(2, 201L);
            leaderEpochSegment2.put(3, 240L);
            RemoteLogSegmentMetadata metadataSegment2 = upsertSegmentState(metadataManager, leaderEpochSegment2,
                    201L, 300L, COPY_SEGMENT_FINISHED);
>>>>>>> 9494bebe

            // segment 3
            // offsets: [250 - 400]
            // leader epochs (3, 250), (4, 370)
<<<<<<< HEAD
            Map<Integer, Long> segment3LeaderEpochs = new HashMap<>();
            segment3LeaderEpochs.put(3, 250L);
            segment3LeaderEpochs.put(4, 370L);
            RemoteLogSegmentMetadata segment3Metadata = createSegmentUpdateWithState(remoteLogSegmentLifecycleManager, segment3LeaderEpochs, 250L, 400L, RemoteLogSegmentState.COPY_SEGMENT_FINISHED);
=======
            Map<Integer, Long> leaderEpochSegment3 = new HashMap<>();
            leaderEpochSegment3.put(3, 250L);
            leaderEpochSegment3.put(4, 370L);
            RemoteLogSegmentMetadata metadataSegment3 = upsertSegmentState(metadataManager, leaderEpochSegment3,
                    250L, 400L, COPY_SEGMENT_FINISHED);
>>>>>>> 9494bebe

            //////////////////////////////////////////////////////////////////////////////////////////
            // Four segments are added with different boundaries and leader epochs.
            // Search for cache.remoteLogSegmentMetadata(leaderEpoch, offset)  for different
            // epochs and offsets
            //////////////////////////////////////////////////////////////////////////////////////////

            Map<EpochEntry, RemoteLogSegmentMetadata> expectedEpochEntryToMetadata = new HashMap<>();
            // Existing metadata entries.
            expectedEpochEntryToMetadata.put(new EpochEntry(1, 40), metadataSegment0);
            expectedEpochEntryToMetadata.put(new EpochEntry(2, 110), metadataSegment1);
            expectedEpochEntryToMetadata.put(new EpochEntry(3, 240), metadataSegment2);
            expectedEpochEntryToMetadata.put(new EpochEntry(3, 250), metadataSegment3);
            expectedEpochEntryToMetadata.put(new EpochEntry(4, 375), metadataSegment3);

            // Non existing metadata entries.
            // Search for offset 110, epoch 1, and it should not exist.
            expectedEpochEntryToMetadata.put(new EpochEntry(1, 110), null);
            // Search for non existing offset 401, epoch 4.
            expectedEpochEntryToMetadata.put(new EpochEntry(4, 401), null);
            // Search for non existing epoch 5.
            expectedEpochEntryToMetadata.put(new EpochEntry(5, 301), null);

<<<<<<< HEAD
            for (Map.Entry<EpochOffset, RemoteLogSegmentMetadata> entry : expectedEpochOffsetToSegmentMetadata.entrySet()) {
                EpochOffset epochOffset = entry.getKey();
                Optional<RemoteLogSegmentMetadata> segmentMetadata = remoteLogSegmentLifecycleManager.remoteLogSegmentMetadata(epochOffset.epoch, epochOffset.offset);
                RemoteLogSegmentMetadata expectedSegmentMetadata = entry.getValue();
                log.debug("Searching for {} , result: {}, expected: {} ", epochOffset, segmentMetadata, expectedSegmentMetadata);
=======
            for (Map.Entry<EpochEntry, RemoteLogSegmentMetadata> entry : expectedEpochEntryToMetadata.entrySet()) {
                EpochEntry epochEntry = entry.getKey();
                Optional<RemoteLogSegmentMetadata> actualMetadataOpt = metadataManager
                        .remoteLogSegmentMetadata(topicIdPartition, epochEntry.epoch, epochEntry.startOffset);
                RemoteLogSegmentMetadata expectedSegmentMetadata = entry.getValue();
>>>>>>> 9494bebe
                if (expectedSegmentMetadata != null) {
                    assertEquals(Optional.of(expectedSegmentMetadata), actualMetadataOpt);
                } else {
                    assertFalse(actualMetadataOpt.isPresent());
                }
            }

            // Update segment with state as DELETE_SEGMENT_STARTED.
            // It should not be available when we search for that segment.
<<<<<<< HEAD
            remoteLogSegmentLifecycleManager.updateRemoteLogSegmentMetadata(new RemoteLogSegmentMetadataUpdate(expectedSegment0Metadata.remoteLogSegmentId(), time.milliseconds(), RemoteLogSegmentState.DELETE_SEGMENT_STARTED, BROKER_ID_1));
            Assertions.assertFalse(remoteLogSegmentLifecycleManager.remoteLogSegmentMetadata(0, 10).isPresent());

            // Update segment with state as DELETE_SEGMENT_FINISHED.
            // It should not be available when we search for that segment.
            remoteLogSegmentLifecycleManager.updateRemoteLogSegmentMetadata(new RemoteLogSegmentMetadataUpdate(expectedSegment0Metadata.remoteLogSegmentId(), time.milliseconds(), RemoteLogSegmentState.DELETE_SEGMENT_FINISHED, BROKER_ID_1));
            Assertions.assertFalse(remoteLogSegmentLifecycleManager.remoteLogSegmentMetadata(0, 10).isPresent());
=======
            RemoteLogSegmentMetadataUpdate metadataDeleteStartedSegment0 =
                    new RemoteLogSegmentMetadataUpdate(metadataSegment0.remoteLogSegmentId(), time.milliseconds(),
                            Optional.empty(), DELETE_SEGMENT_STARTED, brokerId1);
            metadataManager.updateRemoteLogSegmentMetadata(metadataDeleteStartedSegment0).get();
            assertFalse(metadataManager.remoteLogSegmentMetadata(topicIdPartition, 0, 10).isPresent());

            // Update segment with state as DELETE_SEGMENT_FINISHED.
            // It should not be available when we search for that segment.
            RemoteLogSegmentMetadataUpdate metadataDeleteFinishedSegment0 =
                    new RemoteLogSegmentMetadataUpdate(metadataSegment0.remoteLogSegmentId(), time.milliseconds(),
                            Optional.empty(), DELETE_SEGMENT_FINISHED, brokerId1);
            metadataManager.updateRemoteLogSegmentMetadata(metadataDeleteFinishedSegment0).get();
            assertFalse(metadataManager.remoteLogSegmentMetadata(topicIdPartition, 0, 10).isPresent());
>>>>>>> 9494bebe

            //////////////////////////////////////////////////////////////////////////////////////////
            //  Search for cache.highestLogOffset(leaderEpoch) for all the leader epochs
            //////////////////////////////////////////////////////////////////////////////////////////

            Map<Integer, Long> expectedEpochToHighestOffset = new HashMap<>();
            expectedEpochToHighestOffset.put(0, 19L);
            expectedEpochToHighestOffset.put(1, 79L);
            expectedEpochToHighestOffset.put(2, 239L);
            expectedEpochToHighestOffset.put(3, 369L);
            expectedEpochToHighestOffset.put(4, 400L);

            for (Map.Entry<Integer, Long> entry : expectedEpochToHighestOffset.entrySet()) {
                Integer epoch = entry.getKey();
                Long expectedOffset = entry.getValue();
                Optional<Long> offset = metadataManager.highestOffsetForEpoch(topicIdPartition, epoch);
                assertEquals(Optional.of(expectedOffset), offset);
            }

            // Search for non existing leader epoch
            Optional<Long> highestOffsetForEpoch5 = metadataManager.highestOffsetForEpoch(topicIdPartition, 5);
            assertFalse(highestOffsetForEpoch5.isPresent());
        }
    }

<<<<<<< HEAD
    private RemoteLogSegmentMetadata createSegmentUpdateWithState(RemoteLogSegmentLifecycleManager remoteLogSegmentLifecycleManager, Map<Integer, Long> segmentLeaderEpochs, long startOffset, long endOffset, RemoteLogSegmentState state) throws RemoteStorageException {
        RemoteLogSegmentId segmentId = new RemoteLogSegmentId(topicIdPartition, Uuid.randomUuid());
        RemoteLogSegmentMetadata segmentMetadata = new RemoteLogSegmentMetadata(segmentId, startOffset, endOffset, -1L, BROKER_ID_0, time.milliseconds(), SEG_SIZE, segmentLeaderEpochs);
        remoteLogSegmentLifecycleManager.addRemoteLogSegmentMetadata(segmentMetadata);

        RemoteLogSegmentMetadataUpdate segMetadataUpdate = new RemoteLogSegmentMetadataUpdate(segmentId, time.milliseconds(), state, BROKER_ID_1);
        remoteLogSegmentLifecycleManager.updateRemoteLogSegmentMetadata(segMetadataUpdate);

        return segmentMetadata.createWithUpdates(segMetadataUpdate);
    }

    private static class EpochOffset {
        final int epoch;
        final long offset;

        private EpochOffset(int epoch, long offset) {
            this.epoch = epoch;
            this.offset = offset;
        }

        @Override
        public boolean equals(Object o) {
            if (this == o) {
                return true;
            }
            if (o == null || getClass() != o.getClass()) {
                return false;
            }
            EpochOffset that = (EpochOffset) o;
            return epoch == that.epoch && offset == that.offset;
        }

        @Override
        public int hashCode() {
            return Objects.hash(epoch, offset);
        }

        @Override
        public String toString() {
            return "EpochOffset{" + "epoch=" + epoch + ", offset=" + offset + '}';
        }
    }

    private static Collection<Arguments> remoteLogSegmentLifecycleManagers() {
        return Arrays.asList(Arguments.of(new RemoteLogMetadataCacheWrapper()), Arguments.of(new TopicBasedRemoteLogMetadataManagerWrapper()));
    }

    private void checkListSegments(RemoteLogSegmentLifecycleManager remoteLogSegmentLifecycleManager, int leaderEpoch, RemoteLogSegmentMetadata expectedSegment) throws RemoteStorageException {
=======
    private RemoteLogSegmentMetadata upsertSegmentState(RemoteLogMetadataManager metadataManager,
                                                        Map<Integer, Long> segmentLeaderEpochs,
                                                        long startOffset,
                                                        long endOffset,
                                                        RemoteLogSegmentState state)
            throws RemoteStorageException, ExecutionException, InterruptedException {
        RemoteLogSegmentId segmentId = new RemoteLogSegmentId(topicIdPartition, Uuid.randomUuid());
        RemoteLogSegmentMetadata segmentMetadata = new RemoteLogSegmentMetadata(segmentId, startOffset, endOffset,
                -1L, brokerId0, time.milliseconds(), segSize, segmentLeaderEpochs);
        metadataManager.addRemoteLogSegmentMetadata(segmentMetadata).get();
        verify(spyRemotePartitionMetadataStore).handleRemoteLogSegmentMetadata(segmentMetadata);

        RemoteLogSegmentMetadataUpdate segMetadataUpdate = new RemoteLogSegmentMetadataUpdate(segmentId,
                time.milliseconds(), Optional.empty(), state, brokerId1);
        metadataManager.updateRemoteLogSegmentMetadata(segMetadataUpdate).get();
        verify(spyRemotePartitionMetadataStore).handleRemoteLogSegmentMetadataUpdate(segMetadataUpdate);
        return segmentMetadata.createWithUpdates(segMetadataUpdate);
    }

    private void checkListSegments(RemoteLogMetadataManager metadataManager,
                                   int leaderEpoch,
                                   RemoteLogSegmentMetadata expectedMetadata)
            throws RemoteStorageException {
>>>>>>> 9494bebe
        // cache.listRemoteLogSegments(leaderEpoch) should contain the above segment.
        Iterator<RemoteLogSegmentMetadata> metadataIter =
                metadataManager.listRemoteLogSegments(topicIdPartition, leaderEpoch);
        assertTrue(metadataIter.hasNext());
        assertEquals(expectedMetadata, metadataIter.next());

        // cache.listAllRemoteLogSegments() should contain the above segment.
        Iterator<RemoteLogSegmentMetadata> allMetadataIter = metadataManager.listRemoteLogSegments(topicIdPartition);
        assertTrue(allMetadataIter.hasNext());
        assertEquals(expectedMetadata, allMetadataIter.next());
    }

<<<<<<< HEAD
    @ParameterizedTest(name = "remoteLogSegmentLifecycleManager = {0}")
    @MethodSource("remoteLogSegmentLifecycleManagers")
    public void testCacheSegmentWithCopySegmentStartedState(RemoteLogSegmentLifecycleManager remoteLogSegmentLifecycleManager) throws Exception {

        try {
            remoteLogSegmentLifecycleManager.initialize(topicIdPartition);

            // Create a segment with state COPY_SEGMENT_STARTED, and check for searching that segment and listing the
            // segments.
            RemoteLogSegmentId segmentId = new RemoteLogSegmentId(topicIdPartition, Uuid.randomUuid());
            RemoteLogSegmentMetadata segmentMetadata = new RemoteLogSegmentMetadata(segmentId, 0L, 50L, -1L, BROKER_ID_0, time.milliseconds(), SEG_SIZE, Collections.singletonMap(0, 0L));
            remoteLogSegmentLifecycleManager.addRemoteLogSegmentMetadata(segmentMetadata);
=======
    @ClusterTest
    public void testCacheSegmentWithCopySegmentStartedState() throws Exception {
        try (RemoteLogMetadataManager metadataManager = createTopicBasedRemoteLogMetadataManager()) {
            metadataManager.onPartitionLeadershipChanges(Collections.singleton(topicIdPartition), Collections.emptySet());
            // Create a segment with state COPY_SEGMENT_STARTED, and check for searching that segment and listing the
            // segments.
            RemoteLogSegmentId segmentId = new RemoteLogSegmentId(topicIdPartition, Uuid.randomUuid());
            RemoteLogSegmentMetadata segmentMetadata = new RemoteLogSegmentMetadata(segmentId, 0L, 50L,
                    -1L, brokerId0, time.milliseconds(), segSize, Collections.singletonMap(0, 0L));
            metadataManager.addRemoteLogSegmentMetadata(segmentMetadata).get();
            verify(spyRemotePartitionMetadataStore).handleRemoteLogSegmentMetadata(segmentMetadata);
>>>>>>> 9494bebe

            // This segment should not be available as the state is not reached to COPY_SEGMENT_FINISHED.
            Optional<RemoteLogSegmentMetadata> segMetadataForOffset0Epoch0 =
                    metadataManager.remoteLogSegmentMetadata(topicIdPartition, 0, 0);
            assertFalse(segMetadataForOffset0Epoch0.isPresent());

            // cache.listRemoteLogSegments APIs should contain the above segment.
            checkListSegments(metadataManager, 0, segmentMetadata);
        }
    }

    @ClusterTest
    public void testCacheSegmentWithCopySegmentFinishedState() throws Exception {
        try (RemoteLogMetadataManager metadataManager = createTopicBasedRemoteLogMetadataManager()) {
            metadataManager.onPartitionLeadershipChanges(Collections.singleton(topicIdPartition), Collections.emptySet());
            // Create a segment and move it to state COPY_SEGMENT_FINISHED. and check for searching that segment and
            // listing the segments.
<<<<<<< HEAD
            RemoteLogSegmentMetadata segmentMetadata = createSegmentUpdateWithState(remoteLogSegmentLifecycleManager, Collections.singletonMap(0, 101L), 101L, 200L, RemoteLogSegmentState.COPY_SEGMENT_FINISHED);
=======
            RemoteLogSegmentMetadata segmentMetadata = upsertSegmentState(
                    metadataManager, Collections.singletonMap(0, 101L), 101L, 200L, COPY_SEGMENT_FINISHED);
>>>>>>> 9494bebe

            // Search should return the above segment.
            Optional<RemoteLogSegmentMetadata> segMetadataForOffset150 =
                    metadataManager.remoteLogSegmentMetadata(topicIdPartition, 0, 150);
            assertEquals(Optional.of(segmentMetadata), segMetadataForOffset150);

            // cache.listRemoteLogSegments should contain the above segments.
            checkListSegments(metadataManager, 0, segmentMetadata);
        }
    }

    @ClusterTest
    public void testCacheSegmentWithDeleteSegmentStartedState() throws Exception {
        try (RemoteLogMetadataManager metadataManager = createTopicBasedRemoteLogMetadataManager()) {
            metadataManager.onPartitionLeadershipChanges(Collections.singleton(topicIdPartition), Collections.emptySet());
            // Create a segment and move it to state DELETE_SEGMENT_STARTED, and check for searching that segment and
            // listing the segments.
<<<<<<< HEAD
            RemoteLogSegmentMetadata segmentMetadata = createSegmentUpdateWithState(remoteLogSegmentLifecycleManager, Collections.singletonMap(0, 201L), 201L, 300L, RemoteLogSegmentState.DELETE_SEGMENT_STARTED);
=======
            RemoteLogSegmentMetadata segmentMetadata = upsertSegmentState(
                    metadataManager, Collections.singletonMap(0, 201L), 201L, 300L, DELETE_SEGMENT_STARTED);
>>>>>>> 9494bebe

            // Search should not return the above segment as their leader epoch state is cleared.
            Optional<RemoteLogSegmentMetadata> segmentMetadataForOffset250Epoch0 =
                    metadataManager.remoteLogSegmentMetadata(topicIdPartition, 0, 250);
            assertFalse(segmentMetadataForOffset250Epoch0.isPresent());
            checkListSegments(metadataManager, 0, segmentMetadata);
        }
    }

    @ClusterTest
    public void testCacheSegmentsWithDeleteSegmentFinishedState() throws Exception {
        try (RemoteLogMetadataManager metadataManager = createTopicBasedRemoteLogMetadataManager()) {
            metadataManager.onPartitionLeadershipChanges(Collections.singleton(topicIdPartition), Collections.emptySet());
            // Create a segment and move it to state DELETE_SEGMENT_FINISHED, and check for searching that segment and
            // listing the segments.
<<<<<<< HEAD
            RemoteLogSegmentMetadata segmentMetadata = createSegmentUpdateWithState(remoteLogSegmentLifecycleManager, Collections.singletonMap(0, 301L), 301L, 400L, RemoteLogSegmentState.DELETE_SEGMENT_STARTED);
=======
            RemoteLogSegmentMetadata segmentMetadata = upsertSegmentState(
                    metadataManager, Collections.singletonMap(0, 301L), 301L, 400L, DELETE_SEGMENT_STARTED);
>>>>>>> 9494bebe

            // Search should not return the above segment as their leader epoch state is cleared.
            assertFalse(metadataManager.remoteLogSegmentMetadata(topicIdPartition, 0, 350).isPresent());

<<<<<<< HEAD
            RemoteLogSegmentMetadataUpdate segmentMetadataUpdate = new RemoteLogSegmentMetadataUpdate(segmentMetadata.remoteLogSegmentId(), time.milliseconds(), RemoteLogSegmentState.DELETE_SEGMENT_FINISHED, BROKER_ID_1);
            remoteLogSegmentLifecycleManager.updateRemoteLogSegmentMetadata(segmentMetadataUpdate);
=======
            RemoteLogSegmentMetadataUpdate segmentMetadataUpdate = new RemoteLogSegmentMetadataUpdate(
                    segmentMetadata.remoteLogSegmentId(), time.milliseconds(), Optional.empty(),
                    DELETE_SEGMENT_FINISHED, brokerId1);
            metadataManager.updateRemoteLogSegmentMetadata(segmentMetadataUpdate).get();
            verify(spyRemotePartitionMetadataStore).handleRemoteLogSegmentMetadataUpdate(segmentMetadataUpdate);
>>>>>>> 9494bebe

            // listRemoteLogSegments(0) and listRemoteLogSegments() should not contain the above segment.
            assertFalse(metadataManager.listRemoteLogSegments(topicIdPartition, 0).hasNext());
            assertFalse(metadataManager.listRemoteLogSegments(topicIdPartition).hasNext());
        }
    }

    @ClusterTest
    public void testCacheListSegments() throws Exception {
        try (RemoteLogMetadataManager metadataManager = createTopicBasedRemoteLogMetadataManager()) {
            metadataManager.onPartitionLeadershipChanges(Collections.singleton(topicIdPartition), Collections.emptySet());
            // Create a few segments and add them to the cache.
<<<<<<< HEAD
            RemoteLogSegmentMetadata segment0 = createSegmentUpdateWithState(remoteLogSegmentLifecycleManager, Collections.singletonMap(0, 0L), 0, 100, RemoteLogSegmentState.COPY_SEGMENT_FINISHED);
            RemoteLogSegmentMetadata segment1 = createSegmentUpdateWithState(remoteLogSegmentLifecycleManager, Collections.singletonMap(0, 101L), 101, 200, RemoteLogSegmentState.COPY_SEGMENT_FINISHED);
            Map<Integer, Long> segment2LeaderEpochs = new HashMap<>();
            segment2LeaderEpochs.put(0, 201L);
            segment2LeaderEpochs.put(1, 301L);
            RemoteLogSegmentMetadata segment2 = createSegmentUpdateWithState(remoteLogSegmentLifecycleManager, segment2LeaderEpochs, 201, 400, RemoteLogSegmentState.COPY_SEGMENT_FINISHED);

            // listRemoteLogSegments(0) and listAllRemoteLogSegments() should contain all the above segments.
            List<RemoteLogSegmentMetadata> expectedSegmentsForEpoch0 = Arrays.asList(segment0, segment1, segment2);
            Assertions.assertTrue(TestUtils.sameElementsWithOrder(remoteLogSegmentLifecycleManager.listRemoteLogSegments(0), expectedSegmentsForEpoch0.iterator()));
            Assertions.assertTrue(TestUtils.sameElementsWithoutOrder(remoteLogSegmentLifecycleManager.listAllRemoteLogSegments(), expectedSegmentsForEpoch0.iterator()));

            // listRemoteLogSegments(1) should contain only segment2.
            List<RemoteLogSegmentMetadata> expectedSegmentsForEpoch1 = Collections.singletonList(segment2);
            Assertions.assertTrue(TestUtils.sameElementsWithOrder(remoteLogSegmentLifecycleManager.listRemoteLogSegments(1), expectedSegmentsForEpoch1.iterator()));
        } finally {
            Utils.closeQuietly(remoteLogSegmentLifecycleManager, "RemoteLogSegmentLifecycleManager");
        }
    }

    /**
     * This is a wrapper with {@link TopicBasedRemoteLogMetadataManager} implementing {@link RemoteLogSegmentLifecycleManager}.
     * This is passed to {@link #testRemoteLogSegmentLifeCycle(RemoteLogSegmentLifecycleManager)} to test
     * {@code RemoteLogMetadataCache} for several lifecycle operations.
     * <p>
     * This starts a Kafka cluster with {@link #initialize(Set, boolean)} )} with {@link #brokerCount()} no of servers. It also
     * creates the remote log metadata topic required for {@code TopicBasedRemoteLogMetadataManager}. This cluster will
     * be stopped by invoking {@link #close()}.
     */
    static class TopicBasedRemoteLogMetadataManagerWrapper extends TopicBasedRemoteLogMetadataManagerHarness implements RemoteLogSegmentLifecycleManager {

        private TopicIdPartition topicIdPartition;

        @Override
        public synchronized void initialize(TopicIdPartition topicIdPartition) {
            this.topicIdPartition = topicIdPartition;
            super.initialize(Collections.singleton(topicIdPartition), true);
        }

        @Override
        public void addRemoteLogSegmentMetadata(RemoteLogSegmentMetadata segmentMetadata) throws RemoteStorageException {
            try {
                // Wait until the segment is added successfully.
                remoteLogMetadataManager().addRemoteLogSegmentMetadata(segmentMetadata).get();
            } catch (Exception e) {
                throw new RemoteStorageException(e);
            }
        }

        @Override
        public void updateRemoteLogSegmentMetadata(RemoteLogSegmentMetadataUpdate segmentMetadataUpdate) throws RemoteStorageException {
            try {
                // Wait until the segment is updated successfully.
                remoteLogMetadataManager().updateRemoteLogSegmentMetadata(segmentMetadataUpdate).get();
            } catch (Exception e) {
                throw new RemoteStorageException(e);
            }
        }

        @Override
        public Optional<Long> highestOffsetForEpoch(int leaderEpoch) throws RemoteStorageException {
            return remoteLogMetadataManager().highestOffsetForEpoch(topicIdPartition, leaderEpoch);
        }

        @Override
        public Optional<RemoteLogSegmentMetadata> remoteLogSegmentMetadata(int leaderEpoch, long offset) throws RemoteStorageException {
            return remoteLogMetadataManager().remoteLogSegmentMetadata(topicIdPartition, leaderEpoch, offset);
        }

        @Override
        public Iterator<RemoteLogSegmentMetadata> listRemoteLogSegments(int leaderEpoch) throws RemoteStorageException {
            return remoteLogMetadataManager().listRemoteLogSegments(topicIdPartition, leaderEpoch);
        }

        @Override
        public Iterator<RemoteLogSegmentMetadata> listAllRemoteLogSegments() throws RemoteStorageException {
            return remoteLogMetadataManager().listRemoteLogSegments(topicIdPartition);
        }

        @Override
        public void close() throws IOException {
            tearDown();
        }

    }

    /**
     * This is a wrapper with {@link RemoteLogMetadataCache} implementing {@link RemoteLogSegmentLifecycleManager}.
     * This is passed to {@link #testRemoteLogSegmentLifeCycle(RemoteLogSegmentLifecycleManager)} to test
     * {@code RemoteLogMetadataCache} for several lifecycle operations.
     */
    static class RemoteLogMetadataCacheWrapper implements RemoteLogSegmentLifecycleManager {

        private final RemoteLogMetadataCache metadataCache = new RemoteLogMetadataCache();

        @Override
        public void updateRemoteLogSegmentMetadata(RemoteLogSegmentMetadataUpdate segmentMetadataUpdate) throws RemoteStorageException {
            metadataCache.updateRemoteLogSegmentMetadata(segmentMetadataUpdate);
        }

        @Override
        public Optional<Long> highestOffsetForEpoch(int epoch) {
            return metadataCache.highestOffsetForEpoch(epoch);
        }

        @Override
        public Optional<RemoteLogSegmentMetadata> remoteLogSegmentMetadata(int leaderEpoch, long offset) {
            return metadataCache.remoteLogSegmentMetadata(leaderEpoch, offset);
        }

        @Override
        public Iterator<RemoteLogSegmentMetadata> listRemoteLogSegments(int leaderEpoch) throws RemoteResourceNotFoundException {
            return metadataCache.listRemoteLogSegments(leaderEpoch);
        }

        @Override
        public Iterator<RemoteLogSegmentMetadata> listAllRemoteLogSegments() {
            return metadataCache.listAllRemoteLogSegments();
        }

        @Override
        public void addRemoteLogSegmentMetadata(RemoteLogSegmentMetadata segmentMetadata) {
            metadataCache.addCopyInProgressSegment(segmentMetadata);
=======
            RemoteLogSegmentMetadata segment0 = upsertSegmentState(metadataManager, Collections.singletonMap(0, 0L),
                    0, 100, COPY_SEGMENT_FINISHED);
            RemoteLogSegmentMetadata segment1 = upsertSegmentState(metadataManager, Collections.singletonMap(0, 101L),
                    101, 200, COPY_SEGMENT_FINISHED);
            Map<Integer, Long> leaderEpochSegment2 = new HashMap<>();
            leaderEpochSegment2.put(0, 201L);
            leaderEpochSegment2.put(1, 301L);
            RemoteLogSegmentMetadata segment2 = upsertSegmentState(metadataManager, leaderEpochSegment2,
                    201, 400, COPY_SEGMENT_FINISHED);

            // listRemoteLogSegments(0) and listAllRemoteLogSegments() should contain all the above segments.
            List<RemoteLogSegmentMetadata> expectedSegmentsForEpoch0 = Arrays.asList(segment0, segment1, segment2);
            assertTrue(TestUtils.sameElementsWithOrder(
                    expectedSegmentsForEpoch0.iterator(), metadataManager.listRemoteLogSegments(topicIdPartition, 0)));
            assertTrue(TestUtils.sameElementsWithoutOrder(
                    expectedSegmentsForEpoch0.iterator(), metadataManager.listRemoteLogSegments(topicIdPartition)));

            // listRemoteLogSegments(1) should contain only segment2.
            List<RemoteLogSegmentMetadata> expectedSegmentsForEpoch1 = Collections.singletonList(segment2);
            assertTrue(TestUtils.sameElementsWithOrder(
                    expectedSegmentsForEpoch1.iterator(),  metadataManager.listRemoteLogSegments(topicIdPartition, 1)));
>>>>>>> 9494bebe
        }
    }
}<|MERGE_RESOLUTION|>--- conflicted
+++ resolved
@@ -23,22 +23,6 @@
 import org.apache.kafka.common.test.api.ClusterTest;
 import org.apache.kafka.common.test.api.ClusterTestDefaults;
 import org.apache.kafka.common.utils.Time;
-<<<<<<< HEAD
-import org.apache.kafka.common.utils.Utils;
-import org.apache.kafka.server.log.remote.storage.*;
-import org.apache.kafka.test.TestUtils;
-import org.junit.jupiter.api.Assertions;
-import org.junit.jupiter.params.ParameterizedTest;
-import org.junit.jupiter.params.provider.Arguments;
-import org.junit.jupiter.params.provider.MethodSource;
-import org.slf4j.Logger;
-import org.slf4j.LoggerFactory;
-
-import java.io.IOException;
-import java.util.*;
-import java.util.stream.Stream;
-
-=======
 import org.apache.kafka.server.log.remote.storage.RemoteLogMetadataManager;
 import org.apache.kafka.server.log.remote.storage.RemoteLogSegmentId;
 import org.apache.kafka.server.log.remote.storage.RemoteLogSegmentMetadata;
@@ -67,7 +51,6 @@
 import static org.mockito.Mockito.verify;
 
 @ClusterTestDefaults(brokers = 3)
->>>>>>> 9494bebe
 public class RemoteLogSegmentLifecycleTest {
 
     private final int segSize = 1048576;
@@ -100,15 +83,6 @@
             // segment 0
             // offsets: [0-100]
             // leader epochs (0,0), (1,20), (2,80)
-<<<<<<< HEAD
-            Map<Integer, Long> segment0LeaderEpochs = new HashMap<>();
-            segment0LeaderEpochs.put(0, 0L);
-            segment0LeaderEpochs.put(1, 20L);
-            segment0LeaderEpochs.put(2, 80L);
-            RemoteLogSegmentId segment0Id = new RemoteLogSegmentId(topicIdPartition, Uuid.randomUuid());
-            RemoteLogSegmentMetadata segment0Metadata = new RemoteLogSegmentMetadata(segment0Id, 0L, 100L, -1L, BROKER_ID_0, time.milliseconds(), SEG_SIZE, segment0LeaderEpochs);
-            remoteLogSegmentLifecycleManager.addRemoteLogSegmentMetadata(segment0Metadata);
-=======
             Map<Integer, Long> leaderEpochSegment0 = new HashMap<>();
             leaderEpochSegment0.put(0, 0L);
             leaderEpochSegment0.put(1, 20L);
@@ -118,7 +92,6 @@
                     100L, -1L, brokerId0, time.milliseconds(), segSize, leaderEpochSegment0);
             metadataManager.addRemoteLogSegmentMetadata(metadataSegment0).get();
             verify(spyRemotePartitionMetadataStore).handleRemoteLogSegmentMetadata(metadataSegment0);
->>>>>>> 9494bebe
 
             // We should not get this as the segment is still getting copied and it is not yet considered successful until
             // it reaches COPY_SEGMENT_FINISHED.
@@ -129,64 +102,39 @@
                 assertFalse(metadataManager.highestOffsetForEpoch(topicIdPartition, leaderEpoch).isPresent());
             }
 
-<<<<<<< HEAD
-            RemoteLogSegmentMetadataUpdate segment0Update = new RemoteLogSegmentMetadataUpdate(segment0Id, time.milliseconds(), RemoteLogSegmentState.COPY_SEGMENT_FINISHED, BROKER_ID_1);
-            remoteLogSegmentLifecycleManager.updateRemoteLogSegmentMetadata(segment0Update);
-            RemoteLogSegmentMetadata expectedSegment0Metadata = segment0Metadata.createWithUpdates(segment0Update);
-=======
             RemoteLogSegmentMetadataUpdate metadataUpdateSegment0 = new RemoteLogSegmentMetadataUpdate(
                     segmentId0, time.milliseconds(), Optional.empty(),
                     COPY_SEGMENT_FINISHED, brokerId1);
             metadataManager.updateRemoteLogSegmentMetadata(metadataUpdateSegment0).get();
             verify(spyRemotePartitionMetadataStore).handleRemoteLogSegmentMetadataUpdate(metadataUpdateSegment0);
             metadataSegment0 = metadataSegment0.createWithUpdates(metadataUpdateSegment0);
->>>>>>> 9494bebe
 
             // segment 1
             // offsets: [101 - 200]
             // no changes in leadership with in this segment
             // leader epochs (2, 101)
-<<<<<<< HEAD
-            Map<Integer, Long> segment1LeaderEpochs = Collections.singletonMap(2, 101L);
-            RemoteLogSegmentMetadata segment1Metadata = createSegmentUpdateWithState(remoteLogSegmentLifecycleManager, segment1LeaderEpochs, 101L, 200L, RemoteLogSegmentState.COPY_SEGMENT_FINISHED);
-=======
             Map<Integer, Long> leaderEpochSegment1 = Collections.singletonMap(2, 101L);
             RemoteLogSegmentMetadata metadataSegment1 = upsertSegmentState(metadataManager, leaderEpochSegment1,
                     101L, 200L, COPY_SEGMENT_FINISHED);
->>>>>>> 9494bebe
 
             // segment 2
             // offsets: [201 - 300]
             // moved to epoch 3 in between
             // leader epochs (2, 201), (3, 240)
-<<<<<<< HEAD
-            Map<Integer, Long> segment2LeaderEpochs = new HashMap<>();
-            segment2LeaderEpochs.put(2, 201L);
-            segment2LeaderEpochs.put(3, 240L);
-            RemoteLogSegmentMetadata segment2Metadata = createSegmentUpdateWithState(remoteLogSegmentLifecycleManager, segment2LeaderEpochs, 201L, 300L, RemoteLogSegmentState.COPY_SEGMENT_FINISHED);
-=======
             Map<Integer, Long> leaderEpochSegment2 = new HashMap<>();
             leaderEpochSegment2.put(2, 201L);
             leaderEpochSegment2.put(3, 240L);
             RemoteLogSegmentMetadata metadataSegment2 = upsertSegmentState(metadataManager, leaderEpochSegment2,
                     201L, 300L, COPY_SEGMENT_FINISHED);
->>>>>>> 9494bebe
 
             // segment 3
             // offsets: [250 - 400]
             // leader epochs (3, 250), (4, 370)
-<<<<<<< HEAD
-            Map<Integer, Long> segment3LeaderEpochs = new HashMap<>();
-            segment3LeaderEpochs.put(3, 250L);
-            segment3LeaderEpochs.put(4, 370L);
-            RemoteLogSegmentMetadata segment3Metadata = createSegmentUpdateWithState(remoteLogSegmentLifecycleManager, segment3LeaderEpochs, 250L, 400L, RemoteLogSegmentState.COPY_SEGMENT_FINISHED);
-=======
             Map<Integer, Long> leaderEpochSegment3 = new HashMap<>();
             leaderEpochSegment3.put(3, 250L);
             leaderEpochSegment3.put(4, 370L);
             RemoteLogSegmentMetadata metadataSegment3 = upsertSegmentState(metadataManager, leaderEpochSegment3,
                     250L, 400L, COPY_SEGMENT_FINISHED);
->>>>>>> 9494bebe
 
             //////////////////////////////////////////////////////////////////////////////////////////
             // Four segments are added with different boundaries and leader epochs.
@@ -210,19 +158,11 @@
             // Search for non existing epoch 5.
             expectedEpochEntryToMetadata.put(new EpochEntry(5, 301), null);
 
-<<<<<<< HEAD
-            for (Map.Entry<EpochOffset, RemoteLogSegmentMetadata> entry : expectedEpochOffsetToSegmentMetadata.entrySet()) {
-                EpochOffset epochOffset = entry.getKey();
-                Optional<RemoteLogSegmentMetadata> segmentMetadata = remoteLogSegmentLifecycleManager.remoteLogSegmentMetadata(epochOffset.epoch, epochOffset.offset);
-                RemoteLogSegmentMetadata expectedSegmentMetadata = entry.getValue();
-                log.debug("Searching for {} , result: {}, expected: {} ", epochOffset, segmentMetadata, expectedSegmentMetadata);
-=======
             for (Map.Entry<EpochEntry, RemoteLogSegmentMetadata> entry : expectedEpochEntryToMetadata.entrySet()) {
                 EpochEntry epochEntry = entry.getKey();
                 Optional<RemoteLogSegmentMetadata> actualMetadataOpt = metadataManager
                         .remoteLogSegmentMetadata(topicIdPartition, epochEntry.epoch, epochEntry.startOffset);
                 RemoteLogSegmentMetadata expectedSegmentMetadata = entry.getValue();
->>>>>>> 9494bebe
                 if (expectedSegmentMetadata != null) {
                     assertEquals(Optional.of(expectedSegmentMetadata), actualMetadataOpt);
                 } else {
@@ -232,15 +172,6 @@
 
             // Update segment with state as DELETE_SEGMENT_STARTED.
             // It should not be available when we search for that segment.
-<<<<<<< HEAD
-            remoteLogSegmentLifecycleManager.updateRemoteLogSegmentMetadata(new RemoteLogSegmentMetadataUpdate(expectedSegment0Metadata.remoteLogSegmentId(), time.milliseconds(), RemoteLogSegmentState.DELETE_SEGMENT_STARTED, BROKER_ID_1));
-            Assertions.assertFalse(remoteLogSegmentLifecycleManager.remoteLogSegmentMetadata(0, 10).isPresent());
-
-            // Update segment with state as DELETE_SEGMENT_FINISHED.
-            // It should not be available when we search for that segment.
-            remoteLogSegmentLifecycleManager.updateRemoteLogSegmentMetadata(new RemoteLogSegmentMetadataUpdate(expectedSegment0Metadata.remoteLogSegmentId(), time.milliseconds(), RemoteLogSegmentState.DELETE_SEGMENT_FINISHED, BROKER_ID_1));
-            Assertions.assertFalse(remoteLogSegmentLifecycleManager.remoteLogSegmentMetadata(0, 10).isPresent());
-=======
             RemoteLogSegmentMetadataUpdate metadataDeleteStartedSegment0 =
                     new RemoteLogSegmentMetadataUpdate(metadataSegment0.remoteLogSegmentId(), time.milliseconds(),
                             Optional.empty(), DELETE_SEGMENT_STARTED, brokerId1);
@@ -254,7 +185,6 @@
                             Optional.empty(), DELETE_SEGMENT_FINISHED, brokerId1);
             metadataManager.updateRemoteLogSegmentMetadata(metadataDeleteFinishedSegment0).get();
             assertFalse(metadataManager.remoteLogSegmentMetadata(topicIdPartition, 0, 10).isPresent());
->>>>>>> 9494bebe
 
             //////////////////////////////////////////////////////////////////////////////////////////
             //  Search for cache.highestLogOffset(leaderEpoch) for all the leader epochs
@@ -280,56 +210,6 @@
         }
     }
 
-<<<<<<< HEAD
-    private RemoteLogSegmentMetadata createSegmentUpdateWithState(RemoteLogSegmentLifecycleManager remoteLogSegmentLifecycleManager, Map<Integer, Long> segmentLeaderEpochs, long startOffset, long endOffset, RemoteLogSegmentState state) throws RemoteStorageException {
-        RemoteLogSegmentId segmentId = new RemoteLogSegmentId(topicIdPartition, Uuid.randomUuid());
-        RemoteLogSegmentMetadata segmentMetadata = new RemoteLogSegmentMetadata(segmentId, startOffset, endOffset, -1L, BROKER_ID_0, time.milliseconds(), SEG_SIZE, segmentLeaderEpochs);
-        remoteLogSegmentLifecycleManager.addRemoteLogSegmentMetadata(segmentMetadata);
-
-        RemoteLogSegmentMetadataUpdate segMetadataUpdate = new RemoteLogSegmentMetadataUpdate(segmentId, time.milliseconds(), state, BROKER_ID_1);
-        remoteLogSegmentLifecycleManager.updateRemoteLogSegmentMetadata(segMetadataUpdate);
-
-        return segmentMetadata.createWithUpdates(segMetadataUpdate);
-    }
-
-    private static class EpochOffset {
-        final int epoch;
-        final long offset;
-
-        private EpochOffset(int epoch, long offset) {
-            this.epoch = epoch;
-            this.offset = offset;
-        }
-
-        @Override
-        public boolean equals(Object o) {
-            if (this == o) {
-                return true;
-            }
-            if (o == null || getClass() != o.getClass()) {
-                return false;
-            }
-            EpochOffset that = (EpochOffset) o;
-            return epoch == that.epoch && offset == that.offset;
-        }
-
-        @Override
-        public int hashCode() {
-            return Objects.hash(epoch, offset);
-        }
-
-        @Override
-        public String toString() {
-            return "EpochOffset{" + "epoch=" + epoch + ", offset=" + offset + '}';
-        }
-    }
-
-    private static Collection<Arguments> remoteLogSegmentLifecycleManagers() {
-        return Arrays.asList(Arguments.of(new RemoteLogMetadataCacheWrapper()), Arguments.of(new TopicBasedRemoteLogMetadataManagerWrapper()));
-    }
-
-    private void checkListSegments(RemoteLogSegmentLifecycleManager remoteLogSegmentLifecycleManager, int leaderEpoch, RemoteLogSegmentMetadata expectedSegment) throws RemoteStorageException {
-=======
     private RemoteLogSegmentMetadata upsertSegmentState(RemoteLogMetadataManager metadataManager,
                                                         Map<Integer, Long> segmentLeaderEpochs,
                                                         long startOffset,
@@ -353,7 +233,6 @@
                                    int leaderEpoch,
                                    RemoteLogSegmentMetadata expectedMetadata)
             throws RemoteStorageException {
->>>>>>> 9494bebe
         // cache.listRemoteLogSegments(leaderEpoch) should contain the above segment.
         Iterator<RemoteLogSegmentMetadata> metadataIter =
                 metadataManager.listRemoteLogSegments(topicIdPartition, leaderEpoch);
@@ -366,20 +245,6 @@
         assertEquals(expectedMetadata, allMetadataIter.next());
     }
 
-<<<<<<< HEAD
-    @ParameterizedTest(name = "remoteLogSegmentLifecycleManager = {0}")
-    @MethodSource("remoteLogSegmentLifecycleManagers")
-    public void testCacheSegmentWithCopySegmentStartedState(RemoteLogSegmentLifecycleManager remoteLogSegmentLifecycleManager) throws Exception {
-
-        try {
-            remoteLogSegmentLifecycleManager.initialize(topicIdPartition);
-
-            // Create a segment with state COPY_SEGMENT_STARTED, and check for searching that segment and listing the
-            // segments.
-            RemoteLogSegmentId segmentId = new RemoteLogSegmentId(topicIdPartition, Uuid.randomUuid());
-            RemoteLogSegmentMetadata segmentMetadata = new RemoteLogSegmentMetadata(segmentId, 0L, 50L, -1L, BROKER_ID_0, time.milliseconds(), SEG_SIZE, Collections.singletonMap(0, 0L));
-            remoteLogSegmentLifecycleManager.addRemoteLogSegmentMetadata(segmentMetadata);
-=======
     @ClusterTest
     public void testCacheSegmentWithCopySegmentStartedState() throws Exception {
         try (RemoteLogMetadataManager metadataManager = createTopicBasedRemoteLogMetadataManager()) {
@@ -391,7 +256,6 @@
                     -1L, brokerId0, time.milliseconds(), segSize, Collections.singletonMap(0, 0L));
             metadataManager.addRemoteLogSegmentMetadata(segmentMetadata).get();
             verify(spyRemotePartitionMetadataStore).handleRemoteLogSegmentMetadata(segmentMetadata);
->>>>>>> 9494bebe
 
             // This segment should not be available as the state is not reached to COPY_SEGMENT_FINISHED.
             Optional<RemoteLogSegmentMetadata> segMetadataForOffset0Epoch0 =
@@ -409,12 +273,8 @@
             metadataManager.onPartitionLeadershipChanges(Collections.singleton(topicIdPartition), Collections.emptySet());
             // Create a segment and move it to state COPY_SEGMENT_FINISHED. and check for searching that segment and
             // listing the segments.
-<<<<<<< HEAD
-            RemoteLogSegmentMetadata segmentMetadata = createSegmentUpdateWithState(remoteLogSegmentLifecycleManager, Collections.singletonMap(0, 101L), 101L, 200L, RemoteLogSegmentState.COPY_SEGMENT_FINISHED);
-=======
             RemoteLogSegmentMetadata segmentMetadata = upsertSegmentState(
                     metadataManager, Collections.singletonMap(0, 101L), 101L, 200L, COPY_SEGMENT_FINISHED);
->>>>>>> 9494bebe
 
             // Search should return the above segment.
             Optional<RemoteLogSegmentMetadata> segMetadataForOffset150 =
@@ -432,12 +292,8 @@
             metadataManager.onPartitionLeadershipChanges(Collections.singleton(topicIdPartition), Collections.emptySet());
             // Create a segment and move it to state DELETE_SEGMENT_STARTED, and check for searching that segment and
             // listing the segments.
-<<<<<<< HEAD
-            RemoteLogSegmentMetadata segmentMetadata = createSegmentUpdateWithState(remoteLogSegmentLifecycleManager, Collections.singletonMap(0, 201L), 201L, 300L, RemoteLogSegmentState.DELETE_SEGMENT_STARTED);
-=======
             RemoteLogSegmentMetadata segmentMetadata = upsertSegmentState(
                     metadataManager, Collections.singletonMap(0, 201L), 201L, 300L, DELETE_SEGMENT_STARTED);
->>>>>>> 9494bebe
 
             // Search should not return the above segment as their leader epoch state is cleared.
             Optional<RemoteLogSegmentMetadata> segmentMetadataForOffset250Epoch0 =
@@ -453,26 +309,17 @@
             metadataManager.onPartitionLeadershipChanges(Collections.singleton(topicIdPartition), Collections.emptySet());
             // Create a segment and move it to state DELETE_SEGMENT_FINISHED, and check for searching that segment and
             // listing the segments.
-<<<<<<< HEAD
-            RemoteLogSegmentMetadata segmentMetadata = createSegmentUpdateWithState(remoteLogSegmentLifecycleManager, Collections.singletonMap(0, 301L), 301L, 400L, RemoteLogSegmentState.DELETE_SEGMENT_STARTED);
-=======
             RemoteLogSegmentMetadata segmentMetadata = upsertSegmentState(
                     metadataManager, Collections.singletonMap(0, 301L), 301L, 400L, DELETE_SEGMENT_STARTED);
->>>>>>> 9494bebe
 
             // Search should not return the above segment as their leader epoch state is cleared.
             assertFalse(metadataManager.remoteLogSegmentMetadata(topicIdPartition, 0, 350).isPresent());
 
-<<<<<<< HEAD
-            RemoteLogSegmentMetadataUpdate segmentMetadataUpdate = new RemoteLogSegmentMetadataUpdate(segmentMetadata.remoteLogSegmentId(), time.milliseconds(), RemoteLogSegmentState.DELETE_SEGMENT_FINISHED, BROKER_ID_1);
-            remoteLogSegmentLifecycleManager.updateRemoteLogSegmentMetadata(segmentMetadataUpdate);
-=======
             RemoteLogSegmentMetadataUpdate segmentMetadataUpdate = new RemoteLogSegmentMetadataUpdate(
                     segmentMetadata.remoteLogSegmentId(), time.milliseconds(), Optional.empty(),
                     DELETE_SEGMENT_FINISHED, brokerId1);
             metadataManager.updateRemoteLogSegmentMetadata(segmentMetadataUpdate).get();
             verify(spyRemotePartitionMetadataStore).handleRemoteLogSegmentMetadataUpdate(segmentMetadataUpdate);
->>>>>>> 9494bebe
 
             // listRemoteLogSegments(0) and listRemoteLogSegments() should not contain the above segment.
             assertFalse(metadataManager.listRemoteLogSegments(topicIdPartition, 0).hasNext());
@@ -485,131 +332,6 @@
         try (RemoteLogMetadataManager metadataManager = createTopicBasedRemoteLogMetadataManager()) {
             metadataManager.onPartitionLeadershipChanges(Collections.singleton(topicIdPartition), Collections.emptySet());
             // Create a few segments and add them to the cache.
-<<<<<<< HEAD
-            RemoteLogSegmentMetadata segment0 = createSegmentUpdateWithState(remoteLogSegmentLifecycleManager, Collections.singletonMap(0, 0L), 0, 100, RemoteLogSegmentState.COPY_SEGMENT_FINISHED);
-            RemoteLogSegmentMetadata segment1 = createSegmentUpdateWithState(remoteLogSegmentLifecycleManager, Collections.singletonMap(0, 101L), 101, 200, RemoteLogSegmentState.COPY_SEGMENT_FINISHED);
-            Map<Integer, Long> segment2LeaderEpochs = new HashMap<>();
-            segment2LeaderEpochs.put(0, 201L);
-            segment2LeaderEpochs.put(1, 301L);
-            RemoteLogSegmentMetadata segment2 = createSegmentUpdateWithState(remoteLogSegmentLifecycleManager, segment2LeaderEpochs, 201, 400, RemoteLogSegmentState.COPY_SEGMENT_FINISHED);
-
-            // listRemoteLogSegments(0) and listAllRemoteLogSegments() should contain all the above segments.
-            List<RemoteLogSegmentMetadata> expectedSegmentsForEpoch0 = Arrays.asList(segment0, segment1, segment2);
-            Assertions.assertTrue(TestUtils.sameElementsWithOrder(remoteLogSegmentLifecycleManager.listRemoteLogSegments(0), expectedSegmentsForEpoch0.iterator()));
-            Assertions.assertTrue(TestUtils.sameElementsWithoutOrder(remoteLogSegmentLifecycleManager.listAllRemoteLogSegments(), expectedSegmentsForEpoch0.iterator()));
-
-            // listRemoteLogSegments(1) should contain only segment2.
-            List<RemoteLogSegmentMetadata> expectedSegmentsForEpoch1 = Collections.singletonList(segment2);
-            Assertions.assertTrue(TestUtils.sameElementsWithOrder(remoteLogSegmentLifecycleManager.listRemoteLogSegments(1), expectedSegmentsForEpoch1.iterator()));
-        } finally {
-            Utils.closeQuietly(remoteLogSegmentLifecycleManager, "RemoteLogSegmentLifecycleManager");
-        }
-    }
-
-    /**
-     * This is a wrapper with {@link TopicBasedRemoteLogMetadataManager} implementing {@link RemoteLogSegmentLifecycleManager}.
-     * This is passed to {@link #testRemoteLogSegmentLifeCycle(RemoteLogSegmentLifecycleManager)} to test
-     * {@code RemoteLogMetadataCache} for several lifecycle operations.
-     * <p>
-     * This starts a Kafka cluster with {@link #initialize(Set, boolean)} )} with {@link #brokerCount()} no of servers. It also
-     * creates the remote log metadata topic required for {@code TopicBasedRemoteLogMetadataManager}. This cluster will
-     * be stopped by invoking {@link #close()}.
-     */
-    static class TopicBasedRemoteLogMetadataManagerWrapper extends TopicBasedRemoteLogMetadataManagerHarness implements RemoteLogSegmentLifecycleManager {
-
-        private TopicIdPartition topicIdPartition;
-
-        @Override
-        public synchronized void initialize(TopicIdPartition topicIdPartition) {
-            this.topicIdPartition = topicIdPartition;
-            super.initialize(Collections.singleton(topicIdPartition), true);
-        }
-
-        @Override
-        public void addRemoteLogSegmentMetadata(RemoteLogSegmentMetadata segmentMetadata) throws RemoteStorageException {
-            try {
-                // Wait until the segment is added successfully.
-                remoteLogMetadataManager().addRemoteLogSegmentMetadata(segmentMetadata).get();
-            } catch (Exception e) {
-                throw new RemoteStorageException(e);
-            }
-        }
-
-        @Override
-        public void updateRemoteLogSegmentMetadata(RemoteLogSegmentMetadataUpdate segmentMetadataUpdate) throws RemoteStorageException {
-            try {
-                // Wait until the segment is updated successfully.
-                remoteLogMetadataManager().updateRemoteLogSegmentMetadata(segmentMetadataUpdate).get();
-            } catch (Exception e) {
-                throw new RemoteStorageException(e);
-            }
-        }
-
-        @Override
-        public Optional<Long> highestOffsetForEpoch(int leaderEpoch) throws RemoteStorageException {
-            return remoteLogMetadataManager().highestOffsetForEpoch(topicIdPartition, leaderEpoch);
-        }
-
-        @Override
-        public Optional<RemoteLogSegmentMetadata> remoteLogSegmentMetadata(int leaderEpoch, long offset) throws RemoteStorageException {
-            return remoteLogMetadataManager().remoteLogSegmentMetadata(topicIdPartition, leaderEpoch, offset);
-        }
-
-        @Override
-        public Iterator<RemoteLogSegmentMetadata> listRemoteLogSegments(int leaderEpoch) throws RemoteStorageException {
-            return remoteLogMetadataManager().listRemoteLogSegments(topicIdPartition, leaderEpoch);
-        }
-
-        @Override
-        public Iterator<RemoteLogSegmentMetadata> listAllRemoteLogSegments() throws RemoteStorageException {
-            return remoteLogMetadataManager().listRemoteLogSegments(topicIdPartition);
-        }
-
-        @Override
-        public void close() throws IOException {
-            tearDown();
-        }
-
-    }
-
-    /**
-     * This is a wrapper with {@link RemoteLogMetadataCache} implementing {@link RemoteLogSegmentLifecycleManager}.
-     * This is passed to {@link #testRemoteLogSegmentLifeCycle(RemoteLogSegmentLifecycleManager)} to test
-     * {@code RemoteLogMetadataCache} for several lifecycle operations.
-     */
-    static class RemoteLogMetadataCacheWrapper implements RemoteLogSegmentLifecycleManager {
-
-        private final RemoteLogMetadataCache metadataCache = new RemoteLogMetadataCache();
-
-        @Override
-        public void updateRemoteLogSegmentMetadata(RemoteLogSegmentMetadataUpdate segmentMetadataUpdate) throws RemoteStorageException {
-            metadataCache.updateRemoteLogSegmentMetadata(segmentMetadataUpdate);
-        }
-
-        @Override
-        public Optional<Long> highestOffsetForEpoch(int epoch) {
-            return metadataCache.highestOffsetForEpoch(epoch);
-        }
-
-        @Override
-        public Optional<RemoteLogSegmentMetadata> remoteLogSegmentMetadata(int leaderEpoch, long offset) {
-            return metadataCache.remoteLogSegmentMetadata(leaderEpoch, offset);
-        }
-
-        @Override
-        public Iterator<RemoteLogSegmentMetadata> listRemoteLogSegments(int leaderEpoch) throws RemoteResourceNotFoundException {
-            return metadataCache.listRemoteLogSegments(leaderEpoch);
-        }
-
-        @Override
-        public Iterator<RemoteLogSegmentMetadata> listAllRemoteLogSegments() {
-            return metadataCache.listAllRemoteLogSegments();
-        }
-
-        @Override
-        public void addRemoteLogSegmentMetadata(RemoteLogSegmentMetadata segmentMetadata) {
-            metadataCache.addCopyInProgressSegment(segmentMetadata);
-=======
             RemoteLogSegmentMetadata segment0 = upsertSegmentState(metadataManager, Collections.singletonMap(0, 0L),
                     0, 100, COPY_SEGMENT_FINISHED);
             RemoteLogSegmentMetadata segment1 = upsertSegmentState(metadataManager, Collections.singletonMap(0, 101L),
@@ -631,7 +353,6 @@
             List<RemoteLogSegmentMetadata> expectedSegmentsForEpoch1 = Collections.singletonList(segment2);
             assertTrue(TestUtils.sameElementsWithOrder(
                     expectedSegmentsForEpoch1.iterator(),  metadataManager.listRemoteLogSegments(topicIdPartition, 1)));
->>>>>>> 9494bebe
         }
     }
 }