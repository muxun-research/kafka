--- conflicted
+++ resolved
@@ -28,15 +28,8 @@
 import org.apache.kafka.server.log.remote.storage.RemoteLogSegmentMetadata;
 import org.apache.kafka.test.TestUtils;
 
-<<<<<<< HEAD
-import java.io.File;
-import java.io.IOException;
-import java.nio.file.Path;
-import java.util.*;
-=======
 import java.util.Arrays;
 import java.util.Collections;
->>>>>>> 9494bebe
 
 import static org.apache.kafka.server.log.remote.metadata.storage.TopicBasedRemoteLogMetadataManagerConfig.LOG_DIR;
 import static org.junit.jupiter.api.Assertions.assertTrue;
@@ -64,64 +57,6 @@
     public void testRLMMAPIsAfterRestart() throws Exception {
         // Create topics.
         String leaderTopic = "new-leader";
-<<<<<<< HEAD
-        HashMap<Object, Seq<Object>> assignedLeaderTopicReplicas = new HashMap<>();
-        List<Object> leaderTopicReplicas = new ArrayList<>();
-        // Set broker id 0 as the first entry which is taken as the leader.
-        leaderTopicReplicas.add(0);
-        leaderTopicReplicas.add(1);
-        leaderTopicReplicas.add(2);
-        assignedLeaderTopicReplicas.put(0, JavaConverters.asScalaBuffer(leaderTopicReplicas));
-        remoteLogMetadataManagerHarness.createTopicWithAssignment(leaderTopic, JavaConverters.mapAsScalaMap(assignedLeaderTopicReplicas), remoteLogMetadataManagerHarness.listenerName());
-
-        String followerTopic = "new-follower";
-        HashMap<Object, Seq<Object>> assignedFollowerTopicReplicas = new HashMap<>();
-        List<Object> followerTopicReplicas = new ArrayList<>();
-        // Set broker id 1 as the first entry which is taken as the leader.
-        followerTopicReplicas.add(1);
-        followerTopicReplicas.add(2);
-        followerTopicReplicas.add(0);
-        assignedFollowerTopicReplicas.put(0, JavaConverters.asScalaBuffer(followerTopicReplicas));
-        remoteLogMetadataManagerHarness.createTopicWithAssignment(followerTopic, JavaConverters.mapAsScalaMap(assignedFollowerTopicReplicas), remoteLogMetadataManagerHarness.listenerName());
-
-        final TopicIdPartition leaderTopicIdPartition = new TopicIdPartition(Uuid.randomUuid(), new TopicPartition(leaderTopic, 0));
-        final TopicIdPartition followerTopicIdPartition = new TopicIdPartition(Uuid.randomUuid(), new TopicPartition(followerTopic, 0));
-
-        // Register these partitions to RLMM.
-        topicBasedRlmm().onPartitionLeadershipChanges(Collections.singleton(leaderTopicIdPartition), Collections.singleton(followerTopicIdPartition));
-
-        // Add segments for these partitions but they are not available as they have not yet been subscribed.
-        RemoteLogSegmentMetadata leaderSegmentMetadata = new RemoteLogSegmentMetadata(new RemoteLogSegmentId(leaderTopicIdPartition, Uuid.randomUuid()), 0, 100, -1L, 0, time.milliseconds(), SEG_SIZE, Collections.singletonMap(0, 0L));
-        topicBasedRlmm().addRemoteLogSegmentMetadata(leaderSegmentMetadata).get();
-
-        RemoteLogSegmentMetadata followerSegmentMetadata = new RemoteLogSegmentMetadata(new RemoteLogSegmentId(followerTopicIdPartition, Uuid.randomUuid()), 0, 100, -1L, 0, time.milliseconds(), SEG_SIZE, Collections.singletonMap(0, 0L));
-        topicBasedRlmm().addRemoteLogSegmentMetadata(followerSegmentMetadata).get();
-
-        // Stop TopicBasedRemoteLogMetadataManager only.
-        stopTopicBasedRemoteLogMetadataManagerHarness();
-
-        // Start TopicBasedRemoteLogMetadataManager but do not start consumer thread to check whether the stored metadata is
-        // loaded successfully or not.
-        startTopicBasedRemoteLogMetadataManagerHarness(false);
-
-        // Register these partitions to RLMM, which loads the respective metadata snapshots.
-        topicBasedRlmm().onPartitionLeadershipChanges(Collections.singleton(leaderTopicIdPartition), Collections.singleton(followerTopicIdPartition));
-
-        // Check for the stored entries from the earlier run.
-        Assertions.assertTrue(TestUtils.sameElementsWithoutOrder(Collections.singleton(leaderSegmentMetadata).iterator(), topicBasedRlmm().listRemoteLogSegments(leaderTopicIdPartition)));
-        Assertions.assertTrue(TestUtils.sameElementsWithoutOrder(Collections.singleton(followerSegmentMetadata).iterator(), topicBasedRlmm().listRemoteLogSegments(followerTopicIdPartition)));
-        // Check whether the check-pointed consumer offsets are stored or not.
-        Path committedOffsetsPath = new File(logDir, COMMITTED_OFFSETS_FILE_NAME).toPath();
-        Assertions.assertTrue(committedOffsetsPath.toFile().exists());
-        CommittedOffsetsFile committedOffsetsFile = new CommittedOffsetsFile(committedOffsetsPath.toFile());
-
-        int metadataPartition1 = topicBasedRlmm().metadataPartition(leaderTopicIdPartition);
-        int metadataPartition2 = topicBasedRlmm().metadataPartition(followerTopicIdPartition);
-        Optional<Long> receivedOffsetForPartition1 = topicBasedRlmm().receivedOffsetForPartition(metadataPartition1);
-        Optional<Long> receivedOffsetForPartition2 = topicBasedRlmm().receivedOffsetForPartition(metadataPartition2);
-        Assertions.assertTrue(receivedOffsetForPartition1.isPresent());
-        Assertions.assertTrue(receivedOffsetForPartition2.isPresent());
-=======
         String followerTopic = "new-follower";
         try (Admin admin = clusterInstance.admin()) {
             // Set broker id 0 as the first entry which is taken as the leader.
@@ -144,29 +79,12 @@
                 new RemoteLogSegmentId(followerTopicIdPartition, Uuid.randomUuid()),
                 0, 100, -1L, 0,
                 time.milliseconds(), segSize, Collections.singletonMap(0, 0L));
->>>>>>> 9494bebe
 
         try (TopicBasedRemoteLogMetadataManager topicBasedRemoteLogMetadataManager = createTopicBasedRemoteLogMetadataManager()) {
             // Register these partitions to RemoteLogMetadataManager.
             topicBasedRemoteLogMetadataManager.onPartitionLeadershipChanges(
                     Collections.singleton(leaderTopicIdPartition), Collections.singleton(followerTopicIdPartition));
 
-<<<<<<< HEAD
-        // Check the stored entries and the offsets that were set on consumer are the same.
-        Map<Integer, Long> partitionToOffset = committedOffsetsFile.readEntries();
-        Assertions.assertEquals(partitionToOffset.get(metadataPartition1), receivedOffsetForPartition1.get());
-        Assertions.assertEquals(partitionToOffset.get(metadataPartition2), receivedOffsetForPartition2.get());
-
-        // Start Consumer thread
-        topicBasedRlmm().startConsumerThread();
-
-        // Add one more segment
-        RemoteLogSegmentMetadata leaderSegmentMetadata2 = new RemoteLogSegmentMetadata(new RemoteLogSegmentId(leaderTopicIdPartition, Uuid.randomUuid()), 101, 200, -1L, 0, time.milliseconds(), SEG_SIZE, Collections.singletonMap(0, 101L));
-        topicBasedRlmm().addRemoteLogSegmentMetadata(leaderSegmentMetadata2).get();
-
-        // Check that both the stored segment and recently added segment are available.
-        Assertions.assertTrue(TestUtils.sameElementsWithoutOrder(Arrays.asList(leaderSegmentMetadata, leaderSegmentMetadata2).iterator(), topicBasedRlmm().listRemoteLogSegments(leaderTopicIdPartition)));
-=======
             // Add segments for these partitions, but they are not available as they have not yet been subscribed.
             topicBasedRemoteLogMetadataManager.addRemoteLogSegmentMetadata(leaderSegmentMetadata).get();
             topicBasedRemoteLogMetadataManager.addRemoteLogSegmentMetadata(followerSegmentMetadata).get();
@@ -199,6 +117,5 @@
                     topicBasedRemoteLogMetadataManager.listRemoteLogSegments(leaderTopicIdPartition))
             );
         }
->>>>>>> 9494bebe
     }
 }