--- conflicted
+++ resolved
@@ -21,10 +21,6 @@
 import org.apache.kafka.common.Uuid;
 import org.apache.kafka.common.utils.Time;
 import org.apache.kafka.server.log.remote.metadata.storage.serialization.RemoteLogMetadataSerde;
-<<<<<<< HEAD
-import org.apache.kafka.server.log.remote.storage.*;
-import org.junit.jupiter.api.Assertions;
-=======
 import org.apache.kafka.server.log.remote.storage.RemoteLogMetadata;
 import org.apache.kafka.server.log.remote.storage.RemoteLogSegmentId;
 import org.apache.kafka.server.log.remote.storage.RemoteLogSegmentMetadata;
@@ -32,7 +28,6 @@
 import org.apache.kafka.server.log.remote.storage.RemoteLogSegmentMetadataUpdate;
 import org.apache.kafka.server.log.remote.storage.RemotePartitionDeleteMetadata;
 
->>>>>>> 9494bebe
 import org.junit.jupiter.api.Test;
 
 import java.util.HashMap;
@@ -75,31 +70,19 @@
         segLeaderEpochs.put(1, 20L);
         segLeaderEpochs.put(2, 80L);
         RemoteLogSegmentId remoteLogSegmentId = new RemoteLogSegmentId(TP0, Uuid.randomUuid());
-<<<<<<< HEAD
-        return new RemoteLogSegmentMetadata(remoteLogSegmentId, 0L, 100L, -1L, 1, time.milliseconds(), 1024, segLeaderEpochs);
-=======
         return new RemoteLogSegmentMetadata(remoteLogSegmentId, 0L, 100L, -1L, 1, 
                 time.milliseconds(), 1024, Optional.of(new CustomMetadata(new byte[] {0, 1, 2, 3})),
                 COPY_SEGMENT_STARTED, segLeaderEpochs);
->>>>>>> 9494bebe
     }
 
     private RemoteLogSegmentMetadataUpdate createRemoteLogSegmentMetadataUpdate() {
         RemoteLogSegmentId remoteLogSegmentId = new RemoteLogSegmentId(TP0, Uuid.randomUuid());
-<<<<<<< HEAD
-        return new RemoteLogSegmentMetadataUpdate(remoteLogSegmentId, time.milliseconds(), RemoteLogSegmentState.COPY_SEGMENT_FINISHED, 2);
-    }
-
-    private RemotePartitionDeleteMetadata createRemotePartitionDeleteMetadata() {
-        return new RemotePartitionDeleteMetadata(TP0, RemotePartitionDeleteState.DELETE_PARTITION_MARKED, time.milliseconds(), 0);
-=======
         return new RemoteLogSegmentMetadataUpdate(remoteLogSegmentId, time.milliseconds(),
                 Optional.of(new CustomMetadata(new byte[] {0, 1, 2, 3})), COPY_SEGMENT_FINISHED, 2);
     }
 
     private RemotePartitionDeleteMetadata createRemotePartitionDeleteMetadata() {
         return new RemotePartitionDeleteMetadata(TP0, DELETE_PARTITION_MARKED, time.milliseconds(), 0);
->>>>>>> 9494bebe
     }
 
     private void doTestRemoteLogMetadataSerde(RemoteLogMetadata remoteLogMetadata) {
@@ -118,12 +101,8 @@
     @Test
     public void testInvalidRemoteStorageMetadata() {
         // Serializing receives an exception as it does not have the expected RemoteLogMetadata registered in serdes.
-<<<<<<< HEAD
-        Assertions.assertThrows(IllegalArgumentException.class, () -> new RemoteLogMetadataSerde().serialize(new InvalidRemoteLogMetadata(1, time.milliseconds())));
-=======
         assertThrows(IllegalArgumentException.class,
             () -> new RemoteLogMetadataSerde().serialize(new InvalidRemoteLogMetadata(1, time.milliseconds())));
->>>>>>> 9494bebe
     }
 
     private static class InvalidRemoteLogMetadata extends RemoteLogMetadata {
