// Licensed to the Apache Software Foundation (ASF) under one or more
// contributor license agreements.  See the NOTICE file distributed with
// this work for additional information regarding copyright ownership.
// The ASF licenses this file to You under the Apache License, Version 2.0
// (the "License"); you may not use this file except in compliance with
// the License.  You may obtain a copy of the License at
//
//    http://www.apache.org/licenses/LICENSE-2.0
//
// Unless required by applicable law or agreed to in writing, software
// distributed under the License is distributed on an "AS IS" BASIS,
// WITHOUT WARRANTIES OR CONDITIONS OF ANY KIND, either express or implied.
// See the License for the specific language governing permissions and
// limitations under the License.

{
  "apiKey": 7,
  "type": "coordinator-value",
  "name": "ConsumerGroupTargetAssignmentMemberValue",
  "validVersions": "0",
  "flexibleVersions": "0+",
  "fields": [
<<<<<<< HEAD
    {
      "name": "Error",
      "versions": "0+",
      "type": "int8",
      "about": "The assigned error."
    },
    {
      "name": "TopicPartitions",
      "versions": "0+",
      "type": "[]TopicPartition",
      "about": "The assigned partitions.",
      "fields": [
        {
          "name": "TopicId",
          "versions": "0+",
          "type": "uuid"
        },
        {
          "name": "Partitions",
          "versions": "0+",
          "type": "[]int32"
        }
      ]
    },
    {
      "name": "MetadataVersion",
      "versions": "0+",
      "type": "int16",
      "about": "The version of the assigned metadata."
    },
    {
      "name": "MetadataBytes",
      "versions": "0+",
      "type": "bytes",
      "about": "The assigned metadata."
    }
=======
    { "name": "TopicPartitions", "versions": "0+", "type": "[]TopicPartition",
      "about": "The assigned partitions.", "fields": [
      { "name": "TopicId", "versions": "0+", "type": "uuid",
        "about": "The topic id."},
      { "name": "Partitions", "versions": "0+", "type": "[]int32",
        "about": "The partition indexes."}
    ]}
>>>>>>> 9494bebe
  ]
}<|MERGE_RESOLUTION|>--- conflicted
+++ resolved
@@ -20,44 +20,6 @@
   "validVersions": "0",
   "flexibleVersions": "0+",
   "fields": [
-<<<<<<< HEAD
-    {
-      "name": "Error",
-      "versions": "0+",
-      "type": "int8",
-      "about": "The assigned error."
-    },
-    {
-      "name": "TopicPartitions",
-      "versions": "0+",
-      "type": "[]TopicPartition",
-      "about": "The assigned partitions.",
-      "fields": [
-        {
-          "name": "TopicId",
-          "versions": "0+",
-          "type": "uuid"
-        },
-        {
-          "name": "Partitions",
-          "versions": "0+",
-          "type": "[]int32"
-        }
-      ]
-    },
-    {
-      "name": "MetadataVersion",
-      "versions": "0+",
-      "type": "int16",
-      "about": "The version of the assigned metadata."
-    },
-    {
-      "name": "MetadataBytes",
-      "versions": "0+",
-      "type": "bytes",
-      "about": "The assigned metadata."
-    }
-=======
     { "name": "TopicPartitions", "versions": "0+", "type": "[]TopicPartition",
       "about": "The assigned partitions.", "fields": [
       { "name": "TopicId", "versions": "0+", "type": "uuid",
@@ -65,6 +27,5 @@
       { "name": "Partitions", "versions": "0+", "type": "[]int32",
         "about": "The partition indexes."}
     ]}
->>>>>>> 9494bebe
   ]
 }