// Licensed to the Apache Software Foundation (ASF) under one or more
// contributor license agreements.  See the NOTICE file distributed with
// this work for additional information regarding copyright ownership.
// The ASF licenses this file to You under the Apache License, Version 2.0
// (the "License"); you may not use this file except in compliance with
// the License.  You may obtain a copy of the License at
//
//    http://www.apache.org/licenses/LICENSE-2.0
//
// Unless required by applicable law or agreed to in writing, software
// distributed under the License is distributed on an "AS IS" BASIS,
// WITHOUT WARRANTIES OR CONDITIONS OF ANY KIND, either express or implied.
// See the License for the specific language governing permissions and
// limitations under the License.

{
  "apiKey": 1,
  "type": "coordinator-key",
  "name": "OffsetCommitKey",
  "validVersions": "0",
  "flexibleVersions": "none",
  "fields": [
<<<<<<< HEAD
    {
      "name": "group",
      "type": "string",
      "versions": "0-1"
    },
    {
      "name": "topic",
      "type": "string",
      "versions": "0-1"
    },
    {
      "name": "partition",
      "type": "int32",
      "versions": "0-1"
    }
=======
    { "name": "group", "type": "string", "versions": "0",
      "about": "The consumer group id."},
    { "name": "topic", "type": "string", "versions": "0",
      "about": "The topic name."},
    { "name": "partition", "type": "int32", "versions": "0",
      "about": "The topic partition index."}
>>>>>>> 9494bebe
  ]
}<|MERGE_RESOLUTION|>--- conflicted
+++ resolved
@@ -20,29 +20,11 @@
   "validVersions": "0",
   "flexibleVersions": "none",
   "fields": [
-<<<<<<< HEAD
-    {
-      "name": "group",
-      "type": "string",
-      "versions": "0-1"
-    },
-    {
-      "name": "topic",
-      "type": "string",
-      "versions": "0-1"
-    },
-    {
-      "name": "partition",
-      "type": "int32",
-      "versions": "0-1"
-    }
-=======
     { "name": "group", "type": "string", "versions": "0",
       "about": "The consumer group id."},
     { "name": "topic", "type": "string", "versions": "0",
       "about": "The topic name."},
     { "name": "partition", "type": "int32", "versions": "0",
       "about": "The topic partition index."}
->>>>>>> 9494bebe
   ]
 }