// Licensed to the Apache Software Foundation (ASF) under one or more
// contributor license agreements.  See the NOTICE file distributed with
// this work for additional information regarding copyright ownership.
// The ASF licenses this file to You under the Apache License, Version 2.0
// (the "License"); you may not use this file except in compliance with
// the License.  You may obtain a copy of the License at
//
//    http://www.apache.org/licenses/LICENSE-2.0
//
// Unless required by applicable law or agreed to in writing, software
// distributed under the License is distributed on an "AS IS" BASIS,
// WITHOUT WARRANTIES OR CONDITIONS OF ANY KIND, either express or implied.
// See the License for the specific language governing permissions and
// limitations under the License.

{
  "apiKey": 4,
  "type": "coordinator-value",
  "name": "ConsumerGroupPartitionMetadataValue",
  "validVersions": "0",
  "flexibleVersions": "0+",
  "fields": [
<<<<<<< HEAD
    {
      "name": "Epoch",
      "versions": "0+",
      "type": "int32",
      "about": "The group epoch."
    },
    {
      "name": "Topics",
      "versions": "0+",
      "type": "[]TopicMetadata",
      "about": "The list of topic metadata.",
      "fields": [
        {
          "name": "TopicId",
          "versions": "0+",
          "type": "uuid",
          "about": "The topic id."
        },
        {
          "name": "TopicName",
          "versions": "0+",
          "type": "string",
          "about": "The topic name."
        },
        {
          "name": "NumPartitions",
          "versions": "0+",
          "type": "int32",
          "about": "The number of partitions of the topic."
        }
      ]
    }
=======
    { "name": "Topics", "versions": "0+", "type": "[]TopicMetadata",
      "about": "The list of topic metadata.", "fields": [
      { "name": "TopicId", "versions": "0+", "type": "uuid",
        "about": "The topic id." },
      { "name": "TopicName", "versions": "0+", "type": "string",
        "about": "The topic name." },
      { "name": "NumPartitions", "versions": "0+", "type": "int32",
        "about": "The number of partitions of the topic." },
      { "name": "PartitionMetadata", "versions": "0+", "type": "[]PartitionMetadata",
        "about": "Deprecated: this field is not used after 4.0. Partitions mapped to a set of racks. If the rack information is unavailable for all the partitions, an empty list is stored.", "fields": [
          { "name": "Partition", "versions": "0+", "type": "int32",
            "about": "The partition number." },
          { "name": "Racks", "versions": "0+", "type": "[]string",
            "about": "The set of racks that the partition is mapped to." }
      ]}
    ]}
>>>>>>> 9494bebe
  ]
}<|MERGE_RESOLUTION|>--- conflicted
+++ resolved
@@ -20,40 +20,6 @@
   "validVersions": "0",
   "flexibleVersions": "0+",
   "fields": [
-<<<<<<< HEAD
-    {
-      "name": "Epoch",
-      "versions": "0+",
-      "type": "int32",
-      "about": "The group epoch."
-    },
-    {
-      "name": "Topics",
-      "versions": "0+",
-      "type": "[]TopicMetadata",
-      "about": "The list of topic metadata.",
-      "fields": [
-        {
-          "name": "TopicId",
-          "versions": "0+",
-          "type": "uuid",
-          "about": "The topic id."
-        },
-        {
-          "name": "TopicName",
-          "versions": "0+",
-          "type": "string",
-          "about": "The topic name."
-        },
-        {
-          "name": "NumPartitions",
-          "versions": "0+",
-          "type": "int32",
-          "about": "The number of partitions of the topic."
-        }
-      ]
-    }
-=======
     { "name": "Topics", "versions": "0+", "type": "[]TopicMetadata",
       "about": "The list of topic metadata.", "fields": [
       { "name": "TopicId", "versions": "0+", "type": "uuid",
@@ -70,6 +36,5 @@
             "about": "The set of racks that the partition is mapped to." }
       ]}
     ]}
->>>>>>> 9494bebe
   ]
 }