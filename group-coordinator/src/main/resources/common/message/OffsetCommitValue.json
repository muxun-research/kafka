--- conflicted
+++ resolved
@@ -23,37 +23,6 @@
   "validVersions": "0-4",
   "flexibleVersions": "4+",
   "fields": [
-<<<<<<< HEAD
-    {
-      "name": "offset",
-      "type": "int64",
-      "versions": "0+"
-    },
-    {
-      "name": "leaderEpoch",
-      "type": "int32",
-      "versions": "3+",
-      "default": -1,
-      "ignorable": true
-    },
-    {
-      "name": "metadata",
-      "type": "string",
-      "versions": "0+"
-    },
-    {
-      "name": "commitTimestamp",
-      "type": "int64",
-      "versions": "0+"
-    },
-    {
-      "name": "expireTimestamp",
-      "type": "int64",
-      "versions": "1",
-      "default": -1,
-      "ignorable": true
-    }
-=======
     { "name": "offset", "type": "int64", "versions": "0+",
       "about": "The offset that the consumer wants to store (for this partition)."},
     { "name": "leaderEpoch", "type": "int32", "versions": "3+", "default": -1, "ignorable": true,
@@ -64,6 +33,5 @@
       "about": "The time at which the commit was added to the log."},
     { "name": "expireTimestamp", "type": "int64", "versions": "1", "default": -1, "ignorable": true,
       "about": "The time at which the offset will expire."}
->>>>>>> 9494bebe
   ]
 }