// Licensed to the Apache Software Foundation (ASF) under one or more
// contributor license agreements.  See the NOTICE file distributed with
// this work for additional information regarding copyright ownership.
// The ASF licenses this file to You under the Apache License, Version 2.0
// (the "License"); you may not use this file except in compliance with
// the License.  You may obtain a copy of the License at
//
//    http://www.apache.org/licenses/LICENSE-2.0
//
// Unless required by applicable law or agreed to in writing, software
// distributed under the License is distributed on an "AS IS" BASIS,
// WITHOUT WARRANTIES OR CONDITIONS OF ANY KIND, either express or implied.
// See the License for the specific language governing permissions and
// limitations under the License.

{
  "apiKey": 6,
  "type": "coordinator-key",
  "name": "ConsumerGroupTargetAssignmentMetadataKey",
  "validVersions": "0",
  "flexibleVersions": "none",
  "fields": [
<<<<<<< HEAD
    {
      "name": "GroupId",
      "type": "string",
      "versions": "6",
      "about": "The group id."
    }
=======
    { "name": "GroupId", "type": "string", "versions": "0",
      "about": "The group id." }
>>>>>>> 9494bebe
  ]
}<|MERGE_RESOLUTION|>--- conflicted
+++ resolved
@@ -20,16 +20,7 @@
   "validVersions": "0",
   "flexibleVersions": "none",
   "fields": [
-<<<<<<< HEAD
-    {
-      "name": "GroupId",
-      "type": "string",
-      "versions": "6",
-      "about": "The group id."
-    }
-=======
     { "name": "GroupId", "type": "string", "versions": "0",
       "about": "The group id." }
->>>>>>> 9494bebe
   ]
 }