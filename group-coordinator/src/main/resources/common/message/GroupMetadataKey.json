--- conflicted
+++ resolved
@@ -20,15 +20,7 @@
   "validVersions": "0",
   "flexibleVersions": "none",
   "fields": [
-<<<<<<< HEAD
-    {
-      "name": "group",
-      "type": "string",
-      "versions": "2"
-    }
-=======
     { "name": "group", "type": "string", "versions": "0",
       "about": "The group id."}
->>>>>>> 9494bebe
   ]
 }