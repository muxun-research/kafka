--- conflicted
+++ resolved
@@ -20,62 +20,6 @@
   "validVersions": "0",
   "flexibleVersions": "0+",
   "fields": [
-<<<<<<< HEAD
-    {
-      "name": "MemberEpoch",
-      "versions": "0+",
-      "type": "int32",
-      "about": "The current member epoch that is expected from the member in the heartbeat request."
-    },
-    {
-      "name": "PreviousMemberEpoch",
-      "versions": "0+",
-      "type": "int32",
-      "about": "If the last epoch bump is lost before reaching the member, the member will retry with the previous epoch."
-    },
-    {
-      "name": "TargetMemberEpoch",
-      "versions": "0+",
-      "type": "int32",
-      "about": "The target epoch corresponding to the assignment used to compute the AssignedPartitions, the PartitionsPendingRevocation and the PartitionsPendingAssignment fields."
-    },
-    {
-      "name": "AssignedPartitions",
-      "versions": "0+",
-      "type": "[]TopicPartitions",
-      "about": "The partitions assigned to (or owned by) this member."
-    },
-    {
-      "name": "PartitionsPendingRevocation",
-      "versions": "0+",
-      "type": "[]TopicPartitions",
-      "about": "The partitions that must be revoked by this member."
-    },
-    {
-      "name": "PartitionsPendingAssignment",
-      "versions": "0+",
-      "type": "[]TopicPartitions",
-      "about": "The partitions that will be assigned to this member when they are freed up by their current owners."
-    },
-    {
-      "name": "Error",
-      "versions": "0+",
-      "type": "int8",
-      "about": "The error reported by the assignor."
-    },
-    {
-      "name": "MetadataVersion",
-      "versions": "0+",
-      "type": "int16",
-      "about": "The version of the metadata bytes."
-    },
-    {
-      "name": "MetadataBytes",
-      "versions": "0+",
-      "type": "bytes",
-      "about": "The metadata bytes."
-    }
-=======
     { "name": "MemberEpoch", "versions": "0+", "type": "int32",
       "about": "The current member epoch that is expected from the member in the heartbeat request." },
     { "name": "PreviousMemberEpoch", "versions": "0+", "type": "int32",
@@ -86,26 +30,13 @@
       "about": "The partitions assigned to (or owned by) this member." },
     { "name": "PartitionsPendingRevocation", "versions": "0+", "type": "[]TopicPartitions",
       "about": "The partitions that must be revoked by this member." }
->>>>>>> 9494bebe
   ],
   "commonStructs": [
-    {
-      "name": "TopicPartitions",
-      "versions": "0+",
-      "fields": [
-        {
-          "name": "TopicId",
-          "type": "uuid",
-          "versions": "0+",
-          "about": "The topic Id."
-        },
-        {
-          "name": "Partitions",
-          "type": "[]int32",
-          "versions": "0+",
-          "about": "The partition Ids."
-        }
-      ]
-    }
+    { "name": "TopicPartitions", "versions": "0+", "fields": [
+      { "name": "TopicId", "type": "uuid", "versions": "0+",
+        "about": "The topic Id." },
+      { "name": "Partitions", "type": "[]int32", "versions": "0+",
+        "about": "The partition Ids." }
+    ]}
   ]
 }