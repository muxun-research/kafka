/*
 * Licensed to the Apache Software Foundation (ASF) under one or more
 * contributor license agreements. See the NOTICE file distributed with
 * this work for additional information regarding copyright ownership.
 * The ASF licenses this file to You under the Apache License, Version 2.0
 * (the "License"); you may not use this file except in compliance with
 * the License. You may obtain a copy of the License at
 *
 *    http://www.apache.org/licenses/LICENSE-2.0
 *
 * Unless required by applicable law or agreed to in writing, software
 * distributed under the License is distributed on an "AS IS" BASIS,
 * WITHOUT WARRANTIES OR CONDITIONS OF ANY KIND, either express or implied.
 * See the License for the specific language governing permissions and
 * limitations under the License.
 */
package org.apache.kafka.coordinator.group;

import org.apache.kafka.common.Configurable;
import org.apache.kafka.common.KafkaException;
import org.apache.kafka.common.config.AbstractConfig;
import org.apache.kafka.common.config.ConfigDef;
import org.apache.kafka.common.record.CompressionType;
import org.apache.kafka.common.utils.Utils;
import org.apache.kafka.coordinator.group.api.assignor.ConsumerGroupPartitionAssignor;
import org.apache.kafka.coordinator.group.assignor.RangeAssignor;
import org.apache.kafka.coordinator.group.assignor.UniformAssignor;
import org.apache.kafka.coordinator.group.modern.share.ShareGroupConfig;

import java.util.ArrayList;
import java.util.Collections;
import java.util.HashMap;
import java.util.List;
import java.util.Map;
import java.util.Optional;
import java.util.function.Function;
import java.util.stream.Collectors;

import static org.apache.kafka.common.config.ConfigDef.Importance.HIGH;
import static org.apache.kafka.common.config.ConfigDef.Importance.MEDIUM;
import static org.apache.kafka.common.config.ConfigDef.Range.atLeast;
import static org.apache.kafka.common.config.ConfigDef.Range.between;
import static org.apache.kafka.common.config.ConfigDef.Type.BOOLEAN;
import static org.apache.kafka.common.config.ConfigDef.Type.INT;
import static org.apache.kafka.common.config.ConfigDef.Type.LIST;
import static org.apache.kafka.common.config.ConfigDef.Type.LONG;
import static org.apache.kafka.common.config.ConfigDef.Type.SHORT;
import static org.apache.kafka.common.config.ConfigDef.Type.STRING;
import static org.apache.kafka.common.utils.Utils.maybeCloseQuietly;
import static org.apache.kafka.common.utils.Utils.require;

/**
 * The group coordinator configurations.
 * This configuration utilizes several local variables instead of calling AbstractConfig#get.... as all configs here
 * are static and non-dynamic, with some being accessed extremely frequently (e.g., offsets.commit.timeout.ms).
 * Using local variable is advantageous as it avoids the overhead of repeatedly looking up these configurations in AbstractConfig.
 */
public class GroupCoordinatorConfig {
    /** ********* Group coordinator configuration ***********/
    public static final String GROUP_MIN_SESSION_TIMEOUT_MS_CONFIG = "group.min.session.timeout.ms";
    public static final String GROUP_MIN_SESSION_TIMEOUT_MS_DOC = "The minimum allowed session timeout for registered consumers. Shorter timeouts result in quicker failure detection at the cost of more frequent consumer heartbeating, which can overwhelm broker resources.";
    public static final int GROUP_MIN_SESSION_TIMEOUT_MS_DEFAULT = 6000;

    public static final String GROUP_MAX_SESSION_TIMEOUT_MS_CONFIG = "group.max.session.timeout.ms";
    public static final String GROUP_MAX_SESSION_TIMEOUT_MS_DOC = "The maximum allowed session timeout for registered consumers. Longer timeouts give consumers more time to process messages in between heartbeats at the cost of a longer time to detect failures.";
    public static final int GROUP_MAX_SESSION_TIMEOUT_MS_DEFAULT = 1800000;

    public static final String GROUP_INITIAL_REBALANCE_DELAY_MS_CONFIG = "group.initial.rebalance.delay.ms";
    public static final String GROUP_INITIAL_REBALANCE_DELAY_MS_DOC = "The amount of time the group coordinator will wait for more consumers to join a new group before performing the first rebalance. A longer delay means potentially fewer rebalances, but increases the time until processing begins.";
    public static final int GROUP_INITIAL_REBALANCE_DELAY_MS_DEFAULT = 3000;

    public static final String GROUP_MAX_SIZE_CONFIG = "group.max.size";
    public static final String GROUP_MAX_SIZE_DOC = "The maximum number of consumers that a single consumer group can accommodate.";
    public static final int GROUP_MAX_SIZE_DEFAULT = Integer.MAX_VALUE;

    /** New group coordinator configs */
    public static final String NEW_GROUP_COORDINATOR_ENABLE_CONFIG = "group.coordinator.new.enable";
    public static final String NEW_GROUP_COORDINATOR_ENABLE_DOC = "Enable the new group coordinator.";
    public static final boolean NEW_GROUP_COORDINATOR_ENABLE_DEFAULT = true;

    public static final String GROUP_COORDINATOR_REBALANCE_PROTOCOLS_CONFIG = "group.coordinator.rebalance.protocols";
    public static final String GROUP_COORDINATOR_REBALANCE_PROTOCOLS_DOC = "The list of enabled rebalance protocols." +
            "The " + Group.GroupType.SHARE + " rebalance protocol is in early access and therefore must not be used in production.";
    public static final List<String> GROUP_COORDINATOR_REBALANCE_PROTOCOLS_DEFAULT = List.of(
        Group.GroupType.CLASSIC.toString(),
        Group.GroupType.CONSUMER.toString()
    );
    public static final String GROUP_COORDINATOR_APPEND_LINGER_MS_CONFIG = "group.coordinator.append.linger.ms";
    public static final String GROUP_COORDINATOR_APPEND_LINGER_MS_DOC = "The duration in milliseconds that the coordinator will " +
        "wait for writes to accumulate before flushing them to disk. Transactional writes are not accumulated.";
    public static final int GROUP_COORDINATOR_APPEND_LINGER_MS_DEFAULT = 5;

    public static final String GROUP_COORDINATOR_NUM_THREADS_CONFIG = "group.coordinator.threads";
    public static final String GROUP_COORDINATOR_NUM_THREADS_DOC = "The number of threads used by the group coordinator.";
    public static final int GROUP_COORDINATOR_NUM_THREADS_DEFAULT = 1;

    /** Consumer group configs */
    public static final String CONSUMER_GROUP_SESSION_TIMEOUT_MS_CONFIG = "group.consumer.session.timeout.ms";
    public static final String CONSUMER_GROUP_SESSION_TIMEOUT_MS_DOC = "The timeout to detect client failures when using the consumer group protocol.";
    public static final int CONSUMER_GROUP_SESSION_TIMEOUT_MS_DEFAULT = 45000;

    public static final String CONSUMER_GROUP_MIN_SESSION_TIMEOUT_MS_CONFIG = "group.consumer.min.session.timeout.ms";
    public static final String CONSUMER_GROUP_MIN_SESSION_TIMEOUT_MS_DOC = "The minimum allowed session timeout for registered consumers.";
    public static final int CONSUMER_GROUP_MIN_SESSION_TIMEOUT_MS_DEFAULT = 45000;

    public static final String CONSUMER_GROUP_MAX_SESSION_TIMEOUT_MS_CONFIG = "group.consumer.max.session.timeout.ms";
    public static final String CONSUMER_GROUP_MAX_SESSION_TIMEOUT_MS_DOC = "The maximum allowed session timeout for registered consumers.";
    public static final int CONSUMER_GROUP_MAX_SESSION_TIMEOUT_MS_DEFAULT = 60000;

    public static final String CONSUMER_GROUP_HEARTBEAT_INTERVAL_MS_CONFIG = "group.consumer.heartbeat.interval.ms";
    public static final String CONSUMER_GROUP_HEARTBEAT_INTERVAL_MS_DOC = "The heartbeat interval given to the members of a consumer group.";
    public static final int CONSUMER_GROUP_HEARTBEAT_INTERVAL_MS_DEFAULT = 5000;

    public static final String CONSUMER_GROUP_MIN_HEARTBEAT_INTERVAL_MS_CONFIG = "group.consumer.min.heartbeat.interval.ms";
    public static final String CONSUMER_GROUP_MIN_HEARTBEAT_INTERVAL_MS_DOC = "The minimum heartbeat interval for registered consumers.";
    public static final int CONSUMER_GROUP_MIN_HEARTBEAT_INTERVAL_MS_DEFAULT = 5000;

    public static final String CONSUMER_GROUP_MAX_HEARTBEAT_INTERVAL_MS_CONFIG = "group.consumer.max.heartbeat.interval.ms";
    public static final String CONSUMER_GROUP_MAX_HEARTBEAT_INTERVAL_MS_DOC = "The maximum heartbeat interval for registered consumers.";
    public static final int CONSUMER_GROUP_MAX_HEARTBEAT_INTERVAL_MS_DEFAULT = 15000;

    public static final String CONSUMER_GROUP_MAX_SIZE_CONFIG = "group.consumer.max.size";
    public static final String CONSUMER_GROUP_MAX_SIZE_DOC = "The maximum number of consumers " +
            "that a single consumer group can accommodate. This value will only impact groups under " +
            "the CONSUMER group protocol. To configure the max group size when using the CLASSIC " +
            "group protocol use " + GROUP_MAX_SIZE_CONFIG + " " + "instead.";
    public static final int CONSUMER_GROUP_MAX_SIZE_DEFAULT = Integer.MAX_VALUE;


    private static final List<ConsumerGroupPartitionAssignor> CONSUMER_GROUP_BUILTIN_ASSIGNORS = List.of(
        new UniformAssignor(),
        new RangeAssignor()
    );
    public static final String CONSUMER_GROUP_ASSIGNORS_CONFIG = "group.consumer.assignors";
    public static final String CONSUMER_GROUP_ASSIGNORS_DOC = "The server side assignors as a list of either names for builtin assignors or full class names for customer assignors. " +
        "The first one in the list is considered as the default assignor to be used in the case where the consumer does not specify an assignor. " +
        "The supported builtin assignors are: " + CONSUMER_GROUP_BUILTIN_ASSIGNORS.stream().map(ConsumerGroupPartitionAssignor::name).collect(Collectors.joining(", ")) + ".";
    public static final List<String> CONSUMER_GROUP_ASSIGNORS_DEFAULT = CONSUMER_GROUP_BUILTIN_ASSIGNORS
        .stream()
        .map(ConsumerGroupPartitionAssignor::name)
        .toList();

    public static final String CONSUMER_GROUP_MIGRATION_POLICY_CONFIG = "group.consumer.migration.policy";
    public static final String CONSUMER_GROUP_MIGRATION_POLICY_DEFAULT = ConsumerGroupMigrationPolicy.BIDIRECTIONAL.toString();
    public static final String CONSUMER_GROUP_MIGRATION_POLICY_DOC = "The config that enables converting the non-empty classic group using the consumer embedded protocol to the non-empty consumer group using the consumer group protocol and vice versa; " +
            "conversions of empty groups in both directions are always enabled regardless of this policy. " +
            ConsumerGroupMigrationPolicy.BIDIRECTIONAL + ": both upgrade from classic group to consumer group and downgrade from consumer group to classic group are enabled, " +
            ConsumerGroupMigrationPolicy.UPGRADE + ": only upgrade from classic group to consumer group is enabled, " +
            ConsumerGroupMigrationPolicy.DOWNGRADE + ": only downgrade from consumer group to classic group is enabled, " +
            ConsumerGroupMigrationPolicy.DISABLED + ": neither upgrade nor downgrade is enabled.";

    /** Share group configs */
    public static final String SHARE_GROUP_MAX_SIZE_CONFIG = "group.share.max.size";
    public static final int SHARE_GROUP_MAX_SIZE_DEFAULT = 200;
    public static final String SHARE_GROUP_MAX_SIZE_DOC = "The maximum number of members that a single share group can accommodate.";

    public static final String SHARE_GROUP_SESSION_TIMEOUT_MS_CONFIG = "group.share.session.timeout.ms";
    public static final int SHARE_GROUP_SESSION_TIMEOUT_MS_DEFAULT = 45000;
    public static final String SHARE_GROUP_SESSION_TIMEOUT_MS_DOC = "The timeout to detect client failures when using the share group protocol.";

    public static final String SHARE_GROUP_MIN_SESSION_TIMEOUT_MS_CONFIG = "group.share.min.session.timeout.ms";
    public static final int SHARE_GROUP_MIN_SESSION_TIMEOUT_MS_DEFAULT = 45000;
    public static final String SHARE_GROUP_MIN_SESSION_TIMEOUT_MS_DOC = "The minimum allowed session timeout for share group members.";

    public static final String SHARE_GROUP_MAX_SESSION_TIMEOUT_MS_CONFIG = "group.share.max.session.timeout.ms";
    public static final int SHARE_GROUP_MAX_SESSION_TIMEOUT_MS_DEFAULT = 60000;
    public static final String SHARE_GROUP_MAX_SESSION_TIMEOUT_MS_DOC = "The maximum allowed session timeout for share group members.";

    public static final String SHARE_GROUP_HEARTBEAT_INTERVAL_MS_CONFIG = "group.share.heartbeat.interval.ms";
    public static final int SHARE_GROUP_HEARTBEAT_INTERVAL_MS_DEFAULT = 5000;
    public static final String SHARE_GROUP_HEARTBEAT_INTERVAL_MS_DOC = "The heartbeat interval given to the members of a share group.";

    public static final String SHARE_GROUP_MIN_HEARTBEAT_INTERVAL_MS_CONFIG = "group.share.min.heartbeat.interval.ms";
    public static final int SHARE_GROUP_MIN_HEARTBEAT_INTERVAL_MS_DEFAULT = 5000;
    public static final String SHARE_GROUP_MIN_HEARTBEAT_INTERVAL_MS_DOC = "The minimum heartbeat interval for share group members.";

    public static final String SHARE_GROUP_MAX_HEARTBEAT_INTERVAL_MS_CONFIG = "group.share.max.heartbeat.interval.ms";
    public static final int SHARE_GROUP_MAX_HEARTBEAT_INTERVAL_MS_DEFAULT = 15000;
    public static final String SHARE_GROUP_MAX_HEARTBEAT_INTERVAL_MS_DOC = "The maximum heartbeat interval for share group members.";

    public static final String OFFSET_METADATA_MAX_SIZE_CONFIG = "offset.metadata.max.bytes";
    public static final int OFFSET_METADATA_MAX_SIZE_DEFAULT = 4096;
    public static final String OFFSET_METADATA_MAX_SIZE_DOC = "The maximum size for a metadata entry associated with an offset commit.";

    public static final String OFFSETS_LOAD_BUFFER_SIZE_CONFIG = "offsets.load.buffer.size";
    public static final int OFFSETS_LOAD_BUFFER_SIZE_DEFAULT = 5 * 1024 * 1024;
    public static final String OFFSETS_LOAD_BUFFER_SIZE_DOC = "Batch size for reading from the offsets segments when loading offsets into the cache (soft-limit, overridden if records are too large).";

    public static final String OFFSETS_RETENTION_MINUTES_CONFIG = "offsets.retention.minutes";
    public static final int OFFSETS_RETENTION_MINUTES_DEFAULT = 7 * 24 * 60;
    public static final String OFFSETS_RETENTION_MINUTES_DOC = "For subscribed consumers, committed offset of a specific partition will be expired and discarded when 1) this retention period has elapsed after the consumer group loses all its consumers (i.e. becomes empty); " +
            "2) this retention period has elapsed since the last time an offset is committed for the partition and the group is no longer subscribed to the corresponding topic. " +
            "For standalone consumers (using manual assignment), offsets will be expired after this retention period has elapsed since the time of last commit. " +
            "Note that when a group is deleted via the delete-group request, its committed offsets will also be deleted without extra retention period; " +
            "also when a topic is deleted via the delete-topic request, upon propagated metadata update any group's committed offsets for that topic will also be deleted without extra retention period.";

    public static final String OFFSETS_RETENTION_CHECK_INTERVAL_MS_CONFIG = "offsets.retention.check.interval.ms";
    public static final long OFFSETS_RETENTION_CHECK_INTERVAL_MS_DEFAULT = 600000L;
    public static final String OFFSETS_RETENTION_CHECK_INTERVAL_MS_DOC = "Frequency at which to check for stale offsets";

    public static final String OFFSETS_TOPIC_PARTITIONS_CONFIG = "offsets.topic.num.partitions";
    public static final int OFFSETS_TOPIC_PARTITIONS_DEFAULT = 50;
    public static final String OFFSETS_TOPIC_PARTITIONS_DOC = "The number of partitions for the offset commit topic (should not change after deployment).";

    public static final String OFFSETS_TOPIC_SEGMENT_BYTES_CONFIG = "offsets.topic.segment.bytes";
    public static final int OFFSETS_TOPIC_SEGMENT_BYTES_DEFAULT = 100 * 1024 * 1024;
    public static final String OFFSETS_TOPIC_SEGMENT_BYTES_DOC = "The offsets topic segment bytes should be kept relatively small in order to facilitate faster log compaction and cache loads.";

    public static final String OFFSETS_TOPIC_REPLICATION_FACTOR_CONFIG = "offsets.topic.replication.factor";
    public static final short OFFSETS_TOPIC_REPLICATION_FACTOR_DEFAULT = 3;
    public static final String OFFSETS_TOPIC_REPLICATION_FACTOR_DOC = "The replication factor for the offsets topic (set higher to ensure availability). " +
            "Internal topic creation will fail until the cluster size meets this replication factor requirement.";

    public static final String OFFSETS_TOPIC_COMPRESSION_CODEC_CONFIG = "offsets.topic.compression.codec";
    public static final CompressionType OFFSETS_TOPIC_COMPRESSION_CODEC_DEFAULT = CompressionType.NONE;
    public static final String OFFSETS_TOPIC_COMPRESSION_CODEC_DOC = "Compression codec for the offsets topic - compression may be used to achieve \"atomic\" commits.";

    public static final String OFFSET_COMMIT_TIMEOUT_MS_CONFIG = "offsets.commit.timeout.ms";
    public static final int OFFSET_COMMIT_TIMEOUT_MS_DEFAULT = 5000;
    public static final String OFFSET_COMMIT_TIMEOUT_MS_DOC = "Offset commit will be delayed until all replicas for the offsets topic receive the commit " +
            "or this timeout is reached. This is similar to the producer request timeout.";

    public static final ConfigDef GROUP_COORDINATOR_CONFIG_DEF = new ConfigDef()
            .define(GROUP_MIN_SESSION_TIMEOUT_MS_CONFIG, INT, GROUP_MIN_SESSION_TIMEOUT_MS_DEFAULT, MEDIUM, GROUP_MIN_SESSION_TIMEOUT_MS_DOC)
            .define(GROUP_MAX_SESSION_TIMEOUT_MS_CONFIG, INT, GROUP_MAX_SESSION_TIMEOUT_MS_DEFAULT, MEDIUM, GROUP_MAX_SESSION_TIMEOUT_MS_DOC)
            .define(GROUP_INITIAL_REBALANCE_DELAY_MS_CONFIG, INT, GROUP_INITIAL_REBALANCE_DELAY_MS_DEFAULT, MEDIUM, GROUP_INITIAL_REBALANCE_DELAY_MS_DOC)
            .define(GROUP_MAX_SIZE_CONFIG, INT, GROUP_MAX_SIZE_DEFAULT, atLeast(1), MEDIUM, GROUP_MAX_SIZE_DOC);

    public static final ConfigDef NEW_GROUP_CONFIG_DEF = new ConfigDef()
            .define(GROUP_COORDINATOR_REBALANCE_PROTOCOLS_CONFIG, LIST, GROUP_COORDINATOR_REBALANCE_PROTOCOLS_DEFAULT,
                    ConfigDef.ValidList.in(Group.GroupType.documentValidValues()), MEDIUM, GROUP_COORDINATOR_REBALANCE_PROTOCOLS_DOC)
            .define(GROUP_COORDINATOR_NUM_THREADS_CONFIG, INT, GROUP_COORDINATOR_NUM_THREADS_DEFAULT, atLeast(1), MEDIUM, GROUP_COORDINATOR_NUM_THREADS_DOC)
            .define(GROUP_COORDINATOR_APPEND_LINGER_MS_CONFIG, INT, GROUP_COORDINATOR_APPEND_LINGER_MS_DEFAULT, atLeast(0), MEDIUM, GROUP_COORDINATOR_APPEND_LINGER_MS_DOC)
            // Internal configuration used by integration and system tests.
            .defineInternal(NEW_GROUP_COORDINATOR_ENABLE_CONFIG, BOOLEAN, NEW_GROUP_COORDINATOR_ENABLE_DEFAULT, null, MEDIUM, NEW_GROUP_COORDINATOR_ENABLE_DOC);

    public static final ConfigDef OFFSET_MANAGEMENT_CONFIG_DEF = new ConfigDef()
            .define(OFFSET_METADATA_MAX_SIZE_CONFIG, INT, OFFSET_METADATA_MAX_SIZE_DEFAULT, HIGH, OFFSET_METADATA_MAX_SIZE_DOC)
            .define(OFFSETS_LOAD_BUFFER_SIZE_CONFIG, INT, OFFSETS_LOAD_BUFFER_SIZE_DEFAULT, atLeast(1), HIGH, OFFSETS_LOAD_BUFFER_SIZE_DOC)
            .define(OFFSETS_TOPIC_REPLICATION_FACTOR_CONFIG, SHORT, OFFSETS_TOPIC_REPLICATION_FACTOR_DEFAULT, atLeast(1), HIGH, OFFSETS_TOPIC_REPLICATION_FACTOR_DOC)
            .define(OFFSETS_TOPIC_PARTITIONS_CONFIG, INT, OFFSETS_TOPIC_PARTITIONS_DEFAULT, atLeast(1), HIGH, OFFSETS_TOPIC_PARTITIONS_DOC)
            .define(OFFSETS_TOPIC_SEGMENT_BYTES_CONFIG, INT, OFFSETS_TOPIC_SEGMENT_BYTES_DEFAULT, atLeast(1), HIGH, OFFSETS_TOPIC_SEGMENT_BYTES_DOC)
            .define(OFFSETS_TOPIC_COMPRESSION_CODEC_CONFIG, INT, (int) OFFSETS_TOPIC_COMPRESSION_CODEC_DEFAULT.id, HIGH, OFFSETS_TOPIC_COMPRESSION_CODEC_DOC)
            .define(OFFSETS_RETENTION_MINUTES_CONFIG, INT, OFFSETS_RETENTION_MINUTES_DEFAULT, atLeast(1), HIGH, OFFSETS_RETENTION_MINUTES_DOC)
            .define(OFFSETS_RETENTION_CHECK_INTERVAL_MS_CONFIG, LONG, OFFSETS_RETENTION_CHECK_INTERVAL_MS_DEFAULT, atLeast(1), HIGH, OFFSETS_RETENTION_CHECK_INTERVAL_MS_DOC)
            .define(OFFSET_COMMIT_TIMEOUT_MS_CONFIG, INT, OFFSET_COMMIT_TIMEOUT_MS_DEFAULT, atLeast(1), HIGH, OFFSET_COMMIT_TIMEOUT_MS_DOC);

    public static final ConfigDef CONSUMER_GROUP_CONFIG_DEF = new ConfigDef()
            .define(CONSUMER_GROUP_SESSION_TIMEOUT_MS_CONFIG, INT, CONSUMER_GROUP_SESSION_TIMEOUT_MS_DEFAULT, atLeast(1), MEDIUM, CONSUMER_GROUP_SESSION_TIMEOUT_MS_DOC)
            .define(CONSUMER_GROUP_MIN_SESSION_TIMEOUT_MS_CONFIG, INT, CONSUMER_GROUP_MIN_SESSION_TIMEOUT_MS_DEFAULT, atLeast(1), MEDIUM, CONSUMER_GROUP_MIN_SESSION_TIMEOUT_MS_DOC)
            .define(CONSUMER_GROUP_MAX_SESSION_TIMEOUT_MS_CONFIG, INT, CONSUMER_GROUP_MAX_SESSION_TIMEOUT_MS_DEFAULT, atLeast(1), MEDIUM, CONSUMER_GROUP_MAX_SESSION_TIMEOUT_MS_DOC)
            .define(CONSUMER_GROUP_HEARTBEAT_INTERVAL_MS_CONFIG, INT, CONSUMER_GROUP_HEARTBEAT_INTERVAL_MS_DEFAULT, atLeast(1), MEDIUM, CONSUMER_GROUP_HEARTBEAT_INTERVAL_MS_DOC)
            .define(CONSUMER_GROUP_MIN_HEARTBEAT_INTERVAL_MS_CONFIG, INT, CONSUMER_GROUP_MIN_HEARTBEAT_INTERVAL_MS_DEFAULT, atLeast(1), MEDIUM, CONSUMER_GROUP_MIN_HEARTBEAT_INTERVAL_MS_DOC)
            .define(CONSUMER_GROUP_MAX_HEARTBEAT_INTERVAL_MS_CONFIG, INT, CONSUMER_GROUP_MAX_HEARTBEAT_INTERVAL_MS_DEFAULT, atLeast(1), MEDIUM, CONSUMER_GROUP_MAX_HEARTBEAT_INTERVAL_MS_DOC)
            .define(CONSUMER_GROUP_MAX_SIZE_CONFIG, INT, CONSUMER_GROUP_MAX_SIZE_DEFAULT, atLeast(1), MEDIUM, CONSUMER_GROUP_MAX_SIZE_DOC)
            .define(CONSUMER_GROUP_ASSIGNORS_CONFIG, LIST, CONSUMER_GROUP_ASSIGNORS_DEFAULT, null, MEDIUM, CONSUMER_GROUP_ASSIGNORS_DOC)
            .define(CONSUMER_GROUP_MIGRATION_POLICY_CONFIG, STRING, CONSUMER_GROUP_MIGRATION_POLICY_DEFAULT, ConfigDef.CaseInsensitiveValidString.in(Utils.enumOptions(ConsumerGroupMigrationPolicy.class)), MEDIUM, CONSUMER_GROUP_MIGRATION_POLICY_DOC);

    public static final ConfigDef SHARE_GROUP_CONFIG_DEF = new ConfigDef()
            .define(SHARE_GROUP_SESSION_TIMEOUT_MS_CONFIG, INT, SHARE_GROUP_SESSION_TIMEOUT_MS_DEFAULT, atLeast(1), MEDIUM, SHARE_GROUP_SESSION_TIMEOUT_MS_DOC)
            .define(SHARE_GROUP_MIN_SESSION_TIMEOUT_MS_CONFIG, INT, SHARE_GROUP_MIN_SESSION_TIMEOUT_MS_DEFAULT, atLeast(1), MEDIUM, SHARE_GROUP_MIN_SESSION_TIMEOUT_MS_DOC)
            .define(SHARE_GROUP_MAX_SESSION_TIMEOUT_MS_CONFIG, INT, SHARE_GROUP_MAX_SESSION_TIMEOUT_MS_DEFAULT, atLeast(1), MEDIUM, SHARE_GROUP_MAX_SESSION_TIMEOUT_MS_DOC)
            .define(SHARE_GROUP_HEARTBEAT_INTERVAL_MS_CONFIG, INT, SHARE_GROUP_HEARTBEAT_INTERVAL_MS_DEFAULT, atLeast(1), MEDIUM, SHARE_GROUP_HEARTBEAT_INTERVAL_MS_DOC)
            .define(SHARE_GROUP_MIN_HEARTBEAT_INTERVAL_MS_CONFIG, INT, SHARE_GROUP_MIN_HEARTBEAT_INTERVAL_MS_DEFAULT, atLeast(1), MEDIUM, SHARE_GROUP_MIN_HEARTBEAT_INTERVAL_MS_DOC)
            .define(SHARE_GROUP_MAX_HEARTBEAT_INTERVAL_MS_CONFIG, INT, SHARE_GROUP_MAX_HEARTBEAT_INTERVAL_MS_DEFAULT, atLeast(1), MEDIUM, SHARE_GROUP_MAX_HEARTBEAT_INTERVAL_MS_DOC)
            .define(SHARE_GROUP_MAX_SIZE_CONFIG, INT, SHARE_GROUP_MAX_SIZE_DEFAULT, between(1, 1000), MEDIUM, SHARE_GROUP_MAX_SIZE_DOC);

    /**
     * The timeout used to wait for a new member in milliseconds.
     */
    public static final int CLASSIC_GROUP_NEW_MEMBER_JOIN_TIMEOUT_MS = 5 * 60 * 1000;

    private final int numThreads;
    private final int appendLingerMs;
    private final int consumerGroupSessionTimeoutMs;
    private final int consumerGroupHeartbeatIntervalMs;
    private final int consumerGroupMaxSize;
    private final List<ConsumerGroupPartitionAssignor> consumerGroupAssignors;
    private final int offsetsTopicSegmentBytes;
    private final int offsetMetadataMaxSize;
    private final int classicGroupMaxSize;
    private final int classicGroupInitialRebalanceDelayMs;
    private final int classicGroupMinSessionTimeoutMs;
    private final int classicGroupMaxSessionTimeoutMs;
    private final long offsetsRetentionCheckIntervalMs;
    private final long offsetsRetentionMs;
    private final int offsetCommitTimeoutMs;
    private final ConsumerGroupMigrationPolicy consumerGroupMigrationPolicy;
    private final CompressionType offsetTopicCompressionType;
    private final int offsetsLoadBufferSize;
    private final int offsetsTopicPartitions;
    private final short offsetsTopicReplicationFactor;
    private final int consumerGroupMinSessionTimeoutMs;
    private final int consumerGroupMaxSessionTimeoutMs;
    private final int consumerGroupMinHeartbeatIntervalMs;
    private final int consumerGroupMaxHeartbeatIntervalMs;
    // Share group configurations
    private final int shareGroupMaxSize;
    private final int shareGroupSessionTimeoutMs;
    private final int shareGroupMinSessionTimeoutMs;
    private final int shareGroupMaxSessionTimeoutMs;
    private final int shareGroupHeartbeatIntervalMs;
    private final int shareGroupMinHeartbeatIntervalMs;
    private final int shareGroupMaxHeartbeatIntervalMs;

    @SuppressWarnings("this-escape")
    public GroupCoordinatorConfig(AbstractConfig config) {
        this.numThreads = config.getInt(GroupCoordinatorConfig.GROUP_COORDINATOR_NUM_THREADS_CONFIG);
        this.appendLingerMs = config.getInt(GroupCoordinatorConfig.GROUP_COORDINATOR_APPEND_LINGER_MS_CONFIG);
        this.consumerGroupSessionTimeoutMs = config.getInt(GroupCoordinatorConfig.CONSUMER_GROUP_SESSION_TIMEOUT_MS_CONFIG);
        this.consumerGroupHeartbeatIntervalMs = config.getInt(GroupCoordinatorConfig.CONSUMER_GROUP_HEARTBEAT_INTERVAL_MS_CONFIG);
        this.consumerGroupMaxSize = config.getInt(GroupCoordinatorConfig.CONSUMER_GROUP_MAX_SIZE_CONFIG);
        this.consumerGroupAssignors = consumerGroupAssignors(config);
        this.offsetsTopicSegmentBytes = config.getInt(GroupCoordinatorConfig.OFFSETS_TOPIC_SEGMENT_BYTES_CONFIG);
        this.offsetMetadataMaxSize = config.getInt(GroupCoordinatorConfig.OFFSET_METADATA_MAX_SIZE_CONFIG);
        this.classicGroupMaxSize = config.getInt(GroupCoordinatorConfig.GROUP_MAX_SIZE_CONFIG);
        this.classicGroupInitialRebalanceDelayMs = config.getInt(GroupCoordinatorConfig.GROUP_INITIAL_REBALANCE_DELAY_MS_CONFIG);
        this.classicGroupMinSessionTimeoutMs = config.getInt(GroupCoordinatorConfig.GROUP_MIN_SESSION_TIMEOUT_MS_CONFIG);
        this.classicGroupMaxSessionTimeoutMs = config.getInt(GroupCoordinatorConfig.GROUP_MAX_SESSION_TIMEOUT_MS_CONFIG);
        this.offsetsRetentionCheckIntervalMs = config.getLong(GroupCoordinatorConfig.OFFSETS_RETENTION_CHECK_INTERVAL_MS_CONFIG);
        this.offsetsRetentionMs = config.getInt(GroupCoordinatorConfig.OFFSETS_RETENTION_MINUTES_CONFIG) * 60L * 1000L;
        this.offsetCommitTimeoutMs = config.getInt(GroupCoordinatorConfig.OFFSET_COMMIT_TIMEOUT_MS_CONFIG);
        this.consumerGroupMigrationPolicy = ConsumerGroupMigrationPolicy.parse(
                config.getString(GroupCoordinatorConfig.CONSUMER_GROUP_MIGRATION_POLICY_CONFIG));
        this.offsetTopicCompressionType = Optional.ofNullable(config.getInt(GroupCoordinatorConfig.OFFSETS_TOPIC_COMPRESSION_CODEC_CONFIG))
                .map(CompressionType::forId)
                .orElse(null);
        this.offsetsLoadBufferSize = config.getInt(GroupCoordinatorConfig.OFFSETS_LOAD_BUFFER_SIZE_CONFIG);
        this.offsetsTopicPartitions = config.getInt(GroupCoordinatorConfig.OFFSETS_TOPIC_PARTITIONS_CONFIG);
        this.offsetsTopicReplicationFactor = config.getShort(GroupCoordinatorConfig.OFFSETS_TOPIC_REPLICATION_FACTOR_CONFIG);
        this.consumerGroupMinSessionTimeoutMs = config.getInt(GroupCoordinatorConfig.CONSUMER_GROUP_MIN_SESSION_TIMEOUT_MS_CONFIG);
        this.consumerGroupMaxSessionTimeoutMs = config.getInt(GroupCoordinatorConfig.CONSUMER_GROUP_MAX_SESSION_TIMEOUT_MS_CONFIG);
        this.consumerGroupMinHeartbeatIntervalMs = config.getInt(GroupCoordinatorConfig.CONSUMER_GROUP_MIN_HEARTBEAT_INTERVAL_MS_CONFIG);
        this.consumerGroupMaxHeartbeatIntervalMs = config.getInt(GroupCoordinatorConfig.CONSUMER_GROUP_MAX_HEARTBEAT_INTERVAL_MS_CONFIG);
        // Share group configurations
        this.shareGroupSessionTimeoutMs = config.getInt(GroupCoordinatorConfig.SHARE_GROUP_SESSION_TIMEOUT_MS_CONFIG);
        this.shareGroupMinSessionTimeoutMs = config.getInt(GroupCoordinatorConfig.SHARE_GROUP_MIN_SESSION_TIMEOUT_MS_CONFIG);
        this.shareGroupMaxSessionTimeoutMs = config.getInt(GroupCoordinatorConfig.SHARE_GROUP_MAX_SESSION_TIMEOUT_MS_CONFIG);
        this.shareGroupHeartbeatIntervalMs = config.getInt(GroupCoordinatorConfig.SHARE_GROUP_HEARTBEAT_INTERVAL_MS_CONFIG);
        this.shareGroupMinHeartbeatIntervalMs = config.getInt(GroupCoordinatorConfig.SHARE_GROUP_MIN_HEARTBEAT_INTERVAL_MS_CONFIG);
        this.shareGroupMaxHeartbeatIntervalMs = config.getInt(GroupCoordinatorConfig.SHARE_GROUP_MAX_HEARTBEAT_INTERVAL_MS_CONFIG);
        this.shareGroupMaxSize = config.getInt(GroupCoordinatorConfig.SHARE_GROUP_MAX_SIZE_CONFIG);

        // New group coordinator configs validation.
        require(consumerGroupMaxHeartbeatIntervalMs >= consumerGroupMinHeartbeatIntervalMs,
                String.format("%s must be greater than or equal to %s", CONSUMER_GROUP_MAX_HEARTBEAT_INTERVAL_MS_CONFIG, CONSUMER_GROUP_MIN_HEARTBEAT_INTERVAL_MS_CONFIG));
        require(consumerGroupHeartbeatIntervalMs >= consumerGroupMinHeartbeatIntervalMs,
                String.format("%s must be greater than or equal to %s", CONSUMER_GROUP_HEARTBEAT_INTERVAL_MS_CONFIG, CONSUMER_GROUP_MIN_HEARTBEAT_INTERVAL_MS_CONFIG));
        require(consumerGroupHeartbeatIntervalMs <= consumerGroupMaxHeartbeatIntervalMs,
                String.format("%s must be less than or equal to %s", CONSUMER_GROUP_HEARTBEAT_INTERVAL_MS_CONFIG, CONSUMER_GROUP_MAX_HEARTBEAT_INTERVAL_MS_CONFIG));

        require(consumerGroupMaxSessionTimeoutMs >= consumerGroupMinSessionTimeoutMs,
                String.format("%s must be greater than or equal to %s", CONSUMER_GROUP_MAX_SESSION_TIMEOUT_MS_CONFIG, CONSUMER_GROUP_MIN_SESSION_TIMEOUT_MS_CONFIG));
        require(consumerGroupSessionTimeoutMs >= consumerGroupMinSessionTimeoutMs,
                String.format("%s must be greater than or equal to %s", CONSUMER_GROUP_SESSION_TIMEOUT_MS_CONFIG, CONSUMER_GROUP_MIN_SESSION_TIMEOUT_MS_CONFIG));
        require(consumerGroupSessionTimeoutMs <= consumerGroupMaxSessionTimeoutMs,
                String.format("%s must be less than or equal to %s", CONSUMER_GROUP_SESSION_TIMEOUT_MS_CONFIG, CONSUMER_GROUP_MAX_SESSION_TIMEOUT_MS_CONFIG));
        require(consumerGroupHeartbeatIntervalMs < consumerGroupSessionTimeoutMs,
                String.format("%s must be less than %s", CONSUMER_GROUP_HEARTBEAT_INTERVAL_MS_CONFIG, CONSUMER_GROUP_SESSION_TIMEOUT_MS_CONFIG));
        // Share group configs validation.
        require(shareGroupMaxHeartbeatIntervalMs >= shareGroupMinHeartbeatIntervalMs,
            String.format("%s must be greater than or equal to %s",
                SHARE_GROUP_MAX_HEARTBEAT_INTERVAL_MS_CONFIG, SHARE_GROUP_MIN_HEARTBEAT_INTERVAL_MS_CONFIG));
        require(shareGroupHeartbeatIntervalMs >= shareGroupMinHeartbeatIntervalMs,
            String.format("%s must be greater than or equal to %s",
                SHARE_GROUP_HEARTBEAT_INTERVAL_MS_CONFIG, SHARE_GROUP_MIN_HEARTBEAT_INTERVAL_MS_CONFIG));
        require(shareGroupHeartbeatIntervalMs <= shareGroupMaxHeartbeatIntervalMs,
            String.format("%s must be less than or equal to %s",
                SHARE_GROUP_HEARTBEAT_INTERVAL_MS_CONFIG, SHARE_GROUP_MAX_HEARTBEAT_INTERVAL_MS_CONFIG));

        require(shareGroupMaxSessionTimeoutMs >= shareGroupMinSessionTimeoutMs,
            String.format("%s must be greater than or equal to %s",
                SHARE_GROUP_MAX_SESSION_TIMEOUT_MS_CONFIG, SHARE_GROUP_MIN_SESSION_TIMEOUT_MS_CONFIG));
        require(shareGroupSessionTimeoutMs >= shareGroupMinSessionTimeoutMs,
            String.format("%s must be greater than or equal to %s",
                SHARE_GROUP_SESSION_TIMEOUT_MS_CONFIG, SHARE_GROUP_MIN_SESSION_TIMEOUT_MS_CONFIG));
        require(shareGroupSessionTimeoutMs <= shareGroupMaxSessionTimeoutMs,
            String.format("%s must be less than or equal to %s",
                SHARE_GROUP_SESSION_TIMEOUT_MS_CONFIG, SHARE_GROUP_MAX_SESSION_TIMEOUT_MS_CONFIG));

        require(shareGroupHeartbeatIntervalMs < shareGroupSessionTimeoutMs,
            String.format("%s must be less than %s",
                SHARE_GROUP_HEARTBEAT_INTERVAL_MS_CONFIG, SHARE_GROUP_SESSION_TIMEOUT_MS_CONFIG));
    }

    public static GroupCoordinatorConfig fromProps(
        Map<?, ?> props
    ) {
        return new GroupCoordinatorConfig(
            new AbstractConfig(
                Utils.mergeConfigs(List.of(
                    GroupCoordinatorConfig.GROUP_COORDINATOR_CONFIG_DEF,
                    GroupCoordinatorConfig.NEW_GROUP_CONFIG_DEF,
                    GroupCoordinatorConfig.OFFSET_MANAGEMENT_CONFIG_DEF,
                    GroupCoordinatorConfig.CONSUMER_GROUP_CONFIG_DEF,
                    GroupCoordinatorConfig.SHARE_GROUP_CONFIG_DEF
                )),
                props
            )
        );
    }

    protected List<ConsumerGroupPartitionAssignor> consumerGroupAssignors(
        AbstractConfig config
    ) {
        Map<String, ConsumerGroupPartitionAssignor> defaultAssignors = CONSUMER_GROUP_BUILTIN_ASSIGNORS
            .stream()
            .collect(Collectors.toMap(ConsumerGroupPartitionAssignor::name, Function.identity()));

        List<ConsumerGroupPartitionAssignor> assignors = new ArrayList<>();

        try {
            for (Object object : config.getList(GroupCoordinatorConfig.CONSUMER_GROUP_ASSIGNORS_CONFIG)) {
                ConsumerGroupPartitionAssignor assignor;

                if (object instanceof String klass) {
                    assignor = defaultAssignors.get(klass);
                    if (assignor == null) {
                        try {
                            assignor = Utils.newInstance(klass, ConsumerGroupPartitionAssignor.class);
                        } catch (ClassNotFoundException e) {
                            throw new KafkaException("Class " + klass + " cannot be found", e);
                        } catch (ClassCastException e) {
                            throw new KafkaException(klass + " is not an instance of " + ConsumerGroupPartitionAssignor.class.getName());
                        }
                    }
                } else if (object instanceof Class<?> klass) {
                    Object o = Utils.newInstance((Class<?>) klass);
                    if (!ConsumerGroupPartitionAssignor.class.isInstance(o)) {
                        throw new KafkaException(klass + " is not an instance of " + ConsumerGroupPartitionAssignor.class.getName());
                    }
                    assignor = (ConsumerGroupPartitionAssignor) o;
                } else {
                    throw new KafkaException("Unexpected element of type " + object.getClass().getName() + ", expected String or Class");
                }

                assignors.add(assignor);

                if (assignor instanceof Configurable configurable) {
                    configurable.configure(config.originals());
                }
            }
        } catch (Exception e) {
            for (ConsumerGroupPartitionAssignor assignor : assignors) {
                maybeCloseQuietly(assignor, "AutoCloseable object constructed and configured during failed call to consumerGroupAssignors");
            }
            throw e;
        }

        return assignors;
    }

    /**
     * Copy the subset of properties that are relevant to consumer group and share group.
     */
    public Map<String, Integer> extractGroupConfigMap(ShareGroupConfig shareGroupConfig) {
        Map<String, Integer> defaultConfigs = new HashMap<>();
        defaultConfigs.putAll(extractConsumerGroupConfigMap());
        defaultConfigs.putAll(shareGroupConfig.extractShareGroupConfigMap());
        return Collections.unmodifiableMap(defaultConfigs);
    }

    /**
     * Copy the subset of properties that are relevant to consumer group.
     */
    public Map<String, Integer> extractConsumerGroupConfigMap() {
        return Map.of(
            GroupConfig.CONSUMER_SESSION_TIMEOUT_MS_CONFIG, consumerGroupSessionTimeoutMs(),
            GroupConfig.CONSUMER_HEARTBEAT_INTERVAL_MS_CONFIG, consumerGroupHeartbeatIntervalMs());
    }

    /**
     * The number of threads or event loops running.
     */
    public int numThreads() {
        return numThreads;
    }

    /**
     * The duration in milliseconds that the coordinator will wait for writes to
     * accumulate before flushing them to disk.
     */
    public int appendLingerMs() {
        return appendLingerMs;
    }

    /**
     * The consumer group session timeout in milliseconds.
     */
    public int consumerGroupSessionTimeoutMs() {
        return consumerGroupSessionTimeoutMs;
    }

    /**
     * The consumer group heartbeat interval in milliseconds.
     */
    public int consumerGroupHeartbeatIntervalMs() {
        return consumerGroupHeartbeatIntervalMs;
    }

    /**
     * The consumer group maximum size.
     */
    public int consumerGroupMaxSize() {
        return consumerGroupMaxSize;
    }

    /**
     * The consumer group assignors.
     */
    public List<ConsumerGroupPartitionAssignor> consumerGroupAssignors() {
        return consumerGroupAssignors;
    }

    /**
     * The offsets topic segment bytes should be kept relatively small to facilitate faster
     * log compaction and faster offset loads.
     */
    public int offsetsTopicSegmentBytes() {
        return offsetsTopicSegmentBytes;
    }

    /**
     * The maximum size for a metadata entry associated with an offset commit.
     */
    public int offsetMetadataMaxSize() {
        return offsetMetadataMaxSize;
    }

<<<<<<< HEAD
    public GroupCoordinatorConfig(int numThreads, int consumerGroupSessionTimeoutMs, int consumerGroupHeartbeatIntervalMs, int consumerGroupMaxSize, List<PartitionAssignor> consumerGroupAssignors, int offsetsTopicSegmentBytes) {
        this.numThreads = numThreads;
        this.consumerGroupSessionTimeoutMs = consumerGroupSessionTimeoutMs;
        this.consumerGroupHeartbeatIntervalMs = consumerGroupHeartbeatIntervalMs;
        this.consumerGroupMaxSize = consumerGroupMaxSize;
        this.consumerGroupAssignors = consumerGroupAssignors;
        this.offsetsTopicSegmentBytes = offsetsTopicSegmentBytes;
=======
    /**
     * The classic group maximum size.
     */
    public int classicGroupMaxSize() {
        return classicGroupMaxSize;
    }

    /**
     * The delay in milliseconds introduced for the first rebalance of a classic group.
     */
    public int classicGroupInitialRebalanceDelayMs() {
        return classicGroupInitialRebalanceDelayMs;
    }

    /**
     * The timeout used to wait for a new member in milliseconds.
     */
    public int classicGroupNewMemberJoinTimeoutMs() {
        return CLASSIC_GROUP_NEW_MEMBER_JOIN_TIMEOUT_MS;
    }

    /**
     * The classic group minimum session timeout.
     */
    public int classicGroupMinSessionTimeoutMs() {
        return classicGroupMinSessionTimeoutMs;
    }

    /**
     * The classic group maximum session timeout.
     */
    public int classicGroupMaxSessionTimeoutMs() {
        return classicGroupMaxSessionTimeoutMs;
    }

    /**
     * Frequency at which to check for expired offsets.
     */
    public long offsetsRetentionCheckIntervalMs() {
        return offsetsRetentionCheckIntervalMs;
    }

    /**
     * For subscribed consumers, committed offset of a specific partition will be expired and discarded when:
     *     1) This retention period has elapsed after the consumer group loses all its consumers (i.e. becomes empty);
     *     2) This retention period has elapsed since the last time an offset is committed for the partition AND
     *        the group is no longer subscribed to the corresponding topic.
     *
     * For standalone consumers (using manual assignment), offsets will be expired after this retention period has
     * elapsed since the time of last commit.
     *
     * Note that when a group is deleted via the DeleteGroups request, its committed offsets will also be deleted immediately;
     *
     * Also, when a topic is deleted via the delete-topic request, upon propagated metadata update any group's
     *     committed offsets for that topic will also be deleted without extra retention period.
     */
    public long offsetsRetentionMs() {
        return offsetsRetentionMs;
    }

    /**
     * Offset commit will be delayed until all replicas for the offsets topic receive the commit
     * or this timeout is reached
     */
    public int offsetCommitTimeoutMs() {
        return offsetCommitTimeoutMs;
    }

    /**
     * The config indicating whether group protocol upgrade/downgrade are allowed.
     */
    public ConsumerGroupMigrationPolicy consumerGroupMigrationPolicy() {
        return consumerGroupMigrationPolicy;
    }

    /**
     * The compression type used to compress records in batches.
     */
    public CompressionType offsetTopicCompressionType() {
        return offsetTopicCompressionType;
    }

    /**
     * Batch size for reading from the offsets segments when loading offsets into
     * the cache (soft-limit, overridden if records are too large).
     */
    public int offsetsLoadBufferSize() {
        return offsetsLoadBufferSize;
    }

    /**
     * The number of partitions for the offset commit topic (should not change after deployment).
     */
    public int offsetsTopicPartitions() {
        return offsetsTopicPartitions;
    }

    /**
     * The replication factor for the offsets topic (set higher to ensure availability).
     * Internal topic creation will fail until the cluster size meets this replication factor requirement.
     */
    public short offsetsTopicReplicationFactor() {
        return offsetsTopicReplicationFactor;
    }

    /**
     * The minimum allowed session timeout for registered consumers.
     */
    public int consumerGroupMinSessionTimeoutMs() {
        return consumerGroupMinSessionTimeoutMs;
    }

    /**
     * The maximum allowed session timeout for registered consumers.
     */
    public int consumerGroupMaxSessionTimeoutMs() {
        return consumerGroupMaxSessionTimeoutMs;
    }

    /**
     * The minimum heartbeat interval for registered consumers.
     */
    public int consumerGroupMinHeartbeatIntervalMs() {
        return consumerGroupMinHeartbeatIntervalMs;
    }

    /**
     * The maximum heartbeat interval for registered consumers.
     */
    public int consumerGroupMaxHeartbeatIntervalMs() {
        return consumerGroupMaxHeartbeatIntervalMs;
    }

    /**
     * The share group session timeout in milliseconds.
     */
    public int shareGroupSessionTimeoutMs() {
        return shareGroupSessionTimeoutMs;
    }

    /**
     * The consumer group heartbeat interval in milliseconds.
     */
    public int shareGroupHeartbeatIntervalMs() {
        return shareGroupHeartbeatIntervalMs;
    }

    /**
     * The share group maximum size.
     */
    public int shareGroupMaxSize() {
        return shareGroupMaxSize;
    }

    /**
     * The minimum allowed session timeout for registered share consumers.
     */
    public int shareGroupMinSessionTimeoutMs() {
        return shareGroupMinSessionTimeoutMs;
    }

    /**
     * The maximum allowed session timeout for registered share consumers.
     */
    public int shareGroupMaxSessionTimeoutMs() {
        return shareGroupMaxSessionTimeoutMs;
    }

    /**
     * The minimum heartbeat interval for registered share consumers.
     */
    public int shareGroupMinHeartbeatIntervalMs() {
        return shareGroupMinHeartbeatIntervalMs;
    }

    /**
     * The maximum heartbeat interval for registered share consumers.
     */
    public int shareGroupMaxHeartbeatIntervalMs() {
        return shareGroupMaxHeartbeatIntervalMs;
>>>>>>> 9494bebe
    }
}<|MERGE_RESOLUTION|>--- conflicted
+++ resolved
@@ -527,15 +527,6 @@
         return offsetMetadataMaxSize;
     }
 
-<<<<<<< HEAD
-    public GroupCoordinatorConfig(int numThreads, int consumerGroupSessionTimeoutMs, int consumerGroupHeartbeatIntervalMs, int consumerGroupMaxSize, List<PartitionAssignor> consumerGroupAssignors, int offsetsTopicSegmentBytes) {
-        this.numThreads = numThreads;
-        this.consumerGroupSessionTimeoutMs = consumerGroupSessionTimeoutMs;
-        this.consumerGroupHeartbeatIntervalMs = consumerGroupHeartbeatIntervalMs;
-        this.consumerGroupMaxSize = consumerGroupMaxSize;
-        this.consumerGroupAssignors = consumerGroupAssignors;
-        this.offsetsTopicSegmentBytes = offsetsTopicSegmentBytes;
-=======
     /**
      * The classic group maximum size.
      */
@@ -716,6 +707,5 @@
      */
     public int shareGroupMaxHeartbeatIntervalMs() {
         return shareGroupMaxHeartbeatIntervalMs;
->>>>>>> 9494bebe
     }
 }