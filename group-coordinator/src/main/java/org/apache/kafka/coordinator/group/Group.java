--- conflicted
+++ resolved
@@ -34,15 +34,11 @@
  */
 public interface Group {
     enum GroupType {
-<<<<<<< HEAD
-        CONSUMER("consumer"), GENERIC("generic");
-=======
         CONSUMER("consumer"),
         CLASSIC("classic"),
         SHARE("share"),
         STREAMS("streams"),
         UNKNOWN("unknown");
->>>>>>> 9494bebe
 
         private final String name;
 
