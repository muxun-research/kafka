/*
 * Licensed to the Apache Software Foundation (ASF) under one or more
 * contributor license agreements. See the NOTICE file distributed with
 * this work for additional information regarding copyright ownership.
 * The ASF licenses this file to You under the Apache License, Version 2.0
 * (the "License"); you may not use this file except in compliance with
 * the License. You may obtain a copy of the License at
 *
 *    http://www.apache.org/licenses/LICENSE-2.0
 *
 * Unless required by applicable law or agreed to in writing, software
 * distributed under the License is distributed on an "AS IS" BASIS,
 * WITHOUT WARRANTIES OR CONDITIONS OF ANY KIND, either express or implied.
 * See the License for the specific language governing permissions and
 * limitations under the License.
 */
package org.apache.kafka.coordinator.group;

import org.apache.kafka.common.TopicPartition;
import org.apache.kafka.common.compress.Compression;
import org.apache.kafka.common.config.TopicConfig;
<<<<<<< HEAD
import org.apache.kafka.common.errors.*;
import org.apache.kafka.common.internals.Topic;
import org.apache.kafka.common.message.*;
=======
import org.apache.kafka.common.errors.NotCoordinatorException;
import org.apache.kafka.common.internals.Topic;
import org.apache.kafka.common.message.ConsumerGroupDescribeResponseData;
import org.apache.kafka.common.message.ConsumerGroupHeartbeatRequestData;
import org.apache.kafka.common.message.ConsumerGroupHeartbeatResponseData;
import org.apache.kafka.common.message.DeleteGroupsResponseData;
import org.apache.kafka.common.message.DescribeGroupsResponseData;
import org.apache.kafka.common.message.DescribeShareGroupOffsetsRequestData;
import org.apache.kafka.common.message.DescribeShareGroupOffsetsResponseData;
import org.apache.kafka.common.message.HeartbeatRequestData;
import org.apache.kafka.common.message.HeartbeatResponseData;
import org.apache.kafka.common.message.JoinGroupRequestData;
import org.apache.kafka.common.message.JoinGroupResponseData;
import org.apache.kafka.common.message.LeaveGroupRequestData;
import org.apache.kafka.common.message.LeaveGroupResponseData;
import org.apache.kafka.common.message.ListGroupsRequestData;
import org.apache.kafka.common.message.ListGroupsResponseData;
import org.apache.kafka.common.message.OffsetCommitRequestData;
import org.apache.kafka.common.message.OffsetCommitResponseData;
import org.apache.kafka.common.message.OffsetDeleteRequestData;
import org.apache.kafka.common.message.OffsetDeleteResponseData;
import org.apache.kafka.common.message.OffsetFetchRequestData;
import org.apache.kafka.common.message.OffsetFetchResponseData;
import org.apache.kafka.common.message.ReadShareGroupStateSummaryRequestData;
import org.apache.kafka.common.message.ShareGroupDescribeResponseData;
import org.apache.kafka.common.message.ShareGroupDescribeResponseData.DescribedGroup;
import org.apache.kafka.common.message.ShareGroupHeartbeatRequestData;
import org.apache.kafka.common.message.ShareGroupHeartbeatResponseData;
import org.apache.kafka.common.message.SyncGroupRequestData;
import org.apache.kafka.common.message.SyncGroupResponseData;
import org.apache.kafka.common.message.TxnOffsetCommitRequestData;
import org.apache.kafka.common.message.TxnOffsetCommitResponseData;
>>>>>>> 9494bebe
import org.apache.kafka.common.protocol.Errors;
import org.apache.kafka.common.requests.ApiError;
import org.apache.kafka.common.requests.ConsumerGroupDescribeRequest;
import org.apache.kafka.common.requests.DeleteGroupsRequest;
import org.apache.kafka.common.requests.DescribeGroupsRequest;
import org.apache.kafka.common.requests.DescribeShareGroupOffsetsRequest;
import org.apache.kafka.common.requests.OffsetCommitRequest;
import org.apache.kafka.common.requests.RequestContext;
import org.apache.kafka.common.requests.ShareGroupDescribeRequest;
import org.apache.kafka.common.requests.TransactionResult;
import org.apache.kafka.common.requests.TxnOffsetCommitRequest;
import org.apache.kafka.common.utils.BufferSupplier;
import org.apache.kafka.common.utils.LogContext;
import org.apache.kafka.common.utils.Time;
import org.apache.kafka.common.utils.Utils;
<<<<<<< HEAD
import org.apache.kafka.coordinator.group.runtime.*;
=======
import org.apache.kafka.coordinator.common.runtime.CoordinatorEventProcessor;
import org.apache.kafka.coordinator.common.runtime.CoordinatorLoader;
import org.apache.kafka.coordinator.common.runtime.CoordinatorRecord;
import org.apache.kafka.coordinator.common.runtime.CoordinatorResult;
import org.apache.kafka.coordinator.common.runtime.CoordinatorRuntime;
import org.apache.kafka.coordinator.common.runtime.CoordinatorRuntimeMetrics;
import org.apache.kafka.coordinator.common.runtime.CoordinatorShardBuilderSupplier;
import org.apache.kafka.coordinator.common.runtime.MultiThreadedEventProcessor;
import org.apache.kafka.coordinator.common.runtime.PartitionWriter;
import org.apache.kafka.coordinator.group.metrics.GroupCoordinatorMetrics;
>>>>>>> 9494bebe
import org.apache.kafka.image.MetadataDelta;
import org.apache.kafka.image.MetadataImage;
import org.apache.kafka.server.record.BrokerCompressionType;
import org.apache.kafka.server.share.persister.Persister;
import org.apache.kafka.server.share.persister.ReadShareGroupStateSummaryParameters;
import org.apache.kafka.server.util.FutureUtils;
import org.apache.kafka.server.util.timer.Timer;

import org.slf4j.Logger;

import java.time.Duration;
import java.util.ArrayList;
import java.util.Collections;
import java.util.HashMap;
import java.util.List;
import java.util.Map;
import java.util.Optional;
import java.util.OptionalInt;
import java.util.Properties;
import java.util.concurrent.CompletableFuture;
import java.util.concurrent.CompletionException;
import java.util.concurrent.ExecutionException;
import java.util.concurrent.Executors;
import java.util.concurrent.atomic.AtomicBoolean;
import java.util.function.IntSupplier;
import java.util.stream.Collectors;

import static org.apache.kafka.coordinator.common.runtime.CoordinatorOperationExceptionHelper.handleOperationException;

/**
 * The group coordinator service.
 */
public class GroupCoordinatorService implements GroupCoordinator {

    public static class Builder {
        private final int nodeId;
        private final GroupCoordinatorConfig config;
        private PartitionWriter writer;
        private CoordinatorLoader<CoordinatorRecord> loader;
        private Time time;
        private Timer timer;
        private CoordinatorRuntimeMetrics coordinatorRuntimeMetrics;
        private GroupCoordinatorMetrics groupCoordinatorMetrics;
        private GroupConfigManager groupConfigManager;
        private Persister persister;

        public Builder(int nodeId, GroupCoordinatorConfig config) {
            this.nodeId = nodeId;
            this.config = config;
        }

        public Builder withWriter(PartitionWriter writer) {
            this.writer = writer;
            return this;
        }

        public Builder withLoader(CoordinatorLoader<CoordinatorRecord> loader) {
            this.loader = loader;
            return this;
        }

        public Builder withTime(Time time) {
            this.time = time;
            return this;
        }

        public Builder withTimer(Timer timer) {
            this.timer = timer;
            return this;
        }

        public Builder withCoordinatorRuntimeMetrics(CoordinatorRuntimeMetrics coordinatorRuntimeMetrics) {
            this.coordinatorRuntimeMetrics = coordinatorRuntimeMetrics;
            return this;
        }

        public Builder withGroupCoordinatorMetrics(GroupCoordinatorMetrics groupCoordinatorMetrics) {
            this.groupCoordinatorMetrics = groupCoordinatorMetrics;
            return this;
        }

        public Builder withGroupConfigManager(GroupConfigManager groupConfigManager) {
            this.groupConfigManager = groupConfigManager;
            return this;
        }

        public Builder withPersister(Persister persister) {
            this.persister = persister;
            return this;
        }

        public GroupCoordinatorService build() {
            requireNonNull(config, new IllegalArgumentException("Config must be set."));
            requireNonNull(writer, new IllegalArgumentException("Writer must be set."));
            requireNonNull(loader, new IllegalArgumentException("Loader must be set."));
            requireNonNull(time, new IllegalArgumentException("Time must be set."));
            requireNonNull(timer, new IllegalArgumentException("Timer must be set."));
            requireNonNull(coordinatorRuntimeMetrics, new IllegalArgumentException("CoordinatorRuntimeMetrics must be set."));
            requireNonNull(groupCoordinatorMetrics, new IllegalArgumentException("GroupCoordinatorMetrics must be set."));
            requireNonNull(groupConfigManager, new IllegalArgumentException("GroupConfigManager must be set."));
            requireNonNull(persister, new IllegalArgumentException("Persister must be set."));

            String logPrefix = String.format("GroupCoordinator id=%d", nodeId);
            LogContext logContext = new LogContext(String.format("[%s] ", logPrefix));

<<<<<<< HEAD
            CoordinatorBuilderSupplier<ReplicatedGroupCoordinator, Record> supplier = () -> new ReplicatedGroupCoordinator.Builder(config);

            CoordinatorEventProcessor processor = new MultiThreadedEventProcessor(logContext, "group-coordinator-event-processor-", config.numThreads);

            CoordinatorRuntime<ReplicatedGroupCoordinator, Record> runtime = new CoordinatorRuntime.Builder<ReplicatedGroupCoordinator, Record>().withTime(time).withTimer(timer).withLogPrefix(logPrefix).withLogContext(logContext).withEventProcessor(processor).withPartitionWriter(writer).withLoader(loader).withCoordinatorBuilderSupplier(supplier).build();

            return new GroupCoordinatorService(logContext, config, runtime);
=======
            CoordinatorShardBuilderSupplier<GroupCoordinatorShard, CoordinatorRecord> supplier = () ->
                new GroupCoordinatorShard.Builder(config, groupConfigManager);

            CoordinatorEventProcessor processor = new MultiThreadedEventProcessor(
                logContext,
                "group-coordinator-event-processor-",
                config.numThreads(),
                time,
                coordinatorRuntimeMetrics
            );

            CoordinatorRuntime<GroupCoordinatorShard, CoordinatorRecord> runtime =
                new CoordinatorRuntime.Builder<GroupCoordinatorShard, CoordinatorRecord>()
                    .withTime(time)
                    .withTimer(timer)
                    .withLogPrefix(logPrefix)
                    .withLogContext(logContext)
                    .withEventProcessor(processor)
                    .withPartitionWriter(writer)
                    .withLoader(loader)
                    .withCoordinatorShardBuilderSupplier(supplier)
                    .withDefaultWriteTimeOut(Duration.ofMillis(config.offsetCommitTimeoutMs()))
                    .withCoordinatorRuntimeMetrics(coordinatorRuntimeMetrics)
                    .withCoordinatorMetrics(groupCoordinatorMetrics)
                    .withSerializer(new GroupCoordinatorRecordSerde())
                    .withCompression(Compression.of(config.offsetTopicCompressionType()).build())
                    .withAppendLingerMs(config.appendLingerMs())
                    .withExecutorService(Executors.newSingleThreadExecutor())
                    .build();

            return new GroupCoordinatorService(
                logContext,
                config,
                runtime,
                groupCoordinatorMetrics,
                groupConfigManager,
                persister
            );
>>>>>>> 9494bebe
        }
    }

    /**
     * The logger.
     */
    private final Logger log;

    /**
     * The group coordinator configurations.
     */
    private final GroupCoordinatorConfig config;

    /**
     * The coordinator runtime.
     */
    private final CoordinatorRuntime<GroupCoordinatorShard, CoordinatorRecord> runtime;

    /**
     * The metrics registry.
     */
    private final GroupCoordinatorMetrics groupCoordinatorMetrics;

    /**
     * The group config manager.
     */
    private final GroupConfigManager groupConfigManager;

    /**
     * The Persister to persist the state of share partition state.
     */
    private final Persister persister;

    /**
     * Boolean indicating whether the coordinator is active or not.
     */
    private final AtomicBoolean isActive = new AtomicBoolean(false);

    /**
     * The number of partitions of the __consumer_offsets topics. This is provided
     * when the component is started.
     */
    private volatile int numPartitions = -1;

    /**
<<<<<<< HEAD
     * @param logContext
     * @param config
     * @param runtime
     */
    GroupCoordinatorService(LogContext logContext, GroupCoordinatorConfig config, CoordinatorRuntime<ReplicatedGroupCoordinator, Record> runtime) {
        this.log = logContext.logger(CoordinatorLoader.class);
=======
     * The metadata image to extract topic id to names map.
     * This is initialised when the {@link GroupCoordinator#onNewMetadataImage(MetadataImage, MetadataDelta)} is called
     */
    private MetadataImage metadataImage = null;

    /**
     *
     * @param logContext                The log context.
     * @param config                    The group coordinator config.
     * @param runtime                   The runtime.
     * @param groupCoordinatorMetrics   The group coordinator metrics.
     * @param groupConfigManager        The group config manager.
     * @param persister                 The persister
     */
    GroupCoordinatorService(
        LogContext logContext,
        GroupCoordinatorConfig config,
        CoordinatorRuntime<GroupCoordinatorShard, CoordinatorRecord> runtime,
        GroupCoordinatorMetrics groupCoordinatorMetrics,
        GroupConfigManager groupConfigManager,
        Persister persister
    ) {
        this.log = logContext.logger(GroupCoordinatorService.class);
>>>>>>> 9494bebe
        this.config = config;
        this.runtime = runtime;
        this.groupCoordinatorMetrics = groupCoordinatorMetrics;
        this.groupConfigManager = groupConfigManager;
        this.persister = persister;
    }

    /**
     * Throws CoordinatorNotAvailableException if the not active.
     */
    private void throwIfNotActive() {
        if (!isActive.get()) {
            throw Errors.COORDINATOR_NOT_AVAILABLE.exception();
        }
    }

    /**
     * @return The topic partition for the given group.
     */
    private TopicPartition topicPartitionFor(String groupId) {
        return new TopicPartition(Topic.GROUP_METADATA_TOPIC_NAME, partitionFor(groupId));
    }

    /**
     * See {@link GroupCoordinator#isNewGroupCoordinator()}
     */
    @Override
    public boolean isNewGroupCoordinator() {
        return true;
    }

    /**
     * See {@link GroupCoordinator#partitionFor(String)}
     */
    @Override
    public int partitionFor(String groupId) {
        throwIfNotActive();
        return Utils.abs(groupId.hashCode()) % numPartitions;
    }

    /**
     * See {@link GroupCoordinator#consumerGroupHeartbeat(RequestContext, ConsumerGroupHeartbeatRequestData)}.
     */
    @Override
    public CompletableFuture<ConsumerGroupHeartbeatResponseData> consumerGroupHeartbeat(RequestContext context, ConsumerGroupHeartbeatRequestData request) {
        if (!isActive.get()) {
            return CompletableFuture.completedFuture(new ConsumerGroupHeartbeatResponseData()
                .setErrorCode(Errors.COORDINATOR_NOT_AVAILABLE.code())
            );
        }

<<<<<<< HEAD
        return runtime.scheduleWriteOperation("consumer-group-heartbeat", topicPartitionFor(request.groupId()), coordinator -> coordinator.consumerGroupHeartbeat(context, request)).exceptionally(exception -> {
            if (exception instanceof UnknownTopicOrPartitionException || exception instanceof NotEnoughReplicasException) {
                return new ConsumerGroupHeartbeatResponseData().setErrorCode(Errors.COORDINATOR_NOT_AVAILABLE.code());
            }

            if (exception instanceof NotLeaderOrFollowerException || exception instanceof KafkaStorageException) {
                return new ConsumerGroupHeartbeatResponseData().setErrorCode(Errors.NOT_COORDINATOR.code());
            }

            if (exception instanceof RecordTooLargeException || exception instanceof RecordBatchTooLargeException || exception instanceof InvalidFetchSizeException) {
                return new ConsumerGroupHeartbeatResponseData().setErrorCode(Errors.UNKNOWN_SERVER_ERROR.code());
            }

            return new ConsumerGroupHeartbeatResponseData().setErrorCode(Errors.forException(exception).code()).setErrorMessage(exception.getMessage());
        });
=======
        return runtime.scheduleWriteOperation(
            "consumer-group-heartbeat",
            topicPartitionFor(request.groupId()),
            Duration.ofMillis(config.offsetCommitTimeoutMs()),
            coordinator -> coordinator.consumerGroupHeartbeat(context, request)
        ).exceptionally(exception -> handleOperationException(
            "consumer-group-heartbeat",
            request,
            exception,
            (error, message) -> new ConsumerGroupHeartbeatResponseData()
                .setErrorCode(error.code())
                .setErrorMessage(message),
            log
        ));
    }

    /**
     * See {@link GroupCoordinator#shareGroupHeartbeat(RequestContext, ShareGroupHeartbeatRequestData)}.
     */
    @Override
    public CompletableFuture<ShareGroupHeartbeatResponseData> shareGroupHeartbeat(
        RequestContext context,
        ShareGroupHeartbeatRequestData request
    ) {
        if (!isActive.get()) {
            return CompletableFuture.completedFuture(new ShareGroupHeartbeatResponseData()
                .setErrorCode(Errors.COORDINATOR_NOT_AVAILABLE.code())
            );
        }

        return runtime.scheduleWriteOperation(
            "share-group-heartbeat",
            topicPartitionFor(request.groupId()),
            Duration.ofMillis(config.offsetCommitTimeoutMs()),
            coordinator -> coordinator.shareGroupHeartbeat(context, request)
        ).exceptionally(exception -> handleOperationException(
            "share-group-heartbeat",
            request,
            exception,
            (error, message) -> new ShareGroupHeartbeatResponseData()
                .setErrorCode(error.code())
                .setErrorMessage(message),
            log
        ));
>>>>>>> 9494bebe
    }

    /**
     * See {@link GroupCoordinator#joinGroup(RequestContext, JoinGroupRequestData, BufferSupplier)}.
     */
    @Override
    public CompletableFuture<JoinGroupResponseData> joinGroup(RequestContext context, JoinGroupRequestData request, BufferSupplier bufferSupplier) {
        if (!isActive.get()) {
            return CompletableFuture.completedFuture(new JoinGroupResponseData()
                .setMemberId(request.memberId())
                .setErrorCode(Errors.COORDINATOR_NOT_AVAILABLE.code())
            );
        }

<<<<<<< HEAD
        return FutureUtils.failedFuture(Errors.UNSUPPORTED_VERSION.exception("This API is not implemented yet."));
=======
        if (!isGroupIdNotEmpty(request.groupId())) {
            return CompletableFuture.completedFuture(new JoinGroupResponseData()
                .setMemberId(request.memberId())
                .setErrorCode(Errors.INVALID_GROUP_ID.code())
            );
        }

        if (request.sessionTimeoutMs() < config.classicGroupMinSessionTimeoutMs() ||
            request.sessionTimeoutMs() > config.classicGroupMaxSessionTimeoutMs()) {
            return CompletableFuture.completedFuture(new JoinGroupResponseData()
                .setMemberId(request.memberId())
                .setErrorCode(Errors.INVALID_SESSION_TIMEOUT.code())
            );
        }

        CompletableFuture<JoinGroupResponseData> responseFuture = new CompletableFuture<>();

        runtime.scheduleWriteOperation(
            "classic-group-join",
            topicPartitionFor(request.groupId()),
            Duration.ofMillis(config.offsetCommitTimeoutMs()),
            coordinator -> coordinator.classicGroupJoin(context, request, responseFuture)
        ).exceptionally(exception -> {
            if (!responseFuture.isDone()) {
                responseFuture.complete(handleOperationException(
                    "classic-group-join",
                    request,
                    exception,
                    (error, __) -> new JoinGroupResponseData().setErrorCode(error.code()),
                    log
                ));
            }
            return null;
        });

        return responseFuture;
>>>>>>> 9494bebe
    }

    /**
     * See {@link GroupCoordinator#syncGroup(RequestContext, SyncGroupRequestData, BufferSupplier)}.
     */
    @Override
    public CompletableFuture<SyncGroupResponseData> syncGroup(RequestContext context, SyncGroupRequestData request, BufferSupplier bufferSupplier) {
        if (!isActive.get()) {
            return CompletableFuture.completedFuture(new SyncGroupResponseData()
                .setErrorCode(Errors.COORDINATOR_NOT_AVAILABLE.code())
            );
        }

<<<<<<< HEAD
        return FutureUtils.failedFuture(Errors.UNSUPPORTED_VERSION.exception("This API is not implemented yet."));
=======
        if (!isGroupIdNotEmpty(request.groupId())) {
            return CompletableFuture.completedFuture(new SyncGroupResponseData()
                .setErrorCode(Errors.INVALID_GROUP_ID.code())
            );
        }

        CompletableFuture<SyncGroupResponseData> responseFuture = new CompletableFuture<>();

        runtime.scheduleWriteOperation(
            "classic-group-sync",
            topicPartitionFor(request.groupId()),
            Duration.ofMillis(config.offsetCommitTimeoutMs()),
            coordinator -> coordinator.classicGroupSync(context, request, responseFuture)
        ).exceptionally(exception -> {
            if (!responseFuture.isDone()) {
                responseFuture.complete(handleOperationException(
                    "classic-group-sync",
                    request,
                    exception,
                    (error, __) -> new SyncGroupResponseData().setErrorCode(error.code()),
                    log
                ));
            }
            return null;
        });

        return responseFuture;
>>>>>>> 9494bebe
    }

    /**
     * See {@link GroupCoordinator#heartbeat(RequestContext, HeartbeatRequestData)}.
     */
    @Override
    public CompletableFuture<HeartbeatResponseData> heartbeat(RequestContext context, HeartbeatRequestData request) {
        if (!isActive.get()) {
            return CompletableFuture.completedFuture(new HeartbeatResponseData()
                .setErrorCode(Errors.COORDINATOR_NOT_AVAILABLE.code())
            );
        }

<<<<<<< HEAD
        return FutureUtils.failedFuture(Errors.UNSUPPORTED_VERSION.exception("This API is not implemented yet."));
=======
        if (!isGroupIdNotEmpty(request.groupId())) {
            return CompletableFuture.completedFuture(new HeartbeatResponseData()
                .setErrorCode(Errors.INVALID_GROUP_ID.code())
            );
        }

        return runtime.scheduleWriteOperation(
            "classic-group-heartbeat",
            topicPartitionFor(request.groupId()),
            Duration.ofMillis(config.offsetCommitTimeoutMs()),
            coordinator -> coordinator.classicGroupHeartbeat(context, request)
        ).exceptionally(exception -> handleOperationException(
            "classic-group-heartbeat",
            request,
            exception,
            (error, __) -> {
                if (error == Errors.COORDINATOR_LOAD_IN_PROGRESS) {
                    // The group is still loading, so blindly respond
                    return new HeartbeatResponseData()
                        .setErrorCode(Errors.NONE.code());
                } else {
                    return new HeartbeatResponseData()
                        .setErrorCode(error.code());
                }
            },
            log
        ));
>>>>>>> 9494bebe
    }

    /**
     * See {@link GroupCoordinator#leaveGroup(RequestContext, LeaveGroupRequestData)}.
     */
    @Override
    public CompletableFuture<LeaveGroupResponseData> leaveGroup(RequestContext context, LeaveGroupRequestData request) {
        if (!isActive.get()) {
            return CompletableFuture.completedFuture(new LeaveGroupResponseData()
                .setErrorCode(Errors.COORDINATOR_NOT_AVAILABLE.code())
            );
        }

<<<<<<< HEAD
        return FutureUtils.failedFuture(Errors.UNSUPPORTED_VERSION.exception("This API is not implemented yet."));
=======
        if (!isGroupIdNotEmpty(request.groupId())) {
            return CompletableFuture.completedFuture(new LeaveGroupResponseData()
                .setErrorCode(Errors.INVALID_GROUP_ID.code())
            );
        }

        return runtime.scheduleWriteOperation(
            "classic-group-leave",
            topicPartitionFor(request.groupId()),
            Duration.ofMillis(config.offsetCommitTimeoutMs()),
            coordinator -> coordinator.classicGroupLeave(context, request)
        ).exceptionally(exception -> handleOperationException(
            "classic-group-leave",
            request,
            exception,
            (error, __) -> {
                if (error == Errors.UNKNOWN_MEMBER_ID) {
                    // Group was not found.
                    List<LeaveGroupResponseData.MemberResponse> memberResponses = request.members().stream()
                         .map(member -> new LeaveGroupResponseData.MemberResponse()
                             .setMemberId(member.memberId())
                             .setGroupInstanceId(member.groupInstanceId())
                             .setErrorCode(Errors.UNKNOWN_MEMBER_ID.code()))
                         .collect(Collectors.toList());
                    return new LeaveGroupResponseData()
                        .setMembers(memberResponses);
                } else {
                    return new LeaveGroupResponseData()
                        .setErrorCode(error.code());
                }
            },
            log
        ));
>>>>>>> 9494bebe
    }

    /**
     * See {@link GroupCoordinator#listGroups(RequestContext, ListGroupsRequestData)}.
     */
    @Override
    public CompletableFuture<ListGroupsResponseData> listGroups(RequestContext context, ListGroupsRequestData request) {
        if (!isActive.get()) {
            return CompletableFuture.completedFuture(new ListGroupsResponseData()
                .setErrorCode(Errors.COORDINATOR_NOT_AVAILABLE.code())
            );
        }

<<<<<<< HEAD
        return FutureUtils.failedFuture(Errors.UNSUPPORTED_VERSION.exception("This API is not implemented yet."));
=======
        final List<CompletableFuture<List<ListGroupsResponseData.ListedGroup>>> futures = FutureUtils.mapExceptionally(
            runtime.scheduleReadAllOperation(
                "list-groups",
                (coordinator, lastCommittedOffset) -> coordinator.listGroups(
                    request.statesFilter(),
                    request.typesFilter(),
                    lastCommittedOffset
                )
            ),
            exception -> {
                exception = Errors.maybeUnwrapException(exception);
                if (exception instanceof NotCoordinatorException) {
                    return Collections.emptyList();
                } else {
                    throw new CompletionException(exception);
                }
            }
        );

        return FutureUtils
            .combineFutures(futures, ArrayList::new, List::addAll)
            .thenApply(groups -> new ListGroupsResponseData().setGroups(groups))
            .exceptionally(exception -> handleOperationException(
                "list-groups",
                request,
                exception,
                (error, __) -> new ListGroupsResponseData().setErrorCode(error.code()),
                log
            ));
    }

    /**
     * See {@link GroupCoordinator#consumerGroupDescribe(RequestContext, List)}.
     */
    @Override
    public CompletableFuture<List<ConsumerGroupDescribeResponseData.DescribedGroup>> consumerGroupDescribe(
        RequestContext context,
        List<String> groupIds
    ) {
        if (!isActive.get()) {
            return CompletableFuture.completedFuture(ConsumerGroupDescribeRequest.getErrorDescribedGroupList(
                groupIds,
                Errors.COORDINATOR_NOT_AVAILABLE
            ));
        }

        final List<CompletableFuture<List<ConsumerGroupDescribeResponseData.DescribedGroup>>> futures =
            new ArrayList<>(groupIds.size());
        final Map<TopicPartition, List<String>> groupsByTopicPartition = new HashMap<>();
        groupIds.forEach(groupId -> {
            if (isGroupIdNotEmpty(groupId)) {
                groupsByTopicPartition
                    .computeIfAbsent(topicPartitionFor(groupId), __ -> new ArrayList<>())
                    .add(groupId);
            } else {
                futures.add(CompletableFuture.completedFuture(Collections.singletonList(
                    new ConsumerGroupDescribeResponseData.DescribedGroup()
                        .setGroupId(null)
                        .setErrorCode(Errors.INVALID_GROUP_ID.code())
                )));
            }
        });

        groupsByTopicPartition.forEach((topicPartition, groupList) -> {
            CompletableFuture<List<ConsumerGroupDescribeResponseData.DescribedGroup>> future =
                runtime.scheduleReadOperation(
                    "consumer-group-describe",
                    topicPartition,
                    (coordinator, lastCommittedOffset) -> coordinator.consumerGroupDescribe(groupIds, lastCommittedOffset)
                ).exceptionally(exception -> handleOperationException(
                    "consumer-group-describe",
                    groupList,
                    exception,
                    (error, __) -> ConsumerGroupDescribeRequest.getErrorDescribedGroupList(groupList, error),
                    log
                ));

            futures.add(future);
        });

        return FutureUtils.combineFutures(futures, ArrayList::new, List::addAll);
    }

    /**
     * See {@link GroupCoordinator#shareGroupDescribe(RequestContext, List)}.
     */
    @Override
    public CompletableFuture<List<DescribedGroup>> shareGroupDescribe(
        RequestContext context,
        List<String> groupIds) {
        if (!isActive.get()) {
            return CompletableFuture.completedFuture(ShareGroupDescribeRequest.getErrorDescribedGroupList(
                groupIds,
                Errors.COORDINATOR_NOT_AVAILABLE
            ));
        }

        final List<CompletableFuture<List<ShareGroupDescribeResponseData.DescribedGroup>>> futures =
            new ArrayList<>(groupIds.size());
        final Map<TopicPartition, List<String>> groupsByTopicPartition = new HashMap<>();
        groupIds.forEach(groupId -> {
            if (isGroupIdNotEmpty(groupId)) {
                groupsByTopicPartition
                    .computeIfAbsent(topicPartitionFor(groupId), __ -> new ArrayList<>())
                    .add(groupId);
            } else {
                futures.add(CompletableFuture.completedFuture(Collections.singletonList(
                    new ShareGroupDescribeResponseData.DescribedGroup()
                        .setGroupId(null)
                        .setErrorCode(Errors.INVALID_GROUP_ID.code())
                )));
            }
        });

        groupsByTopicPartition.forEach((topicPartition, groupList) -> {
            CompletableFuture<List<ShareGroupDescribeResponseData.DescribedGroup>> future =
                runtime.scheduleReadOperation(
                    "share-group-describe",
                    topicPartition,
                    (coordinator, lastCommittedOffset) -> coordinator.shareGroupDescribe(groupIds, lastCommittedOffset)
                ).exceptionally(exception -> handleOperationException(
                    "share-group-describe",
                    groupList,
                    exception,
                    (error, __) -> ShareGroupDescribeRequest.getErrorDescribedGroupList(groupList, error),
                    log
                ));

            futures.add(future);
        });

        return FutureUtils.combineFutures(futures, ArrayList::new, List::addAll);
>>>>>>> 9494bebe
    }

    /**
     * See {@link GroupCoordinator#describeGroups(RequestContext, List)}.
     */
    @Override
    public CompletableFuture<List<DescribeGroupsResponseData.DescribedGroup>> describeGroups(RequestContext context, List<String> groupIds) {
        if (!isActive.get()) {
            return CompletableFuture.completedFuture(DescribeGroupsRequest.getErrorDescribedGroupList(
                groupIds,
                Errors.COORDINATOR_NOT_AVAILABLE
            ));
        }

<<<<<<< HEAD
        return FutureUtils.failedFuture(Errors.UNSUPPORTED_VERSION.exception("This API is not implemented yet."));
=======
        final List<CompletableFuture<List<DescribeGroupsResponseData.DescribedGroup>>> futures =
            new ArrayList<>(groupIds.size());
        final Map<TopicPartition, List<String>> groupsByTopicPartition = new HashMap<>();
        groupIds.forEach(groupId -> {
            // For backwards compatibility, we support DescribeGroups for the empty group id.
            if (groupId == null) {
                futures.add(CompletableFuture.completedFuture(Collections.singletonList(
                    new DescribeGroupsResponseData.DescribedGroup()
                        .setGroupId(null)
                        .setErrorCode(Errors.INVALID_GROUP_ID.code())
                )));
            } else {
                final TopicPartition topicPartition = topicPartitionFor(groupId);
                groupsByTopicPartition
                    .computeIfAbsent(topicPartition, __ -> new ArrayList<>())
                    .add(groupId);
            }
        });

        groupsByTopicPartition.forEach((topicPartition, groupList) -> {
            CompletableFuture<List<DescribeGroupsResponseData.DescribedGroup>> future =
                runtime.scheduleReadOperation(
                    "describe-groups",
                    topicPartition,
                    (coordinator, lastCommittedOffset) -> coordinator.describeGroups(context, groupList, lastCommittedOffset)
                ).exceptionally(exception -> handleOperationException(
                    "describe-groups",
                    groupList,
                    exception,
                    (error, __) -> DescribeGroupsRequest.getErrorDescribedGroupList(groupList, error),
                    log
                ));

            futures.add(future);
        });

        return FutureUtils.combineFutures(futures, ArrayList::new, List::addAll);
>>>>>>> 9494bebe
    }

    /**
     * See {@link GroupCoordinator#deleteGroups(RequestContext, List, BufferSupplier)}.
     */
    @Override
    public CompletableFuture<DeleteGroupsResponseData.DeletableGroupResultCollection> deleteGroups(RequestContext context, List<String> groupIds, BufferSupplier bufferSupplier) {
        if (!isActive.get()) {
            return CompletableFuture.completedFuture(DeleteGroupsRequest.getErrorResultCollection(
                groupIds,
                Errors.COORDINATOR_NOT_AVAILABLE
            ));
        }

<<<<<<< HEAD
        return FutureUtils.failedFuture(Errors.UNSUPPORTED_VERSION.exception("This API is not implemented yet."));
=======
        final List<CompletableFuture<DeleteGroupsResponseData.DeletableGroupResultCollection>> futures =
            new ArrayList<>(groupIds.size());

        final Map<TopicPartition, List<String>> groupsByTopicPartition = new HashMap<>();
        groupIds.forEach(groupId -> {
            // For backwards compatibility, we support DeleteGroups for the empty group id.
            if (groupId == null) {
                futures.add(CompletableFuture.completedFuture(DeleteGroupsRequest.getErrorResultCollection(
                    Collections.singletonList(null),
                    Errors.INVALID_GROUP_ID
                )));
            } else {
                final TopicPartition topicPartition = topicPartitionFor(groupId);
                groupsByTopicPartition
                    .computeIfAbsent(topicPartition, __ -> new ArrayList<>())
                    .add(groupId);
            }
        });

        groupsByTopicPartition.forEach((topicPartition, groupList) -> {
            CompletableFuture<DeleteGroupsResponseData.DeletableGroupResultCollection> future =
                runtime.scheduleWriteOperation(
                    "delete-groups",
                    topicPartition,
                    Duration.ofMillis(config.offsetCommitTimeoutMs()),
                    coordinator -> coordinator.deleteGroups(context, groupList)
                ).exceptionally(exception -> handleOperationException(
                    "delete-groups",
                    groupList,
                    exception,
                    (error, __) -> DeleteGroupsRequest.getErrorResultCollection(groupList, error),
                    log
                ));

            futures.add(future);
        });

        return FutureUtils.combineFutures(futures, DeleteGroupsResponseData.DeletableGroupResultCollection::new,
            // We don't use res.addAll(future.join()) because DeletableGroupResultCollection is an ImplicitLinkedHashMultiCollection,
            // which has requirements for adding elements (see ImplicitLinkedHashCollection.java#add).
            (accumulator, newResults) -> newResults.forEach(result -> accumulator.add(result.duplicate())));
>>>>>>> 9494bebe
    }

    /**
     * See {@link GroupCoordinator#fetchOffsets(RequestContext, OffsetFetchRequestData.OffsetFetchRequestGroup, boolean)}.
     */
    @Override
<<<<<<< HEAD
    public CompletableFuture<List<OffsetFetchResponseData.OffsetFetchResponseTopics>> fetchOffsets(RequestContext context, String groupId, List<OffsetFetchRequestData.OffsetFetchRequestTopics> topics, boolean requireStable) {
=======
    public CompletableFuture<OffsetFetchResponseData.OffsetFetchResponseGroup> fetchOffsets(
        RequestContext context,
        OffsetFetchRequestData.OffsetFetchRequestGroup request,
        boolean requireStable
    ) {
>>>>>>> 9494bebe
        if (!isActive.get()) {
            return CompletableFuture.completedFuture(new OffsetFetchResponseData.OffsetFetchResponseGroup()
                .setGroupId(request.groupId())
                .setErrorCode(Errors.COORDINATOR_NOT_AVAILABLE.code())
            );
        }

<<<<<<< HEAD
        return FutureUtils.failedFuture(Errors.UNSUPPORTED_VERSION.exception("This API is not implemented yet."));
=======
        // For backwards compatibility, we support fetch commits for the empty group id.
        if (request.groupId() == null) {
            return CompletableFuture.completedFuture(new OffsetFetchResponseData.OffsetFetchResponseGroup()
                .setGroupId(request.groupId())
                .setErrorCode(Errors.INVALID_GROUP_ID.code())
            );
        }

        // The require stable flag when set tells the broker to hold on returning unstable
        // (or uncommitted) offsets. In the previous implementation of the group coordinator,
        // the UNSTABLE_OFFSET_COMMIT error is returned when unstable offsets are present. As
        // the new implementation relies on timeline data structures, the coordinator does not
        // really know whether offsets are stable or not so it is hard to return the same error.
        // Instead, we use a write operation when the flag is set to guarantee that the fetch
        // is based on all the available offsets and to ensure that the response waits until
        // the pending offsets are committed. Otherwise, we use a read operation.
        if (requireStable) {
            return runtime.scheduleWriteOperation(
                "fetch-offsets",
                topicPartitionFor(request.groupId()),
                Duration.ofMillis(config.offsetCommitTimeoutMs()),
                coordinator -> new CoordinatorResult<>(
                    Collections.emptyList(),
                    coordinator.fetchOffsets(request, Long.MAX_VALUE)
                )
            ).exceptionally(exception -> handleOffsetFetchException(
                "fetch-offsets",
                request,
                exception
            ));
        } else {
            return runtime.scheduleReadOperation(
                "fetch-offsets",
                topicPartitionFor(request.groupId()),
                (coordinator, offset) -> coordinator.fetchOffsets(request, offset)
            );
        }
>>>>>>> 9494bebe
    }

    /**
     * See {@link GroupCoordinator#fetchAllOffsets(RequestContext, OffsetFetchRequestData.OffsetFetchRequestGroup, boolean)}.
     */
    @Override
<<<<<<< HEAD
    public CompletableFuture<List<OffsetFetchResponseData.OffsetFetchResponseTopics>> fetchAllOffsets(RequestContext context, String groupId, boolean requireStable) {
=======
    public CompletableFuture<OffsetFetchResponseData.OffsetFetchResponseGroup> fetchAllOffsets(
        RequestContext context,
        OffsetFetchRequestData.OffsetFetchRequestGroup request,
        boolean requireStable
    ) {
>>>>>>> 9494bebe
        if (!isActive.get()) {
            return CompletableFuture.completedFuture(new OffsetFetchResponseData.OffsetFetchResponseGroup()
                .setGroupId(request.groupId())
                .setErrorCode(Errors.COORDINATOR_NOT_AVAILABLE.code())
            );
        }

<<<<<<< HEAD
        return FutureUtils.failedFuture(Errors.UNSUPPORTED_VERSION.exception("This API is not implemented yet."));
=======
        // For backwards compatibility, we support fetch commits for the empty group id.
        if (request.groupId() == null) {
            return CompletableFuture.completedFuture(new OffsetFetchResponseData.OffsetFetchResponseGroup()
                .setGroupId(request.groupId())
                .setErrorCode(Errors.INVALID_GROUP_ID.code())
            );
        }

        // The require stable flag when set tells the broker to hold on returning unstable
        // (or uncommitted) offsets. In the previous implementation of the group coordinator,
        // the UNSTABLE_OFFSET_COMMIT error is returned when unstable offsets are present. As
        // the new implementation relies on timeline data structures, the coordinator does not
        // really know whether offsets are stable or not so it is hard to return the same error.
        // Instead, we use a write operation when the flag is set to guarantee that the fetch
        // is based on all the available offsets and to ensure that the response waits until
        // the pending offsets are committed. Otherwise, we use a read operation.
        if (requireStable) {
            return runtime.scheduleWriteOperation(
                "fetch-all-offsets",
                topicPartitionFor(request.groupId()),
                Duration.ofMillis(config.offsetCommitTimeoutMs()),
                coordinator -> new CoordinatorResult<>(
                    Collections.emptyList(),
                    coordinator.fetchAllOffsets(request, Long.MAX_VALUE)
                )
            ).exceptionally(exception -> handleOffsetFetchException(
                "fetch-all-offsets",
                request,
                exception
            ));
        } else {
            return runtime.scheduleReadOperation(
                "fetch-all-offsets",
                topicPartitionFor(request.groupId()),
                (coordinator, offset) -> coordinator.fetchAllOffsets(request, offset)
            );
        }
    }

    /**
     * See {@link GroupCoordinator#describeShareGroupOffsets(RequestContext, DescribeShareGroupOffsetsRequestData)}.
     */
    @Override
    public CompletableFuture<DescribeShareGroupOffsetsResponseData> describeShareGroupOffsets(
        RequestContext context,
        DescribeShareGroupOffsetsRequestData requestData
    ) {
        if (!isActive.get()) {
            return CompletableFuture.completedFuture(
                new DescribeShareGroupOffsetsResponseData()
                    .setResponses(DescribeShareGroupOffsetsRequest.getErrorDescribeShareGroupOffsets(
                        requestData.topics(),
                        Errors.COORDINATOR_NOT_AVAILABLE
                    ))
            );
        }

        if (metadataImage == null) {
            return CompletableFuture.completedFuture(
                new DescribeShareGroupOffsetsResponseData()
                    .setResponses(DescribeShareGroupOffsetsRequest.getErrorDescribeShareGroupOffsets(
                        requestData.topics(),
                        Errors.UNKNOWN_TOPIC_OR_PARTITION
                    ))
            );
        }

        List<ReadShareGroupStateSummaryRequestData.ReadStateSummaryData> readStateSummaryData =
            requestData.topics().stream().map(
                topic -> new ReadShareGroupStateSummaryRequestData.ReadStateSummaryData()
                    .setTopicId(metadataImage.topics().topicNameToIdView().get(topic.topicName()))
                    .setPartitions(
                        topic.partitions().stream().map(
                            partitionIndex -> new ReadShareGroupStateSummaryRequestData.PartitionData().setPartition(partitionIndex)
                        ).toList()
                    )
            ).toList();
        ReadShareGroupStateSummaryRequestData readSummaryRequestData = new ReadShareGroupStateSummaryRequestData()
            .setGroupId(requestData.groupId())
            .setTopics(readStateSummaryData);
        CompletableFuture<DescribeShareGroupOffsetsResponseData> future = new CompletableFuture<>();
        persister.readSummary(ReadShareGroupStateSummaryParameters.from(readSummaryRequestData))
            .whenComplete((result, error) -> {
                if (error != null) {
                    log.error("Failed to read summary of the share partition");
                    future.completeExceptionally(error);
                    return;
                }
                if (result == null || result.topicsData() == null) {
                    log.error("Result is null for the read state summary");
                    future.completeExceptionally(new IllegalStateException("Result is null for the read state summary"));
                    return;
                }
                List<DescribeShareGroupOffsetsResponseData.DescribeShareGroupOffsetsResponseTopic> describeShareGroupOffsetsResponseTopicList =
                    result.topicsData().stream().map(
                        topicData -> new DescribeShareGroupOffsetsResponseData.DescribeShareGroupOffsetsResponseTopic()
                            .setTopicId(topicData.topicId())
                            .setTopicName(metadataImage.topics().topicIdToNameView().get(topicData.topicId()))
                            .setPartitions(topicData.partitions().stream().map(
                                partitionData -> new DescribeShareGroupOffsetsResponseData.DescribeShareGroupOffsetsResponsePartition()
                                    .setPartitionIndex(partitionData.partition())
                                    .setStartOffset(partitionData.startOffset())
                                    .setErrorMessage(partitionData.errorMessage())
                                    .setErrorCode(partitionData.errorCode())
                            ).toList())
                    ).toList();
                future.complete(new DescribeShareGroupOffsetsResponseData().setResponses(describeShareGroupOffsetsResponseTopicList));
            });
        return future;
>>>>>>> 9494bebe
    }

    /**
     * See {@link GroupCoordinator#commitOffsets(RequestContext, OffsetCommitRequestData, BufferSupplier)}.
     */
    @Override
    public CompletableFuture<OffsetCommitResponseData> commitOffsets(RequestContext context, OffsetCommitRequestData request, BufferSupplier bufferSupplier) {
        if (!isActive.get()) {
            return CompletableFuture.completedFuture(OffsetCommitRequest.getErrorResponse(
                request,
                Errors.COORDINATOR_NOT_AVAILABLE
            ));
        }

        // For backwards compatibility, we support offset commits for the empty groupId.
        if (request.groupId() == null) {
            return CompletableFuture.completedFuture(OffsetCommitRequest.getErrorResponse(
                request,
                Errors.INVALID_GROUP_ID
            ));
        }

<<<<<<< HEAD
        return FutureUtils.failedFuture(Errors.UNSUPPORTED_VERSION.exception("This API is not implemented yet."));
=======
        return runtime.scheduleWriteOperation(
            "commit-offset",
            topicPartitionFor(request.groupId()),
            Duration.ofMillis(config.offsetCommitTimeoutMs()),
            coordinator -> coordinator.commitOffset(context, request)
        ).exceptionally(exception -> handleOperationException(
            "commit-offset",
            request,
            exception,
            (error, __) -> OffsetCommitRequest.getErrorResponse(request, error),
            log
        ));
>>>>>>> 9494bebe
    }

    /**
     * See {@link GroupCoordinator#commitTransactionalOffsets(RequestContext, TxnOffsetCommitRequestData, BufferSupplier)}.
     */
    @Override
    public CompletableFuture<TxnOffsetCommitResponseData> commitTransactionalOffsets(RequestContext context, TxnOffsetCommitRequestData request, BufferSupplier bufferSupplier) {
        if (!isActive.get()) {
            return CompletableFuture.completedFuture(TxnOffsetCommitRequest.getErrorResponse(
                request,
                Errors.COORDINATOR_NOT_AVAILABLE
            ));
        }

        if (!isGroupIdNotEmpty(request.groupId())) {
            return CompletableFuture.completedFuture(TxnOffsetCommitRequest.getErrorResponse(
                request,
                Errors.INVALID_GROUP_ID
            ));
        }

<<<<<<< HEAD
        return FutureUtils.failedFuture(Errors.UNSUPPORTED_VERSION.exception("This API is not implemented yet."));
=======
        return runtime.scheduleTransactionalWriteOperation(
            "txn-commit-offset",
            topicPartitionFor(request.groupId()),
            request.transactionalId(),
            request.producerId(),
            request.producerEpoch(),
            Duration.ofMillis(config.offsetCommitTimeoutMs()),
            coordinator -> coordinator.commitTransactionalOffset(context, request),
            context.apiVersion()
        ).exceptionally(exception -> handleOperationException(
            "txn-commit-offset",
            request,
            exception,
            (error, __) -> TxnOffsetCommitRequest.getErrorResponse(request, error),
            log
        ));
>>>>>>> 9494bebe
    }

    /**
     * See {@link GroupCoordinator#deleteOffsets(RequestContext, OffsetDeleteRequestData, BufferSupplier)}.
     */
    @Override
    public CompletableFuture<OffsetDeleteResponseData> deleteOffsets(RequestContext context, OffsetDeleteRequestData request, BufferSupplier bufferSupplier) {
        if (!isActive.get()) {
            return CompletableFuture.completedFuture(new OffsetDeleteResponseData()
                .setErrorCode(Errors.COORDINATOR_NOT_AVAILABLE.code())
            );
        }

<<<<<<< HEAD
        return FutureUtils.failedFuture(Errors.UNSUPPORTED_VERSION.exception("This API is not implemented yet."));
=======
        if (!isGroupIdNotEmpty(request.groupId())) {
            return CompletableFuture.completedFuture(new OffsetDeleteResponseData()
                .setErrorCode(Errors.INVALID_GROUP_ID.code())
            );
        }

        return runtime.scheduleWriteOperation(
            "delete-offsets",
            topicPartitionFor(request.groupId()),
            Duration.ofMillis(config.offsetCommitTimeoutMs()),
            coordinator -> coordinator.deleteOffsets(context, request)
        ).exceptionally(exception -> handleOperationException(
            "delete-offsets",
            request,
            exception,
            (error, __) -> new OffsetDeleteResponseData().setErrorCode(error.code()),
            log
        ));
>>>>>>> 9494bebe
    }

    /**
     * See {@link GroupCoordinator#completeTransaction(TopicPartition, long, short, int, TransactionResult, Duration)}.
     */
    @Override
    public CompletableFuture<Void> completeTransaction(
        TopicPartition tp,
        long producerId,
        short producerEpoch,
        int coordinatorEpoch,
        TransactionResult result,
        Duration timeout
    ) {
        if (!isActive.get()) {
            return FutureUtils.failedFuture(Errors.COORDINATOR_NOT_AVAILABLE.exception());
        }

        if (!tp.topic().equals(Topic.GROUP_METADATA_TOPIC_NAME)) {
            return FutureUtils.failedFuture(new IllegalStateException(
                "Completing a transaction for " + tp + " is not expected"
            ));
        }

        return runtime.scheduleTransactionCompletion(
            "write-txn-marker",
            tp,
            producerId,
            producerEpoch,
            coordinatorEpoch,
            result,
            timeout
        );
    }

    /**
     * See {@link GroupCoordinator#onTransactionCompleted(long, Iterable, TransactionResult)}.
     */
    @Override
<<<<<<< HEAD
    public void onTransactionCompleted(long producerId, Iterable<TopicPartition> partitions, TransactionResult transactionResult) {
=======
    public CompletableFuture<Void> onTransactionCompleted(
        long producerId,
        Iterable<TopicPartition> partitions,
        TransactionResult transactionResult
    ) {
>>>>>>> 9494bebe
        throwIfNotActive();
        throw new IllegalStateException("onTransactionCompleted is not supported.");
    }

    /**
     * See {@link GroupCoordinator#onPartitionsDeleted(List, BufferSupplier)}.
     */
    @Override
<<<<<<< HEAD
    public void onPartitionsDeleted(List<TopicPartition> topicPartitions, BufferSupplier bufferSupplier) {
=======
    public void onPartitionsDeleted(
        List<TopicPartition> topicPartitions,
        BufferSupplier bufferSupplier
    ) throws ExecutionException, InterruptedException {
>>>>>>> 9494bebe
        throwIfNotActive();

        CompletableFuture.allOf(
            FutureUtils.mapExceptionally(
                runtime.scheduleWriteAllOperation(
                    "on-partition-deleted",
                    Duration.ofMillis(config.offsetCommitTimeoutMs()),
                    coordinator -> coordinator.onPartitionsDeleted(topicPartitions)
                ),
                exception -> {
                    log.error("Could not delete offsets for deleted partitions {} due to: {}.",
                        topicPartitions, exception.getMessage(), exception
                    );
                    return null;
                }
            ).toArray(new CompletableFuture[0])
        ).get();
    }

    /**
     * See {@link GroupCoordinator#onElection(int, int)}.
     */
    @Override
    public void onElection(int groupMetadataPartitionIndex, int groupMetadataPartitionLeaderEpoch) {
        throwIfNotActive();
        runtime.scheduleLoadOperation(new TopicPartition(Topic.GROUP_METADATA_TOPIC_NAME, groupMetadataPartitionIndex), groupMetadataPartitionLeaderEpoch);
    }

    /**
     * See {@link GroupCoordinator#onResignation(int, OptionalInt)}.
     */
    @Override
    public void onResignation(int groupMetadataPartitionIndex, OptionalInt groupMetadataPartitionLeaderEpoch) {
        throwIfNotActive();
<<<<<<< HEAD
        if (!groupMetadataPartitionLeaderEpoch.isPresent()) {
            throw new IllegalArgumentException("The leader epoch should always be provided in KRaft.");
        }
        runtime.scheduleUnloadOperation(new TopicPartition(Topic.GROUP_METADATA_TOPIC_NAME, groupMetadataPartitionIndex), groupMetadataPartitionLeaderEpoch.getAsInt());
=======
        runtime.scheduleUnloadOperation(
            new TopicPartition(Topic.GROUP_METADATA_TOPIC_NAME, groupMetadataPartitionIndex),
            groupMetadataPartitionLeaderEpoch
        );
>>>>>>> 9494bebe
    }

    /**
     * See {@link GroupCoordinator#onNewMetadataImage(MetadataImage, MetadataDelta)}.
     */
    @Override
    public void onNewMetadataImage(MetadataImage newImage, MetadataDelta delta) {
        throwIfNotActive();
        metadataImage = newImage;
        runtime.onNewMetadataImage(newImage, delta);
    }

    /**
     * See {@link GroupCoordinator#groupMetadataTopicConfigs()}.
     */
    @Override
    public Properties groupMetadataTopicConfigs() {
        Properties properties = new Properties();
        properties.put(TopicConfig.CLEANUP_POLICY_CONFIG, TopicConfig.CLEANUP_POLICY_COMPACT);
        properties.put(TopicConfig.COMPRESSION_TYPE_CONFIG, BrokerCompressionType.PRODUCER.name);
        properties.put(TopicConfig.SEGMENT_BYTES_CONFIG, String.valueOf(config.offsetsTopicSegmentBytes()));
        return properties;
    }

    /**
     * See {@link GroupCoordinator#groupConfig(String)}.
     */
    @Override
    public Optional<GroupConfig> groupConfig(String groupId) {
        return groupConfigManager.groupConfig(groupId);
    }

    /**
     * See {@link GroupCoordinator#updateGroupConfig(String, Properties)}.
     */
    @Override
    public void updateGroupConfig(String groupId, Properties newGroupConfig) {
        groupConfigManager.updateGroupConfig(groupId, newGroupConfig);
    }

    /**
     * See {@link GroupCoordinator#startup(IntSupplier)}.
     */
    @Override
    public void startup(IntSupplier groupMetadataTopicPartitionCount) {
        if (!isActive.compareAndSet(false, true)) {
            log.warn("Group coordinator is already running.");
            return;
        }

        log.info("Starting up.");
        numPartitions = groupMetadataTopicPartitionCount.getAsInt();
        isActive.set(true);
        log.info("Startup complete.");
    }

    /**
     * See {@link GroupCoordinator#shutdown()}.
     */
    @Override
    public void shutdown() {
        if (!isActive.compareAndSet(true, false)) {
            log.warn("Group coordinator is already shutting down.");
            return;
        }

        log.info("Shutting down.");
        isActive.set(false);
        Utils.closeQuietly(runtime, "coordinator runtime");
        Utils.closeQuietly(groupCoordinatorMetrics, "group coordinator metrics");
        Utils.closeQuietly(groupConfigManager, "group config manager");
        log.info("Shutdown complete.");
    }

    private static boolean isGroupIdNotEmpty(String groupId) {
        return groupId != null && !groupId.isEmpty();
    }

    /**
     * This is the handler used by offset fetch operations to convert errors to coordinator errors.
     * The handler also handles and logs unexpected errors.
     *
     * @param operationName     The name of the operation.
     * @param request           The OffsetFetchRequestGroup request.
     * @param exception         The exception to handle.
     * @return The OffsetFetchRequestGroup response.
     */
    private OffsetFetchResponseData.OffsetFetchResponseGroup handleOffsetFetchException(
        String operationName,
        OffsetFetchRequestData.OffsetFetchRequestGroup request,
        Throwable exception
    ) {
        ApiError apiError = ApiError.fromThrowable(exception);

        switch (apiError.error()) {
            case UNKNOWN_TOPIC_OR_PARTITION:
            case NOT_ENOUGH_REPLICAS:
            case REQUEST_TIMED_OUT:
                // Remap REQUEST_TIMED_OUT to NOT_COORDINATOR, since consumers on versions prior
                // to 3.9 do not expect the error and won't retry the request. NOT_COORDINATOR
                // additionally triggers coordinator re-lookup, which is necessary if the client is
                // talking to a zombie coordinator.
                //
                // While handleOperationException does remap UNKNOWN_TOPIC_OR_PARTITION,
                // NOT_ENOUGH_REPLICAS and REQUEST_TIMED_OUT to COORDINATOR_NOT_AVAILABLE,
                // COORDINATOR_NOT_AVAILABLE is also not handled by consumers on versions prior to
                // 3.9.
                return new OffsetFetchResponseData.OffsetFetchResponseGroup()
                    .setGroupId(request.groupId())
                    .setErrorCode(Errors.NOT_COORDINATOR.code());

            default:
                return handleOperationException(
                    operationName,
                    request,
                    exception,
                    (error, __) -> new OffsetFetchResponseData.OffsetFetchResponseGroup()
                        .setGroupId(request.groupId())
                        .setErrorCode(error.code()),
                    log
                );
        }
    }

    private static void requireNonNull(Object obj, RuntimeException throwable) {
        if (obj == null) {
            throw throwable;
        }
    }
}<|MERGE_RESOLUTION|>--- conflicted
+++ resolved
@@ -19,11 +19,6 @@
 import org.apache.kafka.common.TopicPartition;
 import org.apache.kafka.common.compress.Compression;
 import org.apache.kafka.common.config.TopicConfig;
-<<<<<<< HEAD
-import org.apache.kafka.common.errors.*;
-import org.apache.kafka.common.internals.Topic;
-import org.apache.kafka.common.message.*;
-=======
 import org.apache.kafka.common.errors.NotCoordinatorException;
 import org.apache.kafka.common.internals.Topic;
 import org.apache.kafka.common.message.ConsumerGroupDescribeResponseData;
@@ -56,7 +51,6 @@
 import org.apache.kafka.common.message.SyncGroupResponseData;
 import org.apache.kafka.common.message.TxnOffsetCommitRequestData;
 import org.apache.kafka.common.message.TxnOffsetCommitResponseData;
->>>>>>> 9494bebe
 import org.apache.kafka.common.protocol.Errors;
 import org.apache.kafka.common.requests.ApiError;
 import org.apache.kafka.common.requests.ConsumerGroupDescribeRequest;
@@ -72,9 +66,6 @@
 import org.apache.kafka.common.utils.LogContext;
 import org.apache.kafka.common.utils.Time;
 import org.apache.kafka.common.utils.Utils;
-<<<<<<< HEAD
-import org.apache.kafka.coordinator.group.runtime.*;
-=======
 import org.apache.kafka.coordinator.common.runtime.CoordinatorEventProcessor;
 import org.apache.kafka.coordinator.common.runtime.CoordinatorLoader;
 import org.apache.kafka.coordinator.common.runtime.CoordinatorRecord;
@@ -85,7 +76,6 @@
 import org.apache.kafka.coordinator.common.runtime.MultiThreadedEventProcessor;
 import org.apache.kafka.coordinator.common.runtime.PartitionWriter;
 import org.apache.kafka.coordinator.group.metrics.GroupCoordinatorMetrics;
->>>>>>> 9494bebe
 import org.apache.kafka.image.MetadataDelta;
 import org.apache.kafka.image.MetadataImage;
 import org.apache.kafka.server.record.BrokerCompressionType;
@@ -132,7 +122,10 @@
         private GroupConfigManager groupConfigManager;
         private Persister persister;
 
-        public Builder(int nodeId, GroupCoordinatorConfig config) {
+        public Builder(
+            int nodeId,
+            GroupCoordinatorConfig config
+        ) {
             this.nodeId = nodeId;
             this.config = config;
         }
@@ -191,15 +184,6 @@
             String logPrefix = String.format("GroupCoordinator id=%d", nodeId);
             LogContext logContext = new LogContext(String.format("[%s] ", logPrefix));
 
-<<<<<<< HEAD
-            CoordinatorBuilderSupplier<ReplicatedGroupCoordinator, Record> supplier = () -> new ReplicatedGroupCoordinator.Builder(config);
-
-            CoordinatorEventProcessor processor = new MultiThreadedEventProcessor(logContext, "group-coordinator-event-processor-", config.numThreads);
-
-            CoordinatorRuntime<ReplicatedGroupCoordinator, Record> runtime = new CoordinatorRuntime.Builder<ReplicatedGroupCoordinator, Record>().withTime(time).withTimer(timer).withLogPrefix(logPrefix).withLogContext(logContext).withEventProcessor(processor).withPartitionWriter(writer).withLoader(loader).withCoordinatorBuilderSupplier(supplier).build();
-
-            return new GroupCoordinatorService(logContext, config, runtime);
-=======
             CoordinatorShardBuilderSupplier<GroupCoordinatorShard, CoordinatorRecord> supplier = () ->
                 new GroupCoordinatorShard.Builder(config, groupConfigManager);
 
@@ -238,7 +222,6 @@
                 groupConfigManager,
                 persister
             );
->>>>>>> 9494bebe
         }
     }
 
@@ -284,14 +267,6 @@
     private volatile int numPartitions = -1;
 
     /**
-<<<<<<< HEAD
-     * @param logContext
-     * @param config
-     * @param runtime
-     */
-    GroupCoordinatorService(LogContext logContext, GroupCoordinatorConfig config, CoordinatorRuntime<ReplicatedGroupCoordinator, Record> runtime) {
-        this.log = logContext.logger(CoordinatorLoader.class);
-=======
      * The metadata image to extract topic id to names map.
      * This is initialised when the {@link GroupCoordinator#onNewMetadataImage(MetadataImage, MetadataDelta)} is called
      */
@@ -315,7 +290,6 @@
         Persister persister
     ) {
         this.log = logContext.logger(GroupCoordinatorService.class);
->>>>>>> 9494bebe
         this.config = config;
         this.runtime = runtime;
         this.groupCoordinatorMetrics = groupCoordinatorMetrics;
@@ -335,7 +309,9 @@
     /**
      * @return The topic partition for the given group.
      */
-    private TopicPartition topicPartitionFor(String groupId) {
+    private TopicPartition topicPartitionFor(
+        String groupId
+    ) {
         return new TopicPartition(Topic.GROUP_METADATA_TOPIC_NAME, partitionFor(groupId));
     }
 
@@ -351,7 +327,9 @@
      * See {@link GroupCoordinator#partitionFor(String)}
      */
     @Override
-    public int partitionFor(String groupId) {
+    public int partitionFor(
+        String groupId
+    ) {
         throwIfNotActive();
         return Utils.abs(groupId.hashCode()) % numPartitions;
     }
@@ -360,30 +338,16 @@
      * See {@link GroupCoordinator#consumerGroupHeartbeat(RequestContext, ConsumerGroupHeartbeatRequestData)}.
      */
     @Override
-    public CompletableFuture<ConsumerGroupHeartbeatResponseData> consumerGroupHeartbeat(RequestContext context, ConsumerGroupHeartbeatRequestData request) {
+    public CompletableFuture<ConsumerGroupHeartbeatResponseData> consumerGroupHeartbeat(
+        RequestContext context,
+        ConsumerGroupHeartbeatRequestData request
+    ) {
         if (!isActive.get()) {
             return CompletableFuture.completedFuture(new ConsumerGroupHeartbeatResponseData()
                 .setErrorCode(Errors.COORDINATOR_NOT_AVAILABLE.code())
             );
         }
 
-<<<<<<< HEAD
-        return runtime.scheduleWriteOperation("consumer-group-heartbeat", topicPartitionFor(request.groupId()), coordinator -> coordinator.consumerGroupHeartbeat(context, request)).exceptionally(exception -> {
-            if (exception instanceof UnknownTopicOrPartitionException || exception instanceof NotEnoughReplicasException) {
-                return new ConsumerGroupHeartbeatResponseData().setErrorCode(Errors.COORDINATOR_NOT_AVAILABLE.code());
-            }
-
-            if (exception instanceof NotLeaderOrFollowerException || exception instanceof KafkaStorageException) {
-                return new ConsumerGroupHeartbeatResponseData().setErrorCode(Errors.NOT_COORDINATOR.code());
-            }
-
-            if (exception instanceof RecordTooLargeException || exception instanceof RecordBatchTooLargeException || exception instanceof InvalidFetchSizeException) {
-                return new ConsumerGroupHeartbeatResponseData().setErrorCode(Errors.UNKNOWN_SERVER_ERROR.code());
-            }
-
-            return new ConsumerGroupHeartbeatResponseData().setErrorCode(Errors.forException(exception).code()).setErrorMessage(exception.getMessage());
-        });
-=======
         return runtime.scheduleWriteOperation(
             "consumer-group-heartbeat",
             topicPartitionFor(request.groupId()),
@@ -428,14 +392,17 @@
                 .setErrorMessage(message),
             log
         ));
->>>>>>> 9494bebe
     }
 
     /**
      * See {@link GroupCoordinator#joinGroup(RequestContext, JoinGroupRequestData, BufferSupplier)}.
      */
     @Override
-    public CompletableFuture<JoinGroupResponseData> joinGroup(RequestContext context, JoinGroupRequestData request, BufferSupplier bufferSupplier) {
+    public CompletableFuture<JoinGroupResponseData> joinGroup(
+        RequestContext context,
+        JoinGroupRequestData request,
+        BufferSupplier bufferSupplier
+    ) {
         if (!isActive.get()) {
             return CompletableFuture.completedFuture(new JoinGroupResponseData()
                 .setMemberId(request.memberId())
@@ -443,9 +410,6 @@
             );
         }
 
-<<<<<<< HEAD
-        return FutureUtils.failedFuture(Errors.UNSUPPORTED_VERSION.exception("This API is not implemented yet."));
-=======
         if (!isGroupIdNotEmpty(request.groupId())) {
             return CompletableFuture.completedFuture(new JoinGroupResponseData()
                 .setMemberId(request.memberId())
@@ -482,23 +446,23 @@
         });
 
         return responseFuture;
->>>>>>> 9494bebe
     }
 
     /**
      * See {@link GroupCoordinator#syncGroup(RequestContext, SyncGroupRequestData, BufferSupplier)}.
      */
     @Override
-    public CompletableFuture<SyncGroupResponseData> syncGroup(RequestContext context, SyncGroupRequestData request, BufferSupplier bufferSupplier) {
+    public CompletableFuture<SyncGroupResponseData> syncGroup(
+        RequestContext context,
+        SyncGroupRequestData request,
+        BufferSupplier bufferSupplier
+    ) {
         if (!isActive.get()) {
             return CompletableFuture.completedFuture(new SyncGroupResponseData()
                 .setErrorCode(Errors.COORDINATOR_NOT_AVAILABLE.code())
             );
         }
 
-<<<<<<< HEAD
-        return FutureUtils.failedFuture(Errors.UNSUPPORTED_VERSION.exception("This API is not implemented yet."));
-=======
         if (!isGroupIdNotEmpty(request.groupId())) {
             return CompletableFuture.completedFuture(new SyncGroupResponseData()
                 .setErrorCode(Errors.INVALID_GROUP_ID.code())
@@ -526,23 +490,22 @@
         });
 
         return responseFuture;
->>>>>>> 9494bebe
     }
 
     /**
      * See {@link GroupCoordinator#heartbeat(RequestContext, HeartbeatRequestData)}.
      */
     @Override
-    public CompletableFuture<HeartbeatResponseData> heartbeat(RequestContext context, HeartbeatRequestData request) {
+    public CompletableFuture<HeartbeatResponseData> heartbeat(
+        RequestContext context,
+        HeartbeatRequestData request
+    ) {
         if (!isActive.get()) {
             return CompletableFuture.completedFuture(new HeartbeatResponseData()
                 .setErrorCode(Errors.COORDINATOR_NOT_AVAILABLE.code())
             );
         }
 
-<<<<<<< HEAD
-        return FutureUtils.failedFuture(Errors.UNSUPPORTED_VERSION.exception("This API is not implemented yet."));
-=======
         if (!isGroupIdNotEmpty(request.groupId())) {
             return CompletableFuture.completedFuture(new HeartbeatResponseData()
                 .setErrorCode(Errors.INVALID_GROUP_ID.code())
@@ -570,23 +533,22 @@
             },
             log
         ));
->>>>>>> 9494bebe
     }
 
     /**
      * See {@link GroupCoordinator#leaveGroup(RequestContext, LeaveGroupRequestData)}.
      */
     @Override
-    public CompletableFuture<LeaveGroupResponseData> leaveGroup(RequestContext context, LeaveGroupRequestData request) {
+    public CompletableFuture<LeaveGroupResponseData> leaveGroup(
+        RequestContext context,
+        LeaveGroupRequestData request
+    ) {
         if (!isActive.get()) {
             return CompletableFuture.completedFuture(new LeaveGroupResponseData()
                 .setErrorCode(Errors.COORDINATOR_NOT_AVAILABLE.code())
             );
         }
 
-<<<<<<< HEAD
-        return FutureUtils.failedFuture(Errors.UNSUPPORTED_VERSION.exception("This API is not implemented yet."));
-=======
         if (!isGroupIdNotEmpty(request.groupId())) {
             return CompletableFuture.completedFuture(new LeaveGroupResponseData()
                 .setErrorCode(Errors.INVALID_GROUP_ID.code())
@@ -620,23 +582,22 @@
             },
             log
         ));
->>>>>>> 9494bebe
     }
 
     /**
      * See {@link GroupCoordinator#listGroups(RequestContext, ListGroupsRequestData)}.
      */
     @Override
-    public CompletableFuture<ListGroupsResponseData> listGroups(RequestContext context, ListGroupsRequestData request) {
+    public CompletableFuture<ListGroupsResponseData> listGroups(
+        RequestContext context,
+        ListGroupsRequestData request
+    ) {
         if (!isActive.get()) {
             return CompletableFuture.completedFuture(new ListGroupsResponseData()
                 .setErrorCode(Errors.COORDINATOR_NOT_AVAILABLE.code())
             );
         }
 
-<<<<<<< HEAD
-        return FutureUtils.failedFuture(Errors.UNSUPPORTED_VERSION.exception("This API is not implemented yet."));
-=======
         final List<CompletableFuture<List<ListGroupsResponseData.ListedGroup>>> futures = FutureUtils.mapExceptionally(
             runtime.scheduleReadAllOperation(
                 "list-groups",
@@ -769,14 +730,16 @@
         });
 
         return FutureUtils.combineFutures(futures, ArrayList::new, List::addAll);
->>>>>>> 9494bebe
     }
 
     /**
      * See {@link GroupCoordinator#describeGroups(RequestContext, List)}.
      */
     @Override
-    public CompletableFuture<List<DescribeGroupsResponseData.DescribedGroup>> describeGroups(RequestContext context, List<String> groupIds) {
+    public CompletableFuture<List<DescribeGroupsResponseData.DescribedGroup>> describeGroups(
+        RequestContext context,
+        List<String> groupIds
+    ) {
         if (!isActive.get()) {
             return CompletableFuture.completedFuture(DescribeGroupsRequest.getErrorDescribedGroupList(
                 groupIds,
@@ -784,9 +747,6 @@
             ));
         }
 
-<<<<<<< HEAD
-        return FutureUtils.failedFuture(Errors.UNSUPPORTED_VERSION.exception("This API is not implemented yet."));
-=======
         final List<CompletableFuture<List<DescribeGroupsResponseData.DescribedGroup>>> futures =
             new ArrayList<>(groupIds.size());
         final Map<TopicPartition, List<String>> groupsByTopicPartition = new HashMap<>();
@@ -824,14 +784,17 @@
         });
 
         return FutureUtils.combineFutures(futures, ArrayList::new, List::addAll);
->>>>>>> 9494bebe
     }
 
     /**
      * See {@link GroupCoordinator#deleteGroups(RequestContext, List, BufferSupplier)}.
      */
     @Override
-    public CompletableFuture<DeleteGroupsResponseData.DeletableGroupResultCollection> deleteGroups(RequestContext context, List<String> groupIds, BufferSupplier bufferSupplier) {
+    public CompletableFuture<DeleteGroupsResponseData.DeletableGroupResultCollection> deleteGroups(
+        RequestContext context,
+        List<String> groupIds,
+        BufferSupplier bufferSupplier
+    ) {
         if (!isActive.get()) {
             return CompletableFuture.completedFuture(DeleteGroupsRequest.getErrorResultCollection(
                 groupIds,
@@ -839,9 +802,6 @@
             ));
         }
 
-<<<<<<< HEAD
-        return FutureUtils.failedFuture(Errors.UNSUPPORTED_VERSION.exception("This API is not implemented yet."));
-=======
         final List<CompletableFuture<DeleteGroupsResponseData.DeletableGroupResultCollection>> futures =
             new ArrayList<>(groupIds.size());
 
@@ -883,22 +843,17 @@
             // We don't use res.addAll(future.join()) because DeletableGroupResultCollection is an ImplicitLinkedHashMultiCollection,
             // which has requirements for adding elements (see ImplicitLinkedHashCollection.java#add).
             (accumulator, newResults) -> newResults.forEach(result -> accumulator.add(result.duplicate())));
->>>>>>> 9494bebe
     }
 
     /**
      * See {@link GroupCoordinator#fetchOffsets(RequestContext, OffsetFetchRequestData.OffsetFetchRequestGroup, boolean)}.
      */
     @Override
-<<<<<<< HEAD
-    public CompletableFuture<List<OffsetFetchResponseData.OffsetFetchResponseTopics>> fetchOffsets(RequestContext context, String groupId, List<OffsetFetchRequestData.OffsetFetchRequestTopics> topics, boolean requireStable) {
-=======
     public CompletableFuture<OffsetFetchResponseData.OffsetFetchResponseGroup> fetchOffsets(
         RequestContext context,
         OffsetFetchRequestData.OffsetFetchRequestGroup request,
         boolean requireStable
     ) {
->>>>>>> 9494bebe
         if (!isActive.get()) {
             return CompletableFuture.completedFuture(new OffsetFetchResponseData.OffsetFetchResponseGroup()
                 .setGroupId(request.groupId())
@@ -906,9 +861,6 @@
             );
         }
 
-<<<<<<< HEAD
-        return FutureUtils.failedFuture(Errors.UNSUPPORTED_VERSION.exception("This API is not implemented yet."));
-=======
         // For backwards compatibility, we support fetch commits for the empty group id.
         if (request.groupId() == null) {
             return CompletableFuture.completedFuture(new OffsetFetchResponseData.OffsetFetchResponseGroup()
@@ -946,22 +898,17 @@
                 (coordinator, offset) -> coordinator.fetchOffsets(request, offset)
             );
         }
->>>>>>> 9494bebe
     }
 
     /**
      * See {@link GroupCoordinator#fetchAllOffsets(RequestContext, OffsetFetchRequestData.OffsetFetchRequestGroup, boolean)}.
      */
     @Override
-<<<<<<< HEAD
-    public CompletableFuture<List<OffsetFetchResponseData.OffsetFetchResponseTopics>> fetchAllOffsets(RequestContext context, String groupId, boolean requireStable) {
-=======
     public CompletableFuture<OffsetFetchResponseData.OffsetFetchResponseGroup> fetchAllOffsets(
         RequestContext context,
         OffsetFetchRequestData.OffsetFetchRequestGroup request,
         boolean requireStable
     ) {
->>>>>>> 9494bebe
         if (!isActive.get()) {
             return CompletableFuture.completedFuture(new OffsetFetchResponseData.OffsetFetchResponseGroup()
                 .setGroupId(request.groupId())
@@ -969,9 +916,6 @@
             );
         }
 
-<<<<<<< HEAD
-        return FutureUtils.failedFuture(Errors.UNSUPPORTED_VERSION.exception("This API is not implemented yet."));
-=======
         // For backwards compatibility, we support fetch commits for the empty group id.
         if (request.groupId() == null) {
             return CompletableFuture.completedFuture(new OffsetFetchResponseData.OffsetFetchResponseGroup()
@@ -1081,14 +1025,17 @@
                 future.complete(new DescribeShareGroupOffsetsResponseData().setResponses(describeShareGroupOffsetsResponseTopicList));
             });
         return future;
->>>>>>> 9494bebe
     }
 
     /**
      * See {@link GroupCoordinator#commitOffsets(RequestContext, OffsetCommitRequestData, BufferSupplier)}.
      */
     @Override
-    public CompletableFuture<OffsetCommitResponseData> commitOffsets(RequestContext context, OffsetCommitRequestData request, BufferSupplier bufferSupplier) {
+    public CompletableFuture<OffsetCommitResponseData> commitOffsets(
+        RequestContext context,
+        OffsetCommitRequestData request,
+        BufferSupplier bufferSupplier
+    ) {
         if (!isActive.get()) {
             return CompletableFuture.completedFuture(OffsetCommitRequest.getErrorResponse(
                 request,
@@ -1104,9 +1051,6 @@
             ));
         }
 
-<<<<<<< HEAD
-        return FutureUtils.failedFuture(Errors.UNSUPPORTED_VERSION.exception("This API is not implemented yet."));
-=======
         return runtime.scheduleWriteOperation(
             "commit-offset",
             topicPartitionFor(request.groupId()),
@@ -1119,14 +1063,17 @@
             (error, __) -> OffsetCommitRequest.getErrorResponse(request, error),
             log
         ));
->>>>>>> 9494bebe
     }
 
     /**
      * See {@link GroupCoordinator#commitTransactionalOffsets(RequestContext, TxnOffsetCommitRequestData, BufferSupplier)}.
      */
     @Override
-    public CompletableFuture<TxnOffsetCommitResponseData> commitTransactionalOffsets(RequestContext context, TxnOffsetCommitRequestData request, BufferSupplier bufferSupplier) {
+    public CompletableFuture<TxnOffsetCommitResponseData> commitTransactionalOffsets(
+        RequestContext context,
+        TxnOffsetCommitRequestData request,
+        BufferSupplier bufferSupplier
+    ) {
         if (!isActive.get()) {
             return CompletableFuture.completedFuture(TxnOffsetCommitRequest.getErrorResponse(
                 request,
@@ -1141,9 +1088,6 @@
             ));
         }
 
-<<<<<<< HEAD
-        return FutureUtils.failedFuture(Errors.UNSUPPORTED_VERSION.exception("This API is not implemented yet."));
-=======
         return runtime.scheduleTransactionalWriteOperation(
             "txn-commit-offset",
             topicPartitionFor(request.groupId()),
@@ -1160,23 +1104,23 @@
             (error, __) -> TxnOffsetCommitRequest.getErrorResponse(request, error),
             log
         ));
->>>>>>> 9494bebe
     }
 
     /**
      * See {@link GroupCoordinator#deleteOffsets(RequestContext, OffsetDeleteRequestData, BufferSupplier)}.
      */
     @Override
-    public CompletableFuture<OffsetDeleteResponseData> deleteOffsets(RequestContext context, OffsetDeleteRequestData request, BufferSupplier bufferSupplier) {
+    public CompletableFuture<OffsetDeleteResponseData> deleteOffsets(
+        RequestContext context,
+        OffsetDeleteRequestData request,
+        BufferSupplier bufferSupplier
+    ) {
         if (!isActive.get()) {
             return CompletableFuture.completedFuture(new OffsetDeleteResponseData()
                 .setErrorCode(Errors.COORDINATOR_NOT_AVAILABLE.code())
             );
         }
 
-<<<<<<< HEAD
-        return FutureUtils.failedFuture(Errors.UNSUPPORTED_VERSION.exception("This API is not implemented yet."));
-=======
         if (!isGroupIdNotEmpty(request.groupId())) {
             return CompletableFuture.completedFuture(new OffsetDeleteResponseData()
                 .setErrorCode(Errors.INVALID_GROUP_ID.code())
@@ -1195,7 +1139,6 @@
             (error, __) -> new OffsetDeleteResponseData().setErrorCode(error.code()),
             log
         ));
->>>>>>> 9494bebe
     }
 
     /**
@@ -1235,15 +1178,11 @@
      * See {@link GroupCoordinator#onTransactionCompleted(long, Iterable, TransactionResult)}.
      */
     @Override
-<<<<<<< HEAD
-    public void onTransactionCompleted(long producerId, Iterable<TopicPartition> partitions, TransactionResult transactionResult) {
-=======
     public CompletableFuture<Void> onTransactionCompleted(
         long producerId,
         Iterable<TopicPartition> partitions,
         TransactionResult transactionResult
     ) {
->>>>>>> 9494bebe
         throwIfNotActive();
         throw new IllegalStateException("onTransactionCompleted is not supported.");
     }
@@ -1252,14 +1191,10 @@
      * See {@link GroupCoordinator#onPartitionsDeleted(List, BufferSupplier)}.
      */
     @Override
-<<<<<<< HEAD
-    public void onPartitionsDeleted(List<TopicPartition> topicPartitions, BufferSupplier bufferSupplier) {
-=======
     public void onPartitionsDeleted(
         List<TopicPartition> topicPartitions,
         BufferSupplier bufferSupplier
     ) throws ExecutionException, InterruptedException {
->>>>>>> 9494bebe
         throwIfNotActive();
 
         CompletableFuture.allOf(
@@ -1283,35 +1218,40 @@
      * See {@link GroupCoordinator#onElection(int, int)}.
      */
     @Override
-    public void onElection(int groupMetadataPartitionIndex, int groupMetadataPartitionLeaderEpoch) {
+    public void onElection(
+        int groupMetadataPartitionIndex,
+        int groupMetadataPartitionLeaderEpoch
+    ) {
         throwIfNotActive();
-        runtime.scheduleLoadOperation(new TopicPartition(Topic.GROUP_METADATA_TOPIC_NAME, groupMetadataPartitionIndex), groupMetadataPartitionLeaderEpoch);
+        runtime.scheduleLoadOperation(
+            new TopicPartition(Topic.GROUP_METADATA_TOPIC_NAME, groupMetadataPartitionIndex),
+            groupMetadataPartitionLeaderEpoch
+        );
     }
 
     /**
      * See {@link GroupCoordinator#onResignation(int, OptionalInt)}.
      */
     @Override
-    public void onResignation(int groupMetadataPartitionIndex, OptionalInt groupMetadataPartitionLeaderEpoch) {
+    public void onResignation(
+        int groupMetadataPartitionIndex,
+        OptionalInt groupMetadataPartitionLeaderEpoch
+    ) {
         throwIfNotActive();
-<<<<<<< HEAD
-        if (!groupMetadataPartitionLeaderEpoch.isPresent()) {
-            throw new IllegalArgumentException("The leader epoch should always be provided in KRaft.");
-        }
-        runtime.scheduleUnloadOperation(new TopicPartition(Topic.GROUP_METADATA_TOPIC_NAME, groupMetadataPartitionIndex), groupMetadataPartitionLeaderEpoch.getAsInt());
-=======
         runtime.scheduleUnloadOperation(
             new TopicPartition(Topic.GROUP_METADATA_TOPIC_NAME, groupMetadataPartitionIndex),
             groupMetadataPartitionLeaderEpoch
         );
->>>>>>> 9494bebe
     }
 
     /**
      * See {@link GroupCoordinator#onNewMetadataImage(MetadataImage, MetadataDelta)}.
      */
     @Override
-    public void onNewMetadataImage(MetadataImage newImage, MetadataDelta delta) {
+    public void onNewMetadataImage(
+        MetadataImage newImage,
+        MetadataDelta delta
+    ) {
         throwIfNotActive();
         metadataImage = newImage;
         runtime.onNewMetadataImage(newImage, delta);
@@ -1349,7 +1289,9 @@
      * See {@link GroupCoordinator#startup(IntSupplier)}.
      */
     @Override
-    public void startup(IntSupplier groupMetadataTopicPartitionCount) {
+    public void startup(
+        IntSupplier groupMetadataTopicPartitionCount
+    ) {
         if (!isActive.compareAndSet(false, true)) {
             log.warn("Group coordinator is already running.");
             return;
