--- conflicted
+++ resolved
@@ -20,9 +20,6 @@
 import org.apache.kafka.coordinator.group.api.assignor.GroupAssignment;
 import org.apache.kafka.coordinator.group.modern.MemberSubscriptionAndAssignmentImpl;
 
-<<<<<<< HEAD
-import java.util.*;
-=======
 import java.util.AbstractMap;
 import java.util.Arrays;
 import java.util.Collections;
@@ -34,17 +31,18 @@
 import java.util.Set;
 
 import static org.junit.jupiter.api.Assertions.assertEquals;
->>>>>>> 9494bebe
 
 public class AssignmentTestUtil {
-    public static Map.Entry<Uuid, Set<Integer>> mkTopicAssignment(Uuid topicId, Integer... partitions) {
-        return new AbstractMap.SimpleEntry<>(topicId, new HashSet<>(Arrays.asList(partitions)));
+    public static Map.Entry<Uuid, Set<Integer>> mkTopicAssignment(
+        Uuid topicId,
+        Integer... partitions
+    ) {
+        return new AbstractMap.SimpleEntry<>(
+            topicId,
+            new HashSet<>(Arrays.asList(partitions))
+        );
     }
 
-<<<<<<< HEAD
-    public static Map.Entry<Uuid, Set<Integer>> mkSortedTopicAssignment(Uuid topicId, Integer... partitions) {
-        return new AbstractMap.SimpleEntry<>(topicId, new TreeSet<>(Arrays.asList(partitions)));
-=======
     public static Map.Entry<Uuid, Set<Integer>> mkOrderedTopicAssignment(
         Uuid topicId,
         Integer... partitions
@@ -53,7 +51,6 @@
             topicId,
             new LinkedHashSet<>(Arrays.asList(partitions))
         );
->>>>>>> 9494bebe
     }
 
     @SafeVarargs
