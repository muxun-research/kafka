--- conflicted
+++ resolved
@@ -20,9 +20,6 @@
 import org.apache.kafka.common.TopicPartition;
 import org.apache.kafka.common.Uuid;
 import org.apache.kafka.common.config.TopicConfig;
-<<<<<<< HEAD
-import org.apache.kafka.common.errors.*;
-=======
 import org.apache.kafka.common.errors.CoordinatorLoadInProgressException;
 import org.apache.kafka.common.errors.CoordinatorNotAvailableException;
 import org.apache.kafka.common.errors.InvalidFetchSizeException;
@@ -38,7 +35,6 @@
 import org.apache.kafka.common.errors.UnknownTopicOrPartitionException;
 import org.apache.kafka.common.internals.Topic;
 import org.apache.kafka.common.message.ConsumerGroupDescribeResponseData;
->>>>>>> 9494bebe
 import org.apache.kafka.common.message.ConsumerGroupHeartbeatRequestData;
 import org.apache.kafka.common.message.ConsumerGroupHeartbeatResponseData;
 import org.apache.kafka.common.message.DeleteGroupsResponseData;
@@ -125,15 +121,11 @@
 import static org.junit.jupiter.api.Assertions.assertFalse;
 import static org.junit.jupiter.api.Assertions.assertNull;
 import static org.junit.jupiter.api.Assertions.assertThrows;
-<<<<<<< HEAD
-import static org.mockito.Mockito.*;
-=======
 import static org.junit.jupiter.api.Assertions.assertTrue;
 import static org.mockito.Mockito.mock;
 import static org.mockito.Mockito.times;
 import static org.mockito.Mockito.verify;
 import static org.mockito.Mockito.when;
->>>>>>> 9494bebe
 
 public class GroupCoordinatorServiceTest {
 
@@ -160,25 +152,16 @@
     }
 
     private GroupCoordinatorConfig createConfig() {
-<<<<<<< HEAD
-        return new GroupCoordinatorConfig(1, 45, 5, Integer.MAX_VALUE, Collections.singletonList(new RangeAssignor()), 1000);
-=======
         return GroupCoordinatorConfigTest.createGroupCoordinatorConfig(4096, 600000L, 24);
->>>>>>> 9494bebe
     }
 
     @Test
     public void testStartupShutdown() throws Exception {
-<<<<<<< HEAD
-        CoordinatorRuntime<ReplicatedGroupCoordinator, Record> runtime = mockRuntime();
-        GroupCoordinatorService service = new GroupCoordinatorService(new LogContext(), createConfig(), runtime);
-=======
-        CoordinatorRuntime<GroupCoordinatorShard, CoordinatorRecord> runtime = mockRuntime();
-        GroupCoordinatorService service = new GroupCoordinatorServiceBuilder()
-            .setRuntime(runtime)
-            .setConfig(createConfig())
-            .build(true);
->>>>>>> 9494bebe
+        CoordinatorRuntime<GroupCoordinatorShard, CoordinatorRecord> runtime = mockRuntime();
+        GroupCoordinatorService service = new GroupCoordinatorServiceBuilder()
+            .setRuntime(runtime)
+            .setConfig(createConfig())
+            .build(true);
 
         service.shutdown();
 
@@ -186,15 +169,6 @@
     }
 
     @Test
-<<<<<<< HEAD
-    public void testConsumerGroupHeartbeatWhenNotStarted() {
-        CoordinatorRuntime<ReplicatedGroupCoordinator, Record> runtime = mockRuntime();
-        GroupCoordinatorService service = new GroupCoordinatorService(new LogContext(), createConfig(), runtime);
-
-        ConsumerGroupHeartbeatRequestData request = new ConsumerGroupHeartbeatRequestData().setGroupId("foo");
-
-        assertFutureThrows(service.consumerGroupHeartbeat(requestContext(ApiKeys.CONSUMER_GROUP_HEARTBEAT), request), CoordinatorNotAvailableException.class);
-=======
     public void testConsumerGroupHeartbeatWhenNotStarted() throws ExecutionException, InterruptedException {
         CoordinatorRuntime<GroupCoordinatorShard, CoordinatorRecord> runtime = mockRuntime();
         GroupCoordinatorService service = new GroupCoordinatorServiceBuilder()
@@ -215,29 +189,19 @@
                 .setErrorCode(Errors.COORDINATOR_NOT_AVAILABLE.code()),
             future.get()
         );
->>>>>>> 9494bebe
     }
 
     @Test
     public void testConsumerGroupHeartbeat() throws ExecutionException, InterruptedException, TimeoutException {
-<<<<<<< HEAD
-        CoordinatorRuntime<ReplicatedGroupCoordinator, Record> runtime = mockRuntime();
-        GroupCoordinatorService service = new GroupCoordinatorService(new LogContext(), createConfig(), runtime);
-=======
-        CoordinatorRuntime<GroupCoordinatorShard, CoordinatorRecord> runtime = mockRuntime();
-        GroupCoordinatorService service = new GroupCoordinatorServiceBuilder()
-            .setRuntime(runtime)
-            .setConfig(createConfig())
-            .build(true);
->>>>>>> 9494bebe
-
-        ConsumerGroupHeartbeatRequestData request = new ConsumerGroupHeartbeatRequestData().setGroupId("foo");
-
-<<<<<<< HEAD
-        service.startup(() -> 1);
-
-        when(runtime.scheduleWriteOperation(ArgumentMatchers.eq("consumer-group-heartbeat"), ArgumentMatchers.eq(new TopicPartition("__consumer_offsets", 0)), ArgumentMatchers.any())).thenReturn(CompletableFuture.completedFuture(new ConsumerGroupHeartbeatResponseData()));
-=======
+        CoordinatorRuntime<GroupCoordinatorShard, CoordinatorRecord> runtime = mockRuntime();
+        GroupCoordinatorService service = new GroupCoordinatorServiceBuilder()
+            .setRuntime(runtime)
+            .setConfig(createConfig())
+            .build(true);
+
+        ConsumerGroupHeartbeatRequestData request = new ConsumerGroupHeartbeatRequestData()
+            .setGroupId("foo");
+
         when(runtime.scheduleWriteOperation(
             ArgumentMatchers.eq("consumer-group-heartbeat"),
             ArgumentMatchers.eq(new TopicPartition(Topic.GROUP_METADATA_TOPIC_NAME, 0)),
@@ -246,24 +210,15 @@
         )).thenReturn(CompletableFuture.completedFuture(
             new ConsumerGroupHeartbeatResponseData()
         ));
->>>>>>> 9494bebe
-
-        CompletableFuture<ConsumerGroupHeartbeatResponseData> future = service.consumerGroupHeartbeat(requestContext(ApiKeys.CONSUMER_GROUP_HEARTBEAT), request);
+
+        CompletableFuture<ConsumerGroupHeartbeatResponseData> future = service.consumerGroupHeartbeat(
+            requestContext(ApiKeys.CONSUMER_GROUP_HEARTBEAT),
+            request
+        );
 
         assertEquals(new ConsumerGroupHeartbeatResponseData(), future.get(5, TimeUnit.SECONDS));
     }
 
-<<<<<<< HEAD
-    private static Stream<Arguments> testConsumerGroupHeartbeatWithExceptionSource() {
-        return Stream.of(Arguments.arguments(new UnknownTopicOrPartitionException(), Errors.COORDINATOR_NOT_AVAILABLE.code(), null), Arguments.arguments(new NotEnoughReplicasException(), Errors.COORDINATOR_NOT_AVAILABLE.code(), null), Arguments.arguments(new NotLeaderOrFollowerException(), Errors.NOT_COORDINATOR.code(), null), Arguments.arguments(new KafkaStorageException(), Errors.NOT_COORDINATOR.code(), null), Arguments.arguments(new RecordTooLargeException(), Errors.UNKNOWN_SERVER_ERROR.code(), null), Arguments.arguments(new RecordBatchTooLargeException(), Errors.UNKNOWN_SERVER_ERROR.code(), null), Arguments.arguments(new InvalidFetchSizeException(""), Errors.UNKNOWN_SERVER_ERROR.code(), null), Arguments.arguments(new InvalidRequestException("Invalid"), Errors.INVALID_REQUEST.code(), "Invalid"));
-    }
-
-    @ParameterizedTest
-    @MethodSource("testConsumerGroupHeartbeatWithExceptionSource")
-    public void testConsumerGroupHeartbeatWithException(Throwable exception, short expectedErrorCode, String expectedErrorMessage) throws ExecutionException, InterruptedException, TimeoutException {
-        CoordinatorRuntime<ReplicatedGroupCoordinator, Record> runtime = mockRuntime();
-        GroupCoordinatorService service = new GroupCoordinatorService(new LogContext(), createConfig(), runtime);
-=======
     @ParameterizedTest
     @MethodSource("testGroupHeartbeatWithExceptionSource")
     public void testConsumerGroupHeartbeatWithException(
@@ -276,19 +231,10 @@
             .setConfig(createConfig())
             .setRuntime(runtime)
             .build(true);
->>>>>>> 9494bebe
-
-        ConsumerGroupHeartbeatRequestData request = new ConsumerGroupHeartbeatRequestData().setGroupId("foo");
-
-<<<<<<< HEAD
-        service.startup(() -> 1);
-
-        when(runtime.scheduleWriteOperation(ArgumentMatchers.eq("consumer-group-heartbeat"), ArgumentMatchers.eq(new TopicPartition("__consumer_offsets", 0)), ArgumentMatchers.any())).thenReturn(FutureUtils.failedFuture(exception));
-
-        CompletableFuture<ConsumerGroupHeartbeatResponseData> future = service.consumerGroupHeartbeat(requestContext(ApiKeys.CONSUMER_GROUP_HEARTBEAT), request);
-
-        assertEquals(new ConsumerGroupHeartbeatResponseData().setErrorCode(expectedErrorCode).setErrorMessage(expectedErrorMessage), future.get(5, TimeUnit.SECONDS));
-=======
+
+        ConsumerGroupHeartbeatRequestData request = new ConsumerGroupHeartbeatRequestData()
+            .setGroupId("foo");
+
         when(runtime.scheduleWriteOperation(
             ArgumentMatchers.eq("consumer-group-heartbeat"),
             ArgumentMatchers.eq(new TopicPartition(Topic.GROUP_METADATA_TOPIC_NAME, 0)),
@@ -307,23 +253,18 @@
                 .setErrorMessage(expectedErrorMessage),
             future.get(5, TimeUnit.SECONDS)
         );
->>>>>>> 9494bebe
     }
 
     @Test
     public void testPartitionFor() {
-<<<<<<< HEAD
-        CoordinatorRuntime<ReplicatedGroupCoordinator, Record> runtime = mockRuntime();
-        GroupCoordinatorService service = new GroupCoordinatorService(new LogContext(), createConfig(), runtime);
-=======
-        CoordinatorRuntime<GroupCoordinatorShard, CoordinatorRecord> runtime = mockRuntime();
-        GroupCoordinatorService service = new GroupCoordinatorServiceBuilder()
-            .setConfig(createConfig())
-            .setRuntime(runtime)
-            .build();
->>>>>>> 9494bebe
-
-        assertThrows(CoordinatorNotAvailableException.class, () -> service.partitionFor("foo"));
+        CoordinatorRuntime<GroupCoordinatorShard, CoordinatorRecord> runtime = mockRuntime();
+        GroupCoordinatorService service = new GroupCoordinatorServiceBuilder()
+            .setConfig(createConfig())
+            .setRuntime(runtime)
+            .build();
+
+        assertThrows(CoordinatorNotAvailableException.class,
+            () -> service.partitionFor("foo"));
 
         service.startup(() -> 10);
 
@@ -332,16 +273,11 @@
 
     @Test
     public void testGroupMetadataTopicConfigs() {
-<<<<<<< HEAD
-        CoordinatorRuntime<ReplicatedGroupCoordinator, Record> runtime = mockRuntime();
-        GroupCoordinatorService service = new GroupCoordinatorService(new LogContext(), createConfig(), runtime);
-=======
-        CoordinatorRuntime<GroupCoordinatorShard, CoordinatorRecord> runtime = mockRuntime();
-        GroupCoordinatorService service = new GroupCoordinatorServiceBuilder()
-            .setConfig(createConfig())
-            .setRuntime(runtime)
-            .build();
->>>>>>> 9494bebe
+        CoordinatorRuntime<GroupCoordinatorShard, CoordinatorRecord> runtime = mockRuntime();
+        GroupCoordinatorService service = new GroupCoordinatorServiceBuilder()
+            .setConfig(createConfig())
+            .setRuntime(runtime)
+            .build();
 
         Properties expectedProperties = new Properties();
         expectedProperties.put(TopicConfig.CLEANUP_POLICY_CONFIG, TopicConfig.CLEANUP_POLICY_COMPACT);
@@ -353,53 +289,38 @@
 
     @Test
     public void testOnElection() {
-<<<<<<< HEAD
-        CoordinatorRuntime<ReplicatedGroupCoordinator, Record> runtime = mockRuntime();
-        GroupCoordinatorService service = new GroupCoordinatorService(new LogContext(), createConfig(), runtime);
-=======
-        CoordinatorRuntime<GroupCoordinatorShard, CoordinatorRecord> runtime = mockRuntime();
-        GroupCoordinatorService service = new GroupCoordinatorServiceBuilder()
-            .setConfig(createConfig())
-            .setRuntime(runtime)
-            .build();
->>>>>>> 9494bebe
-
-        assertThrows(CoordinatorNotAvailableException.class, () -> service.onElection(5, 10));
+        CoordinatorRuntime<GroupCoordinatorShard, CoordinatorRecord> runtime = mockRuntime();
+        GroupCoordinatorService service = new GroupCoordinatorServiceBuilder()
+            .setConfig(createConfig())
+            .setRuntime(runtime)
+            .build();
+
+        assertThrows(CoordinatorNotAvailableException.class,
+            () -> service.onElection(5, 10));
 
         service.startup(() -> 1);
         service.onElection(5, 10);
 
-<<<<<<< HEAD
-        verify(runtime, times(1)).scheduleLoadOperation(new TopicPartition("__consumer_offsets", 5), 10);
-=======
         verify(runtime, times(1)).scheduleLoadOperation(
             new TopicPartition(Topic.GROUP_METADATA_TOPIC_NAME, 5),
             10
         );
->>>>>>> 9494bebe
     }
 
     @Test
     public void testOnResignation() {
-<<<<<<< HEAD
-        CoordinatorRuntime<ReplicatedGroupCoordinator, Record> runtime = mockRuntime();
-        GroupCoordinatorService service = new GroupCoordinatorService(new LogContext(), createConfig(), runtime);
-=======
-        CoordinatorRuntime<GroupCoordinatorShard, CoordinatorRecord> runtime = mockRuntime();
-        GroupCoordinatorService service = new GroupCoordinatorServiceBuilder()
-            .setConfig(createConfig())
-            .setRuntime(runtime)
-            .build();
->>>>>>> 9494bebe
-
-        assertThrows(CoordinatorNotAvailableException.class, () -> service.onResignation(5, OptionalInt.of(10)));
+        CoordinatorRuntime<GroupCoordinatorShard, CoordinatorRecord> runtime = mockRuntime();
+        GroupCoordinatorService service = new GroupCoordinatorServiceBuilder()
+            .setConfig(createConfig())
+            .setRuntime(runtime)
+            .build();
+
+        assertThrows(CoordinatorNotAvailableException.class,
+            () -> service.onResignation(5, OptionalInt.of(10)));
 
         service.startup(() -> 1);
         service.onResignation(5, OptionalInt.of(10));
 
-<<<<<<< HEAD
-        verify(runtime, times(1)).scheduleUnloadOperation(new TopicPartition("__consumer_offsets", 5), 10);
-=======
         verify(runtime, times(1)).scheduleUnloadOperation(
             new TopicPartition(Topic.GROUP_METADATA_TOPIC_NAME, 5),
             OptionalInt.of(10)
@@ -937,7 +858,6 @@
             new ListGroupsResponseData(),
             future.get()
         );
->>>>>>> 9494bebe
     }
 
     @Test
