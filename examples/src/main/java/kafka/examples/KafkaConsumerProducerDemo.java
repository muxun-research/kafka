--- conflicted
+++ resolved
@@ -22,34 +22,16 @@
 
 /**
  * This example can be decomposed into the following stages:
- *
+ * <p>
  * 1. Clean any topics left from previous runs.
  * 2. Create a producer thread to send a set of records to topic1.
  * 3. Create a consumer thread to fetch all previously sent records from topic1.
- *
+ * <p>
  * If you are using IntelliJ IDEA, the above arguments should be put in `Modify Run Configuration - Program Arguments`.
  * You can also set an output log file in `Modify Run Configuration - Modify options - Save console output to file` to
  * record all the log output together.
  */
 public class KafkaConsumerProducerDemo {
-<<<<<<< HEAD
-	public static void main(String[] args) throws InterruptedException {
-		boolean isAsync = args.length == 0 || !args[0].trim().equalsIgnoreCase("sync");
-		CountDownLatch latch = new CountDownLatch(2);
-		Producer producerThread = new Producer(KafkaProperties.TOPIC, isAsync, null, false, 10000, -1, latch);
-		producerThread.start();
-
-		Consumer consumerThread = new Consumer(KafkaProperties.TOPIC, "DemoConsumer", Optional.empty(), false, 10000, latch);
-		consumerThread.start();
-
-		if (!latch.await(5, TimeUnit.MINUTES)) {
-			throw new TimeoutException("Timeout after 5 minutes waiting for demo producer and consumer to finish");
-		}
-
-		consumerThread.shutdown();
-		System.out.println("All finished!");
-	}
-=======
     public static final String BOOTSTRAP_SERVERS = "localhost:9092";
     public static final String TOPIC_NAME = "my-topic";
     public static final String GROUP_NAME = "my-group";
@@ -57,9 +39,7 @@
     public static void main(String[] args) {
         try {
             if (args.length == 0) {
-                Utils.printHelp("This example takes 2 parameters (i.e. 10000 sync):%n" +
-                    "- records: total number of records to send (required)%n" +
-                    "- mode: pass 'sync' to send records synchronously (optional)");
+                Utils.printHelp("This example takes 2 parameters (i.e. 10000 sync):%n" + "- records: total number of records to send (required)%n" + "- mode: pass 'sync' to send records synchronously (optional)");
                 return;
             }
 
@@ -71,13 +51,11 @@
             CountDownLatch latch = new CountDownLatch(2);
 
             // stage 2: produce records to topic1
-            Producer producerThread = new Producer(
-                "producer", BOOTSTRAP_SERVERS, TOPIC_NAME, isAsync, null, false, numRecords, -1, latch);
+            Producer producerThread = new Producer("producer", BOOTSTRAP_SERVERS, TOPIC_NAME, isAsync, null, false, numRecords, -1, latch);
             producerThread.start();
 
             // stage 3: consume records from topic1
-            Consumer consumerThread = new Consumer(
-                "consumer", BOOTSTRAP_SERVERS, TOPIC_NAME, GROUP_NAME, Optional.empty(), false, numRecords, latch);
+            Consumer consumerThread = new Consumer("consumer", BOOTSTRAP_SERVERS, TOPIC_NAME, GROUP_NAME, Optional.empty(), false, numRecords, latch);
             consumerThread.start();
 
             if (!latch.await(5, TimeUnit.MINUTES)) {
@@ -89,5 +67,4 @@
             e.printStackTrace();
         }
     }
->>>>>>> 15418db6
 }