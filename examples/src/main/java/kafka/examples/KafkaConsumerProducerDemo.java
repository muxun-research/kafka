/*
 * Licensed to the Apache Software Foundation (ASF) under one or more
 * contributor license agreements. See the NOTICE file distributed with
 * this work for additional information regarding copyright ownership.
 * The ASF licenses this file to You under the Apache License, Version 2.0
 * (the "License"); you may not use this file except in compliance with
 * the License. You may obtain a copy of the License at
 *
 *    http://www.apache.org/licenses/LICENSE-2.0
 *
 * Unless required by applicable law or agreed to in writing, software
 * distributed under the License is distributed on an "AS IS" BASIS,
 * WITHOUT WARRANTIES OR CONDITIONS OF ANY KIND, either express or implied.
 * See the License for the specific language governing permissions and
 * limitations under the License.
 */
package kafka.examples;

import java.util.Optional;
import java.util.concurrent.CountDownLatch;
import java.util.concurrent.TimeUnit;

/**
 * This example can be decomposed into the following stages:
 * <p>
 * 1. Clean any topics left from previous runs.
 * 2. Create a producer thread to send a set of records to topic1.
 * 3. Create a consumer thread to fetch all previously sent records from topic1.
 * <p>
 * If you are using IntelliJ IDEA, the above arguments should be put in `Modify Run Configuration - Program Arguments`.
 * You can also set an output log file in `Modify Run Configuration - Modify options - Save console output to file` to
 * record all the log output together.
 */
public class KafkaConsumerProducerDemo {
    public static final String TOPIC_NAME = "my-topic";
    public static final String GROUP_NAME = "my-group";

    public static void main(String[] args) {
        try {
            if (args.length == 0) {
                Utils.printHelp("This example takes 2 parameters (i.e. 10000 sync):%n" + "- records: total number of records to send (required)%n" + "- mode: pass 'sync' to send records synchronously (optional)");
                return;
            }

            int numRecords = Integer.parseInt(args[0]);
            boolean isAsync = args.length == 1 || !args[1].trim().equalsIgnoreCase("sync");

            // stage 1: clean any topics left from previous runs
            Utils.recreateTopics(KafkaProperties.BOOTSTRAP_SERVERS, -1, TOPIC_NAME);
            CountDownLatch latch = new CountDownLatch(2);

            // stage 2: produce records to topic1
<<<<<<< HEAD
            Producer producerThread = new Producer("producer", BOOTSTRAP_SERVERS, TOPIC_NAME, isAsync, null, false, numRecords, -1, latch);
            producerThread.start();

            // stage 3: consume records from topic1
            Consumer consumerThread = new Consumer("consumer", BOOTSTRAP_SERVERS, TOPIC_NAME, GROUP_NAME, Optional.empty(), false, numRecords, latch);
=======
            Producer producerThread = new Producer(
                "producer", KafkaProperties.BOOTSTRAP_SERVERS, TOPIC_NAME, isAsync, null, false, numRecords, -1, latch);
            producerThread.start();

            // stage 3: consume records from topic1
            Consumer consumerThread = new Consumer(
                "consumer", KafkaProperties.BOOTSTRAP_SERVERS, TOPIC_NAME, GROUP_NAME, Optional.empty(), false, numRecords, latch);
>>>>>>> 9494bebe
            consumerThread.start();

            if (!latch.await(5, TimeUnit.MINUTES)) {
                Utils.printErr("Timeout after 5 minutes waiting for termination");
                producerThread.shutdown();
                consumerThread.shutdown();
            }
        } catch (Throwable e) {
            e.printStackTrace();
        }
    }
}<|MERGE_RESOLUTION|>--- conflicted
+++ resolved
@@ -38,7 +38,9 @@
     public static void main(String[] args) {
         try {
             if (args.length == 0) {
-                Utils.printHelp("This example takes 2 parameters (i.e. 10000 sync):%n" + "- records: total number of records to send (required)%n" + "- mode: pass 'sync' to send records synchronously (optional)");
+                Utils.printHelp("This example takes 2 parameters (i.e. 10000 sync):%n" +
+                    "- records: total number of records to send (required)%n" +
+                    "- mode: pass 'sync' to send records synchronously (optional)");
                 return;
             }
 
@@ -50,13 +52,6 @@
             CountDownLatch latch = new CountDownLatch(2);
 
             // stage 2: produce records to topic1
-<<<<<<< HEAD
-            Producer producerThread = new Producer("producer", BOOTSTRAP_SERVERS, TOPIC_NAME, isAsync, null, false, numRecords, -1, latch);
-            producerThread.start();
-
-            // stage 3: consume records from topic1
-            Consumer consumerThread = new Consumer("consumer", BOOTSTRAP_SERVERS, TOPIC_NAME, GROUP_NAME, Optional.empty(), false, numRecords, latch);
-=======
             Producer producerThread = new Producer(
                 "producer", KafkaProperties.BOOTSTRAP_SERVERS, TOPIC_NAME, isAsync, null, false, numRecords, -1, latch);
             producerThread.start();
@@ -64,7 +59,6 @@
             // stage 3: consume records from topic1
             Consumer consumerThread = new Consumer(
                 "consumer", KafkaProperties.BOOTSTRAP_SERVERS, TOPIC_NAME, GROUP_NAME, Optional.empty(), false, numRecords, latch);
->>>>>>> 9494bebe
             consumerThread.start();
 
             if (!latch.await(5, TimeUnit.MINUTES)) {
