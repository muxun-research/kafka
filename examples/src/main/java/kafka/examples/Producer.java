--- conflicted
+++ resolved
@@ -16,19 +16,9 @@
  */
 package kafka.examples;
 
-import org.apache.kafka.clients.producer.Callback;
-import org.apache.kafka.clients.producer.KafkaProducer;
-import org.apache.kafka.clients.producer.ProducerConfig;
-import org.apache.kafka.clients.producer.ProducerRecord;
-import org.apache.kafka.clients.producer.RecordMetadata;
+import org.apache.kafka.clients.producer.*;
 import org.apache.kafka.common.KafkaException;
-import org.apache.kafka.common.errors.AuthorizationException;
-import org.apache.kafka.common.errors.FencedInstanceIdException;
-import org.apache.kafka.common.errors.OutOfOrderSequenceException;
-import org.apache.kafka.common.errors.ProducerFencedException;
-import org.apache.kafka.common.errors.RetriableException;
-import org.apache.kafka.common.errors.SerializationException;
-import org.apache.kafka.common.errors.UnsupportedVersionException;
+import org.apache.kafka.common.errors.*;
 import org.apache.kafka.common.serialization.IntegerSerializer;
 import org.apache.kafka.common.serialization.StringSerializer;
 
@@ -43,73 +33,6 @@
  * - Sync mode: each send operation blocks waiting for the response.
  */
 public class Producer extends Thread {
-<<<<<<< HEAD
-	private final KafkaProducer<Integer, String> producer;
-	private final String topic;
-	private final Boolean isAsync;
-	private int numRecords;
-	private final CountDownLatch latch;
-
-	public Producer(final String topic,
-					final Boolean isAsync,
-					final String transactionalId,
-					final boolean enableIdempotency,
-					final int numRecords,
-					final int transactionTimeoutMs,
-					final CountDownLatch latch) {
-		Properties props = new Properties();
-		props.put(ProducerConfig.BOOTSTRAP_SERVERS_CONFIG, KafkaProperties.KAFKA_SERVER_URL + ":" + KafkaProperties.KAFKA_SERVER_PORT);
-		props.put(ProducerConfig.CLIENT_ID_CONFIG, "DemoProducer");
-		props.put(ProducerConfig.KEY_SERIALIZER_CLASS_CONFIG, IntegerSerializer.class.getName());
-		props.put(ProducerConfig.VALUE_SERIALIZER_CLASS_CONFIG, StringSerializer.class.getName());
-		if (transactionTimeoutMs > 0) {
-			props.put(ProducerConfig.TRANSACTION_TIMEOUT_CONFIG, transactionTimeoutMs);
-		}
-		if (transactionalId != null) {
-			props.put(ProducerConfig.TRANSACTIONAL_ID_CONFIG, transactionalId);
-		}
-		props.put(ProducerConfig.ENABLE_IDEMPOTENCE_CONFIG, enableIdempotency);
-
-		producer = new KafkaProducer<>(props);
-		this.topic = topic;
-		this.isAsync = isAsync;
-		this.numRecords = numRecords;
-		this.latch = latch;
-	}
-
-	KafkaProducer<Integer, String> get() {
-		return producer;
-	}
-
-	@Override
-	public void run() {
-		int messageKey = 0;
-		int recordsSent = 0;
-		while (recordsSent < numRecords) {
-			String messageStr = "Message_" + messageKey;
-			long startTime = System.currentTimeMillis();
-			if (isAsync) { // Send asynchronously
-				producer.send(new ProducerRecord<>(topic,
-						messageKey,
-						messageStr), new DemoCallBack(startTime, messageKey, messageStr));
-			} else { // Send synchronously
-				try {
-					producer.send(new ProducerRecord<>(topic,
-							messageKey,
-							messageStr)).get();
-					System.out.println("Sent message: (" + messageKey + ", " + messageStr + ")");
-				} catch (InterruptedException | ExecutionException e) {
-					e.printStackTrace();
-				}
-			}
-			messageKey += 2;
-			recordsSent += 1;
-		}
-		System.out.println("Producer sent " + numRecords + " records successfully");
-		latch.countDown();
-	}
-}
-=======
     private final String bootstrapServers;
     private final String topic;
     private final boolean isAsync;
@@ -120,15 +43,7 @@
     private final CountDownLatch latch;
     private volatile boolean closed;
 
-    public Producer(String threadName,
-                    String bootstrapServers,
-                    String topic,
-                    boolean isAsync,
-                    String transactionalId,
-                    boolean enableIdempotency,
-                    int numRecords,
-                    int transactionTimeoutMs,
-                    CountDownLatch latch) {
+    public Producer(String threadName, String bootstrapServers, String topic, boolean isAsync, String transactionalId, boolean enableIdempotency, int numRecords, int transactionTimeoutMs, CountDownLatch latch) {
         super(threadName);
         this.bootstrapServers = bootstrapServers;
         this.topic = topic;
@@ -162,7 +77,6 @@
         Utils.printOut("Sent %d records", sentRecords);
         shutdown();
     }
->>>>>>> 15418db6
 
     public void shutdown() {
         if (!closed) {
@@ -202,34 +116,13 @@
         producer.send(new ProducerRecord<>(topic, key, value), new ProducerCallback(key, value));
     }
 
-<<<<<<< HEAD
-	/**
-	 * A callback method the user can implement to provide asynchronous handling of request completion. This method will
-	 * be called when the record sent to the server has been acknowledged. When exception is not null in the callback,
-	 * metadata will contain the special -1 value for all fields except for topicPartition, which will be valid.
-	 * @param metadata  The metadata for the record that was sent (i.e. the partition and offset). An empty metadata
-	 *                  with -1 value for all fields except for topicPartition will be returned if an error occurred.
-	 * @param exception The exception thrown during processing of this record. Null if no error occurred.
-	 */
-    public void onCompletion(RecordMetadata metadata, Exception exception) {
-        long elapsedTime = System.currentTimeMillis() - startTime;
-        if (metadata != null) {
-            System.out.println(
-                "message(" + key + ", " + message + ") sent to partition(" + metadata.partition() +
-                    "), " +
-                    "offset(" + metadata.offset() + ") in " + elapsedTime + " ms");
-        } else {
-            exception.printStackTrace();
-=======
-    private RecordMetadata syncSend(KafkaProducer<Integer, String> producer, int key, String value)
-        throws ExecutionException, InterruptedException {
+    private RecordMetadata syncSend(KafkaProducer<Integer, String> producer, int key, String value) throws ExecutionException, InterruptedException {
         try {
             // send the record and then call get, which blocks waiting for the ack from the broker
             RecordMetadata metadata = producer.send(new ProducerRecord<>(topic, key, value)).get();
             Utils.maybePrintRecord(numRecords, key, value, metadata);
             return metadata;
-        } catch (AuthorizationException | UnsupportedVersionException | ProducerFencedException
-                 | FencedInstanceIdException | OutOfOrderSequenceException | SerializationException e) {
+        } catch (AuthorizationException | UnsupportedVersionException | ProducerFencedException | FencedInstanceIdException | OutOfOrderSequenceException | SerializationException e) {
             Utils.printErr(e.getMessage());
             // we can't recover from these exceptions
             shutdown();
@@ -252,9 +145,8 @@
          * A callback method the user can implement to provide asynchronous handling of request completion. This method will
          * be called when the record sent to the server has been acknowledged. When exception is not null in the callback,
          * metadata will contain the special -1 value for all fields except for topicPartition, which will be valid.
-         *
-         * @param metadata The metadata for the record that was sent (i.e. the partition and offset). An empty metadata
-         *                 with -1 value for all fields except for topicPartition will be returned if an error occurred.
+         * @param metadata  The metadata for the record that was sent (i.e. the partition and offset). An empty metadata
+         *                  with -1 value for all fields except for topicPartition will be returned if an error occurred.
          * @param exception The exception thrown during processing of this record. Null if no error occurred.
          */
         public void onCompletion(RecordMetadata metadata, Exception exception) {
@@ -267,7 +159,6 @@
             } else {
                 Utils.maybePrintRecord(numRecords, key, value, metadata);
             }
->>>>>>> 15418db6
         }
     }
 }