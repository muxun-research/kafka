--- conflicted
+++ resolved
@@ -28,20 +28,15 @@
  * <p>
  * 1. Clean any topics left from previous runs.
  * 2. Set up a producer thread to pre-populate a set of records with even number keys into the input topic.
- * The demo will block for the record generation to finish, so the producer is synchronous.
+ *    The demo will block for the record generation to finish, so the producer is synchronous.
  * 3. Set up the transactional instances in separate threads, each one executing a read-process-write loop
- * (See {@link ExactlyOnceMessageProcessor}). Each EOS instance will drain all records from either given
- * partitions or auto assigned partitions by actively comparing log end offset with committed offset.
- * Each record will be processed exactly-once with strong partition level ordering guarantee.
- * The demo will block until all records are processed and written to the output topic.
+ *    (See {@link ExactlyOnceMessageProcessor}). Each EOS instance will drain all records from either given
+ *    partitions or auto assigned partitions by actively comparing log end offset with committed offset.
+ *    Each record will be processed exactly-once with strong partition level ordering guarantee.
+ *    The demo will block until all records are processed and written to the output topic.
  * 4. Create a read_committed consumer thread to verify we have all records in the output topic,
-<<<<<<< HEAD
- * and record ordering at the partition level is maintained.
- * The demo will block for the consumption of all committed records, with transactional guarantee.
-=======
  *    and record ordering at the partition level is maintained.
  *    The demo will block for the consumption of all committed records, with transactional guarantee.
->>>>>>> 9494bebe
  * <p>
  * Broker version must be >= 2.5.0 in order to run, otherwise the example will throw
  * {@link org.apache.kafka.common.errors.UnsupportedVersionException}.
@@ -58,7 +53,10 @@
     public static void main(String[] args) {
         try {
             if (args.length != 3) {
-                Utils.printHelp("This example takes 3 parameters (i.e. 6 3 10000):%n" + "- partition: number of partitions for input and output topics (required)%n" + "- instances: number of application instances (required)%n" + "- records: total number of records (required)");
+                Utils.printHelp("This example takes 3 parameters (i.e. 6 3 10000):%n" +
+                    "- partition: number of partitions for input and output topics (required)%n" +
+                    "- instances: number of application instances (required)%n" +
+                    "- records: total number of records (required)");
                 return;
             }
 
@@ -71,9 +69,6 @@
 
             // stage 2: send demo records to the input-topic
             CountDownLatch producerLatch = new CountDownLatch(1);
-<<<<<<< HEAD
-            Producer producerThread = new Producer("producer", BOOTSTRAP_SERVERS, INPUT_TOPIC, false, null, true, numRecords, -1, producerLatch);
-=======
             Producer producerThread = new Producer(
                     "producer",
                     KafkaProperties.BOOTSTRAP_SERVERS,
@@ -84,7 +79,6 @@
                     numRecords,
                     -1,
                     producerLatch);
->>>>>>> 9494bebe
             producerThread.start();
             if (!producerLatch.await(2, TimeUnit.MINUTES)) {
                 Utils.printErr("Timeout after 2 minutes waiting for data load");
@@ -94,9 +88,6 @@
 
             // stage 3: read from input-topic, process once and write to the output-topic
             CountDownLatch processorsLatch = new CountDownLatch(numInstances);
-<<<<<<< HEAD
-            List<ExactlyOnceMessageProcessor> processors = IntStream.range(0, numInstances).mapToObj(id -> new ExactlyOnceMessageProcessor("processor-" + id, BOOTSTRAP_SERVERS, INPUT_TOPIC, OUTPUT_TOPIC, processorsLatch)).collect(Collectors.toList());
-=======
             List<ExactlyOnceMessageProcessor> processors = IntStream.range(0, numInstances)
                 .mapToObj(id -> new ExactlyOnceMessageProcessor(
                         "processor-" + id,
@@ -105,7 +96,6 @@
                         OUTPUT_TOPIC,
                         processorsLatch))
                 .collect(Collectors.toList());
->>>>>>> 9494bebe
             processors.forEach(ExactlyOnceMessageProcessor::start);
             if (!processorsLatch.await(2, TimeUnit.MINUTES)) {
                 Utils.printErr("Timeout after 2 minutes waiting for record copy");
@@ -115,9 +105,6 @@
 
             // stage 4: check consuming records from the output-topic
             CountDownLatch consumerLatch = new CountDownLatch(1);
-<<<<<<< HEAD
-            Consumer consumerThread = new Consumer("consumer", BOOTSTRAP_SERVERS, OUTPUT_TOPIC, GROUP_NAME, Optional.empty(), true, numRecords, consumerLatch);
-=======
             Consumer consumerThread = new Consumer(
                     "consumer",
                     KafkaProperties.BOOTSTRAP_SERVERS,
@@ -127,7 +114,6 @@
                     true,
                     numRecords,
                     consumerLatch);
->>>>>>> 9494bebe
             consumerThread.start();
             if (!consumerLatch.await(2, TimeUnit.MINUTES)) {
                 Utils.printErr("Timeout after 2 minutes waiting for output read");
