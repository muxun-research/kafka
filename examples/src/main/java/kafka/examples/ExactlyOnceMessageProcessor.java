/*
 * Licensed to the Apache Software Foundation (ASF) under one or more
 * contributor license agreements. See the NOTICE file distributed with
 * this work for additional information regarding copyright ownership.
 * The ASF licenses this file to You under the Apache License, Version 2.0
 * (the "License"); you may not use this file except in compliance with
 * the License. You may obtain a copy of the License at
 *
 *    http://www.apache.org/licenses/LICENSE-2.0
 *
 * Unless required by applicable law or agreed to in writing, software
 * distributed under the License is distributed on an "AS IS" BASIS,
 * WITHOUT WARRANTIES OR CONDITIONS OF ANY KIND, either express or implied.
 * See the License for the specific language governing permissions and
 * limitations under the License.
 */
package kafka.examples;

import org.apache.kafka.clients.consumer.OffsetOutOfRangeException;
import org.apache.kafka.clients.consumer.*;
import org.apache.kafka.clients.producer.KafkaProducer;
import org.apache.kafka.clients.producer.ProducerRecord;
import org.apache.kafka.common.KafkaException;
import org.apache.kafka.common.TopicPartition;
<<<<<<< HEAD
import org.apache.kafka.common.errors.*;

import java.util.*;
=======
import org.apache.kafka.common.errors.AuthorizationException;
import org.apache.kafka.common.errors.FencedInstanceIdException;
import org.apache.kafka.common.errors.OutOfOrderSequenceException;
import org.apache.kafka.common.errors.ProducerFencedException;
import org.apache.kafka.common.errors.SerializationException;
import org.apache.kafka.common.errors.UnsupportedVersionException;

import java.util.ArrayList;
import java.util.Collection;
import java.util.Collections;
import java.util.HashMap;
import java.util.Map;
import java.util.Optional;
>>>>>>> 9494bebe
import java.util.concurrent.CountDownLatch;

import static java.time.Duration.ofMillis;
import static java.util.Collections.emptyList;
import static java.util.Collections.singleton;

/**
 * This class implements a read-process-write application.
 */
public class ExactlyOnceMessageProcessor extends Thread implements ConsumerRebalanceListener, AutoCloseable {
    private static final int MAX_RETRIES = 5;
    
    private final String bootstrapServers;
    private final String inputTopic;
    private final String outputTopic;
    private final String groupInstanceId;
    private final CountDownLatch latch;
    private final String transactionalId;
    private volatile boolean closed;

    private final KafkaProducer<Integer, String> producer;
    private final KafkaConsumer<Integer, String> consumer;

    public ExactlyOnceMessageProcessor(String threadName, String bootstrapServers, String inputTopic, String outputTopic, CountDownLatch latch) {
        super(threadName);
        this.bootstrapServers = bootstrapServers;
        this.inputTopic = inputTopic;
        this.outputTopic = outputTopic;
        this.transactionalId = "tid-" + threadName;
        // It is recommended to have a relatively short txn timeout in order to clear pending offsets faster.
        int transactionTimeoutMs = 10_000;
        // A unique transactional.id must be provided in order to properly use EOS.
<<<<<<< HEAD
        producer = new Producer("processor-producer", KafkaProperties.KAFKA_SERVER_URL + ":" + KafkaProperties.KAFKA_SERVER_PORT, outputTopic, true, transactionalId, true, -1, transactionTimeoutMs, null).createKafkaProducer();
=======
        producer = new Producer(
                "processor-producer",
                KafkaProperties.BOOTSTRAP_SERVERS,
                outputTopic,
                true,
                transactionalId,
                true,
                -1,
                transactionTimeoutMs,
                null)
                .createKafkaProducer();
>>>>>>> 9494bebe
        // Consumer must be in read_committed mode, which means it won't be able to read uncommitted data.
        // Consumer could optionally configure groupInstanceId to avoid unnecessary rebalances.
        this.groupInstanceId = "giid-" + threadName;
        boolean readCommitted = true;
<<<<<<< HEAD
        consumer = new Consumer("processor-consumer", KafkaProperties.KAFKA_SERVER_URL + ":" + KafkaProperties.KAFKA_SERVER_PORT, inputTopic, "processor-group", Optional.of(groupInstanceId), readCommitted, -1, null).createKafkaConsumer();
=======
        consumer = new Consumer(
                "processor-consumer",
                KafkaProperties.BOOTSTRAP_SERVERS,
                inputTopic,
                "processor-group",
                Optional.of(groupInstanceId),
                readCommitted,
                -1,
                null)
                .createKafkaConsumer();
>>>>>>> 9494bebe
        this.latch = latch;
    }

    @Override
    public void run() {
        int retries = 0;
        int processedRecords = 0;
        long remainingRecords = Long.MAX_VALUE;

        // it is recommended to have a relatively short txn timeout in order to clear pending offsets faster
        int transactionTimeoutMs = 10_000;
        // consumer must be in read_committed mode, which means it won't be able to read uncommitted data
        boolean readCommitted = true;
<<<<<<< HEAD
        try (KafkaProducer<Integer, String> producer = new Producer("processor-producer", bootstrapServers, outputTopic, true, transactionalId, true, -1, transactionTimeoutMs, null).createKafkaProducer(); KafkaConsumer<Integer, String> consumer = new Consumer("processor-consumer", bootstrapServers, inputTopic, "processor-group", Optional.of(groupInstanceId), readCommitted, -1, null).createKafkaConsumer()) {
=======

        try (KafkaProducer<Integer, String> producer = new Producer("processor-producer", bootstrapServers, outputTopic,
                true, transactionalId, true, -1, transactionTimeoutMs, null).createKafkaProducer();
             KafkaConsumer<Integer, String> consumer = new Consumer("processor-consumer", bootstrapServers, inputTopic,
                 "processor-group", Optional.of(groupInstanceId), readCommitted, -1, null).createKafkaConsumer()) {
>>>>>>> 9494bebe
            // called first and once to fence zombies and abort any pending transaction
            producer.initTransactions();
            consumer.subscribe(singleton(inputTopic), this);

            Utils.printOut("Processing new records");
            while (!closed && remainingRecords > 0) {
                try {
                    ConsumerRecords<Integer, String> records = consumer.poll(ofMillis(200));
                    if (!records.isEmpty()) {
                        // begin a new transaction session
                        producer.beginTransaction();

                        for (ConsumerRecord<Integer, String> record : records) {
                            // process the record and send downstream
                            ProducerRecord<Integer, String> newRecord = new ProducerRecord<>(outputTopic, record.key(), record.value() + "-ok");
                            producer.send(newRecord);
                        }

                        // checkpoint the progress by sending offsets to group coordinator broker
                        // note that this API is only available for broker >= 2.5
                        producer.sendOffsetsToTransaction(getOffsetsToCommit(consumer), consumer.groupMetadata());

                        // commit the transaction including offsets
                        producer.commitTransaction();
                        processedRecords += records.count();
                        retries = 0;
                    }
                } catch (AuthorizationException | UnsupportedVersionException | ProducerFencedException | FencedInstanceIdException | OutOfOrderSequenceException | SerializationException e) {
                    // we can't recover from these exceptions
                    Utils.printErr(e.getMessage());
                    shutdown();
                } catch (OffsetOutOfRangeException | NoOffsetForPartitionException e) {
                    // invalid or no offset found without auto.reset.policy
                    Utils.printOut("Invalid or no offset found, using latest");
                    consumer.seekToEnd(emptyList());
                    consumer.commitSync();
                    retries = 0;
                } catch (KafkaException e) {
                    // abort the transaction
                    Utils.printOut("Aborting transaction: %s", e.getMessage());
                    producer.abortTransaction();
                    retries = maybeRetry(retries, consumer);
                }

                remainingRecords = getRemainingRecords(consumer);
                if (remainingRecords != Long.MAX_VALUE) {
                    Utils.printOut("Remaining records: %d", remainingRecords);
                }
            }
        } catch (Throwable e) {
            Utils.printErr("Unhandled exception");
            e.printStackTrace();
        }
        Utils.printOut("Processed %d records", processedRecords);
        shutdown();
    }

    @Override
    public void onPartitionsRevoked(Collection<TopicPartition> partitions) {
        Utils.printOut("Revoked partitions: %s", partitions);
    }

    @Override
    public void onPartitionsAssigned(Collection<TopicPartition> partitions) {
        Utils.printOut("Assigned partitions: %s", partitions);
    }

    @Override
    public void onPartitionsLost(Collection<TopicPartition> partitions) {
        Utils.printOut("Lost partitions: %s", partitions);
    }

    public void shutdown() {
        if (!closed) {
            closed = true;
            latch.countDown();
        }
    }

    private Map<TopicPartition, OffsetAndMetadata> getOffsetsToCommit(KafkaConsumer<Integer, String> consumer) {
        Map<TopicPartition, OffsetAndMetadata> offsets = new HashMap<>();
        for (TopicPartition topicPartition : consumer.assignment()) {
            offsets.put(topicPartition, new OffsetAndMetadata(consumer.position(topicPartition), null));
        }
        return offsets;
    }

    private long getRemainingRecords(KafkaConsumer<Integer, String> consumer) {
        final Map<TopicPartition, Long> fullEndOffsets = consumer.endOffsets(new ArrayList<>(consumer.assignment()));
        // if we can't detect any end offset, that means we are still not able to fetch offsets
        if (fullEndOffsets.isEmpty()) {
            return Long.MAX_VALUE;
        }
        return consumer.assignment().stream().mapToLong(partition -> {
            long currentPosition = consumer.position(partition);
            if (fullEndOffsets.containsKey(partition)) {
                return fullEndOffsets.get(partition) - currentPosition;
            } else {
                return 0;
            }
        }).sum();
    }

    /**
     * When we get a generic {@code KafkaException} while processing records, we retry up to {@code MAX_RETRIES} times.
     * If we exceed this threshold, we log an error and move on to the next batch of records.
     * In a real world application you may want to to send these records to a dead letter topic (DLT) for further processing.
     * 
     * @param retries Current number of retries
     * @param consumer Consumer instance
     * @return Updated number of retries
     */
    private int maybeRetry(int retries, KafkaConsumer<Integer, String> consumer) {
        if (retries < 0) {
            Utils.printErr("The number of retries must be greater than zero");
            shutdown();
        }
        
        if (retries < MAX_RETRIES) {
            // retry: reset fetch offset
            // the consumer fetch position needs to be restored to the committed offset before the transaction started
            Map<TopicPartition, OffsetAndMetadata> committed = consumer.committed(consumer.assignment());
            consumer.assignment().forEach(tp -> {
                OffsetAndMetadata offsetAndMetadata = committed.get(tp);
                if (offsetAndMetadata != null) {
                    consumer.seek(tp, offsetAndMetadata.offset());
                } else {
                    consumer.seekToBeginning(Collections.singleton(tp));
                }
            });
            retries++;
        } else {
            // continue: skip records
            // the consumer fetch position needs to be committed as if records were processed successfully
            Utils.printErr("Skipping records after %d retries", MAX_RETRIES);
            consumer.commitSync();
            retries = 0;
        }
        return retries;
    }

    @Override
    public void close() throws Exception {
        if (producer != null) {
            producer.close();
        }

        if (consumer != null) {
            consumer.close();
        }
    }
}<|MERGE_RESOLUTION|>--- conflicted
+++ resolved
@@ -16,17 +16,17 @@
  */
 package kafka.examples;
 
+import org.apache.kafka.clients.consumer.ConsumerRebalanceListener;
+import org.apache.kafka.clients.consumer.ConsumerRecord;
+import org.apache.kafka.clients.consumer.ConsumerRecords;
+import org.apache.kafka.clients.consumer.KafkaConsumer;
+import org.apache.kafka.clients.consumer.NoOffsetForPartitionException;
+import org.apache.kafka.clients.consumer.OffsetAndMetadata;
 import org.apache.kafka.clients.consumer.OffsetOutOfRangeException;
-import org.apache.kafka.clients.consumer.*;
 import org.apache.kafka.clients.producer.KafkaProducer;
 import org.apache.kafka.clients.producer.ProducerRecord;
 import org.apache.kafka.common.KafkaException;
 import org.apache.kafka.common.TopicPartition;
-<<<<<<< HEAD
-import org.apache.kafka.common.errors.*;
-
-import java.util.*;
-=======
 import org.apache.kafka.common.errors.AuthorizationException;
 import org.apache.kafka.common.errors.FencedInstanceIdException;
 import org.apache.kafka.common.errors.OutOfOrderSequenceException;
@@ -40,7 +40,6 @@
 import java.util.HashMap;
 import java.util.Map;
 import java.util.Optional;
->>>>>>> 9494bebe
 import java.util.concurrent.CountDownLatch;
 
 import static java.time.Duration.ofMillis;
@@ -64,7 +63,11 @@
     private final KafkaProducer<Integer, String> producer;
     private final KafkaConsumer<Integer, String> consumer;
 
-    public ExactlyOnceMessageProcessor(String threadName, String bootstrapServers, String inputTopic, String outputTopic, CountDownLatch latch) {
+    public ExactlyOnceMessageProcessor(String threadName,
+                                       String bootstrapServers,
+                                       String inputTopic,
+                                       String outputTopic,
+                                       CountDownLatch latch) {
         super(threadName);
         this.bootstrapServers = bootstrapServers;
         this.inputTopic = inputTopic;
@@ -73,9 +76,6 @@
         // It is recommended to have a relatively short txn timeout in order to clear pending offsets faster.
         int transactionTimeoutMs = 10_000;
         // A unique transactional.id must be provided in order to properly use EOS.
-<<<<<<< HEAD
-        producer = new Producer("processor-producer", KafkaProperties.KAFKA_SERVER_URL + ":" + KafkaProperties.KAFKA_SERVER_PORT, outputTopic, true, transactionalId, true, -1, transactionTimeoutMs, null).createKafkaProducer();
-=======
         producer = new Producer(
                 "processor-producer",
                 KafkaProperties.BOOTSTRAP_SERVERS,
@@ -87,14 +87,10 @@
                 transactionTimeoutMs,
                 null)
                 .createKafkaProducer();
->>>>>>> 9494bebe
         // Consumer must be in read_committed mode, which means it won't be able to read uncommitted data.
         // Consumer could optionally configure groupInstanceId to avoid unnecessary rebalances.
         this.groupInstanceId = "giid-" + threadName;
         boolean readCommitted = true;
-<<<<<<< HEAD
-        consumer = new Consumer("processor-consumer", KafkaProperties.KAFKA_SERVER_URL + ":" + KafkaProperties.KAFKA_SERVER_PORT, inputTopic, "processor-group", Optional.of(groupInstanceId), readCommitted, -1, null).createKafkaConsumer();
-=======
         consumer = new Consumer(
                 "processor-consumer",
                 KafkaProperties.BOOTSTRAP_SERVERS,
@@ -105,7 +101,6 @@
                 -1,
                 null)
                 .createKafkaConsumer();
->>>>>>> 9494bebe
         this.latch = latch;
     }
 
@@ -119,15 +114,11 @@
         int transactionTimeoutMs = 10_000;
         // consumer must be in read_committed mode, which means it won't be able to read uncommitted data
         boolean readCommitted = true;
-<<<<<<< HEAD
-        try (KafkaProducer<Integer, String> producer = new Producer("processor-producer", bootstrapServers, outputTopic, true, transactionalId, true, -1, transactionTimeoutMs, null).createKafkaProducer(); KafkaConsumer<Integer, String> consumer = new Consumer("processor-consumer", bootstrapServers, inputTopic, "processor-group", Optional.of(groupInstanceId), readCommitted, -1, null).createKafkaConsumer()) {
-=======
 
         try (KafkaProducer<Integer, String> producer = new Producer("processor-producer", bootstrapServers, outputTopic,
                 true, transactionalId, true, -1, transactionTimeoutMs, null).createKafkaProducer();
              KafkaConsumer<Integer, String> consumer = new Consumer("processor-consumer", bootstrapServers, inputTopic,
                  "processor-group", Optional.of(groupInstanceId), readCommitted, -1, null).createKafkaConsumer()) {
->>>>>>> 9494bebe
             // called first and once to fence zombies and abort any pending transaction
             producer.initTransactions();
             consumer.subscribe(singleton(inputTopic), this);
@@ -142,7 +133,8 @@
 
                         for (ConsumerRecord<Integer, String> record : records) {
                             // process the record and send downstream
-                            ProducerRecord<Integer, String> newRecord = new ProducerRecord<>(outputTopic, record.key(), record.value() + "-ok");
+                            ProducerRecord<Integer, String> newRecord =
+                                new ProducerRecord<>(outputTopic, record.key(), record.value() + "-ok");
                             producer.send(newRecord);
                         }
 
@@ -155,7 +147,8 @@
                         processedRecords += records.count();
                         retries = 0;
                     }
-                } catch (AuthorizationException | UnsupportedVersionException | ProducerFencedException | FencedInstanceIdException | OutOfOrderSequenceException | SerializationException e) {
+                } catch (AuthorizationException | UnsupportedVersionException | ProducerFencedException
+                         | FencedInstanceIdException | OutOfOrderSequenceException | SerializationException e) {
                     // we can't recover from these exceptions
                     Utils.printErr(e.getMessage());
                     shutdown();
