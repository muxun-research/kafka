/*
 * Licensed to the Apache Software Foundation (ASF) under one
 * or more contributor license agreements.  See the NOTICE file
 * distributed with this work for additional information
 * regarding copyright ownership.  The ASF licenses this file
 * to you under the Apache License, Version 2.0 (the
 * "License"); you may not use this file except in compliance
 * with the License.  You may obtain a copy of the License at
 *
 *   http://www.apache.org/licenses/LICENSE-2.0
 *
 * Unless required by applicable law or agreed to in writing,
 * software distributed under the License is distributed on an
 * "AS IS" BASIS, WITHOUT WARRANTIES OR CONDITIONS OF ANY
 * KIND, either express or implied.  See the License for the
 * specific language governing permissions and limitations
 * under the License.
 */

ext {
<<<<<<< HEAD
    versions = [:]
    libs = [:]

    // Available if -PscalaVersion is used. This is useful when we want to support a Scala version that has
    // a higher minimum Java requirement than Kafka. This was previously the case for Scala 2.12 and Java 7.
    availableScalaVersions = ['2.12', '2.13']
=======
  versions = [:]
  libs = [:]
>>>>>>> 9494bebe
}

// Add Scala version
def defaultScala213Version = '2.13.15'
if (hasProperty('scalaVersion')) {
<<<<<<< HEAD
    if (scalaVersion == '2.12') {
        versions["scala"] = defaultScala212Version
    } else if (scalaVersion == '2.13') {
        versions["scala"] = defaultScala213Version
    } else {
        versions["scala"] = scalaVersion
    }
} else {
    versions["scala"] = defaultScala212Version
=======
  if (scalaVersion == '2.13') {
    versions["scala"] = defaultScala213Version
  }  else {
    versions["scala"] = scalaVersion
  }
} else {
  versions["scala"] = defaultScala213Version
>>>>>>> 9494bebe
}

/* Resolve base Scala version according to these patterns:
 1. generally available Scala versions (such as: 2.13.z) corresponding base versions will be: 2.13 (respectively)
 2. pre-release Scala versions (i.e. milestone/rc, such as: 2.13.0-M5, 2.13.0-RC1, 2.14.0-M1, etc.) will have identical base versions;
    rationale: pre-release Scala versions are not binary compatible with each other and that's the reason why libraries include the full
    Scala release string in their name for pre-releases (see dependencies below with an artifact name suffix '_$versions.baseScala')
*/
if (!versions.scala.contains('-')) {
    versions["baseScala"] = versions.scala.substring(0, versions.scala.lastIndexOf("."))
} else {
    versions["baseScala"] = versions.scala
}

<<<<<<< HEAD
// We use Mockito 4.11 with Scala 2.13+ for Java 20 support and Mockito 4.9 with Scala 2.12
// to workaround ambiguous reference to `Mockito.spy` compiler errors. Since Scala 2.12 support
// is going away soon, this is simpler than adjusting the code.
String mockitoVersion
if (scalaVersion == "2.12")
    mockitoVersion = "4.9.0"
else
    mockitoVersion = "4.11.0"

// easymock 5.1 is required for Java 20 support, but it breaks tests using powermock
// powermock doesn't work with Java 16 or newer and hence it's safe to use easymock 5.1 in this case only
String easymockVersion
if (JavaVersion.current().isCompatibleWith(JavaVersion.VERSION_16))
    easymockVersion = "5.1.0"
else
    easymockVersion = "4.3"

// When adding, removing or updating dependencies, please also update the LICENSE-binary file accordingly.
// See https://issues.apache.org/jira/browse/KAFKA-12622 for steps to verify the LICENSE-binary file is correct.
versions += [
        activation           : "1.1.1",
        apacheda             : "1.0.2",
        apacheds             : "2.0.0-M24",
        argparse4j           : "0.7.0",
        bcpkix               : "1.75",
        caffeine             : "2.9.3", // 3.x supports JDK 11 and above
        checkstyle           : "8.36.2",
        commonsCli           : "1.4",
        commonsValidator     : "1.7",
        dropwizardMetrics    : "4.1.12.1",
        gradle               : "8.1.1",
        grgit                : "4.1.1",
        httpclient           : "4.5.14",
        jackson              : "2.13.5",
        jacksonDatabind      : "2.13.5",
        jacoco               : "0.8.10",
        javassist            : "3.29.2-GA",
        jetty                : "9.4.51.v20230217",
        jersey               : "2.39.1",
        jline                : "3.22.0",
        jmh                  : "1.36",
        hamcrest             : "2.2",
        scalaLogging         : "3.9.4",
        jaxAnnotation        : "1.3.2",
        jaxb                 : "2.3.1",
        jaxrs                : "2.1.1",
        jfreechart           : "1.0.0",
        jopt                 : "5.0.4",
        jose4j               : "0.9.3",
        junit                : "5.9.3",
        jqwik                : "1.7.4",
        kafka_0100           : "0.10.0.1",
        kafka_0101           : "0.10.1.1",
        kafka_0102           : "0.10.2.2",
        kafka_0110           : "0.11.0.3",
        kafka_10             : "1.0.2",
        kafka_11             : "1.1.1",
        kafka_20             : "2.0.1",
        kafka_21             : "2.1.1",
        kafka_22             : "2.2.2",
        kafka_23             : "2.3.1",
        kafka_24             : "2.4.1",
        kafka_25             : "2.5.1",
        kafka_26             : "2.6.2",
        kafka_27             : "2.7.1",
        kafka_28             : "2.8.2",
        kafka_30             : "3.0.2",
        kafka_31             : "3.1.2",
        kafka_32             : "3.2.3",
        kafka_33             : "3.3.1",
        kafka_34             : "3.4.1",
        kafka_35             : "3.5.0",
        lz4                  : "1.8.0",
        mavenArtifact        : "3.8.8",
        metrics              : "2.2.0",
        netty                : "4.1.94.Final",
        pcollections         : "4.0.1",
        powermock            : "2.0.9",
        reflections          : "0.9.12",
        reload4j             : "1.2.25",
        rocksDB              : "7.1.2",
        scalaCollectionCompat: "2.10.0",
        // When updating the scalafmt version please also update the version field in checkstyle/.scalafmt.conf. scalafmt now
        // has the version field as mandatory in its configuration, see
        // https://github.com/scalameta/scalafmt/releases/tag/v3.1.0.
        scalafmt             : "3.5.9",
        scalaJava8Compat     : "1.0.2",
        scoverage            : "1.9.3",
        slf4j                : "1.7.36",
        snappy               : "1.1.10.1",
        spotbugs             : "4.7.3",
        // New version of Swagger 2.2.14 requires minimum JDK 11.
        swaggerAnnotations   : "2.2.8",
        swaggerJaxrs2        : "2.2.8",
        zinc                 : "1.8.0",
        zookeeper            : "3.6.4",
        zstd                 : "1.5.5-1"
]

libs += [
        activation                 : "javax.activation:activation:$versions.activation",
        apacheda                   : "org.apache.directory.api:api-all:$versions.apacheda",
        apachedsCoreApi            : "org.apache.directory.server:apacheds-core-api:$versions.apacheds",
        apachedsInterceptorKerberos: "org.apache.directory.server:apacheds-interceptor-kerberos:$versions.apacheds",
        apachedsProtocolShared     : "org.apache.directory.server:apacheds-protocol-shared:$versions.apacheds",
        apachedsProtocolKerberos   : "org.apache.directory.server:apacheds-protocol-kerberos:$versions.apacheds",
        apachedsProtocolLdap       : "org.apache.directory.server:apacheds-protocol-ldap:$versions.apacheds",
        apachedsLdifPartition      : "org.apache.directory.server:apacheds-ldif-partition:$versions.apacheds",
        apachedsMavibotPartition   : "org.apache.directory.server:apacheds-mavibot-partition:$versions.apacheds",
        apachedsJdbmPartition      : "org.apache.directory.server:apacheds-jdbm-partition:$versions.apacheds",
        argparse4j                 : "net.sourceforge.argparse4j:argparse4j:$versions.argparse4j",
        bcpkix                     : "org.bouncycastle:bcpkix-jdk18on:$versions.bcpkix",
        caffeine                   : "com.github.ben-manes.caffeine:caffeine:$versions.caffeine",
        commonsCli                 : "commons-cli:commons-cli:$versions.commonsCli",
        commonsValidator           : "commons-validator:commons-validator:$versions.commonsValidator",
        easymock                   : "org.easymock:easymock:$easymockVersion",
        jacksonAnnotations         : "com.fasterxml.jackson.core:jackson-annotations:$versions.jackson",
        jacksonDatabind            : "com.fasterxml.jackson.core:jackson-databind:$versions.jacksonDatabind",
        jacksonDataformatCsv       : "com.fasterxml.jackson.dataformat:jackson-dataformat-csv:$versions.jackson",
        jacksonModuleScala         : "com.fasterxml.jackson.module:jackson-module-scala_$versions.baseScala:$versions.jackson",
        jacksonJDK8Datatypes       : "com.fasterxml.jackson.datatype:jackson-datatype-jdk8:$versions.jackson",
        jacksonJaxrsJsonProvider   : "com.fasterxml.jackson.jaxrs:jackson-jaxrs-json-provider:$versions.jackson",
        jaxAnnotationApi           : "javax.annotation:javax.annotation-api:$versions.jaxAnnotation",
        jaxbApi                    : "javax.xml.bind:jaxb-api:$versions.jaxb",
        jaxrsApi                   : "javax.ws.rs:javax.ws.rs-api:$versions.jaxrs",
        javassist                  : "org.javassist:javassist:$versions.javassist",
        jettyServer                : "org.eclipse.jetty:jetty-server:$versions.jetty",
        jettyClient                : "org.eclipse.jetty:jetty-client:$versions.jetty",
        jettyServlet               : "org.eclipse.jetty:jetty-servlet:$versions.jetty",
        jettyServlets              : "org.eclipse.jetty:jetty-servlets:$versions.jetty",
        jerseyContainerServlet     : "org.glassfish.jersey.containers:jersey-container-servlet:$versions.jersey",
        jerseyHk2                  : "org.glassfish.jersey.inject:jersey-hk2:$versions.jersey",
        jline                      : "org.jline:jline:$versions.jline",
        jmhCore                    : "org.openjdk.jmh:jmh-core:$versions.jmh",
        jmhCoreBenchmarks          : "org.openjdk.jmh:jmh-core-benchmarks:$versions.jmh",
        jmhGeneratorAnnProcess     : "org.openjdk.jmh:jmh-generator-annprocess:$versions.jmh",
        joptSimple                 : "net.sf.jopt-simple:jopt-simple:$versions.jopt",
        jose4j                     : "org.bitbucket.b_c:jose4j:$versions.jose4j",
        junitJupiter               : "org.junit.jupiter:junit-jupiter:$versions.junit",
        junitJupiterApi            : "org.junit.jupiter:junit-jupiter-api:$versions.junit",
        junitVintageEngine         : "org.junit.vintage:junit-vintage-engine:$versions.junit",
        jqwik                      : "net.jqwik:jqwik:$versions.jqwik",
        hamcrest                   : "org.hamcrest:hamcrest:$versions.hamcrest",
        kafkaStreams_0100          : "org.apache.kafka:kafka-streams:$versions.kafka_0100",
        kafkaStreams_0101          : "org.apache.kafka:kafka-streams:$versions.kafka_0101",
        kafkaStreams_0102          : "org.apache.kafka:kafka-streams:$versions.kafka_0102",
        kafkaStreams_0110          : "org.apache.kafka:kafka-streams:$versions.kafka_0110",
        kafkaStreams_10            : "org.apache.kafka:kafka-streams:$versions.kafka_10",
        kafkaStreams_11            : "org.apache.kafka:kafka-streams:$versions.kafka_11",
        kafkaStreams_20            : "org.apache.kafka:kafka-streams:$versions.kafka_20",
        kafkaStreams_21            : "org.apache.kafka:kafka-streams:$versions.kafka_21",
        kafkaStreams_22            : "org.apache.kafka:kafka-streams:$versions.kafka_22",
        kafkaStreams_23            : "org.apache.kafka:kafka-streams:$versions.kafka_23",
        kafkaStreams_24            : "org.apache.kafka:kafka-streams:$versions.kafka_24",
        kafkaStreams_25            : "org.apache.kafka:kafka-streams:$versions.kafka_25",
        kafkaStreams_26            : "org.apache.kafka:kafka-streams:$versions.kafka_26",
        kafkaStreams_27            : "org.apache.kafka:kafka-streams:$versions.kafka_27",
        kafkaStreams_28            : "org.apache.kafka:kafka-streams:$versions.kafka_28",
        kafkaStreams_30            : "org.apache.kafka:kafka-streams:$versions.kafka_30",
        kafkaStreams_31            : "org.apache.kafka:kafka-streams:$versions.kafka_31",
        kafkaStreams_32            : "org.apache.kafka:kafka-streams:$versions.kafka_32",
        kafkaStreams_33            : "org.apache.kafka:kafka-streams:$versions.kafka_33",
        kafkaStreams_34            : "org.apache.kafka:kafka-streams:$versions.kafka_34",
        kafkaStreams_35            : "org.apache.kafka:kafka-streams:$versions.kafka_35",
        log4j                      : "ch.qos.reload4j:reload4j:$versions.reload4j",
        lz4                        : "org.lz4:lz4-java:$versions.lz4",
        metrics                    : "com.yammer.metrics:metrics-core:$versions.metrics",
        dropwizardMetrics          : "io.dropwizard.metrics:metrics-core:$versions.dropwizardMetrics",
        mockitoCore                : "org.mockito:mockito-core:$mockitoVersion",
        mockitoInline              : "org.mockito:mockito-inline:$mockitoVersion",
        mockitoJunitJupiter        : "org.mockito:mockito-junit-jupiter:$mockitoVersion",
        nettyHandler               : "io.netty:netty-handler:$versions.netty",
        nettyTransportNativeEpoll  : "io.netty:netty-transport-native-epoll:$versions.netty",
        pcollections               : "org.pcollections:pcollections:$versions.pcollections",
        powermockJunit4            : "org.powermock:powermock-module-junit4:$versions.powermock",
        powermockEasymock          : "org.powermock:powermock-api-easymock:$versions.powermock",
        reflections                : "org.reflections:reflections:$versions.reflections",
        rocksDBJni                 : "org.rocksdb:rocksdbjni:$versions.rocksDB",
        scalaCollectionCompat      : "org.scala-lang.modules:scala-collection-compat_$versions.baseScala:$versions.scalaCollectionCompat",
        scalaJava8Compat           : "org.scala-lang.modules:scala-java8-compat_$versions.baseScala:$versions.scalaJava8Compat",
        scalaLibrary               : "org.scala-lang:scala-library:$versions.scala",
        scalaLogging               : "com.typesafe.scala-logging:scala-logging_$versions.baseScala:$versions.scalaLogging",
        scalaReflect               : "org.scala-lang:scala-reflect:$versions.scala",
        slf4jApi                   : "org.slf4j:slf4j-api:$versions.slf4j",
        slf4jlog4j                 : "org.slf4j:slf4j-log4j12:$versions.slf4j",
        snappy                     : "org.xerial.snappy:snappy-java:$versions.snappy",
        swaggerAnnotations         : "io.swagger.core.v3:swagger-annotations:$versions.swaggerAnnotations",
        swaggerJaxrs2              : "io.swagger.core.v3:swagger-jaxrs2:$versions.swaggerJaxrs2",
        zookeeper                  : "org.apache.zookeeper:zookeeper:$versions.zookeeper",
        jfreechart                 : "jfreechart:jfreechart:$versions.jfreechart",
        mavenArtifact              : "org.apache.maven:maven-artifact:$versions.mavenArtifact",
        zstd                       : "com.github.luben:zstd-jni:$versions.zstd",
        httpclient                 : "org.apache.httpcomponents:httpclient:$versions.httpclient"
=======
// When adding, removing or updating dependencies, please also update the LICENSE-binary file accordingly.
// See https://issues.apache.org/jira/browse/KAFKA-12622 for steps to verify the LICENSE-binary file is correct.
versions += [
  activation: "1.1.1",
  apacheda: "1.0.2",
  apacheds: "2.0.0-M24",
  argparse4j: "0.7.0",
  bcpkix: "1.78.1",
  // Version >=3.1.2 includes an improvement to prevent hash DOS attacks,
  // but currently, tests are failing in >=3.1.2. Therefore, we are temporarily using version 3.1.1.
  // The failing tests should be fixed under KAFKA-18089, allowing us to upgrade to >=3.1.2.
  caffeine: "3.1.1",
  bndlib: "7.0.0",
  checkstyle: project.hasProperty('checkstyleVersion') ? checkstyleVersion : "10.20.2",
  commonsValidator: "1.9.0",
  classgraph: "4.8.173",
  dropwizardMetrics: "4.1.12.1",
  gradle: "8.10.2",
  grgit: "4.1.1",
  httpclient: "4.5.14",
  jackson: "2.16.2",
  jacoco: "0.8.10",
  javassist: "3.29.2-GA",
  jetty: "12.0.15",
  jersey: "3.1.9",
  jline: "3.25.1",
  jmh: "1.37",
  hamcrest: "2.2",
  scalaLogging: "3.9.5",
  jaxAnnotation: "1.3.2",
  jaxb: "2.3.1",
  jakartaRs: "3.1.0",
  jakartaServletApi: "6.1.0",
  jfreechart: "1.0.0",
  jopt: "5.0.4",
  jose4j: "0.9.4",
  junit: "5.10.2",
  jqwik: "1.8.3",
  kafka_0110: "0.11.0.3",
  kafka_10: "1.0.2",
  kafka_11: "1.1.1",
  kafka_20: "2.0.1",
  kafka_21: "2.1.1",
  kafka_22: "2.2.2",
  kafka_23: "2.3.1",
  kafka_24: "2.4.1",
  kafka_25: "2.5.1",
  kafka_26: "2.6.3",
  kafka_27: "2.7.2",
  kafka_28: "2.8.2",
  kafka_30: "3.0.2",
  kafka_31: "3.1.2",
  kafka_32: "3.2.3",
  kafka_33: "3.3.2",
  kafka_34: "3.4.1",
  kafka_35: "3.5.2",
  kafka_36: "3.6.2",
  kafka_37: "3.7.2",
  kafka_38: "3.8.1",
  kafka_39: "3.9.0",
  log4j2: "2.24.1",
  // When updating lz4 make sure the compression levels in org.apache.kafka.common.record.CompressionType are still valid
  lz4: "1.8.0",
  mavenArtifact: "3.9.6",
  metrics: "2.2.0",
  mockito: "5.14.2",
  opentelemetryProto: "1.0.0-alpha",
  protobuf: "3.25.5", // a dependency of opentelemetryProto
  pcollections: "4.0.1",
  re2j: "1.7",
  rocksDB: "9.7.3",
  // When updating the scalafmt version please also update the version field in checkstyle/.scalafmt.conf. scalafmt now
  // has the version field as mandatory in its configuration, see
  // https://github.com/scalameta/scalafmt/releases/tag/v3.1.0.
  scalafmt: "3.7.14",
  scoverage: "2.0.11",
  slf4j: "1.7.36",
  snappy: "1.1.10.5",
  spotbugs: "4.8.6",
  zinc: "1.9.2",
  // When updating the zstd version, please do as well in docker/native/native-image-configs/resource-config.json
  // Also make sure the compression levels in org.apache.kafka.common.record.CompressionType are still valid
  zstd: "1.5.6-6",
  junitPlatform: "1.10.2",
  hdrHistogram: "2.2.2"
]

libs += [
  activation: "javax.activation:activation:$versions.activation",
  apacheda: "org.apache.directory.api:api-all:$versions.apacheda",
  apachedsCoreApi: "org.apache.directory.server:apacheds-core-api:$versions.apacheds",
  apachedsInterceptorKerberos: "org.apache.directory.server:apacheds-interceptor-kerberos:$versions.apacheds",
  apachedsProtocolShared: "org.apache.directory.server:apacheds-protocol-shared:$versions.apacheds",
  apachedsProtocolKerberos: "org.apache.directory.server:apacheds-protocol-kerberos:$versions.apacheds",
  apachedsProtocolLdap: "org.apache.directory.server:apacheds-protocol-ldap:$versions.apacheds",
  apachedsLdifPartition: "org.apache.directory.server:apacheds-ldif-partition:$versions.apacheds",
  apachedsMavibotPartition: "org.apache.directory.server:apacheds-mavibot-partition:$versions.apacheds",
  apachedsJdbmPartition: "org.apache.directory.server:apacheds-jdbm-partition:$versions.apacheds",
  argparse4j: "net.sourceforge.argparse4j:argparse4j:$versions.argparse4j",
  bcpkix: "org.bouncycastle:bcpkix-jdk18on:$versions.bcpkix",
  bndlib:"biz.aQute.bnd:biz.aQute.bndlib:$versions.bndlib",
  caffeine: "com.github.ben-manes.caffeine:caffeine:$versions.caffeine",
  classgraph: "io.github.classgraph:classgraph:$versions.classgraph",
  commonsValidator: "commons-validator:commons-validator:$versions.commonsValidator",
  jacksonAnnotations: "com.fasterxml.jackson.core:jackson-annotations:$versions.jackson",
  jacksonDatabind: "com.fasterxml.jackson.core:jackson-databind:$versions.jackson",
  jacksonDatabindYaml: "com.fasterxml.jackson.dataformat:jackson-dataformat-yaml:$versions.jackson",
  jacksonDataformatCsv: "com.fasterxml.jackson.dataformat:jackson-dataformat-csv:$versions.jackson",
  jacksonModuleScala: "com.fasterxml.jackson.module:jackson-module-scala_$versions.baseScala:$versions.jackson",
  jacksonJDK8Datatypes: "com.fasterxml.jackson.datatype:jackson-datatype-jdk8:$versions.jackson",
  jacksonBlackbird: "com.fasterxml.jackson.module:jackson-module-blackbird:$versions.jackson",
  jacksonJakartarsJsonProvider: "com.fasterxml.jackson.jakarta.rs:jackson-jakarta-rs-json-provider:$versions.jackson",
  jaxAnnotationApi: "javax.annotation:javax.annotation-api:$versions.jaxAnnotation",
  jaxbApi: "javax.xml.bind:jaxb-api:$versions.jaxb",
  jakartaRsApi: "jakarta.ws.rs:jakarta.ws.rs-api:$versions.jakartaRs",
  jakartaServletApi: "jakarta.servlet:jakarta.servlet-api:$versions.jakartaServletApi",
  jaxrs2Jakarta: "io.swagger.core.v3:swagger-jaxrs2-jakarta:$swaggerVersion",
  javassist: "org.javassist:javassist:$versions.javassist",
  jettyServer: "org.eclipse.jetty:jetty-server:$versions.jetty",
  jettyClient: "org.eclipse.jetty:jetty-client:$versions.jetty",
  jettyServlet: "org.eclipse.jetty.ee10:jetty-ee10-servlet:$versions.jetty",
  jettyServlets: "org.eclipse.jetty.ee10:jetty-ee10-servlets:$versions.jetty",
  jerseyContainerServlet: "org.glassfish.jersey.containers:jersey-container-servlet:$versions.jersey",
  jerseyHk2: "org.glassfish.jersey.inject:jersey-hk2:$versions.jersey",
  jline: "org.jline:jline:$versions.jline",
  jmhCore: "org.openjdk.jmh:jmh-core:$versions.jmh",
  jmhCoreBenchmarks: "org.openjdk.jmh:jmh-core-benchmarks:$versions.jmh",
  jmhGeneratorAnnProcess: "org.openjdk.jmh:jmh-generator-annprocess:$versions.jmh",
  joptSimple: "net.sf.jopt-simple:jopt-simple:$versions.jopt",
  jose4j: "org.bitbucket.b_c:jose4j:$versions.jose4j",
  junitJupiter: "org.junit.jupiter:junit-jupiter:$versions.junit",
  junitJupiterApi: "org.junit.jupiter:junit-jupiter-api:$versions.junit",
  junitPlatformSuiteEngine: "org.junit.platform:junit-platform-suite-engine:$versions.junitPlatform",
  junitPlatformLanucher: "org.junit.platform:junit-platform-launcher:$versions.junitPlatform",
  jqwik: "net.jqwik:jqwik:$versions.jqwik",
  hamcrest: "org.hamcrest:hamcrest:$versions.hamcrest",
  kafkaStreams_0110: "org.apache.kafka:kafka-streams:$versions.kafka_0110",
  kafkaStreams_10: "org.apache.kafka:kafka-streams:$versions.kafka_10",
  kafkaStreams_11: "org.apache.kafka:kafka-streams:$versions.kafka_11",
  kafkaStreams_20: "org.apache.kafka:kafka-streams:$versions.kafka_20",
  kafkaStreams_21: "org.apache.kafka:kafka-streams:$versions.kafka_21",
  kafkaStreams_22: "org.apache.kafka:kafka-streams:$versions.kafka_22",
  kafkaStreams_23: "org.apache.kafka:kafka-streams:$versions.kafka_23",
  kafkaStreams_24: "org.apache.kafka:kafka-streams:$versions.kafka_24",
  kafkaStreams_25: "org.apache.kafka:kafka-streams:$versions.kafka_25",
  kafkaStreams_26: "org.apache.kafka:kafka-streams:$versions.kafka_26",
  kafkaStreams_27: "org.apache.kafka:kafka-streams:$versions.kafka_27",
  kafkaStreams_28: "org.apache.kafka:kafka-streams:$versions.kafka_28",
  kafkaStreams_30: "org.apache.kafka:kafka-streams:$versions.kafka_30",
  kafkaStreams_31: "org.apache.kafka:kafka-streams:$versions.kafka_31",
  kafkaStreams_32: "org.apache.kafka:kafka-streams:$versions.kafka_32",
  kafkaStreams_33: "org.apache.kafka:kafka-streams:$versions.kafka_33",
  kafkaStreams_34: "org.apache.kafka:kafka-streams:$versions.kafka_34",
  kafkaStreams_35: "org.apache.kafka:kafka-streams:$versions.kafka_35",
  kafkaStreams_36: "org.apache.kafka:kafka-streams:$versions.kafka_36",
  kafkaStreams_37: "org.apache.kafka:kafka-streams:$versions.kafka_37",
  kafkaStreams_38: "org.apache.kafka:kafka-streams:$versions.kafka_38",
  kafkaStreams_39: "org.apache.kafka:kafka-streams:$versions.kafka_39",
  log4j1Bridge2Api: "org.apache.logging.log4j:log4j-1.2-api:$versions.log4j2",
  log4j2Api: "org.apache.logging.log4j:log4j-api:$versions.log4j2",
  log4j2Core: "org.apache.logging.log4j:log4j-core:$versions.log4j2",
  lz4: "org.lz4:lz4-java:$versions.lz4",
  metrics: "com.yammer.metrics:metrics-core:$versions.metrics",
  dropwizardMetrics: "io.dropwizard.metrics:metrics-core:$versions.dropwizardMetrics",
  mockitoCore: "org.mockito:mockito-core:$versions.mockito",
  mockitoJunitJupiter: "org.mockito:mockito-junit-jupiter:$versions.mockito",
  pcollections: "org.pcollections:pcollections:$versions.pcollections",
  opentelemetryProto: "io.opentelemetry.proto:opentelemetry-proto:$versions.opentelemetryProto",
  protobuf: "com.google.protobuf:protobuf-java:$versions.protobuf",
  re2j: "com.google.re2j:re2j:$versions.re2j",
  rocksDBJni: "org.rocksdb:rocksdbjni:$versions.rocksDB",
  scalaLibrary: "org.scala-lang:scala-library:$versions.scala",
  scalaLogging: "com.typesafe.scala-logging:scala-logging_$versions.baseScala:$versions.scalaLogging",
  scalaReflect: "org.scala-lang:scala-reflect:$versions.scala",
  slf4jApi: "org.slf4j:slf4j-api:$versions.slf4j",
  slf4jLog4j2: "org.apache.logging.log4j:log4j-slf4j-impl:$versions.log4j2",
  snappy: "org.xerial.snappy:snappy-java:$versions.snappy",
  spotbugs: "com.github.spotbugs:spotbugs-annotations:$versions.spotbugs",
  swaggerAnnotations: "io.swagger.core.v3:swagger-annotations:$swaggerVersion",
  jfreechart: "jfreechart:jfreechart:$versions.jfreechart",
  mavenArtifact: "org.apache.maven:maven-artifact:$versions.mavenArtifact",
  zstd: "com.github.luben:zstd-jni:$versions.zstd",
  httpclient: "org.apache.httpcomponents:httpclient:$versions.httpclient",
  hdrHistogram: "org.hdrhistogram:HdrHistogram:$versions.hdrHistogram"
>>>>>>> 9494bebe
]<|MERGE_RESOLUTION|>--- conflicted
+++ resolved
@@ -18,33 +18,13 @@
  */
 
 ext {
-<<<<<<< HEAD
-    versions = [:]
-    libs = [:]
-
-    // Available if -PscalaVersion is used. This is useful when we want to support a Scala version that has
-    // a higher minimum Java requirement than Kafka. This was previously the case for Scala 2.12 and Java 7.
-    availableScalaVersions = ['2.12', '2.13']
-=======
   versions = [:]
   libs = [:]
->>>>>>> 9494bebe
 }
 
 // Add Scala version
 def defaultScala213Version = '2.13.15'
 if (hasProperty('scalaVersion')) {
-<<<<<<< HEAD
-    if (scalaVersion == '2.12') {
-        versions["scala"] = defaultScala212Version
-    } else if (scalaVersion == '2.13') {
-        versions["scala"] = defaultScala213Version
-    } else {
-        versions["scala"] = scalaVersion
-    }
-} else {
-    versions["scala"] = defaultScala212Version
-=======
   if (scalaVersion == '2.13') {
     versions["scala"] = defaultScala213Version
   }  else {
@@ -52,7 +32,6 @@
   }
 } else {
   versions["scala"] = defaultScala213Version
->>>>>>> 9494bebe
 }
 
 /* Resolve base Scala version according to these patterns:
@@ -61,207 +40,12 @@
     rationale: pre-release Scala versions are not binary compatible with each other and that's the reason why libraries include the full
     Scala release string in their name for pre-releases (see dependencies below with an artifact name suffix '_$versions.baseScala')
 */
-if (!versions.scala.contains('-')) {
-    versions["baseScala"] = versions.scala.substring(0, versions.scala.lastIndexOf("."))
+if ( !versions.scala.contains('-') ) {
+  versions["baseScala"] = versions.scala.substring(0, versions.scala.lastIndexOf("."))
 } else {
-    versions["baseScala"] = versions.scala
+  versions["baseScala"] = versions.scala
 }
 
-<<<<<<< HEAD
-// We use Mockito 4.11 with Scala 2.13+ for Java 20 support and Mockito 4.9 with Scala 2.12
-// to workaround ambiguous reference to `Mockito.spy` compiler errors. Since Scala 2.12 support
-// is going away soon, this is simpler than adjusting the code.
-String mockitoVersion
-if (scalaVersion == "2.12")
-    mockitoVersion = "4.9.0"
-else
-    mockitoVersion = "4.11.0"
-
-// easymock 5.1 is required for Java 20 support, but it breaks tests using powermock
-// powermock doesn't work with Java 16 or newer and hence it's safe to use easymock 5.1 in this case only
-String easymockVersion
-if (JavaVersion.current().isCompatibleWith(JavaVersion.VERSION_16))
-    easymockVersion = "5.1.0"
-else
-    easymockVersion = "4.3"
-
-// When adding, removing or updating dependencies, please also update the LICENSE-binary file accordingly.
-// See https://issues.apache.org/jira/browse/KAFKA-12622 for steps to verify the LICENSE-binary file is correct.
-versions += [
-        activation           : "1.1.1",
-        apacheda             : "1.0.2",
-        apacheds             : "2.0.0-M24",
-        argparse4j           : "0.7.0",
-        bcpkix               : "1.75",
-        caffeine             : "2.9.3", // 3.x supports JDK 11 and above
-        checkstyle           : "8.36.2",
-        commonsCli           : "1.4",
-        commonsValidator     : "1.7",
-        dropwizardMetrics    : "4.1.12.1",
-        gradle               : "8.1.1",
-        grgit                : "4.1.1",
-        httpclient           : "4.5.14",
-        jackson              : "2.13.5",
-        jacksonDatabind      : "2.13.5",
-        jacoco               : "0.8.10",
-        javassist            : "3.29.2-GA",
-        jetty                : "9.4.51.v20230217",
-        jersey               : "2.39.1",
-        jline                : "3.22.0",
-        jmh                  : "1.36",
-        hamcrest             : "2.2",
-        scalaLogging         : "3.9.4",
-        jaxAnnotation        : "1.3.2",
-        jaxb                 : "2.3.1",
-        jaxrs                : "2.1.1",
-        jfreechart           : "1.0.0",
-        jopt                 : "5.0.4",
-        jose4j               : "0.9.3",
-        junit                : "5.9.3",
-        jqwik                : "1.7.4",
-        kafka_0100           : "0.10.0.1",
-        kafka_0101           : "0.10.1.1",
-        kafka_0102           : "0.10.2.2",
-        kafka_0110           : "0.11.0.3",
-        kafka_10             : "1.0.2",
-        kafka_11             : "1.1.1",
-        kafka_20             : "2.0.1",
-        kafka_21             : "2.1.1",
-        kafka_22             : "2.2.2",
-        kafka_23             : "2.3.1",
-        kafka_24             : "2.4.1",
-        kafka_25             : "2.5.1",
-        kafka_26             : "2.6.2",
-        kafka_27             : "2.7.1",
-        kafka_28             : "2.8.2",
-        kafka_30             : "3.0.2",
-        kafka_31             : "3.1.2",
-        kafka_32             : "3.2.3",
-        kafka_33             : "3.3.1",
-        kafka_34             : "3.4.1",
-        kafka_35             : "3.5.0",
-        lz4                  : "1.8.0",
-        mavenArtifact        : "3.8.8",
-        metrics              : "2.2.0",
-        netty                : "4.1.94.Final",
-        pcollections         : "4.0.1",
-        powermock            : "2.0.9",
-        reflections          : "0.9.12",
-        reload4j             : "1.2.25",
-        rocksDB              : "7.1.2",
-        scalaCollectionCompat: "2.10.0",
-        // When updating the scalafmt version please also update the version field in checkstyle/.scalafmt.conf. scalafmt now
-        // has the version field as mandatory in its configuration, see
-        // https://github.com/scalameta/scalafmt/releases/tag/v3.1.0.
-        scalafmt             : "3.5.9",
-        scalaJava8Compat     : "1.0.2",
-        scoverage            : "1.9.3",
-        slf4j                : "1.7.36",
-        snappy               : "1.1.10.1",
-        spotbugs             : "4.7.3",
-        // New version of Swagger 2.2.14 requires minimum JDK 11.
-        swaggerAnnotations   : "2.2.8",
-        swaggerJaxrs2        : "2.2.8",
-        zinc                 : "1.8.0",
-        zookeeper            : "3.6.4",
-        zstd                 : "1.5.5-1"
-]
-
-libs += [
-        activation                 : "javax.activation:activation:$versions.activation",
-        apacheda                   : "org.apache.directory.api:api-all:$versions.apacheda",
-        apachedsCoreApi            : "org.apache.directory.server:apacheds-core-api:$versions.apacheds",
-        apachedsInterceptorKerberos: "org.apache.directory.server:apacheds-interceptor-kerberos:$versions.apacheds",
-        apachedsProtocolShared     : "org.apache.directory.server:apacheds-protocol-shared:$versions.apacheds",
-        apachedsProtocolKerberos   : "org.apache.directory.server:apacheds-protocol-kerberos:$versions.apacheds",
-        apachedsProtocolLdap       : "org.apache.directory.server:apacheds-protocol-ldap:$versions.apacheds",
-        apachedsLdifPartition      : "org.apache.directory.server:apacheds-ldif-partition:$versions.apacheds",
-        apachedsMavibotPartition   : "org.apache.directory.server:apacheds-mavibot-partition:$versions.apacheds",
-        apachedsJdbmPartition      : "org.apache.directory.server:apacheds-jdbm-partition:$versions.apacheds",
-        argparse4j                 : "net.sourceforge.argparse4j:argparse4j:$versions.argparse4j",
-        bcpkix                     : "org.bouncycastle:bcpkix-jdk18on:$versions.bcpkix",
-        caffeine                   : "com.github.ben-manes.caffeine:caffeine:$versions.caffeine",
-        commonsCli                 : "commons-cli:commons-cli:$versions.commonsCli",
-        commonsValidator           : "commons-validator:commons-validator:$versions.commonsValidator",
-        easymock                   : "org.easymock:easymock:$easymockVersion",
-        jacksonAnnotations         : "com.fasterxml.jackson.core:jackson-annotations:$versions.jackson",
-        jacksonDatabind            : "com.fasterxml.jackson.core:jackson-databind:$versions.jacksonDatabind",
-        jacksonDataformatCsv       : "com.fasterxml.jackson.dataformat:jackson-dataformat-csv:$versions.jackson",
-        jacksonModuleScala         : "com.fasterxml.jackson.module:jackson-module-scala_$versions.baseScala:$versions.jackson",
-        jacksonJDK8Datatypes       : "com.fasterxml.jackson.datatype:jackson-datatype-jdk8:$versions.jackson",
-        jacksonJaxrsJsonProvider   : "com.fasterxml.jackson.jaxrs:jackson-jaxrs-json-provider:$versions.jackson",
-        jaxAnnotationApi           : "javax.annotation:javax.annotation-api:$versions.jaxAnnotation",
-        jaxbApi                    : "javax.xml.bind:jaxb-api:$versions.jaxb",
-        jaxrsApi                   : "javax.ws.rs:javax.ws.rs-api:$versions.jaxrs",
-        javassist                  : "org.javassist:javassist:$versions.javassist",
-        jettyServer                : "org.eclipse.jetty:jetty-server:$versions.jetty",
-        jettyClient                : "org.eclipse.jetty:jetty-client:$versions.jetty",
-        jettyServlet               : "org.eclipse.jetty:jetty-servlet:$versions.jetty",
-        jettyServlets              : "org.eclipse.jetty:jetty-servlets:$versions.jetty",
-        jerseyContainerServlet     : "org.glassfish.jersey.containers:jersey-container-servlet:$versions.jersey",
-        jerseyHk2                  : "org.glassfish.jersey.inject:jersey-hk2:$versions.jersey",
-        jline                      : "org.jline:jline:$versions.jline",
-        jmhCore                    : "org.openjdk.jmh:jmh-core:$versions.jmh",
-        jmhCoreBenchmarks          : "org.openjdk.jmh:jmh-core-benchmarks:$versions.jmh",
-        jmhGeneratorAnnProcess     : "org.openjdk.jmh:jmh-generator-annprocess:$versions.jmh",
-        joptSimple                 : "net.sf.jopt-simple:jopt-simple:$versions.jopt",
-        jose4j                     : "org.bitbucket.b_c:jose4j:$versions.jose4j",
-        junitJupiter               : "org.junit.jupiter:junit-jupiter:$versions.junit",
-        junitJupiterApi            : "org.junit.jupiter:junit-jupiter-api:$versions.junit",
-        junitVintageEngine         : "org.junit.vintage:junit-vintage-engine:$versions.junit",
-        jqwik                      : "net.jqwik:jqwik:$versions.jqwik",
-        hamcrest                   : "org.hamcrest:hamcrest:$versions.hamcrest",
-        kafkaStreams_0100          : "org.apache.kafka:kafka-streams:$versions.kafka_0100",
-        kafkaStreams_0101          : "org.apache.kafka:kafka-streams:$versions.kafka_0101",
-        kafkaStreams_0102          : "org.apache.kafka:kafka-streams:$versions.kafka_0102",
-        kafkaStreams_0110          : "org.apache.kafka:kafka-streams:$versions.kafka_0110",
-        kafkaStreams_10            : "org.apache.kafka:kafka-streams:$versions.kafka_10",
-        kafkaStreams_11            : "org.apache.kafka:kafka-streams:$versions.kafka_11",
-        kafkaStreams_20            : "org.apache.kafka:kafka-streams:$versions.kafka_20",
-        kafkaStreams_21            : "org.apache.kafka:kafka-streams:$versions.kafka_21",
-        kafkaStreams_22            : "org.apache.kafka:kafka-streams:$versions.kafka_22",
-        kafkaStreams_23            : "org.apache.kafka:kafka-streams:$versions.kafka_23",
-        kafkaStreams_24            : "org.apache.kafka:kafka-streams:$versions.kafka_24",
-        kafkaStreams_25            : "org.apache.kafka:kafka-streams:$versions.kafka_25",
-        kafkaStreams_26            : "org.apache.kafka:kafka-streams:$versions.kafka_26",
-        kafkaStreams_27            : "org.apache.kafka:kafka-streams:$versions.kafka_27",
-        kafkaStreams_28            : "org.apache.kafka:kafka-streams:$versions.kafka_28",
-        kafkaStreams_30            : "org.apache.kafka:kafka-streams:$versions.kafka_30",
-        kafkaStreams_31            : "org.apache.kafka:kafka-streams:$versions.kafka_31",
-        kafkaStreams_32            : "org.apache.kafka:kafka-streams:$versions.kafka_32",
-        kafkaStreams_33            : "org.apache.kafka:kafka-streams:$versions.kafka_33",
-        kafkaStreams_34            : "org.apache.kafka:kafka-streams:$versions.kafka_34",
-        kafkaStreams_35            : "org.apache.kafka:kafka-streams:$versions.kafka_35",
-        log4j                      : "ch.qos.reload4j:reload4j:$versions.reload4j",
-        lz4                        : "org.lz4:lz4-java:$versions.lz4",
-        metrics                    : "com.yammer.metrics:metrics-core:$versions.metrics",
-        dropwizardMetrics          : "io.dropwizard.metrics:metrics-core:$versions.dropwizardMetrics",
-        mockitoCore                : "org.mockito:mockito-core:$mockitoVersion",
-        mockitoInline              : "org.mockito:mockito-inline:$mockitoVersion",
-        mockitoJunitJupiter        : "org.mockito:mockito-junit-jupiter:$mockitoVersion",
-        nettyHandler               : "io.netty:netty-handler:$versions.netty",
-        nettyTransportNativeEpoll  : "io.netty:netty-transport-native-epoll:$versions.netty",
-        pcollections               : "org.pcollections:pcollections:$versions.pcollections",
-        powermockJunit4            : "org.powermock:powermock-module-junit4:$versions.powermock",
-        powermockEasymock          : "org.powermock:powermock-api-easymock:$versions.powermock",
-        reflections                : "org.reflections:reflections:$versions.reflections",
-        rocksDBJni                 : "org.rocksdb:rocksdbjni:$versions.rocksDB",
-        scalaCollectionCompat      : "org.scala-lang.modules:scala-collection-compat_$versions.baseScala:$versions.scalaCollectionCompat",
-        scalaJava8Compat           : "org.scala-lang.modules:scala-java8-compat_$versions.baseScala:$versions.scalaJava8Compat",
-        scalaLibrary               : "org.scala-lang:scala-library:$versions.scala",
-        scalaLogging               : "com.typesafe.scala-logging:scala-logging_$versions.baseScala:$versions.scalaLogging",
-        scalaReflect               : "org.scala-lang:scala-reflect:$versions.scala",
-        slf4jApi                   : "org.slf4j:slf4j-api:$versions.slf4j",
-        slf4jlog4j                 : "org.slf4j:slf4j-log4j12:$versions.slf4j",
-        snappy                     : "org.xerial.snappy:snappy-java:$versions.snappy",
-        swaggerAnnotations         : "io.swagger.core.v3:swagger-annotations:$versions.swaggerAnnotations",
-        swaggerJaxrs2              : "io.swagger.core.v3:swagger-jaxrs2:$versions.swaggerJaxrs2",
-        zookeeper                  : "org.apache.zookeeper:zookeeper:$versions.zookeeper",
-        jfreechart                 : "jfreechart:jfreechart:$versions.jfreechart",
-        mavenArtifact              : "org.apache.maven:maven-artifact:$versions.mavenArtifact",
-        zstd                       : "com.github.luben:zstd-jni:$versions.zstd",
-        httpclient                 : "org.apache.httpcomponents:httpclient:$versions.httpclient"
-=======
 // When adding, removing or updating dependencies, please also update the LICENSE-binary file accordingly.
 // See https://issues.apache.org/jira/browse/KAFKA-12622 for steps to verify the LICENSE-binary file is correct.
 versions += [
@@ -446,5 +230,4 @@
   zstd: "com.github.luben:zstd-jni:$versions.zstd",
   httpclient: "org.apache.httpcomponents:httpclient:$versions.httpclient",
   hdrHistogram: "org.hdrhistogram:HdrHistogram:$versions.hdrHistogram"
->>>>>>> 9494bebe
 ]